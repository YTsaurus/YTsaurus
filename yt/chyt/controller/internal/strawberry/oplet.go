--- conflicted
+++ resolved
@@ -905,13 +905,11 @@
 	if oplet.strawberrySpeclet.Pool != nil {
 		spec["pool"] = *oplet.strawberrySpeclet.Pool
 	}
-<<<<<<< HEAD
+
 	if len(oplet.strawberrySpeclet.PoolTrees) > 0 {
 		spec["pool_trees"] = oplet.strawberrySpeclet.PoolTrees
 	}
-=======
-
->>>>>>> 20d49ce5
+
 	if oplet.strawberrySpeclet.PreemptionMode != nil {
 		spec["preemption_mode"] = *oplet.strawberrySpeclet.PreemptionMode
 	}
