#pragma once

#include "public.h"

#include <ytlib/ytree/yson_serializable.h>

namespace NYT {
namespace NFormats {

////////////////////////////////////////////////////////////////////////////////

class TYsonFormatConfig
    : public TYsonSerializable
{
public:
<<<<<<< HEAD
    NYson::EYsonFormat Format;
=======
    char RecordSeparator;
    char KeyValueSeparator;
    char FieldSeparator;

    // Only supported for tabular data
    TNullable<Stroka> LinePrefix;

    bool EnableEscaping;
    char EscapingSymbol;
>>>>>>> aede4ef5

    TYsonFormatConfig()
    {
<<<<<<< HEAD
        RegisterParameter("format", Format)
            .Default(NYson::EYsonFormat::Binary);
=======
        RegisterParameter("record_separator", RecordSeparator)
            .Default('\n');
        RegisterParameter("key_value_separator", KeyValueSeparator)
            .Default('=');
        RegisterParameter("field_separator", FieldSeparator)
            .Default('\t');
        RegisterParameter("line_prefix", LinePrefix)
            .Default();
        RegisterParameter("enable_escaping", EnableEscaping)
            .Default(true);
        RegisterParameter("escaping_symbol", EscapingSymbol)
            .Default('\\');
>>>>>>> aede4ef5
    }
};

////////////////////////////////////////////////////////////////////////////////

DECLARE_ENUM(EJsonFormat,
    (Text)
    (Pretty)
);

DECLARE_ENUM(EJsonAttributesMode,
    (Always)
    (Never)
    (OnDemand)
);

class TJsonFormatConfig
    : public TYsonSerializable
{
public:
    EJsonFormat Format;
    EJsonAttributesMode AttributesMode;

    TJsonFormatConfig()
    {
        RegisterParameter("format", Format)
            .Default(EJsonFormat::Text);
        RegisterParameter("attributes_mode", AttributesMode)
            .Default(EJsonAttributesMode::OnDemand);
    }
};

////////////////////////////////////////////////////////////////////////////////

class TDsvFormatConfig
    : public TYsonSerializable
{
public:
    char RecordSeparator;
    char KeyValueSeparator;
    char FieldSeparator;

    // Only supported for tabular data
    TNullable<Stroka> LinePrefix;

    bool EnableEscaping;
    char EscapingSymbol;

    // Escaping rules (EscapingSymbol is '\\')
    //  * '\0' ---> "\0"
    //  * '\n' ---> "\n"
    //  * '\t' ---> "\t"
    //  * 'X'  ---> "\X" if X not in ['\0', '\n', '\t']

    TDsvFormatConfig()
    {
        RegisterParameter("record_separator", RecordSeparator)
            .Default('\n');
        RegisterParameter("key_value_separator", KeyValueSeparator)
            .Default('=');
        RegisterParameter("field_separator", FieldSeparator)
            .Default('\t');
        RegisterParameter("line_prefix", LinePrefix)
            .Default();
        RegisterParameter("enable_escaping", EnableEscaping)
            .Default(true);
        RegisterParameter("escaping_symbol", EscapingSymbol)
            .Default('\\');
    }
};

////////////////////////////////////////////////////////////////////////////////

class TYamrFormatConfig
    : public TYsonSerializable
{
public:
    bool HasSubkey;

    Stroka Key;
    Stroka Subkey;
    Stroka Value;

    bool Lenval;

    // Delimited specific options
    char FieldSeparator;
    char RecordSeparator;

    // Escaping options
    bool EnableEscaping;
    char EscapingSymbol;

    // Makes sense only in writer
    bool EnableTableIndex;

    TYamrFormatConfig()
    {
        RegisterParameter("has_subkey", HasSubkey)
            .Default(false);
        RegisterParameter("key", Key)
            .Default("key");
        RegisterParameter("subkey", Subkey)
            .Default("subkey");
        RegisterParameter("value", Value)
            .Default("value");
        RegisterParameter("lenval", Lenval)
            .Default(false);
        RegisterParameter("fs", FieldSeparator)
            .Default('\t');
        RegisterParameter("rs", RecordSeparator)
            .Default('\n');
        RegisterParameter("enable_table_index", EnableTableIndex)
            .Default(false);
        RegisterParameter("enable_escaping", EnableEscaping)
            .Default(false);
        RegisterParameter("escaping_symbol", EscapingSymbol)
            .Default('\\');
    }
};

////////////////////////////////////////////////////////////////////////////////

class TYamredDsvFormatConfig
    : public TDsvFormatConfig
{
public:
    bool HasSubkey;
    bool Lenval;
    char YamrKeysSeparator;

    // Only make sense for writer.
    bool EnableTableIndex;

    std::vector<Stroka> KeyColumnNames;
    std::vector<Stroka> SubkeyColumnNames;

    TYamredDsvFormatConfig()
    {
        RegisterParameter("has_subkey", HasSubkey)
            .Default(false);
        RegisterParameter("lenval", Lenval)
            .Default(false);
        RegisterParameter("key_column_names", KeyColumnNames);
        RegisterParameter("subkey_column_names", SubkeyColumnNames)
            .Default();
        RegisterParameter("yamr_keys_separator", YamrKeysSeparator)
            .Default(' ');
        RegisterParameter("enable_table_index", EnableTableIndex)
            .Default(false);

        RegisterValidator([&] () {
            yhash_set<Stroka> names;

            FOREACH(const auto& name, KeyColumnNames) {
                if (!names.insert(name).second) {
                    THROW_ERROR_EXCEPTION(
                        "Duplicate column name encountered in \"key_column_names\": %s",
                        ~name.Quote());
                }
            }

            FOREACH(const auto& name, SubkeyColumnNames) {
                if (!names.insert(name).second) {
                    THROW_ERROR_EXCEPTION(
                        "Duplicate column name encountered in \"subkey_column_names\": %s",
                        ~name.Quote());
                }
            }
        });
    }
};

////////////////////////////////////////////////////////////////////////////////

} // namespace NFormats
} // namespace NYT<|MERGE_RESOLUTION|>--- conflicted
+++ resolved
@@ -13,68 +13,12 @@
     : public TYsonSerializable
 {
 public:
-<<<<<<< HEAD
     NYson::EYsonFormat Format;
-=======
-    char RecordSeparator;
-    char KeyValueSeparator;
-    char FieldSeparator;
-
-    // Only supported for tabular data
-    TNullable<Stroka> LinePrefix;
-
-    bool EnableEscaping;
-    char EscapingSymbol;
->>>>>>> aede4ef5
 
     TYsonFormatConfig()
     {
-<<<<<<< HEAD
         RegisterParameter("format", Format)
             .Default(NYson::EYsonFormat::Binary);
-=======
-        RegisterParameter("record_separator", RecordSeparator)
-            .Default('\n');
-        RegisterParameter("key_value_separator", KeyValueSeparator)
-            .Default('=');
-        RegisterParameter("field_separator", FieldSeparator)
-            .Default('\t');
-        RegisterParameter("line_prefix", LinePrefix)
-            .Default();
-        RegisterParameter("enable_escaping", EnableEscaping)
-            .Default(true);
-        RegisterParameter("escaping_symbol", EscapingSymbol)
-            .Default('\\');
->>>>>>> aede4ef5
-    }
-};
-
-////////////////////////////////////////////////////////////////////////////////
-
-DECLARE_ENUM(EJsonFormat,
-    (Text)
-    (Pretty)
-);
-
-DECLARE_ENUM(EJsonAttributesMode,
-    (Always)
-    (Never)
-    (OnDemand)
-);
-
-class TJsonFormatConfig
-    : public TYsonSerializable
-{
-public:
-    EJsonFormat Format;
-    EJsonAttributesMode AttributesMode;
-
-    TJsonFormatConfig()
-    {
-        RegisterParameter("format", Format)
-            .Default(EJsonFormat::Text);
-        RegisterParameter("attributes_mode", AttributesMode)
-            .Default(EJsonAttributesMode::OnDemand);
     }
 };
 
@@ -114,6 +58,35 @@
             .Default(true);
         RegisterParameter("escaping_symbol", EscapingSymbol)
             .Default('\\');
+    }
+};
+
+////////////////////////////////////////////////////////////////////////////////
+
+DECLARE_ENUM(EJsonFormat,
+    (Text)
+    (Pretty)
+);
+
+DECLARE_ENUM(EJsonAttributesMode,
+    (Always)
+    (Never)
+    (OnDemand)
+);
+
+class TJsonFormatConfig
+    : public TYsonSerializable
+{
+public:
+    EJsonFormat Format;
+    EJsonAttributesMode AttributesMode;
+
+    TJsonFormatConfig()
+    {
+        RegisterParameter("format", Format)
+            .Default(EJsonFormat::Text);
+        RegisterParameter("attributes_mode", AttributesMode)
+            .Default(EJsonAttributesMode::OnDemand);
     }
 };
 
