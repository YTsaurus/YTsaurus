--- conflicted
+++ resolved
@@ -48,6 +48,8 @@
     // ISchemalessFormatWriter override.
     virtual void DoWrite(const std::vector<TUnversionedRow>& rows) override
     {
+        TableIndexWasWritten_ = false;
+
         auto* stream = GetOutputStream();
         
         UpdateEscapedColumnNames();
@@ -103,7 +105,6 @@
 
     TDsvTable Table_;
 
-<<<<<<< HEAD
     void WriteYamrKey(const std::vector<int>& columnIds)
     {
         char yamrKeysSeparator = 
@@ -120,22 +121,6 @@
                 stream->Write(yamrKeysSeparator);
             } else {
                 firstColumn = false;
-=======
-void TSchemalessWriterForYamredDsv::DoWrite(const std::vector<NTableClient::TUnversionedRow>& rows) 
-{
-    TableIndexWasWritten_ = false;
-
-    auto* stream = GetOutputStream();
-    
-    UpdateEscapedColumnNames();
-    RowValues_.resize(GetColumnCount());
-    // Invariant: at the beginning of each loop iteration RowValues contains
-    // empty TNullable<TStringBuf> in each element.
-    for (int i = 0; i < static_cast<int>(rows.size()); ++i) { 
-        if (CheckKeySwitch(rows[i], i + 1 == rows.size() /* isLastRow */)) {
-            if (!Config_->Lenval) {
-                THROW_ERROR_EXCEPTION("Key switches are not supported in text YAMRed DSV format.");
->>>>>>> d7a7a2aa
             }
             if (!RowValues_[id]) {
                 THROW_ERROR_EXCEPTION("Key column %Qv is missing.", GetNameTable()->GetName(id));
@@ -259,10 +244,6 @@
 
     if (controlAttributesConfig->EnableRangeIndex && !config->Lenval) {
         THROW_ERROR_EXCEPTION("Range indices are not supported in text YAMRed DSV format");
-    }
-
-    if (controlAttributesConfig->EnableRowIndex && !config->Lenval) {
-         THROW_ERROR_EXCEPTION("Row indices are not supported in text YAMRed DSV format");
     }
 
     return New<TSchemalessWriterForYamredDsv>(
