--- conflicted
+++ resolved
@@ -209,176 +209,6 @@
     Finish();
 }
 
-<<<<<<< HEAD
-void TJsonParser::TImpl::ConsumeNode(INodePtr node)
-{
-    switch (node->GetType()) {
-        case ENodeType::Int64:
-            Consumer_->OnInt64Scalar(node->AsInt64()->GetValue());
-            break;
-        case ENodeType::Uint64:
-            Consumer_->OnUint64Scalar(node->AsUint64()->GetValue());
-            break;
-        case ENodeType::Double:
-            Consumer_->OnDoubleScalar(node->AsDouble()->GetValue());
-            break;
-        case ENodeType::Boolean:
-            Consumer_->OnBooleanScalar(node->AsBoolean()->GetValue());
-            break;
-        case ENodeType::Entity:
-            Consumer_->OnEntity();
-            break;
-        case ENodeType::String:
-            Consumer_->OnStringScalar(node->AsString()->GetValue());
-            break;
-        case ENodeType::Map:
-            ConsumeNode(node->AsMap());
-            break;
-        case ENodeType::List:
-            ConsumeNode(node->AsList());
-            break;
-        default:
-            Y_UNREACHABLE();
-            break;
-    };
-}
-
-void TJsonParser::TImpl::ConsumeMapFragment(IMapNodePtr map)
-{
-    for (const auto& pair : map->GetChildren()) {
-        auto key = TStringBuf(pair.first);
-        const auto& value = pair.second;
-        if (IsSpecialJsonKey(key)) {
-            if (key.size() < 2 || key[1] != '$') {
-                THROW_ERROR_EXCEPTION(
-                    "Key \"%v\" starts with single \"$\"; use \"$%v\" "
-                    "to encode this key in JSON format",
-                    key,
-                    key);
-            }
-            key = key.substr(1);
-        }
-        Consumer_->OnKeyedItem(key);
-        ConsumeNode(value);
-    }
-}
-
-void TJsonParser::TImpl::ConsumeNode(IMapNodePtr map)
-{
-    auto node = map->FindChild("$value");
-    if (node) {
-        auto attributes = map->FindChild("$attributes");
-        if (attributes) {
-            if (attributes->GetType() != ENodeType::Map) {
-                THROW_ERROR_EXCEPTION("Value of \"$attributes\" must be a map");
-            }
-            Consumer_->OnBeginAttributes();
-            ConsumeMapFragment(attributes->AsMap());
-            Consumer_->OnEndAttributes();
-        }
-
-        auto type = map->FindChild("$type");
-
-        if (type) {
-            if (type->GetType() != ENodeType::String) {
-                THROW_ERROR_EXCEPTION("Value of \"$type\" must be a string");
-            }
-            auto typeString = type->AsString()->GetValue();
-            ENodeType expectedType;
-            if (typeString == "string") {
-                expectedType = ENodeType::String;
-            } else if (typeString == "int64") {
-                expectedType = ENodeType::Int64;
-            } else if (typeString == "uint64") {
-                expectedType = ENodeType::Uint64;
-            } else if (typeString == "double") {
-                expectedType = ENodeType::Double;
-            } else if (typeString == "boolean") {
-                expectedType = ENodeType::Boolean;
-            } else {
-                THROW_ERROR_EXCEPTION("Unexpected \"$type\" value %Qv", typeString);
-            }
-
-            if (node->GetType() == expectedType) {
-                ConsumeNode(node);
-            } else if (node->GetType() == ENodeType::String) {
-                auto nodeAsString = node->AsString()->GetValue();
-                switch (expectedType) {
-                    case ENodeType::Int64:
-                        Consumer_->OnInt64Scalar(FromString<i64>(nodeAsString));
-                        break;
-                    case ENodeType::Uint64:
-                        Consumer_->OnUint64Scalar(FromString<ui64>(nodeAsString));
-                        break;
-                    case ENodeType::Double:
-                        Consumer_->OnDoubleScalar(FromString<double>(nodeAsString));
-                        break;
-                    case ENodeType::Boolean: {
-                        if (nodeAsString == "true") {
-                            Consumer_->OnBooleanScalar(true);
-                        } else if (nodeAsString == "false") {
-                            Consumer_->OnBooleanScalar(false);
-                        } else {
-                            THROW_ERROR_EXCEPTION("Invalid boolean string %Qv", nodeAsString);
-                        }
-                        break;
-                    }
-                    default:
-                        Y_UNREACHABLE();
-                        break;
-                }
-            } else if (node->GetType() == ENodeType::Int64) {
-                auto nodeAsInt = node->AsInt64()->GetValue();
-                switch (expectedType) {
-                    case ENodeType::Int64:
-                        Consumer_->OnInt64Scalar(nodeAsInt);
-                        break;
-                    case ENodeType::Uint64:
-                        Consumer_->OnUint64Scalar(nodeAsInt);
-                        break;
-                    case ENodeType::Double:
-                        Consumer_->OnDoubleScalar(nodeAsInt);
-                        break;
-                    case ENodeType::Boolean:
-                    case ENodeType::String:
-                        THROW_ERROR_EXCEPTION("Type mismatch in JSON")
-                            << TErrorAttribute("expected_type", expectedType)
-                            << TErrorAttribute("actual_type", node->GetType());
-                        break;
-                    default:
-                        Y_UNREACHABLE();
-                        break;
-                }
-            } else {
-                THROW_ERROR_EXCEPTION("Type mismatch in JSON")
-                    << TErrorAttribute("expected_type", expectedType)
-                    << TErrorAttribute("actual_type", node->GetType());
-            }
-        } else {
-            ConsumeNode(node);
-        }
-    } else {
-        if (map->FindChild("$attributes")) {
-            THROW_ERROR_EXCEPTION("Found key \"$attributes\" without key \"$value\"");
-        }
-        Consumer_->OnBeginMap();
-        ConsumeMapFragment(map);
-        Consumer_->OnEndMap();
-    }
-}
-
-void TJsonParser::TImpl::ConsumeNode(IListNodePtr list)
-{
-    Consumer_->OnBeginList();
-    for (int i = 0; i < list->GetChildCount(); ++i) {
-        Consumer_->OnListItem();
-        ConsumeNode(list->GetChild(i));
-    }
-    Consumer_->OnEndList();
-}
-=======
->>>>>>> 777fd3af
-
 ////////////////////////////////////////////////////////////////////////////////
 
 TJsonParser::TJsonParser(
