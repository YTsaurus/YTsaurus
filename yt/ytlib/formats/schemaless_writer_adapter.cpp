--- conflicted
+++ resolved
@@ -23,12 +23,8 @@
 
 ////////////////////////////////////////////////////////////////////////////////
 
-<<<<<<< HEAD
-static const i64 ContextBufferSize = (i64) 1024 * 1024;
-=======
 static const i64 ContextBufferSize = static_cast<i64>(128 * 7) * 1024;
 static const i64 ContextBufferCapacity = static_cast<i64>(1024) * 1024;
->>>>>>> 7889f9ae
 
 ////////////////////////////////////////////////////////////////////////////////
 
@@ -38,19 +34,14 @@
     bool enableContextSaving,
     TControlAttributesConfigPtr controlAttributesConfig,
     int keyColumnCount)
-<<<<<<< HEAD
     : NameTable_(nameTable)
-    , Output_(CreateSyncAdapter(output))
+    , Output_(output)
     , EnableContextSaving_(enableContextSaving)
     , ControlAttributesConfig_(controlAttributesConfig)
     , KeyColumnCount_(keyColumnCount)
     , NameTableReader_(std::make_unique<TNameTableReader>(NameTable_))
 {
-    CurrentBuffer_.Reserve(ContextBufferSize);
-
-    if (EnableContextSaving_) {
-        PreviousBuffer_.Reserve(ContextBufferSize);
-    }
+    CurrentBuffer_.Reserve(ContextBufferCapacity);
 
     EnableRowControlAttributes_ = ControlAttributesConfig_->EnableTableIndex || 
         ControlAttributesConfig_->EnableRangeIndex || 
@@ -63,15 +54,6 @@
     } catch (const std::exception& ex) {
         Error_ = TError("Failed to add system columns to name table for a format writer") << ex;
     }
-=======
-    : KeyColumnCount_(keyColumnCount)
-    , NameTable_(nameTable)
-    , EnableContextSaving_(enableContextSaving)
-    , EnableKeySwitch_(enableKeySwitch)
-    , Output_(output)
-{
-    CurrentBuffer_.Reserve(ContextBufferCapacity);
->>>>>>> 7889f9ae
 }
 
 TFuture<void> TSchemalessFormatWriterBase::Open()
