--- conflicted
+++ resolved
@@ -22,21 +22,13 @@
 
 class THolder
 {
-<<<<<<< HEAD
-    DECLARE_BYVAL_RO_PROPERTY(Id, THolderId);
-    DECLARE_BYVAL_RO_PROPERTY(Address, Stroka);
-    DECLARE_BYVAL_RW_PROPERTY(State, EHolderState);
-    DECLARE_BYREF_RW_PROPERTY(Statistics, THolderStatistics);
-    DECLARE_BYREF_RW_PROPERTY(ChunkIds, yhash_set<NChunkClient::TChunkId>);
-    DECLARE_BYREF_RO_PROPERTY(JobIds, yvector<TJobId>);
-=======
     DECLARE_BYVAL_RO_PROPERTY(THolderId, Id);
     DECLARE_BYVAL_RO_PROPERTY(Stroka, Address);
     DECLARE_BYVAL_RW_PROPERTY(EHolderState, State);
     DECLARE_BYREF_RW_PROPERTY(THolderStatistics, Statistics);
-    DECLARE_BYREF_RW_PROPERTY(yhash_set<TChunkId>, ChunkIds);
+    DECLARE_BYREF_RW_PROPERTY(yhash_set<NChunkClient::TChunkId>, ChunkIds);
     DECLARE_BYREF_RO_PROPERTY(yvector<TJobId>, JobIds);
->>>>>>> f05539bf
+
 
 public:
     THolder(
