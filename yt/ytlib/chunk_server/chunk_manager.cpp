#include "stdafx.h"
#include "chunk_manager.h"
#include "config.h"
#include "holder.h"
#include "chunk.h"
#include "chunk_list.h"
#include "job.h"
#include "job_list.h"
#include "chunk_placement.h"
#include "job_scheduler.h"
#include "holder_lease_tracker.h"
#include "holder_statistics.h"
#include "chunk_service_proxy.h"
#include "holder_authority.h"
#include "holder_statistics.h"

#include <ytlib/chunk_holder/chunk_meta_extensions.h>

#include <ytlib/chunk_server/chunk_manager.pb.h>
#include <ytlib/chunk_server/chunk_ypath.pb.h>
#include <ytlib/chunk_server/chunk_list_ypath.pb.h>
#include <ytlib/chunk_server/chunk_manager.pb.h>

#include <ytlib/table_client/table_chunk_meta.pb.h>

#include <ytlib/cell_master/load_context.h>
#include <ytlib/cell_master/bootstrap.h>

#include <ytlib/misc/foreach.h>
#include <ytlib/misc/serialize.h>
#include <ytlib/misc/guid.h>
#include <ytlib/misc/id_generator.h>
#include <ytlib/misc/string.h>

#include <ytlib/transaction_server/transaction_manager.h>
#include <ytlib/transaction_server/transaction.h>

#include <ytlib/meta_state/meta_state_manager.h>
#include <ytlib/meta_state/composite_meta_state.h>
#include <ytlib/meta_state/map.h>

#include <ytlib/object_server/type_handler_detail.h>

#include <ytlib/ytree/fluent.h>

#include <ytlib/logging/log.h>

#include <ytlib/profiling/profiler.h>

namespace NYT {
namespace NChunkServer {

using namespace NProto;
using namespace NMetaState;
using namespace NTransactionServer;
using namespace NObjectServer;
using namespace NYTree;
using namespace NCellMaster;
using namespace NChunkHolder::NProto;

////////////////////////////////////////////////////////////////////////////////

static NLog::TLogger Logger("ChunkServer");

////////////////////////////////////////////////////////////////////////////////

class TChunkManager::TChunkTypeHandler
    : public TObjectTypeHandlerBase<TChunk>
{
public:
    explicit TChunkTypeHandler(TImpl* owner);

    virtual EObjectType GetType()
    {
        return EObjectType::Chunk;
    }

    virtual TObjectId Create(
        TTransaction* transaction,
        TReqCreateObject* request,
        TRspCreateObject* response);

    virtual IObjectProxy::TPtr GetProxy(
        const TObjectId& id,
        TTransaction* transaction);

private:
    TImpl* Owner;

    virtual void OnObjectDestroyed(TChunk& chunk);

};

////////////////////////////////////////////////////////////////////////////////

class TChunkManager::TChunkListTypeHandler
    : public TObjectTypeHandlerBase<TChunkList>
{
public:
    explicit TChunkListTypeHandler(TImpl* owner);

    virtual EObjectType GetType()
    {
        return EObjectType::ChunkList;
    }

    virtual TObjectId Create(
        TTransaction* transaction,
        TReqCreateObject* request,
        TRspCreateObject* response);

    virtual IObjectProxy::TPtr GetProxy(
        const TObjectId& id,
        TTransaction* transaction);

private:
    TImpl* Owner;

    virtual void OnObjectDestroyed(TChunkList& chunkList);
};

////////////////////////////////////////////////////////////////////////////////

class TChunkManager::TImpl
    : public NMetaState::TMetaStatePart
{
public:
    typedef TIntrusivePtr<TImpl> TPtr;

    TImpl(
        TChunkManagerConfigPtr config,
        TBootstrap* bootstrap)
        : TMetaStatePart(
            ~bootstrap->GetMetaStateManager(),
            ~bootstrap->GetMetaState())
        , Config(config)
        , Bootstrap(bootstrap)
        , ChunkReplicaCount(0)
        , Profiler("/chunk_server")
        , AddChunkCounter("/add_chunk_rate")
        , RemoveChunkCounter("/remove_chunk_rate")
        , AddChunkReplicaCounter("/add_chunk_replica_rate")
        , RemoveChunkReplicaCounter("/remove_chunk_replica_rate")
        , StartJobCounter("/start_job_rate")
        , StopJobCounter("/stop_job_rate")
    {
        YASSERT(config);
        YASSERT(bootstrap);

        RegisterMethod(BIND(&TImpl::FullHeartbeat, Unretained(this)));
        RegisterMethod(BIND(&TImpl::IncrementalHeartbeat, Unretained(this)));
        RegisterMethod(BIND(&TImpl::UpdateJobs, Unretained(this)));
        RegisterMethod(BIND(&TImpl::RegisterHolder, Unretained(this)));
        RegisterMethod(BIND(&TImpl::UnregisterHolder, Unretained(this)));

        TLoadContext context(bootstrap);

        auto metaState = bootstrap->GetMetaState();
        metaState->RegisterLoader(
            "ChunkManager.Keys.1",
            BIND(&TImpl::LoadKeys, MakeStrong(this)));
        metaState->RegisterLoader(
            "ChunkManager.Values.1",
            BIND(&TImpl::LoadValues, MakeStrong(this), context));
        metaState->RegisterSaver(
            "ChunkManager.Keys.1",
            BIND(&TImpl::SaveKeys, MakeStrong(this)),
            ESavePhase::Keys);
        metaState->RegisterSaver(
            "ChunkManager.Values.1",
            BIND(&TImpl::SaveValues, MakeStrong(this)),
            ESavePhase::Values);

        metaState->RegisterPart(this);

        auto objectManager = bootstrap->GetObjectManager();
        objectManager->RegisterHandler(~New<TChunkTypeHandler>(this));
        objectManager->RegisterHandler(~New<TChunkListTypeHandler>(this));
    }

    TMetaChange<THolderId>::TPtr InitiateRegisterHolder(
        const TMsgRegisterHolder& message)
    {
        return CreateMetaChange(
            MetaStateManager,
            message,
            BIND(&TThis::RegisterHolder, Unretained(this), message));
    }

    TMetaChange<TVoid>::TPtr InitiateUnregisterHolder(
        const TMsgUnregisterHolder& message)
    {
        return CreateMetaChange(
            MetaStateManager,
            message,
            BIND(&TThis::UnregisterHolder, Unretained(this), message));
    }

    TMetaChange<TVoid>::TPtr InitiateFullHeartbeat(
        TCtxFullHeartbeat::TPtr context)
    {
        return CreateMetaChange(
            MetaStateManager,
            context->GetUntypedContext()->GetRequestBody(),
            context->Request(),
            BIND(&TThis::FullHeartbeatWithContext, Unretained(this), context));
    }

    TMetaChange<TVoid>::TPtr InitiateIncrementalHeartbeat(
        const TMsgIncrementalHeartbeat& message)
    {
        return CreateMetaChange(
            MetaStateManager,
            message,
            BIND(&TThis::IncrementalHeartbeat, Unretained(this), message));
    }

    TMetaChange<TVoid>::TPtr InitiateUpdateJobs(
        const TMsgUpdateJobs& message)
    {
        return CreateMetaChange(
            MetaStateManager,
            message,
            BIND(&TThis::UpdateJobs, Unretained(this), message));
    }


    DECLARE_METAMAP_ACCESSORS(Chunk, TChunk, TChunkId);
    DECLARE_METAMAP_ACCESSORS(ChunkList, TChunkList, TChunkListId);
    DECLARE_METAMAP_ACCESSORS(Holder, THolder, THolderId);
    DECLARE_METAMAP_ACCESSORS(JobList, TJobList, TChunkId);
    DECLARE_METAMAP_ACCESSORS(Job, TJob, TJobId);

    DEFINE_SIGNAL(void(const THolder&), HolderRegistered);
    DEFINE_SIGNAL(void(const THolder&), HolderUnregistered);


    const THolder* FindHolder(const Stroka& address) const
    {
        auto it = HolderAddressMap.find(address);
        return it == HolderAddressMap.end() ? NULL : FindHolder(it->second);
    }

    THolder* FindHolder(const Stroka& address)
    {
        auto it = HolderAddressMap.find(address);
        return it == HolderAddressMap.end() ? NULL : FindHolder(it->second);
    }

    const TReplicationSink* FindReplicationSink(const Stroka& address)
    {
        auto it = ReplicationSinkMap.find(address);
        return it == ReplicationSinkMap.end() ? NULL : &it->second;
    }

    yvector<THolder*> AllocateUploadTargets(int replicaCount)
    {
        auto holders = ChunkPlacement->GetUploadTargets(replicaCount);
        FOREACH (auto holder, holders) {
            ChunkPlacement->OnSessionHinted(*holder);
        }
        return holders;
    }

    TChunk& CreateChunk()
    {
        Profiler.Increment(AddChunkCounter);
        auto id = Bootstrap->GetObjectManager()->GenerateId(EObjectType::Chunk);
        auto* chunk = new TChunk(id);
        ChunkMap.Insert(id, chunk);
        return *chunk;
    }

    TChunkList& CreateChunkList()
    {
        auto id = Bootstrap->GetObjectManager()->GenerateId(EObjectType::ChunkList);
        auto* chunkList = new TChunkList(id);
        ChunkListMap.Insert(id, chunkList);
        return *chunkList;
    }


    void AttachToChunkList(TChunkList& chunkList, const yvector<TChunkTreeRef>& children)
    {
        auto objectManager = Bootstrap->GetObjectManager();
        FOREACH (const auto& childRef, children) {
            if (!chunkList.Children().empty()) {
                chunkList.RowCountSums().push_back(chunkList.Statistics().RowCount);
            }
            chunkList.Children().push_back(childRef);
            SetChunkTreeParent(chunkList, childRef);
            objectManager->RefObject(childRef.GetId());
        }
    }

    void DetachFromChunkList(TChunkList& chunkList, const yvector<TChunkTreeRef>& children)
    {
        auto objectManager = Bootstrap->GetObjectManager();
        yhash_set<TChunkTreeRef> childrenSet(children.begin(), children.end());
        auto it = chunkList.Children().begin();
        while (it != chunkList.Children().end()) {
            auto jt = it;
            ++jt;
            const auto& childRef = *it;
            if (childrenSet.find(childRef) != childrenSet.end()) {
                chunkList.Children().erase(it);
                ResetChunkTreeParent(chunkList, childRef, true);
                objectManager->UnrefObject(childRef.GetId());
            }
            it = jt;
        }
    }


    void ScheduleJobs(
        THolder& holder,
        const yvector<TJobInfo>& runningJobs,
        yvector<TJobStartInfo>* jobsToStart,
        yvector<TJobStopInfo>* jobsToStop)
    {
        JobScheduler->ScheduleJobs(
            holder,
            runningJobs,
            jobsToStart,
            jobsToStop);
    }

    const yhash_set<TChunkId>& LostChunkIds() const;
    const yhash_set<TChunkId>& OverreplicatedChunkIds() const;
    const yhash_set<TChunkId>& UnderreplicatedChunkIds() const;

    void FillHolderAddresses(
        ::google::protobuf::RepeatedPtrField<TProtoStringType>* addresses,
        const TChunk& chunk)
    {
        FOREACH (auto holderId, chunk.StoredLocations()) {
            const THolder& holder = GetHolder(holderId);
            addresses->Add()->assign(holder.GetAddress());
        }

        if (~chunk.CachedLocations()) {
            FOREACH (auto holderId, *chunk.CachedLocations()) {
                const THolder& holder = GetHolder(holderId);
                addresses->Add()->assign(holder.GetAddress());
            }
        }
    }

    TTotalHolderStatistics GetTotalHolderStatistics()
    {
        TTotalHolderStatistics result;
        auto keys = HolderMap.GetKeys();
        FOREACH (const auto& key, keys) {
            const auto& holder = HolderMap.Get(key);
            const auto& statistics = holder.Statistics();
            result.AvailbaleSpace += statistics.available_space();
            result.UsedSpace += statistics.used_space();
            result.ChunkCount += statistics.chunk_count();
            result.SessionCount += statistics.session_count();
            result.OnlineHolderCount++;
        }
        return result;
    }

    bool IsHolderConfirmed(const THolder& holder)
    {
        return HolderLeaseTracker->IsHolderConfirmed(holder);
    }

    i32 GetChunkReplicaCount()
    {
        return ChunkReplicaCount;
    }

    bool IsJobSchedulerEnabled()
    {
        return JobScheduler->IsEnabled();
    }

    TChunkTreeRef GetChunkTree(const TChunkTreeId& id)
    {
        auto type = TypeFromId(id);
        if (type == EObjectType::Chunk) {
            auto* chunk = FindChunk(id);
            if (!chunk) {
                ythrow yexception() << Sprintf("No such chunk %s", ~id.ToString());
            }
            return TChunkTreeRef(chunk);
        } else if (type == EObjectType::ChunkList) {
            auto* chunkList = FindChunkList(id);
            if (!chunkList) {
                ythrow yexception() << Sprintf("No such chunkList %s", ~id.ToString());
            }
            return TChunkTreeRef(chunkList);
        } else {
            ythrow yexception() << Sprintf("Invalid type of object %s", ~id.ToString());
        }
    }


private:
    typedef TImpl TThis;
    friend class TChunkTypeHandler;
    friend class TChunkProxy;
    friend class TChunkListTypeHandler;
    friend class TChunkListProxy;

    TChunkManagerConfigPtr Config;
    TBootstrap* Bootstrap;
    
    i32 ChunkReplicaCount;

    NProfiling::TProfiler Profiler;
    NProfiling::TRateCounter AddChunkCounter;
    NProfiling::TRateCounter RemoveChunkCounter;
    NProfiling::TRateCounter AddChunkReplicaCounter;
    NProfiling::TRateCounter RemoveChunkReplicaCounter;
    NProfiling::TRateCounter StartJobCounter;
    NProfiling::TRateCounter StopJobCounter;

    TChunkPlacementPtr ChunkPlacement;
    TJobSchedulerPtr JobScheduler;
    THolderLeaseTrackerPtr HolderLeaseTracker;
    
    TIdGenerator<THolderId> HolderIdGenerator;

    TMetaStateMap<TChunkId, TChunk> ChunkMap;
    TMetaStateMap<TChunkListId, TChunkList> ChunkListMap;

    TMetaStateMap<THolderId, THolder> HolderMap;
    yhash_map<Stroka, THolderId> HolderAddressMap;

    TMetaStateMap<TChunkId, TJobList> JobListMap;
    TMetaStateMap<TJobId, TJob> JobMap;

    yhash_map<Stroka, TReplicationSink> ReplicationSinkMap;

<<<<<<< HEAD

    TChunkTreeStatistics GetChunkTreeStatistics(const TChunk& chunk)
    {
        TChunkTreeStatistics result;

        YASSERT(chunk.ChunkInfo().size() != TChunk::UnknownSize);
        result.CompressedSize = chunk.ChunkInfo().size();
        result.ChunkCount = 1;

        // Every chunk must have TMisc extension in meta.
        auto misc = GetProtoExtension<TMisc>(chunk.ChunkMeta().extensions());
        result.UncompressedSize = misc->uncompressed_size();
        result.RowCount = misc->row_count();
        return result;
    }

=======
>>>>>>> 65d4425b
    void UpdateStatistics(TChunkList& chunkList, const TChunkTreeRef& childRef, bool negate)
    {
        // Compute delta.
        TChunkTreeStatistics delta;
        switch (childRef.GetType()) {
            case EObjectType::Chunk:
                delta = childRef.AsChunk()->GetStatistics();
                break;
            case EObjectType::ChunkList:
                delta = childRef.AsChunkList()->Statistics();
                break;
            default:
                YUNREACHABLE();
        }

        // Negate delta if necessary.
        if (negate) {
            delta.Negate();
        }

        // Go upwards and apply delta.
        // Also reset Sorted flags.
        // Check that parents are unique along the way.
        auto* current = &chunkList;
        for (;;) {
            current->Statistics().Accumulate(delta);
            current->SetSorted(false);

            const auto& parents = current->Parents();
            if (parents.empty())
                break;

            YASSERT(parents.size() == 1);
            current = *parents.begin();
        }
    }


    void SetChunkTreeParent(TChunkList& parent, const TChunkTreeRef& childRef)
    {
        if (childRef.GetType() == EObjectType::ChunkList) {
            auto* childChunkList = childRef.AsChunkList();
            YVERIFY(childChunkList->Parents().insert(&parent).second);
        }
        UpdateStatistics(parent, childRef, false);
    }

    void ResetChunkTreeParent(TChunkList& parent, const TChunkTreeRef& childRef, bool updateStatistics)
    {
        if (childRef.GetType() == EObjectType::ChunkList) {
            auto* childChunkList = childRef.AsChunkList();
            YVERIFY(childChunkList->Parents().erase(&parent) == 1);
        }
        if (updateStatistics) {
            UpdateStatistics(parent, childRef, true);
        }
    }


    void OnChunkDestroyed(TChunk* chunk)
    {
        auto chunkId = chunk->GetId();

        // Unregister chunk replicas from all known locations.
        FOREACH (auto holderId, chunk->StoredLocations()) {
            ScheduleChunkReplicaRemoval(holderId, chunk, false);
        }
        if (~chunk->CachedLocations()) {
            FOREACH (auto holderId, *chunk->CachedLocations()) {
                ScheduleChunkReplicaRemoval(holderId, chunk, true);
            }
        }

        // Remove all associated jobs.
        auto* jobList = FindJobList(chunkId);
        if (jobList) {
            FOREACH (auto job, jobList->Jobs()) {
                // Suppress removal from job list.
                RemoveJob(job, true, false);
            }
            JobListMap.Remove(chunkId);
        }

        Profiler.Increment(RemoveChunkCounter);
    }

    void OnChunkListDestroyed(TChunkList& chunkList)
    {
        auto objectManager = Bootstrap->GetObjectManager();
        // Drop references to children.
        FOREACH (const auto& childRef, chunkList.Children()) {
            ResetChunkTreeParent(chunkList, childRef, false);
            objectManager->UnrefObject(childRef.GetId());
        }
    }


    THolderId RegisterHolder(const TMsgRegisterHolder& message)
    {
        Stroka address = message.address();
        auto incarnationId = TIncarnationId::FromProto(message.incarnation_id());
        const auto& statistics = message.statistics();
    
        THolderId holderId = HolderIdGenerator.Next();
    
        auto* existingHolder = FindHolder(address);
        if (existingHolder) {
            LOG_INFO_IF(!IsRecovery(), "Holder kicked out due to address conflict (Address: %s, HolderId: %d)",
                ~address,
                existingHolder->GetId());
            DoUnregisterHolder(*existingHolder);
        }

        LOG_INFO_IF(!IsRecovery(), "Holder registered (Address: %s, HolderId: %d, IncarnationId: %s, %s)",
            ~address,
            holderId,
            ~incarnationId.ToString(),
            ~ToString(statistics));

        auto* newHolder = new THolder(
            holderId,
            address,
            incarnationId,
            EHolderState::Registered,
            statistics);

        HolderMap.Insert(holderId, newHolder);
        HolderAddressMap.insert(MakePair(address, holderId));

        if (IsLeader()) {
            StartHolderTracking(*newHolder, false);
        }

        return holderId;
    }

    TVoid UnregisterHolder(const TMsgUnregisterHolder& message)
    { 
        auto holderId = message.holder_id();

        // Allow holderId to be invalid, just ignore such obsolete requests.
        auto* holder = FindHolder(holderId);
        if (holder) {
            DoUnregisterHolder(*holder);
        }

        return TVoid();
    }

    TVoid FullHeartbeatWithContext(TCtxFullHeartbeat::TPtr context)
    {
        return FullHeartbeat(context->Request());
    }

    TVoid FullHeartbeat(const TMsgFullHeartbeat& message)
    {
        PROFILE_TIMING ("/full_heartbeat_time") {
            Profiler.Enqueue("/full_heartbeat_chunks", message.chunks_size());

            auto holderId = message.holder_id();
            const auto& statistics = message.statistics();

            auto& holder = GetHolder(holderId);

            LOG_DEBUG_IF(!IsRecovery(), "Full heartbeat received (Address: %s, HolderId: %d, State: %s, %s, Chunks: %d)",
                ~holder.GetAddress(),
                holderId,
                ~holder.GetState().ToString(),
                ~ToString(statistics),
                static_cast<int>(message.chunks_size()));

            YASSERT(holder.GetState() == EHolderState::Registered);
            holder.SetState(EHolderState::Online);
            holder.Statistics() = statistics;

            if (IsLeader()) {
                HolderLeaseTracker->OnHolderOnline(holder, false);
                ChunkPlacement->OnHolderUpdated(holder);
            }

            LOG_INFO_IF(!IsRecovery(), "Holder online (Address: %s, HolderId: %d)",
                ~holder.GetAddress(),
                holderId);

            YASSERT(holder.StoredChunks().empty());
            YASSERT(holder.CachedChunks().empty());

            FOREACH (const auto& chunkInfo, message.chunks()) {
                ProcessAddedChunk(holder, chunkInfo, false);
            }
        }
        return TVoid();
    }

    TVoid IncrementalHeartbeat(const TMsgIncrementalHeartbeat& message)
    {
        Profiler.Enqueue("/incremental_heartbeat_chunks_added", message.added_chunks_size());
        Profiler.Enqueue("/incremental_heartbeat_chunks_removed", message.removed_chunks_size());
        PROFILE_TIMING ("/incremental_heartbeat_time") {
            auto holderId = message.holder_id();
            const auto& statistics = message.statistics();

            auto& holder = GetHolder(holderId);

            LOG_DEBUG_IF(!IsRecovery(), "Incremental heartbeat received (Address: %s, HolderId: %d, State: %s, %s, ChunksAdded: %d, ChunksRemoved: %d)",
                ~holder.GetAddress(),
                holderId,
                ~holder.GetState().ToString(),
                ~ToString(statistics),
                static_cast<int>(message.added_chunks_size()),
                static_cast<int>(message.removed_chunks_size()));

            YASSERT(holder.GetState() == EHolderState::Online);
            holder.Statistics() = statistics;

            if (IsLeader()) {
                HolderLeaseTracker->OnHolderHeartbeat(holder);
                ChunkPlacement->OnHolderUpdated(holder);
            }

            FOREACH (const auto& chunkInfo, message.added_chunks()) {
                ProcessAddedChunk(holder, chunkInfo, true);
            }

            FOREACH (const auto& chunkInfo, message.removed_chunks()) {
                ProcessRemovedChunk(holder, chunkInfo);
            }

            std::vector<TChunk*> UnapprovedChunks(holder.UnapprovedChunks().begin(), holder.UnapprovedChunks().end());
            FOREACH (auto& chunk, UnapprovedChunks) {
                RemoveChunkReplica(holder, chunk, false, ERemoveReplicaReason::Unapproved);
            }
            holder.UnapprovedChunks().clear();
        }
        return TVoid();
    }

    TVoid UpdateJobs(const TMsgUpdateJobs& message)
    {
        PROFILE_TIMING ("/update_jobs_time") {
            auto holderId = message.holder_id();
            auto& holder = GetHolder(holderId);

            FOREACH (const auto& startInfo, message.started_jobs()) {
                AddJob(holder, startInfo);
            }

            FOREACH (const auto& stopInfo, message.stopped_jobs()) {
                auto jobId = TJobId::FromProto(stopInfo.job_id());
                auto* job = FindJob(jobId);
                if (job) {
                    // Remove from both job list and holder.
                    RemoveJob(job, true, true);
                }
            }

            LOG_DEBUG_IF(!IsRecovery(), "Holder jobs updated (Address: %s, HolderId: %d, JobsStarted: %d, JobsStopped: %d)",
                ~holder.GetAddress(),
                holderId,
                static_cast<int>(message.started_jobs_size()),
                static_cast<int>(message.stopped_jobs_size()));
        }
        return TVoid();
    }


    void SaveKeys(TOutputStream* output) const
    {
        ChunkMap.SaveKeys(output);
        ChunkListMap.SaveKeys(output);
        HolderMap.SaveKeys(output);
        JobMap.SaveKeys(output);
        JobListMap.SaveKeys(output);
    }

    void SaveValues(TOutputStream* output) const
    {
        ::Save(output, HolderIdGenerator);

        ChunkMap.SaveValues(output);
        ChunkListMap.SaveValues(output);
        HolderMap.SaveValues(output);
        JobMap.SaveValues(output);
        JobListMap.SaveValues(output);
    }

    void LoadKeys(TInputStream* input)
    {
        ChunkMap.LoadKeys(input);
        ChunkListMap.LoadKeys(input);
        HolderMap.LoadKeys(input);
        JobMap.LoadKeys(input);
        JobListMap.LoadKeys(input);
    }

    void LoadValues(TLoadContext context, TInputStream* input)
    {
        ::Load(input, HolderIdGenerator);

        ChunkMap.LoadValues(context, input);
        ChunkListMap.LoadValues(context, input);
        HolderMap.LoadValues(context, input);
        JobMap.LoadValues(context, input);
        JobListMap.LoadValues(context, input);

        // Compute chunk replica count.
        ChunkReplicaCount = 0;
        FOREACH (const auto& pair, HolderMap) {
            const auto& holder = *pair.second;
            ChunkReplicaCount += holder.StoredChunks().size();
            ChunkReplicaCount += holder.CachedChunks().size();
        }

        // Reconstruct HolderAddressMap.
        HolderAddressMap.clear();
        FOREACH (const auto& pair, HolderMap) {
            const auto* holder = pair.second;
            YVERIFY(HolderAddressMap.insert(MakePair(holder->GetAddress(), holder->GetId())).second);
        }

        // Reconstruct ReplicationSinkMap.
        ReplicationSinkMap.clear();
        FOREACH (auto& pair, JobMap) {
            RegisterReplicationSinks(pair.second);
        }
    }

    virtual void Clear()
    {
        HolderIdGenerator.Reset();
        ChunkMap.Clear();
        ChunkReplicaCount = 0;
        ChunkListMap.Clear();
        HolderMap.Clear();
        JobMap.Clear();
        JobListMap.Clear();

        HolderAddressMap.clear();
        ReplicationSinkMap.clear();
    }


    virtual void OnStartRecovery()
    {
        Profiler.SetEnabled(false);
    }

    virtual void OnStopRecovery()
    {
        Profiler.SetEnabled(true);
    }

    virtual void OnLeaderRecoveryComplete()
    {
        ChunkPlacement = New<TChunkPlacement>(Config, Bootstrap);

        HolderLeaseTracker = New<THolderLeaseTracker>(Config, Bootstrap);

        JobScheduler = New<TJobScheduler>(Config, Bootstrap, ChunkPlacement, HolderLeaseTracker);

        // Assign initial leases to holders.
        // NB: Holders will remain unconfirmed until the first heartbeat.
        FOREACH (const auto& pair, HolderMap) { 
            StartHolderTracking(*pair.second, true);
        }

        PROFILE_TIMING ("/full_chunk_refresh_time") {
            LOG_INFO("Starting full chunk refresh");
            JobScheduler->RefreshAllChunks();
            LOG_INFO("Full chunk refresh completed");
        }
    }

    virtual void OnStopLeading()
    {
        ChunkPlacement.Reset();
        JobScheduler.Reset();
        HolderLeaseTracker.Reset();
    }


    void StartHolderTracking(THolder& holder, bool recovery)
    {
        HolderLeaseTracker->OnHolderRegistered(holder, recovery);
        if (holder.GetState() == EHolderState::Online) {
            HolderLeaseTracker->OnHolderOnline(holder, recovery);
        }

        ChunkPlacement->OnHolderRegistered(holder);
        
        JobScheduler->OnHolderRegistered(holder);

        HolderRegistered_.Fire(holder);
    }

    void StopHolderTracking(THolder& holder)
    {
        HolderLeaseTracker->OnHolderUnregistered(holder);
        ChunkPlacement->OnHolderUnregistered(holder);
        JobScheduler->OnHolderUnregistered(holder);

        HolderUnregistered_.Fire(holder);
    }


    void DoUnregisterHolder(THolder& holder)
    { 
        PROFILE_TIMING ("/holder_unregistration_time") {
            auto holderId = holder.GetId();

            LOG_INFO_IF(!IsRecovery(), "Holder unregistered (Address: %s, HolderId: %d)",
                ~holder.GetAddress(),
                holderId);

            if (IsLeader()) {
                StopHolderTracking(holder);
            }

            FOREACH (auto& chunk, holder.StoredChunks()) {
                RemoveChunkReplica(holder, chunk, false, ERemoveReplicaReason::Reset);
            }

            FOREACH (auto& chunk, holder.CachedChunks()) {
                RemoveChunkReplica(holder, chunk, true, ERemoveReplicaReason::Reset);
            }

            FOREACH (auto& job, holder.Jobs()) {
                // Suppress removal of job from holder.
                RemoveJob(job, false, true);
            }

            YVERIFY(HolderAddressMap.erase(holder.GetAddress()) == 1);
            HolderMap.Remove(holderId);
        }
    }


    DECLARE_ENUM(EAddReplicaReason,
        (IncrementalHeartbeat)
        (FullHeartbeat)
        (Confirmation)
    );

    void AddChunkReplica(THolder& holder, TChunk* chunk, bool cached, EAddReplicaReason reason)
    {
        auto chunkId = chunk->GetId();
        auto holderId = holder.GetId();

        if (holder.HasChunk(chunk, cached)) {
            LOG_DEBUG_IF(!IsRecovery(), "Chunk replica is already added (ChunkId: %s, Cached: %s, Reason: %s, Address: %s, HolderId: %d)",
                ~chunkId.ToString(),
                ~FormatBool(cached),
                ~reason.ToString(),
                ~holder.GetAddress(),
                holderId);
            return;
        }

        holder.AddChunk(chunk, cached);
        chunk->AddLocation(holderId, cached);

        if (!IsRecovery()) {
            LOG_EVENT(
                Logger,
                reason == EAddReplicaReason::FullHeartbeat ? NLog::ELogLevel::Trace : NLog::ELogLevel::Debug,
                "Chunk replica added (ChunkId: %s, Cached: %s, Address: %s, HolderId: %d)",
                ~chunkId.ToString(),
                ~FormatBool(cached),
                ~holder.GetAddress(),
                holderId);
        }

        if (!cached && IsLeader()) {
            JobScheduler->ScheduleChunkRefresh(chunk->GetId());
        }

        if (reason == EAddReplicaReason::IncrementalHeartbeat || reason == EAddReplicaReason::Confirmation) {
            Profiler.Increment(AddChunkReplicaCounter);
        }
    }

    void ScheduleChunkReplicaRemoval(THolderId holderId, TChunk* chunk, bool cached)
    {
        auto chunkId = chunk->GetId();
        auto& holder = GetHolder(holderId);
        holder.RemoveChunk(chunk, cached);

        if (!cached && IsLeader()) {
            JobScheduler->ScheduleChunkRemoval(holder, chunkId);
        }
    }

    DECLARE_ENUM(ERemoveReplicaReason,
        (IncrementalHeartbeat)
        (Unapproved)
        (Reset)
    );

    void RemoveChunkReplica(THolder& holder, TChunk* chunk, bool cached, ERemoveReplicaReason reason)
    {
        auto chunkId = chunk->GetId();
        auto holderId = holder.GetId();

        if (reason == ERemoveReplicaReason::IncrementalHeartbeat && !holder.HasChunk(chunk, cached)) {
            LOG_DEBUG_IF(!IsRecovery(), "Chunk replica is already removed (ChunkId: %s, Cached: %s, Reason: %s, Address: %s, HolderId: %d)",
                ~chunkId.ToString(),
                ~FormatBool(cached),
                ~reason.ToString(),
                ~holder.GetAddress(),
                holderId);
            return;
        }

        switch (reason) {
            case ERemoveReplicaReason::IncrementalHeartbeat:
            case ERemoveReplicaReason::Unapproved:
                holder.RemoveChunk(chunk, cached);
                break;
            case ERemoveReplicaReason::Reset:
                // Do nothing.
                break;
            default:
                YUNREACHABLE();
        }
        chunk->RemoveLocation(holder.GetId(), cached);

        if (!IsRecovery()) {
            LOG_EVENT(
                Logger,
                reason == ERemoveReplicaReason::Reset ? NLog::ELogLevel::Trace : NLog::ELogLevel::Debug,
                "Chunk replica removed (ChunkId: %s, Cached: %s, Reason: %s, Address: %s, HolderId: %d)",
                ~chunkId.ToString(),
                ~FormatBool(cached),
                ~reason.ToString(),
                ~holder.GetAddress(),
                holderId);
        }

        if (!cached && IsLeader()) {
            JobScheduler->ScheduleChunkRefresh(chunkId);
        }

        Profiler.Increment(RemoveChunkReplicaCounter);
    }


    void AddJob(THolder& holder, const TJobStartInfo& jobInfo)
    {
        auto chunkId = TChunkId::FromProto(jobInfo.chunk_id());
        auto jobId = TJobId::FromProto(jobInfo.job_id());
        auto targetAddresses = FromProto<Stroka>(jobInfo.target_addresses());
        auto jobType = EJobType(jobInfo.type());
        auto startTime = TInstant(jobInfo.start_time());

        auto* job = new TJob(
            jobType,
            jobId,
            chunkId,
            holder.GetAddress(),
            targetAddresses,
            startTime);
        JobMap.Insert(jobId, job);

        auto& jobList = GetOrCreateJobList(chunkId);
        jobList.AddJob(job);

        holder.AddJob(job);

        RegisterReplicationSinks(job);

        LOG_INFO_IF(!IsRecovery(), "Job added (JobId: %s, Address: %s, HolderId: %d, JobType: %s, ChunkId: %s)",
            ~jobId.ToString(),
            ~holder.GetAddress(),
            holder.GetId(),
            ~jobType.ToString(),
            ~chunkId.ToString());
    }

    void RemoveJob(
        TJob* job,
        bool removeFromHolder,
        bool removeFromJobList)
    {
        auto jobId = job->GetId();

        if (removeFromJobList) {
            auto& jobList = GetJobList(job->GetChunkId());
            jobList.RemoveJob(job);
            DropJobListIfEmpty(jobList);
        }

        if (removeFromHolder) {
            auto* holder = FindHolder(job->GetRunnerAddress());
            if (holder) {
                holder->RemoveJob(job);
            }
        }

        if (IsLeader()) {
            JobScheduler->ScheduleChunkRefresh(job->GetChunkId());
        }

        UnregisterReplicationSinks(job);

        JobMap.Remove(jobId);

        LOG_INFO_IF(!IsRecovery(), "Job removed (JobId: %s)", ~jobId.ToString());
    }


    void ProcessAddedChunk(
        THolder& holder,
        const TChunkAddInfo& chunkAddInfo,
        bool incremental)
    {
        auto holderId = holder.GetId();
        auto chunkId = TChunkId::FromProto(chunkAddInfo.chunk_id());
        bool cached = chunkAddInfo.cached();

        auto* chunk = FindChunk(chunkId);
        if (!chunk) {
            // Holders may still contain cached replicas of chunks that no longer exist.
            // Here we just silently ignore this case.
            if (cached) {
                return;
            }

            LOG_DEBUG_IF(!IsRecovery(), "Unknown chunk added at holder, removal scheduled (Address: %s, HolderId: %d, ChunkId: %s, Cached: %s)",
                ~holder.GetAddress(),
                holderId,
                ~chunkId.ToString(),
                ~FormatBool(cached));

            if (IsLeader()) {
                JobScheduler->ScheduleChunkRemoval(holder, chunkId);
            }

            return;
        }

        if (!cached && holder.HasUnapprovedChunk(chunk)) {
            LOG_DEBUG_IF(!IsRecovery(), "Chunk approved (Address: %s, HolderId: %d, ChunkId: %s)",
                ~holder.GetAddress(),
                holderId,
                ~chunkId.ToString());

            holder.ApproveChunk(chunk);
            return;
        }

        // Use the size reported by the holder, but check it for consistency first.
        if (!chunk->ValidateChunkInfo(chunkAddInfo.chunk_info())) {
            LOG_FATAL("Mismatched chunk size reported by holder (ChunkId: %s, Cached: %s, ExpectedInfo: %s, ReceivedInfo: %s, Address: %s, HolderId: %d)",
                ~chunkId.ToString(),
                ~ToString(cached),
                ~chunk->ChunkInfo().DebugString(),
                ~chunkAddInfo.chunk_info().DebugString(),
                ~holder.GetAddress(),
                holder.GetId());
        }
        chunk->ChunkInfo() = chunkAddInfo.chunk_info();

        AddChunkReplica(
            holder,
            chunk,
            cached,
            incremental ? EAddReplicaReason::IncrementalHeartbeat : EAddReplicaReason::FullHeartbeat);
    }

    void ProcessRemovedChunk(
        THolder& holder,
        const TChunkRemoveInfo& chunkInfo)
    {
        auto holderId = holder.GetId();
        auto chunkId = TChunkId::FromProto(chunkInfo.chunk_id());
        bool cached = chunkInfo.cached();

        auto* chunk = FindChunk(chunkId);
        if (!chunk) {
            LOG_DEBUG_IF(!IsRecovery(), "Unknown chunk replica removed (ChunkId: %s, Cached: %s, Address: %s, HolderId: %d)",
                 ~chunkId.ToString(),
                 ~FormatBool(cached),
                 ~holder.GetAddress(),
                 holderId);
            return;
        }

        RemoveChunkReplica(
            holder,
            chunk,
            cached,
            ERemoveReplicaReason::IncrementalHeartbeat);
    }


    TJobList& GetOrCreateJobList(const TChunkId& id)
    {
        auto* jobList = FindJobList(id);
        if (!jobList) {
            jobList = new TJobList(id);
            JobListMap.Insert(id, jobList);
        }
        return *jobList;
    }

    void DropJobListIfEmpty(const TJobList& jobList)
    {
        if (jobList.Jobs().empty()) {
            JobListMap.Remove(jobList.GetChunkId());
        }
    }


    void RegisterReplicationSinks(TJob* job)
    {
        switch (job->GetType()) {
            case EJobType::Replicate: {
                FOREACH (const auto& address, job->TargetAddresses()) {
                    auto& sink = GetOrCreateReplicationSink(address);
                    YVERIFY(sink.Jobs().insert(job).second);
                }
                break;
            }

            case EJobType::Remove:
                break;

            default:
                YUNREACHABLE();
        }
    }

    void UnregisterReplicationSinks(TJob* job)
    {
        switch (job->GetType()) {
            case EJobType::Replicate: {
                FOREACH (const auto& address, job->TargetAddresses()) {
                    auto& sink = GetOrCreateReplicationSink(address);
                    YVERIFY(sink.Jobs().erase(job) == 1);
                    DropReplicationSinkIfEmpty(sink);
                }
                break;
            }

            case EJobType::Remove:
                break;

            default:
                YUNREACHABLE();
        }
    }

    TReplicationSink& GetOrCreateReplicationSink(const Stroka& address)
    {
        auto it = ReplicationSinkMap.find(address);
        if (it != ReplicationSinkMap.end())
            return it->second;

        auto pair = ReplicationSinkMap.insert(MakePair(address, TReplicationSink(address)));
        YASSERT(pair.second);
        return pair.first->second;
    }

    void DropReplicationSinkIfEmpty(const TReplicationSink& sink)
    {
        if (sink.Jobs().empty()) {
            // NB: Do not try to inline this variable! erase() will destroy the object
            // and will access the key afterwards.
            auto address = sink.GetAddress();
            YVERIFY(ReplicationSinkMap.erase(address) == 1);
        }
    }

};

DEFINE_METAMAP_ACCESSORS(TChunkManager::TImpl, Chunk, TChunk, TChunkId, ChunkMap)
DEFINE_METAMAP_ACCESSORS(TChunkManager::TImpl, ChunkList, TChunkList, TChunkListId, ChunkListMap)
DEFINE_METAMAP_ACCESSORS(TChunkManager::TImpl, Holder, THolder, THolderId, HolderMap)
DEFINE_METAMAP_ACCESSORS(TChunkManager::TImpl, JobList, TJobList, TChunkId, JobListMap)
DEFINE_METAMAP_ACCESSORS(TChunkManager::TImpl, Job, TJob, TJobId, JobMap)

DELEGATE_BYREF_RO_PROPERTY(TChunkManager::TImpl, yhash_set<TChunkId>, LostChunkIds, *JobScheduler);
DELEGATE_BYREF_RO_PROPERTY(TChunkManager::TImpl, yhash_set<TChunkId>, OverreplicatedChunkIds, *JobScheduler);
DELEGATE_BYREF_RO_PROPERTY(TChunkManager::TImpl, yhash_set<TChunkId>, UnderreplicatedChunkIds, *JobScheduler);

///////////////////////////////////////////////////////////////////////////////

class TChunkManager::TChunkProxy
    : public NObjectServer::TUnversionedObjectProxyBase<TChunk>
{
public:
    TChunkProxy(TImpl* owner, const TChunkId& id)
        : TBase(owner->Bootstrap, id, &owner->ChunkMap)
        , Owner(owner)
    {
        Logger = ChunkServerLogger;
    }

    virtual bool IsWriteRequest(NRpc::IServiceContext* context) const
    {
        DECLARE_YPATH_SERVICE_WRITE_METHOD(Confirm);
        return TBase::IsWriteRequest(context);
    }

private:
    typedef TUnversionedObjectProxyBase<TChunk> TBase;

    TIntrusivePtr<TImpl> Owner;

    virtual void GetSystemAttributes(std::vector<TAttributeInfo>* attributes)
    {
        const auto& chunk = GetTypedImpl();
        attributes->push_back("confirmed");
        attributes->push_back("cached_locations");
        attributes->push_back("stored_locations");
        attributes->push_back("replication_factor");
        attributes->push_back(TAttributeInfo("size", chunk.IsConfirmed()));
        attributes->push_back(TAttributeInfo("chunk_type", chunk.IsConfirmed()));
        TBase::GetSystemAttributes(attributes);
    }

    virtual bool GetSystemAttribute(const Stroka& name, IYsonConsumer* consumer)
    {
        const auto& chunk = GetTypedImpl();

        if (name == "confirmed") {
            BuildYsonFluently(consumer)
                .Scalar(FormatBool(chunk.IsConfirmed()));
            return true;
        }

        if (name == "cached_locations") {
            if (~chunk.CachedLocations()) {
                BuildYsonFluently(consumer)
                    .DoListFor(*chunk.CachedLocations(), [=] (TFluentList fluent, THolderId holderId) {
                        const auto& holder = Owner->GetHolder(holderId);
                        fluent.Item().Scalar(holder.GetAddress());
                    });
            } else {
                BuildYsonFluently(consumer)
                    .BeginList()
                    .EndList();
            }
            return true;
        }

        if (name == "stored_locations") {
            BuildYsonFluently(consumer)
                .DoListFor(chunk.StoredLocations(), [=] (TFluentList fluent, THolderId holderId) {
                    const auto& holder = Owner->GetHolder(holderId);
                    fluent.Item().Scalar(holder.GetAddress());
                });
            return true;
        }

        if (name == "replication_factor") {
            BuildYsonFluently(consumer)
                .Scalar(chunk.GetReplicationFactor());
            return true;
        }

        if (chunk.IsConfirmed()) {
            if (name == "size") {
                BuildYsonFluently(consumer)
                    .Scalar(chunk.ChunkInfo().size());
                return true;
            }

            if (name == "chunk_type") {
                auto type = EChunkType(chunk.ChunkMeta().type());
                BuildYsonFluently(consumer)
                    .Scalar(CamelCaseToUnderscoreCase(type.ToString()));
                return true;
            }
        }

        return TBase::GetSystemAttribute(name, consumer);
    }

    virtual void DoInvoke(NRpc::IServiceContext* context)
    {
        DISPATCH_YPATH_SERVICE_METHOD(Fetch);
        DISPATCH_YPATH_SERVICE_METHOD(Confirm);
        TBase::DoInvoke(context);
    }

    DECLARE_RPC_SERVICE_METHOD(NProto, Fetch)
    {
        UNUSED(request);

        const auto& chunk = GetTypedImpl();
        Owner->FillHolderAddresses(response->mutable_holder_addresses(), chunk);

        context->SetResponseInfo("HolderAddresses: [%s]",
            ~JoinToString(response->holder_addresses()));

        context->Reply();
    }

    DECLARE_RPC_SERVICE_METHOD(NProto, Confirm)
    {
        UNUSED(response);

        auto& holderAddresses = request->holder_addresses();
        YASSERT(holderAddresses.size() != 0);

        context->SetRequestInfo("Size: %" PRId64 ", HolderAddresses: [%s]",
            request->chunk_info().size(),
            ~JoinToString(holderAddresses));

        auto& chunk = GetTypedImpl();

        // Skip chunks that are already confirmed.
        if (chunk.IsConfirmed()) {
            context->SetResponseInfo("Chunk is already confirmed");
            context->Reply();
            return;
        }

        // Use the size reported by the client, but check it for consistency first.
        if (!chunk.ValidateChunkInfo(request->chunk_info())) {
            LOG_FATAL("Mismatched chunk %s info reported by client: expected %s, received %s",
                ~Id.ToString(),
                ~chunk.ChunkInfo().DebugString(),
                ~request->chunk_info().DebugString());
        }
        chunk.ChunkInfo().CopyFrom(request->chunk_info());

        FOREACH (const auto& address, holderAddresses) {
            auto* holder = Owner->FindHolder(address);
            if (!holder) {
                LOG_DEBUG_IF(!Owner->IsRecovery(), "Tried to confirm chunk %s at an unknown holder %s",
                    ~Id.ToString(),
                    ~address);
                continue;
            }

            if (holder->GetState() != EHolderState::Online) {
                LOG_DEBUG_IF(!Owner->IsRecovery(), "Tried to confirm chunk %s at holder %s with invalid state %s",
                    ~Id.ToString(),
                    ~address,
                    ~FormatEnum(holder->GetState()));
                continue;
            }

            if (!holder->HasChunk(&chunk, false)) {
                Owner->AddChunkReplica(
                    *holder,
                    &chunk,
                    false,
                    TImpl::EAddReplicaReason::Confirmation);
                holder->MarkChunkUnapproved(&chunk);
            }
        }

        chunk.ChunkMeta().CopyFrom(request->chunk_meta());
        LOG_INFO_IF(!Owner->IsRecovery(), "Chunk confirmed (ChunkId: %s)", ~Id.ToString());

        context->Reply();
    }
};

////////////////////////////////////////////////////////////////////////////////

TChunkManager::TChunkTypeHandler::TChunkTypeHandler(TImpl* owner)
    : TObjectTypeHandlerBase(owner->Bootstrap, &owner->ChunkMap)
    , Owner(owner)
{ }

IObjectProxy::TPtr TChunkManager::TChunkTypeHandler::GetProxy(
    const TObjectId& id,
    TTransaction* transaction)
{
    UNUSED(transaction);
    return New<TChunkProxy>(Owner, id);
}

TObjectId TChunkManager::TChunkTypeHandler::Create(
    TTransaction* transaction,
    TReqCreateObject* request,
    TRspCreateObject* response)
{
    UNUSED(transaction);

    auto& chunk = Owner->CreateChunk();

    if (Owner->IsLeader() && request->HasExtension(TReqCreateChunk::create_chunk)) {
        const auto* requestExt = &request->GetExtension(TReqCreateChunk::create_chunk);
        auto* responseExt = response->MutableExtension(TRspCreateChunk::create_chunk);

        chunk.SetReplicationFactor(requestExt->replication_factor());

        int holderCount = requestExt->upload_replication_factor();
        auto holders = Owner->AllocateUploadTargets(holderCount);
        FOREACH (auto holder, holders) {
            responseExt->add_holder_addresses(holder->GetAddress());
        }

        LOG_INFO_IF(!Owner->IsRecovery(), "Allocated holders [%s] for chunk %s",
            ~JoinToString(responseExt->holder_addresses()),
            ~chunk.GetId().ToString());
    }

    return chunk.GetId();
}

void TChunkManager::TChunkTypeHandler::OnObjectDestroyed(TChunk& chunk)
{
    Owner->OnChunkDestroyed(&chunk);
}

///////////////////////////////////////////////////////////////////////////////

class TChunkManager::TChunkListProxy
    : public NObjectServer::TUnversionedObjectProxyBase<TChunkList>
{
public:
    TChunkListProxy(TImpl* owner, const TChunkListId& id)
        : TBase(owner->Bootstrap, id, &owner->ChunkListMap)
        , Owner(owner)
    {
        Logger = ChunkServerLogger;
    }

    virtual bool IsWriteRequest(NRpc::IServiceContext* context) const
    {
        DECLARE_YPATH_SERVICE_WRITE_METHOD(Attach);
        DECLARE_YPATH_SERVICE_WRITE_METHOD(Detach);
        return TBase::IsWriteRequest(context);
    }

private:
    typedef TUnversionedObjectProxyBase<TChunkList> TBase;

    TIntrusivePtr<TImpl> Owner;

    virtual void GetSystemAttributes(std::vector<TAttributeInfo>* attributes)
    {
        attributes->push_back("children_ids");
        attributes->push_back("parent_ids");
        attributes->push_back("row_count");
        attributes->push_back("uncompressed_size");
        attributes->push_back("compressed_size");
        attributes->push_back("chunk_count");
        TBase::GetSystemAttributes(attributes);
    }

    virtual bool GetSystemAttribute(const Stroka& name, IYsonConsumer* consumer)
    {
        const auto& chunkList = GetTypedImpl();

        if (name == "children_ids") {
            BuildYsonFluently(consumer)
                .DoListFor(chunkList.Children(), [=] (TFluentList fluent, TChunkTreeRef chunkRef) {
                        fluent.Item().Scalar(chunkRef.GetId());
                });
            return true;
        }

        if (name == "parent_ids") {
            BuildYsonFluently(consumer)
                .DoListFor(chunkList.Parents(), [=] (TFluentList fluent, TChunkList* chunkList) {
                    fluent.Item().Scalar(chunkList->GetId());
                });
            return true;
        }

        const auto& statistics = chunkList.Statistics();

        if (name == "row_count") {
            BuildYsonFluently(consumer)
                .Scalar(statistics.RowCount);
            return true;
        }

        if (name == "uncompressed_size") {
            BuildYsonFluently(consumer)
                .Scalar(statistics.UncompressedSize);
            return true;
        }

        if (name == "compressed_size") {
            BuildYsonFluently(consumer)
                .Scalar(statistics.CompressedSize);
            return true;
        }

        if (name == "chunk_count") {
            BuildYsonFluently(consumer)
                .Scalar(statistics.ChunkCount);
            return true;
        }

        return TBase::GetSystemAttribute(name, consumer);
    }

    virtual void DoInvoke(NRpc::IServiceContext* context)
    {
        DISPATCH_YPATH_SERVICE_METHOD(Attach);
        //DISPATCH_YPATH_SERVICE_METHOD(Detach);
        TBase::DoInvoke(context);
    }

    DECLARE_RPC_SERVICE_METHOD(NProto, Attach)
    {
        UNUSED(response);

        auto childrenIds = FromProto<TChunkTreeId>(request->children_ids());

        context->SetRequestInfo("Children: [%s]", ~JoinToString(childrenIds));

        auto objectManager = Bootstrap->GetObjectManager();
        yvector<TChunkTreeRef> children;
        FOREACH (const auto& childId, childrenIds) {
            if (!objectManager->ObjectExists(childId)) {
                ythrow yexception() << Sprintf("Child %s does not exist", ~childId.ToString());
            }
            auto chunkRef = Owner->GetChunkTree(childId);
            children.push_back(chunkRef);
        }

        auto& chunkList = GetTypedImpl();
        Owner->AttachToChunkList(chunkList, children);

        context->Reply();
    }

//    DECLARE_RPC_SERVICE_METHOD(NProto, Detach)
//    {
//        UNUSED(response);

//        auto childrenIds = FromProto<TChunkTreeId>(request->children_ids());

//        context->SetRequestInfo("Children: [%s]", ~JoinToString(childrenIds));

//        auto objectManager = Bootstrap->GetObjectManager();
//        yvector<TChunkTreeRef> children;
//        FOREACH (const auto& childId, childrenIds) {
//            if (!objectManager->ObjectExists(childId)) {
//                ythrow yexception() << Sprintf("Child %s does not exist", ~childId.ToString());
//            }
//            auto chunkRef = Owner->GetChunkTree(childId);
//            children.push_back(chunkRef);
//        }

//        auto& chunkList = GetTypedImpl();
//        Owner->DetachFromChunkList(chunkList, children);

//        context->Reply();
//    }
};

////////////////////////////////////////////////////////////////////////////////

TChunkManager::TChunkListTypeHandler::TChunkListTypeHandler(TImpl* owner)
    : TObjectTypeHandlerBase(owner->Bootstrap, &owner->ChunkListMap)
    , Owner(owner)
{ }

IObjectProxy::TPtr TChunkManager::TChunkListTypeHandler::GetProxy(
    const TObjectId& id,
    TTransaction* transaction)
{
    UNUSED(transaction);
    return New<TChunkListProxy>(Owner, id);
}

TObjectId TChunkManager::TChunkListTypeHandler::Create(
    TTransaction* transaction,
    TReqCreateObject* request,
    TRspCreateObject* response)
{
    UNUSED(transaction);
    UNUSED(request);
    UNUSED(response);

    auto& chunkList = Owner->CreateChunkList();
    return chunkList.GetId();
}

void TChunkManager::TChunkListTypeHandler::OnObjectDestroyed(TChunkList& chunkList)
{
    Owner->OnChunkListDestroyed(chunkList);
}

////////////////////////////////////////////////////////////////////////////////

TChunkManager::TChunkManager(
    TChunkManagerConfigPtr config,
    TBootstrap* bootstrap)
    : Impl(New<TImpl>(config, bootstrap))
{ }

TChunkManager::~TChunkManager()
{ }

const THolder* TChunkManager::FindHolder(const Stroka& address) const
{
    return Impl->FindHolder(address);
}

THolder* TChunkManager::FindHolder(const Stroka& address)
{
    return Impl->FindHolder(address);
}

const TReplicationSink* TChunkManager::FindReplicationSink(const Stroka& address)
{
    return Impl->FindReplicationSink(address);
}

yvector<THolder*> TChunkManager::AllocateUploadTargets(int replicaCount)
{
    return Impl->AllocateUploadTargets(replicaCount);
}

TMetaChange<THolderId>::TPtr TChunkManager::InitiateRegisterHolder(
    const TMsgRegisterHolder& message)
{
    return Impl->InitiateRegisterHolder(message);
}

TMetaChange<TVoid>::TPtr TChunkManager::InitiateUnregisterHolder(
    const TMsgUnregisterHolder& message)
{
    return Impl->InitiateUnregisterHolder(message);
}

TMetaChange<TVoid>::TPtr TChunkManager::InitiateFullHeartbeat(
    TCtxFullHeartbeat::TPtr context)
{
    return Impl->InitiateFullHeartbeat(context);
}

TMetaChange<TVoid>::TPtr TChunkManager::InitiateIncrementalHeartbeat(
    const TMsgIncrementalHeartbeat& message)
{
    return Impl->InitiateIncrementalHeartbeat(message);
}

TMetaChange<TVoid>::TPtr TChunkManager::InitiateUpdateJobs(
    const TMsgUpdateJobs& message)
{
    return Impl->InitiateUpdateJobs(message);
}

TChunk& TChunkManager::CreateChunk()
{
    return Impl->CreateChunk();
}

TChunkList& TChunkManager::CreateChunkList()
{
    return Impl->CreateChunkList();
}

void TChunkManager::AttachToChunkList(TChunkList& chunkList, const yvector<TChunkTreeRef>& children)
{
    Impl->AttachToChunkList(chunkList, children);
}

void TChunkManager::DetachFromChunkList(TChunkList& chunkList, const yvector<TChunkTreeRef>& children)
{
    Impl->DetachFromChunkList(chunkList, children);
}

void TChunkManager::ScheduleJobs(
    THolder& holder,
    const yvector<TJobInfo>& runningJobs,
    yvector<TJobStartInfo>* jobsToStart,
    yvector<TJobStopInfo>* jobsToStop)
{
    Impl->ScheduleJobs(
        holder,
        runningJobs,
        jobsToStart,
        jobsToStop);
}

bool TChunkManager::IsJobSchedulerEnabled()
{
    return Impl->IsJobSchedulerEnabled();
}

void TChunkManager::FillHolderAddresses(
    ::google::protobuf::RepeatedPtrField< TProtoStringType>* addresses,
    const TChunk& chunk)
{
    Impl->FillHolderAddresses(addresses, chunk);
}

TTotalHolderStatistics TChunkManager::GetTotalHolderStatistics()
{
    return Impl->GetTotalHolderStatistics();
}

bool TChunkManager::IsHolderConfirmed(const THolder& holder)
{
    return Impl->IsHolderConfirmed(holder);
}

i32 TChunkManager::GetChunkReplicaCount()
{
    return Impl->GetChunkReplicaCount();
}

DELEGATE_METAMAP_ACCESSORS(TChunkManager, Chunk, TChunk, TChunkId, *Impl)
DELEGATE_METAMAP_ACCESSORS(TChunkManager, ChunkList, TChunkList, TChunkListId, *Impl)
DELEGATE_METAMAP_ACCESSORS(TChunkManager, Holder, THolder, THolderId, *Impl)
DELEGATE_METAMAP_ACCESSORS(TChunkManager, JobList, TJobList, TChunkId, *Impl)
DELEGATE_METAMAP_ACCESSORS(TChunkManager, Job, TJob, TJobId, *Impl)

DELEGATE_SIGNAL(TChunkManager, void(const THolder&), HolderRegistered, *Impl);
DELEGATE_SIGNAL(TChunkManager, void(const THolder&), HolderUnregistered, *Impl);

DELEGATE_BYREF_RO_PROPERTY(TChunkManager, yhash_set<TChunkId>, LostChunkIds, *Impl);
DELEGATE_BYREF_RO_PROPERTY(TChunkManager, yhash_set<TChunkId>, OverreplicatedChunkIds, *Impl);
DELEGATE_BYREF_RO_PROPERTY(TChunkManager, yhash_set<TChunkId>, UnderreplicatedChunkIds, *Impl);

///////////////////////////////////////////////////////////////////////////////

} // namespace NChunkServer
} // namespace NYT<|MERGE_RESOLUTION|>--- conflicted
+++ resolved
@@ -435,25 +435,6 @@
 
     yhash_map<Stroka, TReplicationSink> ReplicationSinkMap;
 
-<<<<<<< HEAD
-
-    TChunkTreeStatistics GetChunkTreeStatistics(const TChunk& chunk)
-    {
-        TChunkTreeStatistics result;
-
-        YASSERT(chunk.ChunkInfo().size() != TChunk::UnknownSize);
-        result.CompressedSize = chunk.ChunkInfo().size();
-        result.ChunkCount = 1;
-
-        // Every chunk must have TMisc extension in meta.
-        auto misc = GetProtoExtension<TMisc>(chunk.ChunkMeta().extensions());
-        result.UncompressedSize = misc->uncompressed_size();
-        result.RowCount = misc->row_count();
-        return result;
-    }
-
-=======
->>>>>>> 65d4425b
     void UpdateStatistics(TChunkList& chunkList, const TChunkTreeRef& childRef, bool negate)
     {
         // Compute delta.
