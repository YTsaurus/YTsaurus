--- conflicted
+++ resolved
@@ -1,11 +1,6 @@
 #include "stdafx.h"
 #include "common.h"
 
-<<<<<<< HEAD
-=======
-#include <ytlib/misc/id_generator.h>
-
->>>>>>> dc02dbaa
 namespace NYT {
 namespace NChunkServer {
 
@@ -13,27 +8,19 @@
 
 NLog::TLogger ChunkServerLogger("ChunkServer");
 
-<<<<<<< HEAD
-int MaxReplicationFanOut = 4;
-int MaxReplicationFanIn = 8;
-int MaxRemovalJobsPerHolder = 16;
-TDuration ChunkRefreshDelay = TDuration::Seconds(15);
-TDuration ChunkRefreshQuantum = TDuration::MilliSeconds(100);
-int MaxChunksPerRefresh = 1000;
-double MinChunkBalancingFillCoeffDiff = 0.2;
-double MinChunkBalancingFillCoeff = 0.1;
-double MaxHolderFillCoeff = 0.99;
-i64 MinHolderFreeSpace = 10 * 1024 * 1024; // 10MB
-double ActiveSessionsPenalityCoeff = 0.1;
-=======
-TChunkListId NullChunkListId = TChunkListId(0, 0, 0, 0);
-TChunkTreeId NullChunkTreeId = TChunkListId(0, 0, 0, 0);
-
-ui64 ChunkIdSeed = 0x7390bac62f716a19;
-ui64 ChunkListIdSeed = 0x761ba739c541fcd0;
->>>>>>> dc02dbaa
-
 ////////////////////////////////////////////////////////////////////////////////
 
 } // namespace NChunkServer
 } // namespace NYT
+
+
+Stroka ToString(const NYT::NChunkServer::NProto::THolderStatistics& statistics)
+{
+    return Sprintf("AvailableSpace: %" PRId64 ", UsedSpace: %" PRId64 ", ChunkCount: %d, SessionCount: %d",
+        statistics.available_space(),
+        statistics.used_space(),
+        statistics.chunk_count(),
+        statistics.session_count());
+}
+
+////////////////////////////////////////////////////////////////////////////////