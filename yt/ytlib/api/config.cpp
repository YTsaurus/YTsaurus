#include "config.h"

#include <yt/ytlib/hive/config.h>

#include <yt/ytlib/node_tracker_client/public.h>

#include <yt/ytlib/scheduler/config.h>

#include <yt/ytlib/table_client/config.h>

#include <yt/ytlib/tablet_client/config.h>

#include <yt/ytlib/transaction_client/config.h>

#include <yt/ytlib/object_client/helpers.h>

namespace NYT {
namespace NApi {

using namespace NObjectClient;

////////////////////////////////////////////////////////////////////////////////

TMasterConnectionConfig::TMasterConnectionConfig()
{
    RegisterParameter("rpc_timeout", RpcTimeout)
        .Default(TDuration::Seconds(15));
}

////////////////////////////////////////////////////////////////////////////////

TConnectionConfig::TConnectionConfig()
{
    RegisterParameter("network_name", NetworkName)
        .Default(NNodeTrackerClient::InterconnectNetworkName);
    RegisterParameter("primary_master", PrimaryMaster);
    RegisterParameter("secondary_masters", SecondaryMasters)
        .Default();
    RegisterParameter("master_cache", MasterCache)
        .Default();
    RegisterParameter("enable_read_from_followers", EnableReadFromFollowers)
        .Default(false);
    RegisterParameter("timestamp_provider", TimestampProvider)
        .Default();
    RegisterParameter("cell_directory", CellDirectory)
        .DefaultNew();
    RegisterParameter("scheduler", Scheduler)
        .DefaultNew();
    RegisterParameter("transaction_manager", TransactionManager)
        .DefaultNew();
    RegisterParameter("block_cache", BlockCache)
        .DefaultNew();
    RegisterParameter("table_mount_cache", TableMountCache)
        .DefaultNew();

    RegisterParameter("query_evaluator", QueryEvaluator)
        .DefaultNew();
    RegisterParameter("query_timeout", QueryTimeout)
        .Default(TDuration::Seconds(60));
    RegisterParameter("query_response_codec", QueryResponseCodec)
        .Default(NCompression::ECodec::Lz4);
    RegisterParameter("default_input_row_limit", DefaultInputRowLimit)
        .GreaterThan(0)
        .Default(100000000);
    RegisterParameter("default_output_row_limit", DefaultOutputRowLimit)
        .GreaterThan(0)
        .Default(1000000);

    RegisterParameter("column_evaluator_cache", ColumnEvaluatorCache)
        .DefaultNew();

    RegisterParameter("write_timeout", WriteTimeout)
        .Default(TDuration::Seconds(60));
    RegisterParameter("write_request_codec", WriteRequestCodec)
        .Default(NCompression::ECodec::Lz4);
    RegisterParameter("max_rows_per_write_request", MaxRowsPerWriteRequest)
        .GreaterThan(0)
        .Default(1000);
    RegisterParameter("max_rows_per_transaction", MaxRowsPerTransaction)
        .GreaterThan(0)
        .Default(100000);

    RegisterParameter("lookup_timeout", LookupTimeout)
        .Default(TDuration::Seconds(60));
    RegisterParameter("lookup_request_codec", LookupRequestCodec)
        .Default(NCompression::ECodec::Lz4);
    RegisterParameter("lookup_response_codec", LookupResponseCodec)
        .Default(NCompression::ECodec::Lz4);
    RegisterParameter("max_rows_per_read_request", MaxRowsPerReadRequest)
        .GreaterThan(0)
        .Default(1000);

    RegisterParameter("enable_udf", EnableUdf)
        .Default(false);
    RegisterParameter("udf_registry_path", UdfRegistryPath)
        .Default("//tmp/udfs");

<<<<<<< HEAD
    RegisterValidator([&] () {
        const auto& cellId = PrimaryMaster->CellId;
        auto primaryCellTag = CellTagFromId(PrimaryMaster->CellId);
        yhash_set<TCellTag> cellTags = {primaryCellTag};
        for (const auto& cellConfig : SecondaryMasters) {
            if (ReplaceCellTagInId(cellConfig->CellId, primaryCellTag) != cellId) {
                THROW_ERROR_EXCEPTION("Invalid cell id %v specified for secondary master in connection configuration",
                    cellConfig->CellId);
            }
            auto cellTag = CellTagFromId(cellConfig->CellId);
            if (!cellTags.insert(cellTag).second) {
                THROW_ERROR_EXCEPTION("Duplicate cell tag %v in connection configuration",
                    cellTag);
            }
        }
    });
=======
    RegisterParameter("table_mount_info_update_retry_count", TableMountInfoUpdateRetryCount)
        .GreaterThan(0)
        .Default(5);
    RegisterParameter("table_mount_info_update_retry_time", TableMountInfoUpdateRetryPeriod)
        .GreaterThan(TDuration::MicroSeconds(0))
        .Default(TDuration::Seconds(1));
>>>>>>> b538cf9c
}

////////////////////////////////////////////////////////////////////////////////

} // namespace NApi
} // namespace NYT
<|MERGE_RESOLUTION|>--- conflicted
+++ resolved
@@ -95,7 +95,13 @@
     RegisterParameter("udf_registry_path", UdfRegistryPath)
         .Default("//tmp/udfs");
 
-<<<<<<< HEAD
+    RegisterParameter("table_mount_info_update_retry_count", TableMountInfoUpdateRetryCount)
+        .GreaterThan(0)
+        .Default(5);
+    RegisterParameter("table_mount_info_update_retry_time", TableMountInfoUpdateRetryPeriod)
+        .GreaterThan(TDuration::MicroSeconds(0))
+        .Default(TDuration::Seconds(1));
+
     RegisterValidator([&] () {
         const auto& cellId = PrimaryMaster->CellId;
         auto primaryCellTag = CellTagFromId(PrimaryMaster->CellId);
@@ -112,14 +118,6 @@
             }
         }
     });
-=======
-    RegisterParameter("table_mount_info_update_retry_count", TableMountInfoUpdateRetryCount)
-        .GreaterThan(0)
-        .Default(5);
-    RegisterParameter("table_mount_info_update_retry_time", TableMountInfoUpdateRetryPeriod)
-        .GreaterThan(TDuration::MicroSeconds(0))
-        .Default(TDuration::Seconds(1));
->>>>>>> b538cf9c
 }
 
 ////////////////////////////////////////////////////////////////////////////////
