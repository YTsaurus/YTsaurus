#include "stdafx.h"
#include "config.h"

#include <ytlib/transaction_client/config.h>

#include <ytlib/scheduler/config.h>

#include <ytlib/hive/config.h>

#include <ytlib/tablet_client/config.h>

#include <ytlib/new_table_client/config.h>

#include <ytlib/node_tracker_client/public.h>

namespace NYT {
namespace NApi {

////////////////////////////////////////////////////////////////////////////////

TMasterConnectionConfig::TMasterConnectionConfig()
{
    RegisterParameter("cell_tag", CellTag);
    RegisterParameter("rpc_timeout", RpcTimeout)
        .Default(TDuration::Seconds(15));
}

////////////////////////////////////////////////////////////////////////////////

TConnectionConfig::TConnectionConfig()
{
    RegisterParameter("network_name", NetworkName)
        .Default(NNodeTrackerClient::InterconnectNetworkName);
    RegisterParameter("master", Master);
<<<<<<< HEAD
    RegisterParameter("master_cache", MasterCache)
        .Default(nullptr);
    RegisterParameter("enable_read_from_followers", EnableReadFromFollowers)
        .Default(false);
    RegisterParameter("timestamp_provider", TimestampProvider)
        .Default(nullptr);
=======
    RegisterParameter("timestamp_provider", TimestampProvider)
        .Default();
    RegisterParameter("master_cache", MasterCache)
        .Default();
>>>>>>> cd712066
    RegisterParameter("cell_directory", CellDirectory)
        .DefaultNew();
    RegisterParameter("scheduler", Scheduler)
        .DefaultNew();
    RegisterParameter("transaction_manager", TransactionManager)
        .DefaultNew();
    RegisterParameter("block_cache", BlockCache)
        .DefaultNew();
    RegisterParameter("table_mount_cache", TableMountCache)
        .DefaultNew();

    RegisterParameter("query_evaluator", QueryEvaluator)
        .DefaultNew();
    RegisterParameter("query_timeout", QueryTimeout)
        .Default(TDuration::Seconds(60));
    RegisterParameter("query_response_codec", QueryResponseCodec)
        .Default(NCompression::ECodec::Lz4);
    RegisterParameter("default_input_row_limit", DefaultInputRowLimit)
        .GreaterThan(0)
        .Default(100000000);
    RegisterParameter("default_output_row_limit", DefaultOutputRowLimit)
        .GreaterThan(0)
        .Default(1000000);

    RegisterParameter("column_evaluator_cache", ColumnEvaluatorCache)
        .DefaultNew();

    RegisterParameter("write_timeout", WriteTimeout)
        .Default(TDuration::Seconds(60));
    RegisterParameter("write_request_codec", WriteRequestCodec)
        .Default(NCompression::ECodec::Lz4);
    RegisterParameter("max_rows_per_write_request", MaxRowsPerWriteRequest)
        .GreaterThan(0)
        .Default(1000);
    RegisterParameter("max_rows_per_transaction", MaxRowsPerTransaction)
        .GreaterThan(0)
        .Default(100000);

    RegisterParameter("lookup_timeout", LookupTimeout)
        .Default(TDuration::Seconds(60));
    RegisterParameter("lookup_request_codec", LookupRequestCodec)
        .Default(NCompression::ECodec::Lz4);
    RegisterParameter("lookup_response_codec", LookupResponseCodec)
        .Default(NCompression::ECodec::Lz4);
    RegisterParameter("max_rows_per_read_request", MaxRowsPerReadRequest)
        .GreaterThan(0)
        .Default(1000);

    RegisterParameter("enable_udf", EnableUdf)
        .Default(false);
    RegisterParameter("udf_registry_path", UdfRegistryPath)
        .Default("//tmp/udfs");
}

////////////////////////////////////////////////////////////////////////////////

} // namespace NApi
} // namespace NYT
<|MERGE_RESOLUTION|>--- conflicted
+++ resolved
@@ -32,19 +32,12 @@
     RegisterParameter("network_name", NetworkName)
         .Default(NNodeTrackerClient::InterconnectNetworkName);
     RegisterParameter("master", Master);
-<<<<<<< HEAD
     RegisterParameter("master_cache", MasterCache)
-        .Default(nullptr);
+        .Default();
     RegisterParameter("enable_read_from_followers", EnableReadFromFollowers)
         .Default(false);
     RegisterParameter("timestamp_provider", TimestampProvider)
-        .Default(nullptr);
-=======
-    RegisterParameter("timestamp_provider", TimestampProvider)
         .Default();
-    RegisterParameter("master_cache", MasterCache)
-        .Default();
->>>>>>> cd712066
     RegisterParameter("cell_directory", CellDirectory)
         .DefaultNew();
     RegisterParameter("scheduler", Scheduler)
