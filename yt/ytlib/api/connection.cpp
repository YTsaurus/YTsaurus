--- conflicted
+++ resolved
@@ -20,14 +20,9 @@
 #include <yt/ytlib/transaction_client/config.h>
 #include <yt/ytlib/transaction_client/remote_timestamp_provider.h>
 
-<<<<<<< HEAD
 #include <yt/ytlib/object_client/helpers.h>
-=======
+
 #include <yt/core/concurrency/action_queue.h>
-
-#include <yt/core/misc/common.h>
-#include <yt/core/misc/lazy_ptr.h>
->>>>>>> 8280470d
 
 #include <yt/core/rpc/bus_channel.h>
 #include <yt/core/rpc/caching_channel_factory.h>
@@ -62,9 +57,161 @@
         , Options_(options)
     { }
 
-<<<<<<< HEAD
+    // IConnection implementation.
+
+    virtual TConnectionConfigPtr GetConfig() override
+    {
+        return Config_;
+    }
+
+    virtual const TCellId& GetPrimaryMasterCellId() const override
+    {
+        return PrimaryMasterCellId_;
+    }
+
+    virtual TCellTag GetPrimaryMasterCellTag() const override
+    {
+        return PrimaryMasterCellTag_;
+    }
+
+    virtual const TCellTagList& GetSecondaryMasterCellTags() const override
+    {
+        return SecondaryMasterCellTags_;
+    }
+
+    virtual IChannelPtr GetMasterChannelOrThrow(
+        EMasterChannelKind kind,
+        TCellTag cellTag = PrimaryMasterCellTag) override
+    {
+        const auto& channels = MasterChannels_[kind];
+        auto it = channels.find(cellTag == PrimaryMasterCellTag ? PrimaryMasterCellTag_ : cellTag);
+        if (it == channels.end()) {
+            THROW_ERROR_EXCEPTION("Unknown master cell tag %v",
+                cellTag);
+        }
+        return it->second;
+    }
+
+    virtual IChannelPtr GetSchedulerChannel() override
+    {
+        return SchedulerChannel_;
+    }
+
+    virtual IChannelFactoryPtr GetLightNodeChannelFactory() override
+    {
+        return LightNodeChannelFactory_;
+    }
+
+    virtual IChannelFactoryPtr GetHeavyNodeChannelFactory() override
+    {
+        return HeavyNodeChannelFactory_;
+    }
+
+    virtual IBlockCachePtr GetBlockCache() override
+    {
+        return BlockCache_;
+    }
+
+    virtual TTableMountCachePtr GetTableMountCache() override
+    {
+        return TableMountCache_;
+    }
+
+    virtual ITimestampProviderPtr GetTimestampProvider() override
+    {
+        return TimestampProvider_;
+    }
+
+    virtual TCellDirectoryPtr GetCellDirectory() override
+    {
+        return CellDirectory_;
+    }
+
+    virtual IFunctionRegistryPtr GetFunctionRegistry() override
+    {
+        return FunctionRegistry_;
+    }
+
+    virtual TEvaluatorPtr GetQueryEvaluator() override
+    {
+        return QueryEvaluator_;
+    }
+
+    virtual TDispatcherPtr GetDispatcher() override
+    {
+        return Dispatcher_;
+    }
+
+    virtual TColumnEvaluatorCachePtr GetColumnEvaluatorCache() override
+    {
+        return ColumnEvaluatorCache_;
+    }
+
+    virtual IAdminPtr CreateAdmin(const TAdminOptions& options) override
+    {
+        return NApi::CreateAdmin(this, options);
+    }
+
+    virtual IClientPtr CreateClient(const TClientOptions& options) override
+    {
+        return NApi::CreateClient(this, options);
+    }
+
+
+    virtual void ClearMetadataCaches() override
+    {
+        TableMountCache_->Clear();
+    }
+
+private:
+    const TConnectionConfigPtr Config_;
+    const TConnectionOptions Options_;
+
+    TCellId PrimaryMasterCellId_;
+    TCellTag PrimaryMasterCellTag_;
+    TCellTagList SecondaryMasterCellTags_;
+
+    TEnumIndexedVector<yhash_map<TCellTag, IChannelPtr>, EMasterChannelKind> MasterChannels_;
+    IChannelPtr SchedulerChannel_;
+    IChannelFactoryPtr LightNodeChannelFactory_;
+    IChannelFactoryPtr HeavyNodeChannelFactory_;
+    IBlockCachePtr BlockCache_;
+    TTableMountCachePtr TableMountCache_;
+    ITimestampProviderPtr TimestampProvider_;
+    TCellDirectoryPtr CellDirectory_;
+    IFunctionRegistryPtr FunctionRegistry_;
+    TEvaluatorPtr QueryEvaluator_;
+    TColumnEvaluatorCachePtr ColumnEvaluatorCache_;
+    TDispatcherPtr Dispatcher_;
+
+
+    IChannelPtr CreatePeerChannel(TMasterConnectionConfigPtr config, EPeerKind kind)
+    {
+        auto channel = NHydra::CreatePeerChannel(
+            config,
+            GetBusChannelFactory(),
+            kind);
+
+        auto isRetryableError = BIND([options = Options_] (const TError& error) {
+            if (options.RetryRequestRateLimitExceeded &&
+                error.GetCode() == NSecurityClient::EErrorCode::RequestRateLimitExceeded)
+            {
+                return true;
+            }
+
+            return IsRetriableError(error);
+        });
+        channel = CreateRetryingChannel(config, channel, isRetryableError);
+
+        channel = CreateDefaultTimeoutChannel(channel, config->RpcTimeout);
+
+        return channel;
+    }
+
     void Initialize()
     {
+        Dispatcher_ = New<TDispatcher>(Config_->LightInvokerPoolSize, Config_->HeavyInvokerPoolSize);
+
         PrimaryMasterCellId_ = Config_->PrimaryMaster->CellId;
         PrimaryMasterCellTag_ = CellTagFromId(PrimaryMasterCellId_);
         for (const auto& masterConfig : Config_->SecondaryMasters) {
@@ -150,216 +297,6 @@
             FunctionRegistry_);
     }
 
-=======
->>>>>>> 8280470d
-    // IConnection implementation.
-
-    virtual TConnectionConfigPtr GetConfig() override
-    {
-        return Config_;
-    }
-
-    virtual const TCellId& GetPrimaryMasterCellId() const override
-    {
-        return PrimaryMasterCellId_;
-    }
-
-    virtual TCellTag GetPrimaryMasterCellTag() const override
-    {
-        return PrimaryMasterCellTag_;
-    }
-
-    virtual const TCellTagList& GetSecondaryMasterCellTags() const override
-    {
-        return SecondaryMasterCellTags_;
-    }
-
-    virtual IChannelPtr GetMasterChannelOrThrow(
-        EMasterChannelKind kind,
-        TCellTag cellTag = PrimaryMasterCellTag) override
-    {
-        const auto& channels = MasterChannels_[kind];
-        auto it = channels.find(cellTag == PrimaryMasterCellTag ? PrimaryMasterCellTag_ : cellTag);
-        if (it == channels.end()) {
-            THROW_ERROR_EXCEPTION("Unknown master cell tag %v",
-                cellTag);
-        }
-        return it->second;
-    }
-
-    virtual IChannelPtr GetSchedulerChannel() override
-    {
-        return SchedulerChannel_;
-    }
-
-    virtual IChannelFactoryPtr GetLightNodeChannelFactory() override
-    {
-        return LightNodeChannelFactory_;
-    }
-
-    virtual IChannelFactoryPtr GetHeavyNodeChannelFactory() override
-    {
-        return HeavyNodeChannelFactory_;
-    }
-
-    virtual IBlockCachePtr GetBlockCache() override
-    {
-        return BlockCache_;
-    }
-
-    virtual TTableMountCachePtr GetTableMountCache() override
-    {
-        return TableMountCache_;
-    }
-
-    virtual ITimestampProviderPtr GetTimestampProvider() override
-    {
-        return TimestampProvider_;
-    }
-
-    virtual TCellDirectoryPtr GetCellDirectory() override
-    {
-        return CellDirectory_;
-    }
-
-    virtual IFunctionRegistryPtr GetFunctionRegistry() override
-    {
-        return FunctionRegistry_;
-    }
-
-    virtual TEvaluatorPtr GetQueryEvaluator() override
-    {
-        return QueryEvaluator_;
-    }
-
-    virtual TDispatcherPtr GetDispatcher() override
-    {
-        return Dispatcher_;
-    }
-
-    virtual TColumnEvaluatorCachePtr GetColumnEvaluatorCache() override
-    {
-        return ColumnEvaluatorCache_;
-    }
-
-    virtual IAdminPtr CreateAdmin(const TAdminOptions& options) override
-    {
-        return NApi::CreateAdmin(this, options);
-    }
-
-    virtual IClientPtr CreateClient(const TClientOptions& options) override
-    {
-        return NApi::CreateClient(this, options);
-    }
-
-
-    virtual void ClearMetadataCaches() override
-    {
-        TableMountCache_->Clear();
-    }
-
-private:
-    const TConnectionConfigPtr Config_;
-    const TConnectionOptions Options_;
-
-    TCellId PrimaryMasterCellId_;
-    TCellTag PrimaryMasterCellTag_;
-    TCellTagList SecondaryMasterCellTags_;
-
-    TEnumIndexedVector<yhash_map<TCellTag, IChannelPtr>, EMasterChannelKind> MasterChannels_;
-    IChannelPtr SchedulerChannel_;
-    IChannelFactoryPtr LightNodeChannelFactory_;
-    IChannelFactoryPtr HeavyNodeChannelFactory_;
-    IBlockCachePtr BlockCache_;
-    TTableMountCachePtr TableMountCache_;
-    ITimestampProviderPtr TimestampProvider_;
-    TCellDirectoryPtr CellDirectory_;
-    IFunctionRegistryPtr FunctionRegistry_;
-    TEvaluatorPtr QueryEvaluator_;
-    TColumnEvaluatorCachePtr ColumnEvaluatorCache_;
-    TDispatcherPtr Dispatcher_;
-
-
-    IChannelPtr CreatePeerChannel(TMasterConnectionConfigPtr config, EPeerKind kind)
-    {
-        auto channel = NHydra::CreatePeerChannel(
-            config,
-            GetBusChannelFactory(),
-            kind);
-
-        auto isRetryableError = BIND([options = Options_] (const TError& error) {
-            if (options.RetryRequestRateLimitExceeded &&
-                error.GetCode() == NSecurityClient::EErrorCode::RequestRateLimitExceeded)
-            {
-                return true;
-            }
-
-            return IsRetriableError(error);
-        });
-        channel = CreateRetryingChannel(config, channel, isRetryableError);
-
-        channel = CreateDefaultTimeoutChannel(channel, config->RpcTimeout);
-
-        return channel;
-    }
-
-    void Initialize()
-    {
-        Dispatcher_ = New<TDispatcher>(Config_->LightInvokerPoolSize, Config_->HeavyInvokerPoolSize);
-
-        auto initMasterChannel = [&] (EMasterChannelKind channelKind, TMasterConnectionConfigPtr config, EPeerKind peerKind) {
-            MasterChannels_[channelKind] = CreatePeerChannel(config, peerKind);
-        };
-
-        auto masterConfig = Config_->Master;
-        auto masterCacheConfig = Config_->MasterCache ? Config_->MasterCache : Config_->Master;
-        initMasterChannel(EMasterChannelKind::Leader, masterConfig, EPeerKind::Leader);
-        initMasterChannel(EMasterChannelKind::Follower, masterConfig, Config_->EnableReadFromFollowers ? EPeerKind::Follower : EPeerKind::Leader);
-        initMasterChannel(EMasterChannelKind::LeaderOrFollower, masterConfig, Config_->EnableReadFromFollowers ? EPeerKind::LeaderOrFollower : EPeerKind::Leader);
-        initMasterChannel(EMasterChannelKind::Cache, masterCacheConfig, Config_->EnableReadFromFollowers ? EPeerKind::LeaderOrFollower : EPeerKind::Leader);
-
-        auto timestampProviderConfig = Config_->TimestampProvider;
-        if (!timestampProviderConfig) {
-            // Use masters for timestamp generation.
-            timestampProviderConfig = New<TRemoteTimestampProviderConfig>();
-            timestampProviderConfig->Addresses = Config_->Master->Addresses;
-            timestampProviderConfig->RpcTimeout = Config_->Master->RpcTimeout;
-        }
-        TimestampProvider_ = CreateRemoteTimestampProvider(
-            timestampProviderConfig,
-            GetBusChannelFactory());
-
-        SchedulerChannel_ = CreateSchedulerChannel(
-            Config_->Scheduler,
-            GetBusChannelFactory(),
-            GetMasterChannel(EMasterChannelKind::Leader));
-
-        NodeChannelFactory_ = CreateCachingChannelFactory(GetBusChannelFactory());
-
-        CellDirectory_ = New<TCellDirectory>(
-            Config_->CellDirectory,
-            GetBusChannelFactory(),
-            Config_->NetworkName);
-        CellDirectory_->ReconfigureCell(Config_->Master);
-
-        BlockCache_ = CreateClientBlockCache(
-            Config_->BlockCache,
-            EBlockType::CompressedData|EBlockType::UncompressedData);
-
-        TableMountCache_ = New<TTableMountCache>(
-            Config_->TableMountCache,
-            GetMasterChannel(EMasterChannelKind::Cache),
-            CellDirectory_);
-
-        FunctionRegistry_ = CreateClientFunctionRegistry(
-            CreateClient(TClientOptions()));
-
-        QueryEvaluator_ = New<TEvaluator>(Config_->QueryEvaluator);
-        ColumnEvaluatorCache_ = New<TColumnEvaluatorCache>(
-            Config_->ColumnEvaluatorCache,
-            FunctionRegistry_);
-    }
-
     friend IConnectionPtr CreateConnection(
         TConnectionConfigPtr config,
         const TConnectionOptions& options);
