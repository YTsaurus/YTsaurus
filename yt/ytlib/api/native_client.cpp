#include "client.h"
#include "private.h"
#include "box.h"
#include "config.h"
#include "native_connection.h"
#include "native_transaction.h"
#include "file_reader.h"
#include "file_writer.h"
#include "journal_reader.h"
#include "journal_writer.h"
#include "rowset.h"
#include "table_reader.h"
#include "table_writer.h"
#include "tablet_helpers.h"
#include "skynet.h"
#include "operation_archive_schema.h"

#include <yt/ytlib/chunk_client/chunk_meta_extensions.h>
#include <yt/ytlib/chunk_client/chunk_reader.h>
#include <yt/ytlib/chunk_client/chunk_reader_statistics.h>
#include <yt/ytlib/chunk_client/chunk_replica.h>
#include <yt/ytlib/chunk_client/chunk_service_proxy.h>
#include <yt/ytlib/chunk_client/chunk_teleporter.h>
#include <yt/ytlib/chunk_client/helpers.h>
#include <yt/ytlib/chunk_client/medium_directory.pb.h>
#include <yt/ytlib/chunk_client/read_limit.h>

#include <yt/ytlib/cypress_client/cypress_ypath_proxy.h>
#include <yt/ytlib/cypress_client/rpc_helpers.h>

#include <yt/ytlib/file_client/file_chunk_writer.h>
#include <yt/ytlib/file_client/file_ypath_proxy.h>

#include <yt/ytlib/hive/cell_directory.h>
#include <yt/ytlib/hive/cluster_directory.h>
#include <yt/ytlib/hive/cluster_directory_synchronizer.h>
#include <yt/ytlib/hive/config.h>

#include <yt/ytlib/job_proxy/job_spec_helper.h>
#include <yt/ytlib/job_proxy/user_job_read_controller.h>

#include <yt/ytlib/job_prober_client/public.h>
#include <yt/ytlib/job_prober_client/job_prober_service_proxy.h>

#include <yt/ytlib/node_tracker_client/channel.h>

#include <yt/ytlib/object_client/helpers.h>
#include <yt/ytlib/object_client/master_ypath_proxy.h>
#include <yt/ytlib/object_client/object_service_proxy.h>

#include <yt/ytlib/query_client/executor.h>
#include <yt/ytlib/query_client/query_preparer.h>
#include <yt/ytlib/query_client/functions_cache.h>
#include <yt/ytlib/query_client/helpers.h>
#include <yt/ytlib/query_client/query_service_proxy.h>
#include <yt/ytlib/query_client/column_evaluator.h>
#include <yt/ytlib/query_client/ast.h>
#include <yt/ytlib/query_client/query_service.pb.h>

#include <yt/ytlib/scheduler/helpers.h>
#include <yt/ytlib/scheduler/proto/job.pb.h>
#include <yt/ytlib/scheduler/job_prober_service_proxy.h>
#include <yt/ytlib/scheduler/scheduler_service_proxy.h>

#include <yt/ytlib/security_client/group_ypath_proxy.h>
#include <yt/ytlib/security_client/helpers.h>

#include <yt/ytlib/table_client/config.h>
#include <yt/ytlib/table_client/name_table.h>
#include <yt/ytlib/table_client/schema.h>
#include <yt/ytlib/table_client/schema_inferer.h>
#include <yt/ytlib/table_client/table_ypath_proxy.h>
#include <yt/ytlib/table_client/chunk_meta_extensions.h>
#include <yt/ytlib/table_client/schemaful_reader.h>
#include <yt/ytlib/table_client/row_merger.h>

#include <yt/ytlib/tablet_client/table_mount_cache.h>
#include <yt/ytlib/tablet_client/tablet_service_proxy.h>
#include <yt/ytlib/tablet_client/wire_protocol.h>
#include <yt/ytlib/tablet_client/wire_protocol.pb.h>
#include <yt/ytlib/tablet_client/table_replica_ypath.h>

#include <yt/ytlib/transaction_client/timestamp_provider.h>
#include <yt/ytlib/transaction_client/transaction_manager.h>

#include <yt/core/compression/codec.h>

#include <yt/core/concurrency/async_semaphore.h>
#include <yt/core/concurrency/async_stream.h>
#include <yt/core/concurrency/async_stream_pipe.h>
#include <yt/core/concurrency/action_queue.h>
#include <yt/core/concurrency/scheduler.h>

#include <yt/core/crypto/crypto.h>

#include <yt/core/profiling/timing.h>

#include <yt/core/rpc/helpers.h>

#include <yt/core/ytree/helpers.h>
#include <yt/core/ytree/fluent.h>
#include <yt/core/ytree/ypath_proxy.h>

#include <yt/core/misc/collection_helpers.h>

#include <util/string/join.h>

namespace NYT {
namespace NApi {

using namespace NCrypto;
using namespace NConcurrency;
using namespace NYPath;
using namespace NYTree;
using namespace NYson;
using namespace NObjectClient;
using namespace NObjectClient::NProto;
using namespace NCypressClient;
using namespace NFileClient;
using namespace NTransactionClient;
using namespace NRpc;
using namespace NTableClient;
using namespace NTableClient::NProto;
using namespace NTabletClient;
using namespace NTabletClient::NProto;
using namespace NSecurityClient;
using namespace NQueryClient;
using namespace NChunkClient;
using namespace NChunkClient::NProto;
using namespace NScheduler;
using namespace NHiveClient;
using namespace NHydra;

using NChunkClient::TChunkReaderStatistics;
using NChunkClient::TReadLimit;
using NChunkClient::TReadRange;
using NNodeTrackerClient::CreateNodeChannelFactory;
using NNodeTrackerClient::INodeChannelFactoryPtr;
using NNodeTrackerClient::TNetworkPreferenceList;
using NNodeTrackerClient::TNodeDescriptor;
using NTableClient::TColumnSchema;

using TTableReplicaInfoPtrList = SmallVector<TTableReplicaInfoPtr, TypicalReplicaCount>;

////////////////////////////////////////////////////////////////////////////////

DECLARE_REFCOUNTED_CLASS(TJobInputReader)
DECLARE_REFCOUNTED_CLASS(TNativeClient)
DECLARE_REFCOUNTED_CLASS(TNativeTransaction)

////////////////////////////////////////////////////////////////////////////////

namespace {

EWorkloadCategory FromUserWorkloadCategory(EUserWorkloadCategory category)
{
    switch (category) {
        case EUserWorkloadCategory::Realtime:
            return EWorkloadCategory::UserRealtime;
        case EUserWorkloadCategory::Interactive:
            return EWorkloadCategory::UserInteractive;
        case EUserWorkloadCategory::Batch:
            return EWorkloadCategory::UserBatch;
        default:
            Y_UNREACHABLE();
    }
}

} // namespace

TUserWorkloadDescriptor::operator TWorkloadDescriptor() const
{
    TWorkloadDescriptor result;
    result.Category = FromUserWorkloadCategory(Category);
    result.Band = Band;
    return result;
}

struct TSerializableUserWorkloadDescriptor
    : public TYsonSerializableLite
{
    TUserWorkloadDescriptor Underlying;

    TSerializableUserWorkloadDescriptor()
    {
        RegisterParameter("category", Underlying.Category);
        RegisterParameter("band", Underlying.Band)
            .Optional();
    }
};

void Serialize(const TUserWorkloadDescriptor& workloadDescriptor, NYson::IYsonConsumer* consumer)
{
    TSerializableUserWorkloadDescriptor serializableWorkloadDescriptor;
    serializableWorkloadDescriptor.Underlying = workloadDescriptor;
    Serialize(serializableWorkloadDescriptor, consumer);
}

void Deserialize(TUserWorkloadDescriptor& workloadDescriptor, INodePtr node)
{
    TSerializableUserWorkloadDescriptor serializableWorkloadDescriptor;
    Deserialize(serializableWorkloadDescriptor, node);
    workloadDescriptor = serializableWorkloadDescriptor.Underlying;
}

////////////////////////////////////////////////////////////////////////////////

NRpc::TMutationId TMutatingOptions::GetOrGenerateMutationId() const
{
    if (Retry && !MutationId) {
        THROW_ERROR_EXCEPTION("Cannot execute retry without mutation id");
    }
    return MutationId ? MutationId : NRpc::GenerateMutationId();
}

////////////////////////////////////////////////////////////////////////////////

namespace {

TUnversionedOwningRow CreateJobKey(const TJobId& jobId, const TNameTablePtr& nameTable)
{
    TOwningRowBuilder keyBuilder(2);

    keyBuilder.AddValue(MakeUnversionedUint64Value(jobId.Parts64[0], nameTable->GetIdOrRegisterName("job_id_hi")));
    keyBuilder.AddValue(MakeUnversionedUint64Value(jobId.Parts64[1], nameTable->GetIdOrRegisterName("job_id_lo")));

    return keyBuilder.FinishRow();
}

} // namespace

////////////////////////////////////////////////////////////////////////////////

namespace {

constexpr int FileCacheHashDigitCount = 2;

NYPath::TYPath GetFilePathInCache(const TString& md5, const NYPath::TYPath cachePath)
{
    auto lastDigits = md5.substr(md5.size() - FileCacheHashDigitCount);
    return cachePath + "/" + lastDigits + "/" + md5;
}

} // namespace

////////////////////////////////////////////////////////////////////////////////

TError TCheckPermissionResult::ToError(const TString& user, EPermission permission) const
{
    switch (Action) {
        case NSecurityClient::ESecurityAction::Allow:
            return TError();

        case NSecurityClient::ESecurityAction::Deny: {
            TError error;
            if (ObjectName && SubjectName) {
                error = TError(
                    NSecurityClient::EErrorCode::AuthorizationError,
                    "Access denied: %Qlv permission is denied for %Qv by ACE at %v",
                    permission,
                    *SubjectName,
                    *ObjectName);
            } else {
                error = TError(
                    NSecurityClient::EErrorCode::AuthorizationError,
                    "Access denied: %Qlv permission is not allowed by any matching ACE",
                    permission);
            }
            error.Attributes().Set("user", user);
            error.Attributes().Set("permission", permission);
            if (ObjectId) {
                error.Attributes().Set("denied_by", ObjectId);
            }
            if (SubjectId) {
                error.Attributes().Set("denied_for", SubjectId);
            }
            return error;
        }

        default:
            Y_UNREACHABLE();
    }
}

////////////////////////////////////////////////////////////////////////////////

class TJobInputReader
    : public NConcurrency::IAsyncZeroCopyInputStream
{
public:
    TJobInputReader(NJobProxy::IUserJobReadControllerPtr userJobReadController, IInvokerPtr invoker)
        : Invoker_(std::move(invoker))
        , UserJobReadController_(std::move(userJobReadController))
        , AsyncStreamPipe_(New<TAsyncStreamPipe>())
    { }

    ~TJobInputReader()
    {
        TransferResultFuture_.Cancel();
    }

    void Open()
    {
        auto transferClosure = UserJobReadController_->PrepareJobInputTransfer(AsyncStreamPipe_);
        TransferResultFuture_ = transferClosure
            .AsyncVia(Invoker_)
            .Run();
    }

    virtual TFuture<TSharedRef> Read() override
    {
        return AsyncStreamPipe_->Read();
    }

private:
    const IInvokerPtr Invoker_;
    const NJobProxy::IUserJobReadControllerPtr UserJobReadController_;
    const NConcurrency::TAsyncStreamPipePtr AsyncStreamPipe_;

    TFuture<void> TransferResultFuture_;
};

DEFINE_REFCOUNTED_TYPE(TJobInputReader)


class TQueryPreparer
    : public virtual TRefCounted
    , public IPrepareCallbacks
{
public:
    TQueryPreparer(
        NTabletClient::ITableMountCachePtr mountTableCache,
        IInvokerPtr invoker)
        : MountTableCache_(std::move(mountTableCache))
        , Invoker_(std::move(invoker))
    { }

    // IPrepareCallbacks implementation.

    virtual TFuture<TDataSplit> GetInitialSplit(
        const TYPath& path,
        TTimestamp timestamp) override
    {
        return BIND(&TQueryPreparer::DoGetInitialSplit, MakeStrong(this))
            .AsyncVia(Invoker_)
            .Run(path, timestamp);
    }

private:
    const NTabletClient::ITableMountCachePtr MountTableCache_;
    const IInvokerPtr Invoker_;

    TTableSchema GetTableSchema(
        const TRichYPath& path,
        const TTableMountInfoPtr& tableInfo)
    {
        if (auto maybePathSchema = path.GetSchema()) {
            if (tableInfo->Dynamic) {
                THROW_ERROR_EXCEPTION("Explicit YPath \"schema\" specification is only allowed for static tables");
            }
            return *maybePathSchema;
        }

        return tableInfo->Schemas[ETableSchemaKind::Query];
    }

    TDataSplit DoGetInitialSplit(
        const TRichYPath& path,
        TTimestamp timestamp)
    {
        auto tableInfo = WaitFor(MountTableCache_->GetTableInfo(path.GetPath()))
            .ValueOrThrow();

        tableInfo->ValidateNotReplicated();

        TDataSplit result;
        SetObjectId(&result, tableInfo->TableId);
        SetTableSchema(&result, GetTableSchema(path, tableInfo));
        SetTimestamp(&result, timestamp);
        return result;
    }
};

////////////////////////////////////////////////////////////////////////////////

struct TLookupRowsInputBufferTag
{ };

struct TLookupRowsOutputBufferTag
{ };

struct TWriteRowsBufferTag
{ };

struct TDeleteRowsBufferTag
{ };

struct TGetInSyncReplicasTag
{ };

class TNativeClient
    : public INativeClient
{
public:
    TNativeClient(
        INativeConnectionPtr connection,
        const TClientOptions& options)
        : Connection_(std::move(connection))
        , Options_(options)
        , ConcurrentRequestsSemaphore_(New<TAsyncSemaphore>(Connection_->GetConfig()->MaxConcurrentRequests))
    {
        auto wrapChannel = [&] (IChannelPtr channel) {
            channel = CreateAuthenticatedChannel(channel, options.User);
            return channel;
        };
        auto wrapChannelFactory = [&] (IChannelFactoryPtr factory) {
            factory = CreateAuthenticatedChannelFactory(factory, options.User);
            return factory;
        };

        auto initMasterChannel = [&] (EMasterChannelKind kind, TCellTag cellTag) {
            // NB: Caching is only possible for the primary master.
            if (kind == EMasterChannelKind::Cache && cellTag != Connection_->GetPrimaryMasterCellTag()) {
                return;
            }
            MasterChannels_[kind][cellTag] = wrapChannel(Connection_->GetMasterChannelOrThrow(kind, cellTag));
        };
        for (auto kind : TEnumTraits<EMasterChannelKind>::GetDomainValues()) {
            initMasterChannel(kind, Connection_->GetPrimaryMasterCellTag());
            for (auto cellTag : Connection_->GetSecondaryMasterCellTags()) {
                initMasterChannel(kind, cellTag);
            }
        }

        SchedulerChannel_ = wrapChannel(Connection_->GetSchedulerChannel());

        for (auto kind : TEnumTraits<EMasterChannelKind>::GetDomainValues()) {
            // NOTE(asaitgalin): Cache is tied to user so to utilize cache properly all Cypress
            // requests for operations archive should be performed under the same user.
            OperationsArchiveChannels_[kind] = CreateAuthenticatedChannel(
                Connection_->GetMasterChannelOrThrow(kind, PrimaryMasterCellTag),
                "application_operations");
        }

        ChannelFactory_ = CreateNodeChannelFactory(
            wrapChannelFactory(Connection_->GetChannelFactory()),
            Connection_->GetNetworks());

        SchedulerProxy_.reset(new TSchedulerServiceProxy(GetSchedulerChannel()));
        JobProberProxy_.reset(new TJobProberServiceProxy(GetSchedulerChannel()));

        TransactionManager_ = New<TTransactionManager>(
            Connection_->GetConfig()->TransactionManager,
            Connection_->GetConfig()->PrimaryMaster->CellId,
            Connection_->GetMasterChannelOrThrow(EMasterChannelKind::Leader),
            Options_.User,
            Connection_->GetTimestampProvider(),
            Connection_->GetCellDirectory());

        FunctionImplCache_ = CreateFunctionImplCache(
            Connection_->GetConfig()->FunctionImplCache,
            MakeWeak(this));

        FunctionRegistry_ = CreateFunctionRegistryCache(
            Connection_->GetConfig()->UdfRegistryPath,
            Connection_->GetConfig()->FunctionRegistryCache,
            MakeWeak(this),
            Connection_->GetInvoker());

        Logger.AddTag("ClientId: %v", TGuid::Create());
    }


    virtual IConnectionPtr GetConnection() override
    {
        return Connection_;
    }

    virtual const INativeConnectionPtr& GetNativeConnection() override
    {
        return Connection_;
    }

    virtual IFunctionRegistryPtr GetFunctionRegistry() override
    {
        return FunctionRegistry_;
    }

    virtual TFunctionImplCachePtr GetFunctionImplCache() override
    {
        return FunctionImplCache_;
    }

    virtual const TClientOptions& GetOptions() override
    {
        return Options_;
    }

    virtual IChannelPtr GetMasterChannelOrThrow(
        EMasterChannelKind kind,
        TCellTag cellTag = PrimaryMasterCellTag) override
    {
        const auto& channels = MasterChannels_[kind];
        auto it = channels.find(cellTag == PrimaryMasterCellTag ? Connection_->GetPrimaryMasterCellTag() : cellTag);
        if (it == channels.end()) {
            THROW_ERROR_EXCEPTION("Unknown master cell tag %v",
                cellTag);
        }
        return it->second;
    }

    virtual IChannelPtr GetCellChannelOrThrow(const TTabletCellId& cellId) override
    {
        const auto& cellDirectory = Connection_->GetCellDirectory();
        auto channel = cellDirectory->GetChannelOrThrow(cellId);
        return CreateAuthenticatedChannel(std::move(channel), Options_.User);
    }

    virtual IChannelPtr GetSchedulerChannel() override
    {
        return SchedulerChannel_;
    }

    virtual const INodeChannelFactoryPtr& GetChannelFactory() override
    {
        return ChannelFactory_;
    }

    virtual TFuture<void> Terminate() override
    {
        TransactionManager_->AbortAll();

        auto error = TError("Client terminated");
        std::vector<TFuture<void>> asyncResults;

        for (auto kind : TEnumTraits<EMasterChannelKind>::GetDomainValues()) {
            for (const auto& pair : MasterChannels_[kind]) {
                auto channel = pair.second;
                asyncResults.push_back(channel->Terminate(error));
            }
        }
        asyncResults.push_back(SchedulerChannel_->Terminate(error));

        return Combine(asyncResults);
    }


    virtual TFuture<INativeTransactionPtr> StartNativeTransaction(
        ETransactionType type,
        const TTransactionStartOptions& options) override
    {
        return TransactionManager_->Start(type, options).Apply(
            BIND([=, this_ = MakeStrong(this)] (const NTransactionClient::TTransactionPtr& transaction) {
                auto wrappedTransaction = CreateNativeTransaction(this_, transaction, Logger);
                if (options.Sticky) {
                    Connection_->RegisterStickyTransaction(wrappedTransaction);
                }
                return wrappedTransaction;
            }));
    }

    virtual INativeTransactionPtr AttachNativeTransaction(
        const TTransactionId& transactionId,
        const TTransactionAttachOptions& options) override
    {
        if (options.Sticky) {
            return Connection_->GetStickyTransaction(transactionId);
        } else {
            auto wrappedTransaction = TransactionManager_->Attach(transactionId, options);
            return CreateNativeTransaction(this, std::move(wrappedTransaction), Logger);
        }
    }

    virtual TFuture<ITransactionPtr> StartTransaction(
        ETransactionType type,
        const TTransactionStartOptions& options) override
    {
        return StartNativeTransaction(type, options).As<ITransactionPtr>();
    }

    virtual ITransactionPtr AttachTransaction(
        const TTransactionId& transactionId,
        const TTransactionAttachOptions& options) override
    {
        return AttachNativeTransaction(transactionId, options);
    }

#define DROP_BRACES(...) __VA_ARGS__
#define IMPLEMENT_OVERLOADED_METHOD(returnType, method, doMethod, signature, args) \
    virtual TFuture<returnType> method signature override \
    { \
        return Execute( \
            #method, \
            options, \
            BIND( \
                &TNativeClient::doMethod, \
                Unretained(this), \
                DROP_BRACES args)); \
    }

#define IMPLEMENT_METHOD(returnType, method, signature, args) \
    IMPLEMENT_OVERLOADED_METHOD(returnType, method, Do##method, signature, args)

    IMPLEMENT_METHOD(IUnversionedRowsetPtr, LookupRows, (
        const TYPath& path,
        TNameTablePtr nameTable,
        const TSharedRange<NTableClient::TKey>& keys,
        const TLookupRowsOptions& options),
        (path, std::move(nameTable), std::move(keys), options))
    IMPLEMENT_METHOD(IVersionedRowsetPtr, VersionedLookupRows, (
        const TYPath& path,
        TNameTablePtr nameTable,
        const TSharedRange<NTableClient::TKey>& keys,
        const TVersionedLookupRowsOptions& options),
        (path, std::move(nameTable), std::move(keys), options))
    IMPLEMENT_METHOD(TSelectRowsResult, SelectRows, (
        const TString& query,
        const TSelectRowsOptions& options),
        (query, options))
    IMPLEMENT_METHOD(std::vector<NTabletClient::TTableReplicaId>, GetInSyncReplicas, (
        const NYPath::TYPath& path,
        NTableClient::TNameTablePtr nameTable,
        const TSharedRange<NTableClient::TKey>& keys,
        const TGetInSyncReplicasOptions& options),
        (path, nameTable, keys, options))
    IMPLEMENT_METHOD(std::vector<TTabletInfo>, GetTabletInfos, (
        const NYPath::TYPath& path,
        const std::vector<int>& tabletIndexes,
        const TGetTabletsInfoOptions& options),
        (path, tabletIndexes, options))
    IMPLEMENT_METHOD(void, MountTable, (
        const TYPath& path,
        const TMountTableOptions& options),
        (path, options))
    IMPLEMENT_METHOD(void, UnmountTable, (
        const TYPath& path,
        const TUnmountTableOptions& options),
        (path, options))
    IMPLEMENT_METHOD(void, RemountTable, (
        const TYPath& path,
        const TRemountTableOptions& options),
        (path, options))
    IMPLEMENT_METHOD(void, FreezeTable, (
        const TYPath& path,
        const TFreezeTableOptions& options),
        (path, options))
    IMPLEMENT_METHOD(void, UnfreezeTable, (
        const TYPath& path,
        const TUnfreezeTableOptions& options),
        (path, options))
    IMPLEMENT_OVERLOADED_METHOD(void, ReshardTable, DoReshardTableWithPivotKeys, (
        const TYPath& path,
        const std::vector<NTableClient::TOwningKey>& pivotKeys,
        const TReshardTableOptions& options),
        (path, pivotKeys, options))
    IMPLEMENT_OVERLOADED_METHOD(void, ReshardTable, DoReshardTableWithTabletCount, (
        const TYPath& path,
        int tabletCount,
        const TReshardTableOptions& options),
        (path, tabletCount, options))
    IMPLEMENT_METHOD(void, AlterTable, (
        const TYPath& path,
        const TAlterTableOptions& options),
        (path, options))
    IMPLEMENT_METHOD(void, TrimTable, (
        const TYPath& path,
        int tabletIndex,
        i64 trimmedRowCount,
        const TTrimTableOptions& options),
        (path, tabletIndex, trimmedRowCount, options))
    IMPLEMENT_METHOD(void, AlterTableReplica, (
        const TTableReplicaId& replicaId,
        const TAlterTableReplicaOptions& options),
        (replicaId, options))


    IMPLEMENT_METHOD(TYsonString, GetNode, (
        const TYPath& path,
        const TGetNodeOptions& options),
        (path, options))
    IMPLEMENT_METHOD(void, SetNode, (
        const TYPath& path,
        const TYsonString& value,
        const TSetNodeOptions& options),
        (path, value, options))
    IMPLEMENT_METHOD(void, RemoveNode, (
        const TYPath& path,
        const TRemoveNodeOptions& options),
        (path, options))
    IMPLEMENT_METHOD(TYsonString, ListNode, (
        const TYPath& path,
        const TListNodeOptions& options),
        (path, options))
    IMPLEMENT_METHOD(TNodeId, CreateNode, (
        const TYPath& path,
        EObjectType type,
        const TCreateNodeOptions& options),
        (path, type, options))
    IMPLEMENT_METHOD(TLockNodeResult, LockNode, (
        const TYPath& path,
        ELockMode mode,
        const TLockNodeOptions& options),
        (path, mode, options))
    IMPLEMENT_METHOD(TNodeId, CopyNode, (
        const TYPath& srcPath,
        const TYPath& dstPath,
        const TCopyNodeOptions& options),
        (srcPath, dstPath, options))
    IMPLEMENT_METHOD(TNodeId, MoveNode, (
        const TYPath& srcPath,
        const TYPath& dstPath,
        const TMoveNodeOptions& options),
        (srcPath, dstPath, options))
    IMPLEMENT_METHOD(TNodeId, LinkNode, (
        const TYPath& srcPath,
        const TYPath& dstPath,
        const TLinkNodeOptions& options),
        (srcPath, dstPath, options))
    IMPLEMENT_METHOD(void, ConcatenateNodes, (
        const std::vector<TYPath>& srcPaths,
        const TYPath& dstPath,
        const TConcatenateNodesOptions& options),
        (srcPaths, dstPath, options))
    IMPLEMENT_METHOD(bool, NodeExists, (
        const TYPath& path,
        const TNodeExistsOptions& options),
        (path, options))


    IMPLEMENT_METHOD(TObjectId, CreateObject, (
        EObjectType type,
        const TCreateObjectOptions& options),
        (type, options))


    virtual TFuture<IFileReaderPtr> CreateFileReader(
        const TYPath& path,
        const TFileReaderOptions& options) override
    {
        return NApi::CreateFileReader(this, path, options);
    }

    virtual IFileWriterPtr CreateFileWriter(
        const TYPath& path,
        const TFileWriterOptions& options) override
    {
        return NApi::CreateFileWriter(this, path, options);
    }


    virtual IJournalReaderPtr CreateJournalReader(
        const TYPath& path,
        const TJournalReaderOptions& options) override
    {
        return NApi::CreateJournalReader(this, path, options);
    }

    virtual IJournalWriterPtr CreateJournalWriter(
        const TYPath& path,
        const TJournalWriterOptions& options) override
    {
        return NApi::CreateJournalWriter(this, path, options);
    }

    virtual TFuture<ISchemalessMultiChunkReaderPtr> CreateTableReader(
        const NYPath::TRichYPath& path,
        const TTableReaderOptions& options) override
    {
        return NApi::CreateTableReader(this, path, options, New<TNameTable>());
    }

    virtual TFuture<TSkynetSharePartsLocationsPtr> LocateSkynetShare(
        const NYPath::TRichYPath& path,
        const TLocateSkynetShareOptions& options) override
    {
        return NApi::LocateSkynetShare(this, path, options);
    }

    virtual TFuture<NTableClient::ISchemalessWriterPtr> CreateTableWriter(
        const NYPath::TRichYPath& path,
        const NApi::TTableWriterOptions& options) override
    {
        return NApi::CreateTableWriter(this, path, options);
    }

    IMPLEMENT_METHOD(TGetFileFromCacheResult, GetFileFromCache, (
        const TString& md5,
        const TGetFileFromCacheOptions& options),
        (md5, options))

    IMPLEMENT_METHOD(TPutFileToCacheResult, PutFileToCache, (
        const NYPath::TYPath& path,
        const TString& expectedMD5,
        const TPutFileToCacheOptions& options),
        (path, expectedMD5, options))

    IMPLEMENT_METHOD(void, AddMember, (
        const TString& group,
        const TString& member,
        const TAddMemberOptions& options),
        (group, member, options))
    IMPLEMENT_METHOD(void, RemoveMember, (
        const TString& group,
        const TString& member,
        const TRemoveMemberOptions& options),
        (group, member, options))
    IMPLEMENT_METHOD(TCheckPermissionResult, CheckPermission, (
        const TString& user,
        const TYPath& path,
        EPermission permission,
        const TCheckPermissionOptions& options),
        (user, path, permission, options))

    IMPLEMENT_METHOD(TOperationId, StartOperation, (
        EOperationType type,
        const TYsonString& spec,
        const TStartOperationOptions& options),
        (type, spec, options))
    IMPLEMENT_METHOD(void, AbortOperation, (
        const TOperationId& operationId,
        const TAbortOperationOptions& options),
        (operationId, options))
    IMPLEMENT_METHOD(void, SuspendOperation, (
        const TOperationId& operationId,
        const TSuspendOperationOptions& options),
        (operationId, options))
    IMPLEMENT_METHOD(void, ResumeOperation, (
        const TOperationId& operationId,
        const TResumeOperationOptions& options),
        (operationId, options))
    IMPLEMENT_METHOD(void, CompleteOperation, (
        const TOperationId& operationId,
        const TCompleteOperationOptions& options),
        (operationId, options))
    IMPLEMENT_METHOD(void, UpdateOperationParameters, (
        const TOperationId& operationId,
        const TYsonString& parameters,
        const TUpdateOperationParametersOptions& options),
        (operationId, parameters, options))
    IMPLEMENT_METHOD(TYsonString, GetOperation, (
        const NScheduler::TOperationId& operationId,
        const TGetOperationOptions& options),
        (operationId, options))
    IMPLEMENT_METHOD(void, DumpJobContext, (
        const TJobId& jobId,
        const TYPath& path,
        const TDumpJobContextOptions& options),
        (jobId, path, options))
    IMPLEMENT_METHOD(IAsyncZeroCopyInputStreamPtr, GetJobInput, (
        const TJobId& jobId,
        const TGetJobInputOptions& options),
        (jobId, options))
    IMPLEMENT_METHOD(TSharedRef, GetJobStderr, (
        const TOperationId& operationId,
        const TJobId& jobId,
        const TGetJobStderrOptions& options),
        (operationId, jobId, options))
    IMPLEMENT_METHOD(TSharedRef, GetJobFailContext, (
        const TOperationId& operationId,
        const TJobId& jobId,
        const TGetJobFailContextOptions& options),
        (operationId, jobId, options))
    IMPLEMENT_METHOD(TListOperationsResult, ListOperations, (
        const TListOperationsOptions& options),
        (options))
    IMPLEMENT_METHOD(TListJobsResult, ListJobs, (
        const TOperationId& operationId,
        const TListJobsOptions& options),
        (operationId, options))
    IMPLEMENT_METHOD(TYsonString, GetJob, (
        const TOperationId& operationId,
        const TJobId& jobId,
        const TGetJobOptions& options),
        (operationId, jobId, options))
    IMPLEMENT_METHOD(TYsonString, StraceJob, (
        const TJobId& jobId,
        const TStraceJobOptions& options),
        (jobId, options))
    IMPLEMENT_METHOD(void, SignalJob, (
        const TJobId& jobId,
        const TString& signalName,
        const TSignalJobOptions& options),
        (jobId, signalName, options))
    IMPLEMENT_METHOD(void, AbandonJob, (
        const TJobId& jobId,
        const TAbandonJobOptions& options),
        (jobId, options))
    IMPLEMENT_METHOD(TYsonString, PollJobShell, (
        const TJobId& jobId,
        const TYsonString& parameters,
        const TPollJobShellOptions& options),
        (jobId, parameters, options))
    IMPLEMENT_METHOD(void, AbortJob, (
        const TJobId& jobId,
        const TAbortJobOptions& options),
        (jobId, options))


    IMPLEMENT_METHOD(TClusterMeta, GetClusterMeta, (
        const TGetClusterMetaOptions& options),
        (options))

#undef DROP_BRACES
#undef IMPLEMENT_METHOD

private:
    friend class TNativeTransaction;

    const INativeConnectionPtr Connection_;
    const TClientOptions Options_;

    TEnumIndexedVector<THashMap<TCellTag, IChannelPtr>, EMasterChannelKind> MasterChannels_;
    IChannelPtr SchedulerChannel_;
    TEnumIndexedVector<IChannelPtr, EMasterChannelKind> OperationsArchiveChannels_;
    INodeChannelFactoryPtr ChannelFactory_;
    TTransactionManagerPtr TransactionManager_;
    TFunctionImplCachePtr FunctionImplCache_;
    IFunctionRegistryPtr FunctionRegistry_;
    std::unique_ptr<TSchedulerServiceProxy> SchedulerProxy_;
    std::unique_ptr<TJobProberServiceProxy> JobProberProxy_;

    TAsyncSemaphorePtr ConcurrentRequestsSemaphore_;

    NLogging::TLogger Logger = ApiLogger;


    template <class T>
    TFuture<T> Execute(
        const TString& commandName,
        const TTimeoutOptions& options,
        TCallback<T()> callback)
    {
        auto guard = TAsyncSemaphoreGuard::TryAcquire(ConcurrentRequestsSemaphore_);
        if (!guard) {
            return MakeFuture<T>(TError(EErrorCode::TooManyConcurrentRequests, "Too many concurrent requests"));
        }

        return
            BIND([commandName, callback = std::move(callback), this_ = MakeWeak(this), guard = std::move(guard)] () {
                auto client = this_.Lock();
                if (!client) {
                    THROW_ERROR_EXCEPTION("Client was abandoned");
                }
                auto& Logger = client->Logger;
                try {
                    LOG_DEBUG("Command started (Command: %v)", commandName);
                    TBox<T> result(callback);
                    LOG_DEBUG("Command completed (Command: %v)", commandName);
                    return result.Unwrap();
                } catch (const std::exception& ex) {
                    LOG_DEBUG(ex, "Command failed (Command: %v)", commandName);
                    throw;
                }
            })
            .AsyncVia(Connection_->GetInvoker())
            .Run()
            .WithTimeout(options.Timeout);
    }

    template <class T>
    auto CallAndRetryIfMetadataCacheIsInconsistent(T&& callback) -> decltype(callback())
    {
        int retryCount = 0;
        while (true) {
            TError error;

            try {
                return callback();
            } catch (const NYT::TErrorException& ex) {
                error = ex.Error();
            }

            const auto& config = Connection_->GetConfig();
            const auto& tableMountCache = Connection_->GetTableMountCache();
            bool retry;
            TTabletInfoPtr tabletInfo;
            std::tie(retry, tabletInfo) = tableMountCache->InvalidateOnError(error);

            if (retry && ++retryCount <= config->TableMountCache->OnErrorRetryCount) {
                LOG_DEBUG(error, "Got error, will retry (attempt %v of %v)",
                    retryCount,
                    config->TableMountCache->OnErrorRetryCount);
                auto now = Now();
                auto retryTime = (tabletInfo ? tabletInfo->UpdateTime : now) +
                    config->TableMountCache->OnErrorSlackPeriod;
                if (retryTime > now) {
                    WaitFor(TDelayedExecutor::MakeDelayed(retryTime - now))
                        .ThrowOnError();
                }
                continue;
            }

            THROW_ERROR error;
        }
    }


    static void SetMutationId(const IClientRequestPtr& request, const TMutatingOptions& options)
    {
        NRpc::SetMutationId(request, options.GetOrGenerateMutationId(), options.Retry);
    }


    TTransactionId GetTransactionId(const TTransactionalOptions& options, bool allowNullTransaction)
    {
        auto transaction = GetTransaction(options, allowNullTransaction, true);
        return transaction ? transaction->GetId() : NullTransactionId;
    }

    NTransactionClient::TTransactionPtr GetTransaction(
        const TTransactionalOptions& options,
        bool allowNullTransaction,
        bool pingTransaction)
    {
        if (!options.TransactionId) {
            if (!allowNullTransaction) {
                THROW_ERROR_EXCEPTION("A valid master transaction is required");
            }
            return nullptr;
        }

        TTransactionAttachOptions attachOptions;
        attachOptions.Ping = pingTransaction;
        attachOptions.PingAncestors = options.PingAncestors;
        return TransactionManager_->Attach(options.TransactionId, attachOptions);
    }

    void SetTransactionId(
        const IClientRequestPtr& request,
        const TTransactionalOptions& options,
        bool allowNullTransaction)
    {
        NCypressClient::SetTransactionId(request, GetTransactionId(options, allowNullTransaction));
    }


    void SetPrerequisites(
        const IClientRequestPtr& request,
        const TPrerequisiteOptions& options)
    {
        if (options.PrerequisiteTransactionIds.empty() && options.PrerequisiteRevisions.empty()) {
            return;
        }

        auto* prerequisitesExt = request->Header().MutableExtension(TPrerequisitesExt::prerequisites_ext);
        for (const auto& id : options.PrerequisiteTransactionIds) {
            auto* prerequisiteTransaction = prerequisitesExt->add_transactions();
            ToProto(prerequisiteTransaction->mutable_transaction_id(), id);
        }
        for (const auto& revision : options.PrerequisiteRevisions) {
            auto* prerequisiteRevision = prerequisitesExt->add_revisions();
            prerequisiteRevision->set_path(revision->Path);
            ToProto(prerequisiteRevision->mutable_transaction_id(), revision->TransactionId);
            prerequisiteRevision->set_revision(revision->Revision);
        }
    }


    static void SetSuppressAccessTracking(
        const IClientRequestPtr& request,
        const TSuppressableAccessTrackingOptions& commandOptions)
    {
        if (commandOptions.SuppressAccessTracking) {
            NCypressClient::SetSuppressAccessTracking(request, true);
        }
        if (commandOptions.SuppressModificationTracking) {
            NCypressClient::SetSuppressModificationTracking(request, true);
        }
    }

    static void SetCachingHeader(
        const IClientRequestPtr& request,
        const TMasterReadOptions& options)
    {
        if (options.ReadFrom == EMasterChannelKind::Cache) {
            auto* cachingHeaderExt = request->Header().MutableExtension(NYTree::NProto::TCachingHeaderExt::caching_header_ext);
            cachingHeaderExt->set_success_expiration_time(ToProto<i64>(options.ExpireAfterSuccessfulUpdateTime));
            cachingHeaderExt->set_failure_expiration_time(ToProto<i64>(options.ExpireAfterFailedUpdateTime));
        }
    }

    static void SetBalancingHeader(
        const IClientRequestPtr& request,
        const TMasterReadOptions& options)
    {
        if (options.ReadFrom == EMasterChannelKind::Cache) {
            auto* balancingHeaderExt = request->Header().MutableExtension(NRpc::NProto::TBalancingExt::balancing_ext);
            balancingHeaderExt->set_enable_stickness(true);
            balancingHeaderExt->set_sticky_group_size(options.CacheStickyGroupSize);
        }
    }

    template <class TProxy>
    std::unique_ptr<TProxy> CreateReadProxy(
        const TMasterReadOptions& options,
        TCellTag cellTag = PrimaryMasterCellTag)
    {
        auto channel = GetMasterChannelOrThrow(options.ReadFrom, cellTag);
        return std::make_unique<TProxy>(channel);
    }

    template <class TProxy>
    std::unique_ptr<TProxy> CreateWriteProxy(
        TCellTag cellTag = PrimaryMasterCellTag)
    {
        auto channel = GetMasterChannelOrThrow(EMasterChannelKind::Leader, cellTag);
        return std::make_unique<TProxy>(channel);
    }

    IChannelPtr GetReadCellChannelOrThrow(const TTabletCellId& cellId)
    {
        const auto& cellDirectory = Connection_->GetCellDirectory();
        const auto& cellDescriptor = cellDirectory->GetDescriptorOrThrow(cellId);
        const auto& primaryPeerDescriptor = GetPrimaryTabletPeerDescriptor(cellDescriptor, EPeerKind::Leader);
        return ChannelFactory_->CreateChannel(primaryPeerDescriptor.GetAddressOrThrow(Connection_->GetNetworks()));
    }


    class TTabletCellLookupSession
        : public TIntrinsicRefCounted
    {
    public:
        using TEncoder = std::function<std::vector<TSharedRef>(const std::vector<TUnversionedRow>&)>;
        using TDecoder = std::function<TTypeErasedRow(TWireProtocolReader*)>;

        TTabletCellLookupSession(
            TNativeConnectionConfigPtr config,
            const TNetworkPreferenceList& networks,
            const TCellId& cellId,
            const TLookupRowsOptionsBase& options,
            TTableMountInfoPtr tableInfo,
            const TNullable<TString>& retentionConfig,
            TEncoder encoder,
            TDecoder decoder)
            : Config_(std::move(config))
            , Networks_(networks)
            , CellId_(cellId)
            , Options_(options)
            , TableInfo_(std::move(tableInfo))
            , RetentionConfig_(retentionConfig)
            , Encoder_(std::move(encoder))
            , Decoder_(std::move(decoder))
        { }

        void AddKey(int index, TTabletInfoPtr tabletInfo, NTableClient::TKey key)
        {
            if (Batches_.empty() ||
                Batches_.back()->TabletInfo->TabletId != tabletInfo->TabletId ||
                Batches_.back()->Indexes.size() >= Config_->MaxRowsPerLookupRequest)
            {
                Batches_.emplace_back(new TBatch(std::move(tabletInfo)));
            }

            auto& batch = Batches_.back();
            batch->Indexes.push_back(index);
            batch->Keys.push_back(key);
        }

        TFuture<void> Invoke(IChannelFactoryPtr channelFactory, TCellDirectoryPtr cellDirectory)
        {
            auto* codec = NCompression::GetCodec(Config_->LookupRowsRequestCodec);

            // Do all the heavy lifting here.
            for (auto& batch : Batches_) {
                batch->RequestData = codec->Compress(Encoder_(batch->Keys));
            }

            const auto& cellDescriptor = cellDirectory->GetDescriptorOrThrow(CellId_);
            auto channel = CreateTabletReadChannel(
                channelFactory,
                cellDescriptor,
                Options_,
                Networks_);

            InvokeProxy_ = std::make_unique<TQueryServiceProxy>(std::move(channel));
            InvokeProxy_->SetDefaultTimeout(Options_.Timeout.Get(Config_->DefaultLookupRowsTimeout));
            InvokeProxy_->SetDefaultRequestAck(false);

            InvokeNextBatch();
            return InvokePromise_;
        }

        void ParseResponse(
            const TRowBufferPtr& rowBuffer,
            std::vector<TTypeErasedRow>* resultRows)
        {
            auto* responseCodec = NCompression::GetCodec(Config_->LookupRowsResponseCodec);
            for (const auto& batch : Batches_) {
                auto responseData = responseCodec->Decompress(batch->Response->Attachments()[0]);
                TWireProtocolReader reader(responseData, rowBuffer);
                auto batchSize = batch->Keys.size();
                for (int index = 0; index < batchSize; ++index) {
                    (*resultRows)[batch->Indexes[index]] = Decoder_(&reader);
                }
            }
        }

    private:
        const TNativeConnectionConfigPtr Config_;
        const TNetworkPreferenceList Networks_;
        const TCellId CellId_;
        const TLookupRowsOptionsBase Options_;
        const TTableMountInfoPtr TableInfo_;
        const TNullable<TString> RetentionConfig_;
        const TEncoder Encoder_;
        const TDecoder Decoder_;

        struct TBatch
        {
            explicit TBatch(TTabletInfoPtr tabletInfo)
                : TabletInfo(std::move(tabletInfo))
            { }

            TTabletInfoPtr TabletInfo;
            std::vector<int> Indexes;
            std::vector<NTableClient::TKey> Keys;
            TSharedRef RequestData;
            TQueryServiceProxy::TRspReadPtr Response;
        };

        std::vector<std::unique_ptr<TBatch>> Batches_;
        std::unique_ptr<TQueryServiceProxy> InvokeProxy_;
        int InvokeBatchIndex_ = 0;
        TPromise<void> InvokePromise_ = NewPromise<void>();


        void InvokeNextBatch()
        {
            if (InvokeBatchIndex_ >= Batches_.size()) {
                InvokePromise_.Set(TError());
                return;
            }

            const auto& batch = Batches_[InvokeBatchIndex_];

            auto req = InvokeProxy_->Read();
            req->SetMultiplexingBand(NRpc::EMultiplexingBand::Heavy);
            ToProto(req->mutable_tablet_id(), batch->TabletInfo->TabletId);
            req->set_mount_revision(batch->TabletInfo->MountRevision);
            req->set_timestamp(Options_.Timestamp);
            req->set_request_codec(static_cast<int>(Config_->LookupRowsRequestCodec));
            req->set_response_codec(static_cast<int>(Config_->LookupRowsResponseCodec));
            req->Attachments().push_back(batch->RequestData);
            if (batch->TabletInfo->IsInMemory()) {
                req->Header().set_uncancelable(true);
            }
            if (RetentionConfig_) {
                req->set_retention_config(*RetentionConfig_);
            }

            req->Invoke().Subscribe(
                BIND(&TTabletCellLookupSession::OnResponse, MakeStrong(this)));
        }

        void OnResponse(const TQueryServiceProxy::TErrorOrRspReadPtr& rspOrError)
        {
            if (rspOrError.IsOK()) {
                Batches_[InvokeBatchIndex_]->Response = rspOrError.Value();
                ++InvokeBatchIndex_;
                InvokeNextBatch();
            } else {
                InvokePromise_.Set(rspOrError);
            }
        }
    };

    using TTabletCellLookupSessionPtr = TIntrusivePtr<TTabletCellLookupSession>;
    using TEncoderWithMapping = std::function<std::vector<TSharedRef>(
        const NTableClient::TColumnFilter&,
        const std::vector<TUnversionedRow>&)>;
    using TDecoderWithMapping = std::function<TTypeErasedRow(
        const TSchemaData&,
        TWireProtocolReader*)>;
    template <class TResult>
    using TReplicaFallbackHandler = std::function<TFuture<TResult>(
        const IClientPtr&,
        const TTableReplicaInfoPtr&)>;

    static NTableClient::TColumnFilter RemapColumnFilter(
        const NTableClient::TColumnFilter& columnFilter,
        const TNameTableToSchemaIdMapping& idMapping,
        const TNameTablePtr& nameTable)
    {
        NTableClient::TColumnFilter remappedColumnFilter(columnFilter);
        if (!remappedColumnFilter.All) {
            for (auto& index : remappedColumnFilter.Indexes) {
                if (index < 0 || index >= idMapping.size()) {
                    THROW_ERROR_EXCEPTION(
                        "Column filter contains invalid index: actual %v, expected in range [0, %v]",
                        index,
                        idMapping.size() - 1);
                }
                if (idMapping[index] == -1) {
                    THROW_ERROR_EXCEPTION("Invalid column %Qv in column filter", nameTable->GetName(index));
                }
                index = idMapping[index];
            }
        }
        return remappedColumnFilter;
    }

    IUnversionedRowsetPtr DoLookupRows(
        const TYPath& path,
        const TNameTablePtr& nameTable,
        const TSharedRange<NTableClient::TKey>& keys,
        const TLookupRowsOptions& options)
    {
        TEncoderWithMapping encoder = [] (
            const NTableClient::TColumnFilter& remappedColumnFilter,
            const std::vector<TUnversionedRow>& remappedKeys) -> std::vector<TSharedRef>
        {
            TReqLookupRows req;
            if (remappedColumnFilter.All) {
                req.clear_column_filter();
            } else {
                ToProto(req.mutable_column_filter()->mutable_indexes(), remappedColumnFilter.Indexes);
            }
            TWireProtocolWriter writer;
            writer.WriteCommand(EWireProtocolCommand::LookupRows);
            writer.WriteMessage(req);
            writer.WriteSchemafulRowset(remappedKeys);
            return writer.Finish();
        };

        TDecoderWithMapping decoder = [] (
            const TSchemaData& schemaData,
            TWireProtocolReader* reader) -> TTypeErasedRow
        {
            return reader->ReadSchemafulRow(schemaData, true).ToTypeErasedRow();
        };

        TReplicaFallbackHandler<IUnversionedRowsetPtr> fallbackHandler = [&] (
            const IClientPtr& replicaClient,
            const TTableReplicaInfoPtr& replicaInfo)
        {
            return replicaClient->LookupRows(replicaInfo->ReplicaPath, nameTable, keys, options);
        };

        return CallAndRetryIfMetadataCacheIsInconsistent([&] () {
            return DoLookupRowsOnce<IUnversionedRowsetPtr, TUnversionedRow>(
                path,
                nameTable,
                keys,
                options,
                Null,
                encoder,
                decoder,
                fallbackHandler);
        });
    }

    IVersionedRowsetPtr DoVersionedLookupRows(
        const TYPath& path,
        const TNameTablePtr& nameTable,
        const TSharedRange<NTableClient::TKey>& keys,
        const TVersionedLookupRowsOptions& options)
    {
        TEncoderWithMapping encoder = [] (
            const NTableClient::TColumnFilter& remappedColumnFilter,
            const std::vector<TUnversionedRow>& remappedKeys) -> std::vector<TSharedRef>
        {
            TReqVersionedLookupRows req;
            if (remappedColumnFilter.All) {
                req.clear_column_filter();
            } else {
                ToProto(req.mutable_column_filter()->mutable_indexes(), remappedColumnFilter.Indexes);
            }
            TWireProtocolWriter writer;
            writer.WriteCommand(EWireProtocolCommand::VersionedLookupRows);
            writer.WriteMessage(req);
            writer.WriteSchemafulRowset(remappedKeys);
            return writer.Finish();
        };

        TDecoderWithMapping decoder = [] (
            const TSchemaData& schemaData,
            TWireProtocolReader* reader) -> TTypeErasedRow
        {
            return reader->ReadVersionedRow(schemaData, true).ToTypeErasedRow();
        };

        TReplicaFallbackHandler<IVersionedRowsetPtr> fallbackHandler = [&] (
            const IClientPtr& replicaClient,
            const TTableReplicaInfoPtr& replicaInfo)
        {
            return replicaClient->VersionedLookupRows(replicaInfo->ReplicaPath, nameTable, keys, options);
        };

        TNullable<TString> retentionConfig;
        if (options.RetentionConfig) {
            retentionConfig = ConvertToYsonString(options.RetentionConfig).GetData();
        }

        return CallAndRetryIfMetadataCacheIsInconsistent([&] () {
            return DoLookupRowsOnce<IVersionedRowsetPtr, TVersionedRow>(
                path,
                nameTable,
                keys,
                options,
                retentionConfig,
                encoder,
                decoder,
                fallbackHandler);
        });
    }


    TFuture<TTableReplicaInfoPtrList> PickInSyncReplicas(
        const TTableMountInfoPtr& tableInfo,
        const TTabletReadOptions& options,
        const std::vector<std::pair<NTableClient::TKey, int>>& keys)
    {
        THashMap<TCellId, std::vector<TTabletId>> cellIdToTabletIds;
        THashSet<TTabletId> tabletIds;
        for (const auto& pair : keys) {
            auto key = pair.first;
            auto tabletInfo = GetSortedTabletForRow(tableInfo, key);
            const auto& tabletId = tabletInfo->TabletId;
            if (tabletIds.insert(tabletId).second) {
                cellIdToTabletIds[tabletInfo->CellId].push_back(tabletInfo->TabletId);
            }
        }
        return PickInSyncReplicas(tableInfo, options, cellIdToTabletIds);
    }

    TFuture<TTableReplicaInfoPtrList> PickInSyncReplicas(
        const TTableMountInfoPtr& tableInfo,
        const TTabletReadOptions& options)
    {
        THashMap<TCellId, std::vector<TTabletId>> cellIdToTabletIds;
        for (const auto& tabletInfo : tableInfo->Tablets) {
            cellIdToTabletIds[tabletInfo->CellId].push_back(tabletInfo->TabletId);
        }
        return PickInSyncReplicas(tableInfo, options, cellIdToTabletIds);
    }

    TFuture<TTableReplicaInfoPtrList> PickInSyncReplicas(
        const TTableMountInfoPtr& tableInfo,
        const TTabletReadOptions& options,
        const THashMap<TCellId, std::vector<TTabletId>>& cellIdToTabletIds)
    {
        size_t cellCount = cellIdToTabletIds.size();
        size_t tabletCount = 0;
        for (const auto& pair : cellIdToTabletIds) {
            tabletCount += pair.second.size();
        }

        LOG_DEBUG("Looking for in-sync replicas (Path: %v, CellCount: %v, TabletCount: %v)",
            tableInfo->Path,
            cellCount,
            tabletCount);

        const auto& channelFactory = Connection_->GetChannelFactory();
        const auto& cellDirectory = Connection_->GetCellDirectory();
        std::vector<TFuture<TQueryServiceProxy::TRspGetTabletInfoPtr>> asyncResults;
        for (const auto& pair : cellIdToTabletIds) {
            const auto& cellDescriptor = cellDirectory->GetDescriptorOrThrow(pair.first);
            auto channel = CreateTabletReadChannel(
                channelFactory,
                cellDescriptor,
                options,
                Connection_->GetNetworks());

            TQueryServiceProxy proxy(channel);
            proxy.SetDefaultTimeout(options.Timeout.Get(Connection_->GetConfig()->DefaultGetInSyncReplicasTimeout));

            auto req = proxy.GetTabletInfo();
            ToProto(req->mutable_tablet_ids(), pair.second);
            asyncResults.push_back(req->Invoke());
        }

        return Combine(asyncResults).Apply(
            BIND([=, this_ = MakeStrong(this)] (const std::vector<TQueryServiceProxy::TRspGetTabletInfoPtr>& rsps) {
                THashMap<TTableReplicaId, int> replicaIdToCount;
                for (const auto& rsp : rsps) {
                    for (const auto& protoTabletInfo : rsp->tablets()) {
                        for (const auto& protoReplicaInfo : protoTabletInfo.replicas()) {
                            if (IsReplicaInSync(protoReplicaInfo, protoTabletInfo)) {
                                ++replicaIdToCount[FromProto<TTableReplicaId>(protoReplicaInfo.replica_id())];
                            }
                        }
                    }
                }

                TTableReplicaInfoPtrList inSyncReplicaInfos;
                for (const auto& replicaInfo : tableInfo->Replicas) {
                    auto it = replicaIdToCount.find(replicaInfo->ReplicaId);
                    if (it != replicaIdToCount.end() && it->second == tabletCount) {
                        LOG_DEBUG("In-sync replica found (Path: %v, ReplicaId: %v, ClusterName: %v)",
                            tableInfo->Path,
                            replicaInfo->ReplicaId,
                            replicaInfo->ClusterName);
                        inSyncReplicaInfos.push_back(replicaInfo);
                    }
                }

                if (inSyncReplicaInfos.empty()) {
                    THROW_ERROR_EXCEPTION("No in-sync replicas found for table %v",
                        tableInfo->Path);
                }

                return inSyncReplicaInfos;
            }));
    }

    TNullable<TString> PickInSyncClusterAndPatchQuery(
        const TTabletReadOptions& options,
        NAst::TQuery* query)
    {
        std::vector<TYPath> paths{query->Table.Path};
        for (const auto& join : query->Joins) {
            paths.push_back(join.Table.Path);
        }

        const auto& tableMountCache = Connection_->GetTableMountCache();
        std::vector<TFuture<TTableMountInfoPtr>> asyncTableInfos;
        for (const auto& path : paths) {
            asyncTableInfos.push_back(tableMountCache->GetTableInfo(path));
        }

        auto tableInfos = WaitFor(Combine(asyncTableInfos))
            .ValueOrThrow();

        bool someReplicated = false;
        bool someNotReplicated = false;
        for (const auto& tableInfo : tableInfos) {
            if (tableInfo->IsReplicated()) {
                someReplicated = true;
            } else {
                someNotReplicated = true;
            }
        }

        if (someReplicated && someNotReplicated) {
            THROW_ERROR_EXCEPTION("Query involves both replicated and non-replicated tables");
        }

        if (!someReplicated) {
            return Null;
        }

        std::vector<TFuture<TTableReplicaInfoPtrList>> asyncCandidates;
        for (size_t tableIndex = 0; tableIndex < tableInfos.size(); ++tableIndex) {
            asyncCandidates.push_back(PickInSyncReplicas(tableInfos[tableIndex], options));
        }

        auto candidates = WaitFor(Combine(asyncCandidates))
            .ValueOrThrow();

        THashMap<TString, int> clusterNameToCount;
        for (const auto& replicaInfos : candidates) {
            SmallVector<TString, TypicalReplicaCount> clusterNames;
            for (const auto& replicaInfo : replicaInfos) {
                clusterNames.push_back(replicaInfo->ClusterName);
            }
            std::sort(clusterNames.begin(), clusterNames.end());
            clusterNames.erase(std::unique(clusterNames.begin(), clusterNames.end()), clusterNames.end());
            for (const auto& clusterName : clusterNames) {
                ++clusterNameToCount[clusterName];
            }
        }

        SmallVector<TString, TypicalReplicaCount> inSyncClusterNames;
        for (const auto& pair : clusterNameToCount) {
            if (pair.second == paths.size()) {
                inSyncClusterNames.push_back(pair.first);
            }
        }

        if (inSyncClusterNames.empty()) {
            THROW_ERROR_EXCEPTION("No single cluster contains in-sync replicas for all involved tables %v",
                paths);
        }

        // TODO(babenko): break ties in a smarter way
        const auto& inSyncClusterName = inSyncClusterNames[0];
        LOG_DEBUG("In-sync cluster selected (Paths: %v, ClusterName: %v)",
            paths,
            inSyncClusterName);

        auto patchTableDescriptor = [&] (NAst::TTableDescriptor* descriptor, const TTableReplicaInfoPtrList& replicaInfos) {
            for (const auto& replicaInfo : replicaInfos) {
                if (replicaInfo->ClusterName == inSyncClusterName) {
                    descriptor->Path = replicaInfo->ReplicaPath;
                    return;
                }
            }
            Y_UNREACHABLE();
        };

        patchTableDescriptor(&query->Table, candidates[0]);
        for (size_t index = 0; index < query->Joins.size(); ++index) {
            patchTableDescriptor(&query->Joins[index].Table, candidates[index + 1]);
        }
        return inSyncClusterName;
    }


    IConnectionPtr GetReplicaConnectionOrThrow(const TString& clusterName)
    {
        const auto& clusterDirectory = Connection_->GetClusterDirectory();
        auto replicaConnection = clusterDirectory->FindConnection(clusterName);
        if (replicaConnection) {
            return replicaConnection;
        }

        WaitFor(Connection_->GetClusterDirectorySynchronizer()->Sync())
            .ThrowOnError();

        return clusterDirectory->GetConnectionOrThrow(clusterName);
    }

    IClientPtr CreateReplicaClient(const TString& clusterName)
    {
        auto replicaConnection = GetReplicaConnectionOrThrow(clusterName);
        return replicaConnection->CreateClient(Options_);
    }

    void RemapValueIds(
        TVersionedRow /*row*/,
        std::vector<TTypeErasedRow>& rows,
        const std::vector<int>& mapping)
    {
        for (auto untypedRow : rows) {
            auto row = TMutableVersionedRow(untypedRow);
            if (!row) {
                continue;
            }
            for (int index = 0; index < row.GetKeyCount(); ++index) {
                auto id = row.BeginKeys()[index].Id;
                YCHECK(id < mapping.size() && mapping[id] != -1);
                row.BeginKeys()[index].Id = mapping[id];
            }
            for (int index = 0; index < row.GetValueCount(); ++index) {
                auto id = row.BeginValues()[index].Id;
                YCHECK(id < mapping.size() && mapping[id] != -1);
                row.BeginValues()[index].Id = mapping[id];
            }
        }

    }

    void RemapValueIds(
        TUnversionedRow /*row*/,
        std::vector<TTypeErasedRow>& rows,
        const std::vector<int>& mapping)
    {
        for (auto untypedRow : rows) {
            auto row = TMutableUnversionedRow(untypedRow);
            if (!row) {
                continue;
            }
            for (int index = 0; index < row.GetCount(); ++index) {
                auto id = row[index].Id;
                YCHECK(id < mapping.size() && mapping[id] != -1);
                row[index].Id = mapping[id];
            }
        }
    }

    std::vector<int> BuildResponseIdMaping(const NTableClient::TColumnFilter& remappedColumnFilter)
    {
        std::vector<int> mapping;
        for (int index = 0; index < remappedColumnFilter.Indexes.size(); ++index) {
            int id = remappedColumnFilter.Indexes[index];
            if (id >= mapping.size()) {
                mapping.resize(id + 1, -1);
            }
            mapping[id] = index;
        }

        return mapping;
    }

    template <class TRowset, class TRow>
    TRowset DoLookupRowsOnce(
        const TYPath& path,
        const TNameTablePtr& nameTable,
        const TSharedRange<NTableClient::TKey>& keys,
        const TLookupRowsOptionsBase& options,
        const TNullable<TString> retentionConfig,
        TEncoderWithMapping encoderWithMapping,
        TDecoderWithMapping decoderWithMapping,
        TReplicaFallbackHandler<TRowset> replicaFallbackHandler)
    {
        const auto& tableMountCache = Connection_->GetTableMountCache();
        auto tableInfo = WaitFor(tableMountCache->GetTableInfo(path))
            .ValueOrThrow();

        tableInfo->ValidateDynamic();
        tableInfo->ValidateSorted();

        const auto& schema = tableInfo->Schemas[ETableSchemaKind::Primary];
        auto idMapping = BuildColumnIdMapping(schema, nameTable);
        auto remappedColumnFilter = RemapColumnFilter(options.ColumnFilter, idMapping, nameTable);
        auto resultSchema = tableInfo->Schemas[ETableSchemaKind::Primary].Filter(remappedColumnFilter);
        auto resultSchemaData = TWireProtocolReader::GetSchemaData(schema, remappedColumnFilter);

        if (keys.Empty()) {
            return CreateRowset(resultSchema, TSharedRange<TRow>());
        }

        // NB: The server-side requires the keys to be sorted.
        std::vector<std::pair<NTableClient::TKey, int>> sortedKeys;
        sortedKeys.reserve(keys.Size());

        auto inputRowBuffer = New<TRowBuffer>(TLookupRowsInputBufferTag());
        auto evaluatorCache = Connection_->GetColumnEvaluatorCache();
        auto evaluator = tableInfo->NeedKeyEvaluation ? evaluatorCache->Find(schema) : nullptr;

        for (int index = 0; index < keys.Size(); ++index) {
            ValidateClientKey(keys[index], schema, idMapping, nameTable);
            auto capturedKey = inputRowBuffer->CaptureAndPermuteRow(keys[index], schema, idMapping);

            if (evaluator) {
                evaluator->EvaluateKeys(capturedKey, inputRowBuffer);
            }

            sortedKeys.emplace_back(capturedKey, index);
        }

        if (tableInfo->IsReplicated()) {
            auto inSyncReplicaInfos = WaitFor(PickInSyncReplicas(tableInfo, options, sortedKeys))
                .ValueOrThrow();
            // TODO(babenko): break ties in a smarter way
            const auto& inSyncReplicaInfo = inSyncReplicaInfos[0];
            auto replicaClient = CreateReplicaClient(inSyncReplicaInfo->ClusterName);
            auto asyncResult = replicaFallbackHandler(replicaClient, inSyncReplicaInfo);
            return WaitFor(asyncResult)
                .ValueOrThrow();
        }

        // TODO(sandello): Use code-generated comparer here.
        std::sort(sortedKeys.begin(), sortedKeys.end());
<<<<<<< HEAD
        std::vector<int> keyIndexToResultIndex(keys.Size());
        int currentResultIndex = -1;

        THashMap<TCellId, TTabletCellLookupSessionPtr> cellIdToSession;

        // TODO(sandello): Reuse code from QL here to partition sorted keys between tablets.
        // Get rid of hash map.
        // TODO(sandello): Those bind states must be in a cross-session shared state. Check this when refactor out batches.
        TTabletCellLookupSession::TEncoder boundEncoder = std::bind(encoderWithMapping, remappedColumnFilter, std::placeholders::_1);
        TTabletCellLookupSession::TDecoder boundDecoder = std::bind(decoderWithMapping, resultSchemaData, std::placeholders::_1);
        for (int index = 0; index < sortedKeys.size(); ++index) {
            if (index == 0 || sortedKeys[index].first != sortedKeys[index - 1].first) {
=======
        std::vector<size_t> keyIndexToResultIndex(keys.Size());
        size_t currentResultIndex = 0;

        auto outputRowBuffer = New<TRowBuffer>(TLookupRowsOutputBufferTag());
        std::vector<TTypeErasedRow> uniqueResultRows;

        if (Connection_->GetConfig()->EnableLookupMultiread) {
            struct TBatch
            {
                NObjectClient::TObjectId TabletId;
                i64 MountRevision = 0;
                std::vector<TKey> Keys;
                size_t OffsetInResult;

                TQueryServiceProxy::TRspMultireadPtr Response;
            };

            std::vector<std::vector<TBatch>> batchesByCells;
            yhash<TCellId, size_t> cellIdToBatchIndex;

            {
                auto itemsBegin = sortedKeys.begin();
                auto itemsEnd = sortedKeys.end();

                size_t keySize = schema.GetKeyColumnCount();

                itemsBegin = std::lower_bound(
                    itemsBegin,
                    itemsEnd,
                    tableInfo->LowerCapBound.Get(),
                    [&] (const auto& item, TKey pivot) {
                        return CompareRows(item.first, pivot, keySize) < 0;
                    });

                itemsEnd = std::upper_bound(
                    itemsBegin,
                    itemsEnd,
                    tableInfo->UpperCapBound.Get(),
                    [&] (TKey pivot, const auto& item) {
                        return CompareRows(pivot, item.first, keySize) < 0;
                    });

                auto nextShardIt = tableInfo->Tablets.begin() + 1;
                for (auto itemsIt = itemsBegin; itemsIt != itemsEnd;) {
                    YCHECK(!tableInfo->Tablets.empty());

                    // Run binary search to find the relevant tablets.
                    nextShardIt = std::upper_bound(
                        nextShardIt,
                        tableInfo->Tablets.end(),
                        itemsIt->first,
                        [&] (TKey key, const TTabletInfoPtr& tabletInfo) {
                            return CompareRows(key, tabletInfo->PivotKey.Get(), keySize) < 0;
                        });

                    const auto& startShard = *(nextShardIt - 1);
                    auto nextPivotKey = (nextShardIt == tableInfo->Tablets.end())
                        ? tableInfo->UpperCapBound
                        : (*nextShardIt)->PivotKey;

                    // Binary search to reduce expensive row comparisons
                    auto endItemsIt = std::lower_bound(
                        itemsIt,
                        itemsEnd,
                        nextPivotKey.Get(),
                        [&] (const auto& item, TKey pivot) {
                            return CompareRows(item.first, pivot) < 0;
                        });

                    ValidateTabletMountedOrFrozen(tableInfo, startShard);

                    auto emplaced = cellIdToBatchIndex.emplace(startShard->CellId, batchesByCells.size());
                    if (emplaced.second) {
                        batchesByCells.emplace_back();
                    }

                    TBatch batch;
                    batch.TabletId = startShard->TabletId;
                    batch.MountRevision = startShard->MountRevision;
                    batch.OffsetInResult = currentResultIndex;

                    std::vector<TKey> rows;
                    rows.reserve(endItemsIt - itemsIt);

                    while (itemsIt != endItemsIt) {
                        auto key = itemsIt->first;
                        rows.push_back(key);

                        do {
                            keyIndexToResultIndex[itemsIt->second] = currentResultIndex;
                            ++itemsIt;
                        } while (itemsIt != endItemsIt && itemsIt->first == key);
                        ++currentResultIndex;
                    }

                    batch.Keys = std::move(rows);
                    batchesByCells[emplaced.first->second].push_back(std::move(batch));
                }
            }

            TTabletCellLookupSession::TEncoder boundEncoder = std::bind(encoderWithMapping, remappedColumnFilter, std::placeholders::_1);
            TTabletCellLookupSession::TDecoder boundDecoder = std::bind(decoderWithMapping, resultSchemaData, std::placeholders::_1);

            auto* codec = NCompression::GetCodec(Connection_->GetConfig()->LookupRowsRequestCodec);

            std::vector<TFuture<TQueryServiceProxy::TRspMultireadPtr>> asyncResults(batchesByCells.size());

            const auto& cellDirectory = Connection_->GetCellDirectory();
            const auto& networks = Connection_->GetNetworks();

            for (const auto& item : cellIdToBatchIndex) {
                size_t cellIndex = item.second;
                const auto& batches = batchesByCells[cellIndex];

                auto channel = CreateTabletReadChannel(
                    ChannelFactory_,
                    cellDirectory->GetDescriptorOrThrow(item.first),
                    options,
                    networks);

                TQueryServiceProxy proxy(channel);
                proxy.SetDefaultTimeout(options.Timeout);
                proxy.SetDefaultRequestAck(false);

                auto req = proxy.Multiread();
                req->SetMultiplexingBand(NRpc::EMultiplexingBand::Heavy);
                req->set_request_codec(static_cast<int>(Connection_->GetConfig()->LookupRowsRequestCodec));
                req->set_response_codec(static_cast<int>(Connection_->GetConfig()->LookupRowsResponseCodec));
                req->set_timestamp(options.Timestamp);


                if (retentionConfig) {
                    req->set_retention_config(*retentionConfig);
                }

                for (const auto& batch : batches) {
                    ToProto(req->add_tablet_ids(), batch.TabletId);
                    req->add_mount_revisions(batch.MountRevision);
                    TSharedRef requestData = codec->Compress(boundEncoder(batch.Keys));
                    req->Attachments().push_back(requestData);
                }

                asyncResults[cellIndex] = req->Invoke();
            }

            auto results = WaitFor(Combine(std::move(asyncResults)))
                .ValueOrThrow();

            uniqueResultRows.resize(currentResultIndex);

            auto* responseCodec = NCompression::GetCodec(Connection_->GetConfig()->LookupRowsResponseCodec);

            for (size_t cellIndex = 0; cellIndex < results.size(); ++cellIndex) {
                const auto& batches = batchesByCells[cellIndex];

                for (size_t batchIndex = 0; batchIndex < batches.size(); ++batchIndex) {
                    auto responseData = responseCodec->Decompress(results[cellIndex]->Attachments()[batchIndex]);
                    TWireProtocolReader reader(responseData, outputRowBuffer);

                    const auto& batch = batches[batchIndex];

                    for (size_t index = 0; index < batch.Keys.size(); ++index) {
                        uniqueResultRows[batch.OffsetInResult + index] = boundDecoder(&reader);
                    }
                }
            }
        } else {
            yhash<TCellId, TTabletCellLookupSessionPtr> cellIdToSession;

            // TODO(sandello): Reuse code from QL here to partition sorted keys between tablets.
            // Get rid of hash map.
            // TODO(sandello): Those bind states must be in a cross-session shared state. Check this when refactor out batches.
            TTabletCellLookupSession::TEncoder boundEncoder = std::bind(encoderWithMapping, remappedColumnFilter, std::placeholders::_1);
            TTabletCellLookupSession::TDecoder boundDecoder = std::bind(decoderWithMapping, resultSchemaData, std::placeholders::_1);
            for (int index = 0; index < sortedKeys.size();) {
>>>>>>> 374cb146
                auto key = sortedKeys[index].first;
                auto tabletInfo = GetSortedTabletForRow(tableInfo, key);
                const auto& cellId = tabletInfo->CellId;
                auto it = cellIdToSession.find(cellId);
                if (it == cellIdToSession.end()) {
                    auto session = New<TTabletCellLookupSession>(
                        Connection_->GetConfig(),
                        Connection_->GetNetworks(),
                        cellId,
                        options,
                        tableInfo,
                        retentionConfig,
                        boundEncoder,
                        boundDecoder);
                    it = cellIdToSession.insert(std::make_pair(cellId, std::move(session))).first;
                }
                const auto& session = it->second;
                session->AddKey(currentResultIndex, std::move(tabletInfo), key);

                do {
                    keyIndexToResultIndex[sortedKeys[index].second] = currentResultIndex;
                    ++index;
                } while (index < sortedKeys.size() && sortedKeys[index].first == key);
                ++currentResultIndex;
            }

            std::vector<TFuture<void>> asyncResults;
            for (const auto& pair : cellIdToSession) {
                const auto& session = pair.second;
                asyncResults.push_back(session->Invoke(
                    ChannelFactory_,
                    Connection_->GetCellDirectory()));
            }

            WaitFor(Combine(std::move(asyncResults)))
                .ThrowOnError();

            // Rows are type-erased here and below to handle different kinds of rowsets.
            uniqueResultRows.resize(currentResultIndex);

            for (const auto& pair : cellIdToSession) {
                const auto& session = pair.second;
                session->ParseResponse(outputRowBuffer, &uniqueResultRows);
            }
        }

        if (!remappedColumnFilter.All) {
            auto mapping = BuildResponseIdMaping(remappedColumnFilter);
            RemapValueIds(TRow(), uniqueResultRows, mapping);
        }

        std::vector<TTypeErasedRow> resultRows;
        resultRows.resize(keys.Size());

        for (int index = 0; index < keys.Size(); ++index) {
            resultRows[index] = uniqueResultRows[keyIndexToResultIndex[index]];
        }

        if (!options.KeepMissingRows) {
            resultRows.erase(
                std::remove_if(
                    resultRows.begin(),
                    resultRows.end(),
                    [] (TTypeErasedRow row) {
                        return !static_cast<bool>(row);
                    }),
                resultRows.end());
        }

        auto rowRange = ReinterpretCastRange<TRow>(MakeSharedRange(std::move(resultRows), outputRowBuffer));
        return CreateRowset(resultSchema, std::move(rowRange));
    }

    TSelectRowsResult DoSelectRows(
        const TString& queryString,
        const TSelectRowsOptions& options)
    {
        return CallAndRetryIfMetadataCacheIsInconsistent([&] () {
            return DoSelectRowsOnce(queryString, options);
        });
    }

    TSelectRowsResult DoSelectRowsOnce(
        const TString& queryString,
        const TSelectRowsOptions& options)
    {
        auto parsedQuery = ParseSource(queryString, EParseMode::Query);
        auto* astQuery = &parsedQuery->AstHead.Ast.As<NAst::TQuery>();
        auto maybeClusterName = PickInSyncClusterAndPatchQuery(options, astQuery);
        if (maybeClusterName) {
            auto replicaClient = CreateReplicaClient(*maybeClusterName);
            auto updatedQueryString = NAst::FormatQuery(*astQuery);
            auto asyncResult = replicaClient->SelectRows(updatedQueryString, options);
            return WaitFor(asyncResult)
                .ValueOrThrow();
        }

        auto inputRowLimit = options.InputRowLimit.Get(Connection_->GetConfig()->DefaultInputRowLimit);
        auto outputRowLimit = options.OutputRowLimit.Get(Connection_->GetConfig()->DefaultOutputRowLimit);

        auto externalCGInfo = New<TExternalCGInfo>();
        auto fetchFunctions = [&] (const std::vector<TString>& names, const TTypeInferrerMapPtr& typeInferrers) {
            MergeFrom(typeInferrers.Get(), *BuiltinTypeInferrersMap);

            std::vector<TString> externalNames;
            for (const auto& name : names) {
                auto found = typeInferrers->find(name);
                if (found == typeInferrers->end()) {
                    externalNames.push_back(name);
                }
            }

            auto descriptors = WaitFor(FunctionRegistry_->FetchFunctions(externalNames))
                .ValueOrThrow();

            AppendUdfDescriptors(typeInferrers, externalCGInfo, externalNames, descriptors);
        };

        auto queryPreparer = New<TQueryPreparer>(Connection_->GetTableMountCache(), Connection_->GetInvoker());

        auto queryExecutor = CreateQueryExecutor(
            Connection_,
            Connection_->GetInvoker(),
            Connection_->GetColumnEvaluatorCache(),
            Connection_->GetQueryEvaluator(),
            ChannelFactory_,
            FunctionImplCache_);

        auto fragment = PreparePlanFragment(
            queryPreparer.Get(),
            *parsedQuery,
            fetchFunctions,
            options.Timestamp);
        const auto& query = fragment->Query;
        const auto& dataSource = fragment->Ranges;

        for (size_t index = 0; index < query->JoinClauses.size(); ++index) {
            if (query->JoinClauses[index]->ForeignKeyPrefix == 0 && !options.AllowJoinWithoutIndex) {
                const auto& ast = parsedQuery->AstHead.Ast.As<NAst::TQuery>();

                THROW_ERROR_EXCEPTION("Foreign table key is not used in the join clause; "
                    "the query is inefficient, consider rewriting it")
                    << TErrorAttribute("source", NAst::FormatJoin(ast.Joins[index]));
            }
        }

        TQueryOptions queryOptions;
        queryOptions.Timestamp = options.Timestamp;
        queryOptions.RangeExpansionLimit = options.RangeExpansionLimit;
        queryOptions.VerboseLogging = options.VerboseLogging;
        queryOptions.EnableCodeCache = options.EnableCodeCache;
        queryOptions.MaxSubqueries = options.MaxSubqueries;
        queryOptions.WorkloadDescriptor = options.WorkloadDescriptor;
        queryOptions.InputRowLimit = inputRowLimit;
        queryOptions.OutputRowLimit = outputRowLimit;
        queryOptions.UseMultijoin = options.UseMultijoin;
        queryOptions.AllowFullScan = options.AllowFullScan;
        queryOptions.ReadSessionId = TReadSessionId::Create();
        queryOptions.Deadline = options.Timeout.Get(Connection_->GetConfig()->DefaultSelectRowsTimeout).ToDeadLine();

        TClientBlockReadOptions blockReadOptions;
        blockReadOptions.WorkloadDescriptor = queryOptions.WorkloadDescriptor;
        blockReadOptions.ChunkReaderStatistics = New<TChunkReaderStatistics>();
        blockReadOptions.ReadSessionId = queryOptions.ReadSessionId;

        ISchemafulWriterPtr writer;
        TFuture<IUnversionedRowsetPtr> asyncRowset;
        std::tie(writer, asyncRowset) = CreateSchemafulRowsetWriter(query->GetTableSchema());

        auto statistics = WaitFor(queryExecutor->Execute(
            query,
            externalCGInfo,
            dataSource,
            writer,
            blockReadOptions,
            queryOptions))
            .ValueOrThrow();

        auto rowset = WaitFor(asyncRowset)
            .ValueOrThrow();

        if (options.FailOnIncompleteResult) {
            if (statistics.IncompleteInput) {
                THROW_ERROR_EXCEPTION("Query terminated prematurely due to excessive input; consider rewriting your query or changing input limit")
                    << TErrorAttribute("input_row_limit", inputRowLimit);
            }
            if (statistics.IncompleteOutput) {
                THROW_ERROR_EXCEPTION("Query terminated prematurely due to excessive output; consider rewriting your query or changing output limit")
                    << TErrorAttribute("output_row_limit", outputRowLimit);
            }
        }

        return TSelectRowsResult{rowset, statistics};
    }


    static bool IsReplicaInSync(
        const NQueryClient::NProto::TReplicaInfo& replicaInfo,
        const NQueryClient::NProto::TTabletInfo& tabletInfo)
    {
        return
            ETableReplicaMode(replicaInfo.mode()) == ETableReplicaMode::Sync &&
            replicaInfo.current_replication_row_index() >= tabletInfo.total_row_count();
    }

    static bool IsReplicaInSync(
        const NQueryClient::NProto::TReplicaInfo& replicaInfo,
        const NQueryClient::NProto::TTabletInfo& tabletInfo,
        TTimestamp timestamp)
    {
        return
            replicaInfo.last_replication_timestamp() >= timestamp ||
            IsReplicaInSync(replicaInfo, tabletInfo);
    }


    std::vector<TTableReplicaId> DoGetInSyncReplicas(
        const TYPath& path,
        TNameTablePtr nameTable,
        const TSharedRange<TKey>& keys,
        const TGetInSyncReplicasOptions& options)
    {
        ValidateSyncTimestamp(options.Timestamp);

        const auto& tableMountCache = Connection_->GetTableMountCache();
        auto tableInfo = WaitFor(tableMountCache->GetTableInfo(path))
            .ValueOrThrow();

        tableInfo->ValidateDynamic();
        tableInfo->ValidateSorted();
        tableInfo->ValidateReplicated();

        const auto& schema = tableInfo->Schemas[ETableSchemaKind::Primary];
        auto idMapping = BuildColumnIdMapping(schema, nameTable);

        auto rowBuffer = New<TRowBuffer>(TGetInSyncReplicasTag());

        auto evaluatorCache = Connection_->GetColumnEvaluatorCache();
        auto evaluator = tableInfo->NeedKeyEvaluation ? evaluatorCache->Find(schema) : nullptr;

        std::vector<TTableReplicaId> replicaIds;

        if (keys.Empty()) {
            for (const auto& replica : tableInfo->Replicas) {
                replicaIds.push_back(replica->ReplicaId);
            }
        } else {
            THashMap<TCellId, std::vector<TTabletId>> cellToTabletIds;
            THashSet<TTabletId> tabletIds;
            for (auto key : keys) {
                ValidateClientKey(key, schema, idMapping, nameTable);
                auto capturedKey = rowBuffer->CaptureAndPermuteRow(key, schema, idMapping);

                if (evaluator) {
                    evaluator->EvaluateKeys(capturedKey, rowBuffer);
                }
                auto tabletInfo = tableInfo->GetTabletForRow(capturedKey);
                if (tabletIds.insert(tabletInfo->TabletId).second) {
                    ValidateTabletMountedOrFrozen(tableInfo, tabletInfo);
                    cellToTabletIds[tabletInfo->CellId].push_back(tabletInfo->TabletId);
                }
            }

            std::vector<TFuture<TQueryServiceProxy::TRspGetTabletInfoPtr>> futures;
            for (const auto& pair : cellToTabletIds) {
                const auto& cellId = pair.first;
                const auto& perCellTabletIds = pair.second;
                const auto channel = GetReadCellChannelOrThrow(cellId);

                TQueryServiceProxy proxy(channel);
                proxy.SetDefaultTimeout(options.Timeout.Get(Connection_->GetConfig()->DefaultGetInSyncReplicasTimeout));

                auto req = proxy.GetTabletInfo();
                ToProto(req->mutable_tablet_ids(), perCellTabletIds);
                futures.push_back(req->Invoke());
            }
            auto responsesResult = WaitFor(Combine(futures));
            auto responses = responsesResult.ValueOrThrow();

            THashMap<TTableReplicaId, int> replicaIdToCount;
            for (const auto& response : responses) {
                for (const auto& protoTabletInfo : response->tablets()) {
                    for (const auto& protoReplicaInfo : protoTabletInfo.replicas()) {
                        if (IsReplicaInSync(protoReplicaInfo, protoTabletInfo, options.Timestamp)) {
                            ++replicaIdToCount[FromProto<TTableReplicaId>(protoReplicaInfo.replica_id())];
                        }
                    }
                }
            }

            for (const auto& pair : replicaIdToCount) {
                const auto& replicaId = pair.first;
                auto count = pair.second;
                if (count == tabletIds.size()) {
                    replicaIds.push_back(replicaId);
                }
            }
        }

        LOG_DEBUG("Got table in-sync replicas (TableId: %v, Replicas: %v, Timestamp: %llx)",
            tableInfo->TableId,
            replicaIds,
            options.Timestamp);

        return replicaIds;
    }

    std::vector<TTabletInfo> DoGetTabletInfos(
        const TYPath& path,
        const std::vector<int>& tabletIndexes,
        const TGetTabletsInfoOptions& options)
    {
        const auto& tableMountCache = Connection_->GetTableMountCache();
        auto tableInfo = WaitFor(tableMountCache->GetTableInfo(path))
            .ValueOrThrow();

        tableInfo->ValidateDynamic();

        struct TSubrequest
        {
            TQueryServiceProxy::TReqGetTabletInfoPtr Request;
            std::vector<size_t> ResultIndexes;
        };

        THashMap<TCellId, TSubrequest> cellIdToSubrequest;

        for (size_t resultIndex = 0; resultIndex < tabletIndexes.size(); ++resultIndex) {
            auto tabletIndex = tabletIndexes[resultIndex];
            auto tabletInfo = tableInfo->GetTabletByIndexOrThrow(tabletIndex);
            auto& subrequest = cellIdToSubrequest[tabletInfo->CellId];
            if (!subrequest.Request) {
                auto channel = GetReadCellChannelOrThrow(tabletInfo->CellId);
                TQueryServiceProxy proxy(channel);
                proxy.SetDefaultTimeout(options.Timeout.Get(Connection_->GetConfig()->DefaultGetTabletInfosTimeout));
                subrequest.Request = proxy.GetTabletInfo();
            }
            ToProto(subrequest.Request->add_tablet_ids(), tabletInfo->TabletId);
            subrequest.ResultIndexes.push_back(resultIndex);
        }

        std::vector<TFuture<TQueryServiceProxy::TRspGetTabletInfoPtr>> asyncRspsOrErrors;
        std::vector<const TSubrequest*> subrequests;
        for (const auto& pair : cellIdToSubrequest) {
            const auto& subrequest = pair.second;
            subrequests.push_back(&subrequest);
            asyncRspsOrErrors.push_back(subrequest.Request->Invoke());
        }

        auto rspsOrErrors = WaitFor(Combine(asyncRspsOrErrors))
            .ValueOrThrow();

        std::vector<TTabletInfo> results(tabletIndexes.size());
        for (size_t subrequestIndex = 0; subrequestIndex < rspsOrErrors.size(); ++subrequestIndex) {
            const auto& subrequest = *subrequests[subrequestIndex];
            const auto& rsp = rspsOrErrors[subrequestIndex];
            YCHECK(rsp->tablets_size() == subrequest.ResultIndexes.size());
            for (size_t resultIndexIndex = 0; resultIndexIndex < subrequest.ResultIndexes.size(); ++resultIndexIndex) {
                auto& result = results[subrequest.ResultIndexes[resultIndexIndex]];
                const auto& tabletInfo = rsp->tablets(static_cast<int>(resultIndexIndex));
                result.TotalRowCount = tabletInfo.total_row_count();
                result.TrimmedRowCount = tabletInfo.trimmed_row_count();
            }
        }
        return results;
    }

    void DoMountTable(
        const TYPath& path,
        const TMountTableOptions& options)
    {
        auto req = TTableYPathProxy::Mount(path);
        SetMutationId(req, options);

        if (options.FirstTabletIndex) {
            req->set_first_tablet_index(*options.FirstTabletIndex);
        }
        if (options.LastTabletIndex) {
            req->set_last_tablet_index(*options.LastTabletIndex);
        }
        if (options.CellId) {
            ToProto(req->mutable_cell_id(), options.CellId);
        }
        req->set_freeze(options.Freeze);

        auto mountTimestamp = WaitFor(Connection_->GetTimestampProvider()->GenerateTimestamps())
            .ValueOrThrow();
        req->set_mount_timestamp(mountTimestamp);

        auto proxy = CreateWriteProxy<TObjectServiceProxy>();
        WaitFor(proxy->Execute(req))
            .ThrowOnError();
    }

    void DoUnmountTable(
        const TYPath& path,
        const TUnmountTableOptions& options)
    {
        auto req = TTableYPathProxy::Unmount(path);
        SetMutationId(req, options);

        if (options.FirstTabletIndex) {
            req->set_first_tablet_index(*options.FirstTabletIndex);
        }
        if (options.LastTabletIndex) {
            req->set_last_tablet_index(*options.LastTabletIndex);
        }
        req->set_force(options.Force);

        auto proxy = CreateWriteProxy<TObjectServiceProxy>();
        WaitFor(proxy->Execute(req))
            .ThrowOnError();
    }

    void DoRemountTable(
        const TYPath& path,
        const TRemountTableOptions& options)
    {
        auto req = TTableYPathProxy::Remount(path);
        SetMutationId(req, options);

        if (options.FirstTabletIndex) {
            req->set_first_tablet_index(*options.FirstTabletIndex);
        }
        if (options.LastTabletIndex) {
            req->set_first_tablet_index(*options.LastTabletIndex);
        }

        auto proxy = CreateWriteProxy<TObjectServiceProxy>();
        WaitFor(proxy->Execute(req))
            .ThrowOnError();
    }

    void DoFreezeTable(
        const TYPath& path,
        const TFreezeTableOptions& options)
    {
        auto req = TTableYPathProxy::Freeze(path);
        SetMutationId(req, options);

        if (options.FirstTabletIndex) {
            req->set_first_tablet_index(*options.FirstTabletIndex);
        }
        if (options.LastTabletIndex) {
            req->set_last_tablet_index(*options.LastTabletIndex);
        }

        auto proxy = CreateWriteProxy<TObjectServiceProxy>();
        WaitFor(proxy->Execute(req))
            .ThrowOnError();
    }

    void DoUnfreezeTable(
        const TYPath& path,
        const TUnfreezeTableOptions& options)
    {
        auto req = TTableYPathProxy::Unfreeze(path);
        SetMutationId(req, options);

        if (options.FirstTabletIndex) {
            req->set_first_tablet_index(*options.FirstTabletIndex);
        }
        if (options.LastTabletIndex) {
            req->set_last_tablet_index(*options.LastTabletIndex);
        }

        auto proxy = CreateWriteProxy<TObjectServiceProxy>();
        WaitFor(proxy->Execute(req))
            .ThrowOnError();
    }

    TTableYPathProxy::TReqReshardPtr MakeReshardRequest(
        const TYPath& path,
        const TReshardTableOptions& options)
    {
        auto req = TTableYPathProxy::Reshard(path);
        SetMutationId(req, options);

        if (options.FirstTabletIndex) {
            req->set_first_tablet_index(*options.FirstTabletIndex);
        }
        if (options.LastTabletIndex) {
            req->set_last_tablet_index(*options.LastTabletIndex);
        }
        return req;
    }

    void DoReshardTableWithPivotKeys(
        const TYPath& path,
        const std::vector<NTableClient::TOwningKey>& pivotKeys,
        const TReshardTableOptions& options)
    {
        auto req = MakeReshardRequest(path, options);
        ToProto(req->mutable_pivot_keys(), pivotKeys);
        req->set_tablet_count(pivotKeys.size());

        auto proxy = CreateWriteProxy<TObjectServiceProxy>();
        WaitFor(proxy->Execute(req))
            .ThrowOnError();
    }

    void DoReshardTableWithTabletCount(
        const TYPath& path,
        int tabletCount,
        const TReshardTableOptions& options)
    {
        auto req = MakeReshardRequest(path, options);
        req->set_tablet_count(tabletCount);

        auto proxy = CreateWriteProxy<TObjectServiceProxy>();
        WaitFor(proxy->Execute(req))
            .ThrowOnError();
    }

    void DoAlterTable(
        const TYPath& path,
        const TAlterTableOptions& options)
    {
        auto req = TTableYPathProxy::Alter(path);
        SetTransactionId(req, options, true);
        SetMutationId(req, options);

        if (options.Schema) {
            ToProto(req->mutable_schema(), *options.Schema);
        }
        if (options.Dynamic) {
            req->set_dynamic(*options.Dynamic);
        }
        if (options.UpstreamReplicaId) {
            ToProto(req->mutable_upstream_replica_id(), *options.UpstreamReplicaId);
        }

        auto proxy = CreateWriteProxy<TObjectServiceProxy>();
        WaitFor(proxy->Execute(req))
            .ThrowOnError();
    }

    void DoTrimTable(
        const TYPath& path,
        int tabletIndex,
        i64 trimmedRowCount,
        const TTrimTableOptions& options)
    {
        const auto& tableMountCache = Connection_->GetTableMountCache();
        auto tableInfo = WaitFor(tableMountCache->GetTableInfo(path))
            .ValueOrThrow();

        tableInfo->ValidateDynamic();
        tableInfo->ValidateOrdered();

        auto tabletInfo = tableInfo->GetTabletByIndexOrThrow(tabletIndex);

        auto channel = GetCellChannelOrThrow(tabletInfo->CellId);

        TTabletServiceProxy proxy(channel);
        proxy.SetDefaultTimeout(Connection_->GetConfig()->DefaultTrimTableTimeout);

        auto req = proxy.Trim();
        ToProto(req->mutable_tablet_id(), tabletInfo->TabletId);
        req->set_mount_revision(tabletInfo->MountRevision);
        req->set_trimmed_row_count(trimmedRowCount);

        WaitFor(req->Invoke())
            .ValueOrThrow();
    }

    void DoAlterTableReplica(
        const TTableReplicaId& replicaId,
        const TAlterTableReplicaOptions& options)
    {
        auto req = TTableReplicaYPathProxy::Alter(FromObjectId(replicaId));
        if (options.Enabled) {
            req->set_enabled(*options.Enabled);
        }
        if (options.Mode) {
            req->set_mode(static_cast<int>(*options.Mode));
        }
        auto proxy = CreateWriteProxy<TObjectServiceProxy>();
        WaitFor(proxy->Execute(req))
            .ThrowOnError();
    }

    TYsonString DoGetNode(
        const TYPath& path,
        const TGetNodeOptions& options)
    {
        auto proxy = CreateReadProxy<TObjectServiceProxy>(options);
        auto batchReq = proxy->ExecuteBatch();
        SetBalancingHeader(batchReq, options);

        auto req = TYPathProxy::Get(path);
        SetTransactionId(req, options, true);
        SetSuppressAccessTracking(req, options);
        SetCachingHeader(req, options);
        if (options.Attributes) {
            ToProto(req->mutable_attributes()->mutable_keys(), *options.Attributes);
        }
        if (options.MaxSize) {
            req->set_limit(*options.MaxSize);
        }
        if (options.Options) {
            ToProto(req->mutable_options(), *options.Options);
        }
        batchReq->AddRequest(req);

        auto batchRsp = WaitFor(batchReq->Invoke())
            .ValueOrThrow();
        auto rsp = batchRsp->GetResponse<TYPathProxy::TRspGet>(0)
            .ValueOrThrow();

        return TYsonString(rsp->value());
    }

    void DoSetNode(
        const TYPath& path,
        const TYsonString& value,
        const TSetNodeOptions& options)
    {
        auto proxy = CreateWriteProxy<TObjectServiceProxy>();
        auto batchReq = proxy->ExecuteBatch();
        SetPrerequisites(batchReq, options);

        auto req = TYPathProxy::Set(path);
        SetTransactionId(req, options, true);
        SetMutationId(req, options);

        // Binarize the value.
        TStringStream stream;
        TBufferedBinaryYsonWriter writer(&stream, EYsonType::Node, false);
        YCHECK(value.GetType() == EYsonType::Node);
        writer.OnRaw(value.GetData(), EYsonType::Node);
        writer.Flush();
        req->set_value(stream.Str());
        req->set_recursive(options.Recursive);

        batchReq->AddRequest(req);

        auto batchRsp = WaitFor(batchReq->Invoke())
            .ValueOrThrow();
        batchRsp->GetResponse<TYPathProxy::TRspSet>(0)
            .ThrowOnError();
    }

    void DoRemoveNode(
        const TYPath& path,
        const TRemoveNodeOptions& options)
    {
        auto proxy = CreateWriteProxy<TObjectServiceProxy>();
        auto batchReq = proxy->ExecuteBatch();
        SetPrerequisites(batchReq, options);

        auto req = TYPathProxy::Remove(path);
        SetTransactionId(req, options, true);
        SetMutationId(req, options);
        req->set_recursive(options.Recursive);
        req->set_force(options.Force);
        batchReq->AddRequest(req);

        auto batchRsp = WaitFor(batchReq->Invoke())
            .ValueOrThrow();
        batchRsp->GetResponse<TYPathProxy::TRspRemove>(0)
            .ThrowOnError();
    }

    TYsonString DoListNode(
        const TYPath& path,
        const TListNodeOptions& options)
    {
        auto proxy = CreateReadProxy<TObjectServiceProxy>(options);
        auto batchReq = proxy->ExecuteBatch();
        SetBalancingHeader(batchReq, options);

        auto req = TYPathProxy::List(path);
        SetTransactionId(req, options, true);
        SetSuppressAccessTracking(req, options);
        SetCachingHeader(req, options);
        if (options.Attributes) {
            ToProto(req->mutable_attributes()->mutable_keys(), *options.Attributes);
        }
        if (options.MaxSize) {
            req->set_limit(*options.MaxSize);
        }
        batchReq->AddRequest(req);

        auto batchRsp = WaitFor(batchReq->Invoke())
            .ValueOrThrow();
        auto rsp = batchRsp->GetResponse<TYPathProxy::TRspList>(0)
            .ValueOrThrow();

        return TYsonString(rsp->value());
    }

    TNodeId DoCreateNode(
        const TYPath& path,
        EObjectType type,
        const TCreateNodeOptions& options)
    {
        auto proxy = CreateWriteProxy<TObjectServiceProxy>();
        auto batchReq = proxy->ExecuteBatch();
        SetPrerequisites(batchReq, options);

        auto req = TCypressYPathProxy::Create(path);
        SetTransactionId(req, options, true);
        SetMutationId(req, options);
        req->set_type(static_cast<int>(type));
        req->set_recursive(options.Recursive);
        req->set_ignore_existing(options.IgnoreExisting);
        req->set_force(options.Force);
        if (options.Attributes) {
            ToProto(req->mutable_node_attributes(), *options.Attributes);
        }
        batchReq->AddRequest(req);

        auto batchRsp = WaitFor(batchReq->Invoke())
            .ValueOrThrow();
        auto rsp = batchRsp->GetResponse<TCypressYPathProxy::TRspCreate>(0)
            .ValueOrThrow();
        return FromProto<TNodeId>(rsp->node_id());
    }

    TLockNodeResult DoLockNode(
        const TYPath& path,
        ELockMode mode,
        const TLockNodeOptions& options)
    {
        auto proxy = CreateWriteProxy<TObjectServiceProxy>();
        auto batchReq = proxy->ExecuteBatch();
        SetPrerequisites(batchReq, options);

        auto req = TCypressYPathProxy::Lock(path);
        SetTransactionId(req, options, false);
        SetMutationId(req, options);
        req->set_mode(static_cast<int>(mode));
        req->set_waitable(options.Waitable);
        if (options.ChildKey) {
            req->set_child_key(*options.ChildKey);
        }
        if (options.AttributeKey) {
            req->set_attribute_key(*options.AttributeKey);
        }
        auto timestamp = WaitFor(Connection_->GetTimestampProvider()->GenerateTimestamps())
            .ValueOrThrow();
        req->set_timestamp(timestamp);
        batchReq->AddRequest(req);

        auto batchRsp = WaitFor(batchReq->Invoke())
            .ValueOrThrow();
        auto rsp = batchRsp->GetResponse<TCypressYPathProxy::TRspLock>(0)
            .ValueOrThrow();

        return TLockNodeResult({FromProto<TLockId>(rsp->lock_id()), FromProto<TNodeId>(rsp->node_id())});
    }

    TNodeId DoCopyNode(
        const TYPath& srcPath,
        const TYPath& dstPath,
        const TCopyNodeOptions& options)
    {
        auto proxy = CreateWriteProxy<TObjectServiceProxy>();
        auto batchReq = proxy->ExecuteBatch();
        SetPrerequisites(batchReq, options);

        auto req = TCypressYPathProxy::Copy(dstPath);
        SetTransactionId(req, options, true);
        SetMutationId(req, options);
        req->set_source_path(srcPath);
        if (!options.SourceTransactionId.IsEmpty()) {
            ToProto(req->mutable_source_transaction_id(), options.SourceTransactionId);
        }
        req->set_preserve_account(options.PreserveAccount);
        req->set_preserve_expiration_time(options.PreserveExpirationTime);
        req->set_preserve_creation_time(options.PreserveCreationTime);
        req->set_recursive(options.Recursive);
        req->set_force(options.Force);
        batchReq->AddRequest(req);

        auto batchRsp = WaitFor(batchReq->Invoke())
            .ValueOrThrow();
        auto rsp = batchRsp->GetResponse<TCypressYPathProxy::TRspCopy>(0)
            .ValueOrThrow();
        return FromProto<TNodeId>(rsp->node_id());
    }

    TNodeId DoMoveNode(
        const TYPath& srcPath,
        const TYPath& dstPath,
        const TMoveNodeOptions& options)
    {
        auto proxy = CreateWriteProxy<TObjectServiceProxy>();
        auto batchReq = proxy->ExecuteBatch();
        SetPrerequisites(batchReq, options);

        auto req = TCypressYPathProxy::Copy(dstPath);
        SetTransactionId(req, options, true);
        SetMutationId(req, options);
        req->set_source_path(srcPath);
        req->set_preserve_account(options.PreserveAccount);
        req->set_preserve_expiration_time(options.PreserveExpirationTime);
        req->set_remove_source(true);
        req->set_recursive(options.Recursive);
        req->set_force(options.Force);
        batchReq->AddRequest(req);

        auto batchRsp = WaitFor(batchReq->Invoke())
            .ValueOrThrow();
        auto rsp = batchRsp->GetResponse<TCypressYPathProxy::TRspCopy>(0)
            .ValueOrThrow();
        return FromProto<TNodeId>(rsp->node_id());
    }

    TNodeId DoLinkNode(
        const TYPath& srcPath,
        const TYPath& dstPath,
        const TLinkNodeOptions& options)
    {
        auto proxy = CreateWriteProxy<TObjectServiceProxy>();
        auto batchReq = proxy->ExecuteBatch();
        SetPrerequisites(batchReq, options);

        auto req = TCypressYPathProxy::Create(dstPath);
        req->set_type(static_cast<int>(EObjectType::Link));
        req->set_recursive(options.Recursive);
        req->set_ignore_existing(options.IgnoreExisting);
        req->set_force(options.Force);
        SetTransactionId(req, options, true);
        SetMutationId(req, options);
        auto attributes = options.Attributes ? ConvertToAttributes(options.Attributes.get()) : CreateEphemeralAttributes();
        attributes->Set("target_path", srcPath);
        ToProto(req->mutable_node_attributes(), *attributes);
        batchReq->AddRequest(req);

        auto batchRsp = WaitFor(batchReq->Invoke())
            .ValueOrThrow();
        auto rsp = batchRsp->GetResponse<TCypressYPathProxy::TRspCreate>(0)
            .ValueOrThrow();
        return FromProto<TNodeId>(rsp->node_id());
    }

    void DoConcatenateNodes(
        const std::vector<TYPath>& srcPaths,
        const TYPath& dstPath,
        TConcatenateNodesOptions options)
    {
        if (options.Retry) {
            THROW_ERROR_EXCEPTION("\"concatenate\" command is not retriable");
        }

        using NChunkClient::NProto::TDataStatistics;

        try {
            // Get objects ids.
            std::vector<TObjectId> srcIds;
            TCellTagList srcCellTags;
            TObjectId dstId;
            TCellTag dstCellTag;
            std::unique_ptr<NTableClient::IOutputSchemaInferer> outputSchemaInferer;
            {
                auto proxy = CreateWriteProxy<TObjectServiceProxy>();
                auto batchReq = proxy->ExecuteBatch();

                for (const auto& path : srcPaths) {
                    auto req = TObjectYPathProxy::GetBasicAttributes(path);
                    SetTransactionId(req, options, true);
                    batchReq->AddRequest(req, "get_src_attributes");
                }
                {
                    auto req = TObjectYPathProxy::GetBasicAttributes(dstPath);
                    SetTransactionId(req, options, true);
                    batchReq->AddRequest(req, "get_dst_attributes");
                }

                auto batchRspOrError = WaitFor(batchReq->Invoke());
                THROW_ERROR_EXCEPTION_IF_FAILED(batchRspOrError, "Error getting basic attributes of inputs and outputs");
                const auto& batchRsp = batchRspOrError.Value();

                TNullable<EObjectType> commonType;
                TNullable<TString> pathWithCommonType;
                auto checkType = [&] (EObjectType type, const TYPath& path) {
                    if (type != EObjectType::Table && type != EObjectType::File) {
                        THROW_ERROR_EXCEPTION("Type of %v must be either %Qlv or %Qlv",
                            path,
                            EObjectType::Table,
                            EObjectType::File);
                    }
                    if (commonType && *commonType != type) {
                        THROW_ERROR_EXCEPTION("Type of %v (%Qlv) must be the same as type of %v (%Qlv)",
                            path,
                            type,
                            *pathWithCommonType,
                            *commonType);
                    }
                    commonType = type;
                    pathWithCommonType = path;
                };

                {
                    auto rspsOrError = batchRsp->GetResponses<TObjectYPathProxy::TRspGetBasicAttributes>("get_src_attributes");
                    for (int srcIndex = 0; srcIndex < srcPaths.size(); ++srcIndex) {
                        const auto& srcPath = srcPaths[srcIndex];
                        THROW_ERROR_EXCEPTION_IF_FAILED(rspsOrError[srcIndex], "Error getting attributes of %v", srcPath);
                        const auto& rsp = rspsOrError[srcIndex].Value();

                        auto id = FromProto<TObjectId>(rsp->object_id());
                        srcIds.push_back(id);
                        srcCellTags.push_back(rsp->cell_tag());
                        checkType(TypeFromId(id), srcPath);
                    }
                }

                {
                    auto rspsOrError = batchRsp->GetResponses<TObjectYPathProxy::TRspGetBasicAttributes>("get_dst_attributes");
                    THROW_ERROR_EXCEPTION_IF_FAILED(rspsOrError[0], "Error getting attributes of %v", dstPath);
                    const auto& rsp = rspsOrError[0].Value();

                    dstId = FromProto<TObjectId>(rsp->object_id());
                    dstCellTag = rsp->cell_tag();
                    checkType(TypeFromId(dstId), dstPath);
                }

                // Check table schemas.
                if (*commonType == EObjectType::Table) {
                    auto createGetSchemaRequest = [&] (const TObjectId& objectId) {
                        auto req = TYPathProxy::Get(FromObjectId(objectId) + "/@");
                        SetTransactionId(req, options, true);
                        req->mutable_attributes()->add_keys("schema");
                        req->mutable_attributes()->add_keys("schema_mode");
                        return req;
                    };

                    TObjectServiceProxy::TRspExecuteBatchPtr getSchemasRsp;
                    {
                        auto proxy = CreateWriteProxy<TObjectServiceProxy>();
                        auto getSchemasReq = proxy->ExecuteBatch();
                        {
                            auto req = createGetSchemaRequest(dstId);
                            getSchemasReq->AddRequest(req, "get_dst_schema");
                        }
                        for (const auto& id : srcIds) {
                            auto req = createGetSchemaRequest(id);
                            getSchemasReq->AddRequest(req, "get_src_schema");
                        }

                        auto batchResponseOrError = WaitFor(getSchemasReq->Invoke());
                        THROW_ERROR_EXCEPTION_IF_FAILED(batchResponseOrError, "Error fetching table schemas");

                        getSchemasRsp = batchResponseOrError.Value();
                    }

                    {
                        const auto& rspOrErrorList = getSchemasRsp->GetResponses<TYPathProxy::TRspGet>("get_dst_schema");
                        YCHECK(rspOrErrorList.size() == 1);
                        const auto& rspOrError = rspOrErrorList[0];
                        THROW_ERROR_EXCEPTION_IF_FAILED(rspOrError, "Error fetching schema for %v", dstPath);

                        const auto& rsp = rspOrError.Value();
                        const auto attributes = ConvertToAttributes(TYsonString(rsp->value()));
                        const auto schema = attributes->Get<TTableSchema>("schema");
                        const auto schemaMode = attributes->Get<ETableSchemaMode>("schema_mode");
                        switch (schemaMode) {
                            case ETableSchemaMode::Strong:
                                if (schema.IsSorted()) {
                                    THROW_ERROR_EXCEPTION("Destination path %v has sorted schema, concatenation into sorted table is not supported",
                                        dstPath);
                                }
                                outputSchemaInferer = CreateSchemaCompatibilityChecker(dstPath, schema);
                                break;
                            case ETableSchemaMode::Weak:
                                outputSchemaInferer = CreateOutputSchemaInferer();
                                if (options.Append) {
                                    outputSchemaInferer->AddInputTableSchema(dstPath, schema, schemaMode);
                                }
                                break;
                            default:
                                Y_UNREACHABLE();
                        }
                    }

                    {
                        const auto& rspOrErrorList = getSchemasRsp->GetResponses<TYPathProxy::TRspGet>("get_src_schema");
                        YCHECK(rspOrErrorList.size() == srcPaths.size());
                        for (size_t i = 0; i < rspOrErrorList.size(); ++i) {
                            const auto& path = srcPaths[i];
                            const auto& rspOrError = rspOrErrorList[i];
                            THROW_ERROR_EXCEPTION_IF_FAILED(rspOrError, "Error fetching schema for %v", path);

                            const auto& rsp = rspOrError.Value();
                            const auto attributes = ConvertToAttributes(TYsonString(rsp->value()));
                            const auto schema = attributes->Get<TTableSchema>("schema");
                            const auto schemaMode = attributes->Get<ETableSchemaMode>("schema_mode");
                            outputSchemaInferer->AddInputTableSchema(path, schema, schemaMode);
                        }
                    }
                }
            }

            // Get source chunk ids.
            // Maps src index -> list of chunk ids for this src.
            std::vector<std::vector<TChunkId>> groupedChunkIds(srcPaths.size());
            {
                THashMap<TCellTag, std::vector<int>> cellTagToIndexes;
                for (int srcIndex = 0; srcIndex < srcCellTags.size(); ++srcIndex) {
                    cellTagToIndexes[srcCellTags[srcIndex]].push_back(srcIndex);
                }

                for (const auto& pair : cellTagToIndexes) {
                    auto srcCellTag = pair.first;
                    const auto& srcIndexes = pair.second;

                    auto proxy = CreateWriteProxy<TObjectServiceProxy>(srcCellTag);
                    auto batchReq = proxy->ExecuteBatch();

                    for (int localIndex = 0; localIndex < srcIndexes.size(); ++localIndex) {
                        int srcIndex = srcIndexes[localIndex];
                        auto req = TChunkOwnerYPathProxy::Fetch(FromObjectId(srcIds[srcIndex]));
                        SetTransactionId(req, options, true);
                        ToProto(req->mutable_ranges(), std::vector<TReadRange>{TReadRange()});
                        batchReq->AddRequest(req, "fetch");
                    }

                    auto batchRspOrError = WaitFor(batchReq->Invoke());
                    THROW_ERROR_EXCEPTION_IF_FAILED(batchRspOrError, "Error fetching inputs");

                    const auto& batchRsp = batchRspOrError.Value();
                    auto rspsOrError = batchRsp->GetResponses<TChunkOwnerYPathProxy::TRspFetch>("fetch");
                    for (int localIndex = 0; localIndex < srcIndexes.size(); ++localIndex) {
                        int srcIndex = srcIndexes[localIndex];
                        const auto& rspOrError = rspsOrError[localIndex];
                        const auto& path = srcPaths[srcIndex];
                        THROW_ERROR_EXCEPTION_IF_FAILED(rspOrError, "Error fetching %v", path);
                        const auto& rsp = rspOrError.Value();

                        for (const auto& chunk : rsp->chunks()) {
                            groupedChunkIds[srcIndex].push_back(FromProto<TChunkId>(chunk.chunk_id()));
                        }
                    }
                }
            }

            // Begin upload.
            TTransactionId uploadTransactionId;
            const auto dstIdPath = FromObjectId(dstId);
            {
                auto proxy = CreateWriteProxy<TObjectServiceProxy>();

                auto req = TChunkOwnerYPathProxy::BeginUpload(dstIdPath);
                req->set_update_mode(static_cast<int>(options.Append ? EUpdateMode::Append : EUpdateMode::Overwrite));
                req->set_lock_mode(static_cast<int>(options.Append ? ELockMode::Shared : ELockMode::Exclusive));
                req->set_upload_transaction_title(Format("Concatenating %v to %v",
                    srcPaths,
                    dstPath));
                // NB: Replicate upload transaction to each secondary cell since we have
                // no idea as of where the chunks we're about to attach may come from.
                ToProto(req->mutable_upload_transaction_secondary_cell_tags(), Connection_->GetSecondaryMasterCellTags());
                req->set_upload_transaction_timeout(ToProto<i64>(Connection_->GetConfig()->TransactionManager->DefaultTransactionTimeout));
                NRpc::GenerateMutationId(req);
                SetTransactionId(req, options, true);

                auto rspOrError = WaitFor(proxy->Execute(req));
                THROW_ERROR_EXCEPTION_IF_FAILED(rspOrError, "Error starting upload to %v", dstPath);
                const auto& rsp = rspOrError.Value();

                uploadTransactionId = FromProto<TTransactionId>(rsp->upload_transaction_id());
            }

            NTransactionClient::TTransactionAttachOptions attachOptions;
            attachOptions.PingAncestors = options.PingAncestors;
            attachOptions.AutoAbort = true;
            auto uploadTransaction = TransactionManager_->Attach(uploadTransactionId, attachOptions);

            // Flatten chunk ids.
            std::vector<TChunkId> flatChunkIds;
            for (const auto& ids : groupedChunkIds) {
                flatChunkIds.insert(flatChunkIds.end(), ids.begin(), ids.end());
            }

            // Teleport chunks.
            {
                auto teleporter = New<TChunkTeleporter>(
                    Connection_->GetConfig(),
                    this,
                    Connection_->GetInvoker(),
                    uploadTransactionId,
                    Logger);

                for (const auto& chunkId : flatChunkIds) {
                    teleporter->RegisterChunk(chunkId, dstCellTag);
                }

                WaitFor(teleporter->Run())
                    .ThrowOnError();
            }

            // Get upload params.
            TChunkListId chunkListId;
            {
                auto proxy = CreateWriteProxy<TObjectServiceProxy>(dstCellTag);

                auto req = TChunkOwnerYPathProxy::GetUploadParams(dstIdPath);
                NCypressClient::SetTransactionId(req, uploadTransactionId);

                auto rspOrError = WaitFor(proxy->Execute(req));
                THROW_ERROR_EXCEPTION_IF_FAILED(rspOrError, "Error requesting upload parameters for %v", dstPath);
                const auto& rsp = rspOrError.Value();

                chunkListId = FromProto<TChunkListId>(rsp->chunk_list_id());
            }

            // Attach chunks to chunk list.
            TDataStatistics dataStatistics;
            {
                auto proxy = CreateWriteProxy<TChunkServiceProxy>(dstCellTag);

                auto batchReq = proxy->ExecuteBatch();
                NRpc::GenerateMutationId(batchReq);
                batchReq->set_suppress_upstream_sync(true);

                auto req = batchReq->add_attach_chunk_trees_subrequests();
                ToProto(req->mutable_parent_id(), chunkListId);
                ToProto(req->mutable_child_ids(), flatChunkIds);
                req->set_request_statistics(true);

                auto batchRspOrError = WaitFor(batchReq->Invoke());
                THROW_ERROR_EXCEPTION_IF_FAILED(GetCumulativeError(batchRspOrError), "Error attaching chunks to %v", dstPath);
                const auto& batchRsp = batchRspOrError.Value();

                const auto& rsp = batchRsp->attach_chunk_trees_subresponses(0);
                dataStatistics = rsp.statistics();
            }

            uploadTransaction->Ping();
            uploadTransaction->Detach();

            // End upload.
            {
                auto proxy = CreateWriteProxy<TObjectServiceProxy>();

                auto req = TChunkOwnerYPathProxy::EndUpload(dstIdPath);
                *req->mutable_statistics() = dataStatistics;
                if (outputSchemaInferer) {
                    ToProto(req->mutable_table_schema(), outputSchemaInferer->GetOutputTableSchema());
                    req->set_schema_mode(static_cast<int>(outputSchemaInferer->GetOutputTableSchemaMode()));
                }
                NCypressClient::SetTransactionId(req, uploadTransactionId);
                NRpc::GenerateMutationId(req);

                auto rspOrError = WaitFor(proxy->Execute(req));
                THROW_ERROR_EXCEPTION_IF_FAILED(rspOrError, "Error finishing upload to %v", dstPath);
            }
        } catch (const std::exception& ex) {
            THROW_ERROR_EXCEPTION("Error concatenating %v to %v",
                srcPaths,
                dstPath)
                << ex;
        }
    }

    bool DoNodeExists(
        const TYPath& path,
        const TNodeExistsOptions& options)
    {
        auto proxy = CreateReadProxy<TObjectServiceProxy>(options);
        auto batchReq = proxy->ExecuteBatch();
        SetBalancingHeader(batchReq, options);

        auto req = TYPathProxy::Exists(path);
        SetTransactionId(req, options, true);
        SetSuppressAccessTracking(req, options);
        SetCachingHeader(req, options);
        batchReq->AddRequest(req);

        auto batchRsp = WaitFor(batchReq->Invoke())
            .ValueOrThrow();
        auto rsp = batchRsp->GetResponse<TYPathProxy::TRspExists>(0)
            .ValueOrThrow();

        return rsp->value();
    }


    TObjectId DoCreateObject(
        EObjectType type,
        const TCreateObjectOptions& options)
    {
        auto proxy = CreateWriteProxy<TObjectServiceProxy>();
        auto batchReq = proxy->ExecuteBatch();
        SetPrerequisites(batchReq, options);

        auto req = TMasterYPathProxy::CreateObject();
        SetMutationId(req, options);
        req->set_type(static_cast<int>(type));
        if (options.Attributes) {
            ToProto(req->mutable_object_attributes(), *options.Attributes);
        }
        batchReq->AddRequest(req);

        auto batchRsp = WaitFor(batchReq->Invoke())
            .ValueOrThrow();
        auto rsp = batchRsp->GetResponse<TMasterYPathProxy::TRspCreateObject>(0)
            .ValueOrThrow();

        return FromProto<TObjectId>(rsp->object_id());
    }

    void SetTouchedAttribute(
        const TString& destination,
        const TPrerequisiteOptions& options = TPrerequisiteOptions(),
        const TTransactionId& transactionId = NullTransactionId)
    {
        auto fileCacheClient = Connection_->CreateNativeClient(TClientOptions(NSecurityClient::FileCacheUserName));

        // Set /@touched attribute.
        {
            auto setNodeOptions = TSetNodeOptions();
            setNodeOptions.PrerequisiteTransactionIds = options.PrerequisiteTransactionIds;
            setNodeOptions.PrerequisiteRevisions = options.PrerequisiteRevisions;
            setNodeOptions.TransactionId = transactionId;

            auto asyncResult = fileCacheClient->SetNode(destination + "/@touched", ConvertToYsonString(true), setNodeOptions);
            auto rspOrError = WaitFor(asyncResult);

            if (rspOrError.GetCode() != NCypressClient::EErrorCode::ConcurrentTransactionLockConflict) {
                THROW_ERROR_EXCEPTION_IF_FAILED(rspOrError, "Error setting /@touched attribute");
            }

            LOG_DEBUG(
                "Attribute /@touched set (Destination: %v)",
                destination);
        }
    }

    TGetFileFromCacheResult DoGetFileFromCache(
        const TString& md5,
        const TGetFileFromCacheOptions& options)
    {
        TGetFileFromCacheResult result;
        auto destination = GetFilePathInCache(md5, options.CachePath);

        auto proxy = CreateReadProxy<TObjectServiceProxy>(options);
        auto req = TYPathProxy::Get(destination + "/@");

        std::vector<TString> attributeKeys{
            "md5"
        };
        ToProto(req->mutable_attributes()->mutable_keys(), attributeKeys);

        auto rspOrError = WaitFor(proxy->Execute(req));
        if (!rspOrError.IsOK()) {
            LOG_DEBUG(
                rspOrError,
                "File is missing "
                "(Destination: %v, MD5: %v)",
                destination,
                md5);

            return result;
        }

        auto rsp = rspOrError.Value();
        auto attributes = ConvertToAttributes(TYsonString(rsp->value()));

        auto originalMD5 = attributes->Get<TString>("md5", "");
        if (md5 != originalMD5) {
            LOG_DEBUG(
                "File has incorrect md5 hash "
                "(Destination: %v, expectedMD5: %v, originalMD5: %v)",
                destination,
                md5,
                originalMD5);

            return result;
        }

        SetTouchedAttribute(destination);

        result.Path = destination;
        return result;
    }


    TPutFileToCacheResult DoPutFileToCache(
        const NYPath::TYPath& path,
        const TString& expectedMD5,
        const TPutFileToCacheOptions& options)
    {
        NLogging::TLogger logger = Logger.AddTag("Path: %v", path).AddTag("Command: PutFileToCache");
        auto Logger = logger;

        TPutFileToCacheResult result;

        // Start transaction.
        ITransactionPtr transaction;
        {
            auto transactionStartOptions = TTransactionStartOptions();
            transactionStartOptions.Sticky = true;
            auto attributes = CreateEphemeralAttributes();
            attributes->Set("title", Format("Putting file %v to cache", path));
            transactionStartOptions.Attributes = std::move(attributes);

            auto asyncTransaction = StartTransaction(ETransactionType::Master, transactionStartOptions);
            transaction = WaitFor(asyncTransaction)
                .ValueOrThrow();

            auto transactionAttachOptions = TTransactionAttachOptions();
            transactionAttachOptions.AutoAbort = true;
            transaction = AttachTransaction(transaction->GetId(), transactionAttachOptions);

            LOG_DEBUG(
                "Transaction started (TransactionId: %v)",
                transaction->GetId());
        }

        Logger.AddTag("TransactionId: %v", transaction->GetId());

        // Acquire lock.
        NYPath::TYPath objectIdPath;
        {
            TLockNodeOptions lockNodeOptions;
            lockNodeOptions.TransactionId = transaction->GetId();
            auto lockResult = DoLockNode(path, ELockMode::Exclusive, lockNodeOptions);
            objectIdPath = FromObjectId(lockResult.NodeId);

            LOG_DEBUG(
                "Lock for node acquired (LockId: %v)",
                lockResult.LockId);
        }

        // Check permissions.
        {
            auto checkPermissionOptions = TCheckPermissionOptions();
            checkPermissionOptions.TransactionId = transaction->GetId();

            auto readPermissionResult = DoCheckPermission(Options_.User, objectIdPath, EPermission::Read, checkPermissionOptions);
            readPermissionResult.ToError(Options_.User, EPermission::Read)
                .ThrowOnError();

            auto removePermissionResult = DoCheckPermission(Options_.User, objectIdPath, EPermission::Remove, checkPermissionOptions);
            removePermissionResult.ToError(Options_.User, EPermission::Remove)
                .ThrowOnError();

            auto usePermissionResult = DoCheckPermission(Options_.User, options.CachePath, EPermission::Use, checkPermissionOptions);

            auto writePermissionResult = DoCheckPermission(Options_.User, options.CachePath, EPermission::Write, checkPermissionOptions);

            if (usePermissionResult.Action == ESecurityAction::Deny && writePermissionResult.Action == ESecurityAction::Deny) {
                THROW_ERROR_EXCEPTION("You need write or use permission to use file cache")
                    << usePermissionResult.ToError(Options_.User, EPermission::Use)
                    << writePermissionResult.ToError(Options_.User, EPermission::Write);
            }
        }

        // Check that MD5 hash is equal to the original MD5 hash of the file.
        {
            auto proxy = CreateReadProxy<TObjectServiceProxy>(options);
            auto req = TYPathProxy::Get(objectIdPath + "/@");

            std::vector<TString> attributeKeys{
                "md5"
            };
            ToProto(req->mutable_attributes()->mutable_keys(), attributeKeys);

            NCypressClient::SetTransactionId(req, transaction->GetId());

            auto rspOrError = WaitFor(proxy->Execute(req));
            THROW_ERROR_EXCEPTION_IF_FAILED(
                rspOrError,
                "Error requesting md5 hash of file %v",
                path);

            auto rsp = rspOrError.Value();
            auto attributes = ConvertToAttributes(TYsonString(rsp->value()));

            auto md5 = attributes->Get<TString>("md5");
            if (expectedMD5 != md5) {
                THROW_ERROR_EXCEPTION(
                    "MD5 mismatch; expected %v, got %v",
                    expectedMD5,
                    md5);
            }

            LOG_DEBUG(
                "MD5 hash checked (MD5: %v)",
                expectedMD5);
        }

        auto destination = GetFilePathInCache(expectedMD5, options.CachePath);
        auto fileCacheClient = Connection_->CreateNativeClient(TClientOptions(NSecurityClient::FileCacheUserName));

        // Move file.
        {
            auto moveOptions = TMoveNodeOptions();
            moveOptions.TransactionId = transaction->GetId();
            moveOptions.Recursive = true;
            moveOptions.Force = true;
            moveOptions.PrerequisiteRevisions = options.PrerequisiteRevisions;
            moveOptions.PrerequisiteTransactionIds = options.PrerequisiteTransactionIds;

            WaitFor(fileCacheClient->MoveNode(objectIdPath, destination, moveOptions))
                .ValueOrThrow();

            LOG_DEBUG(
                "File has been moved to cache (Destination: %v)",
                destination);
        }

        SetTouchedAttribute(destination, options, transaction->GetId());

        WaitFor(transaction->Commit())
            .ThrowOnError();

        result.Path = destination;
        return result;
    }

    void DoAddMember(
        const TString& group,
        const TString& member,
        const TAddMemberOptions& options)
    {
        auto req = TGroupYPathProxy::AddMember(GetGroupPath(group));
        req->set_name(member);
        SetMutationId(req, options);

        auto proxy = CreateWriteProxy<TObjectServiceProxy>();
        WaitFor(proxy->Execute(req))
            .ThrowOnError();
    }

    void DoRemoveMember(
        const TString& group,
        const TString& member,
        const TRemoveMemberOptions& options)
    {
        auto req = TGroupYPathProxy::RemoveMember(GetGroupPath(group));
        req->set_name(member);
        SetMutationId(req, options);

        auto proxy = CreateWriteProxy<TObjectServiceProxy>();
        WaitFor(proxy->Execute(req))
            .ThrowOnError();
    }

    TCheckPermissionResult DoCheckPermission(
        const TString& user,
        const TYPath& path,
        EPermission permission,
        const TCheckPermissionOptions& options)
    {
        auto proxy = CreateReadProxy<TObjectServiceProxy>(options);
        auto batchReq = proxy->ExecuteBatch();
        SetBalancingHeader(batchReq, options);

        auto req = TObjectYPathProxy::CheckPermission(path);
        req->set_user(user);
        req->set_permission(static_cast<int>(permission));
        SetTransactionId(req, options, true);
        SetCachingHeader(req, options);
        batchReq->AddRequest(req);

        auto batchRsp = WaitFor(batchReq->Invoke())
            .ValueOrThrow();
        auto rsp = batchRsp->GetResponse<TObjectYPathProxy::TRspCheckPermission>(0)
            .ValueOrThrow();

        TCheckPermissionResult result;
        result.Action = ESecurityAction(rsp->action());
        result.ObjectId = FromProto<TObjectId>(rsp->object_id());
        result.ObjectName = rsp->has_object_name() ? MakeNullable(rsp->object_name()) : Null;
        result.SubjectId = FromProto<TSubjectId>(rsp->subject_id());
        result.SubjectName = rsp->has_subject_name() ? MakeNullable(rsp->subject_name()) : Null;
        return result;
    }


    TOperationId DoStartOperation(
        EOperationType type,
        const TYsonString& spec,
        const TStartOperationOptions& options)
    {
        auto req = SchedulerProxy_->StartOperation();
        SetTransactionId(req, options, true);
        SetMutationId(req, options);
        req->set_type(static_cast<int>(type));
        req->set_spec(spec.GetData());

        auto rsp = WaitFor(req->Invoke())
            .ValueOrThrow();

        return FromProto<TOperationId>(rsp->operation_id());
    }

    void DoAbortOperation(
        const TOperationId& operationId,
        const TAbortOperationOptions& options)
    {
        auto req = SchedulerProxy_->AbortOperation();
        ToProto(req->mutable_operation_id(), operationId);
        if (options.AbortMessage) {
            req->set_abort_message(*options.AbortMessage);
        }

        WaitFor(req->Invoke())
            .ThrowOnError();
    }

    void DoSuspendOperation(
        const TOperationId& operationId,
        const TSuspendOperationOptions& options)
    {
        auto req = SchedulerProxy_->SuspendOperation();
        ToProto(req->mutable_operation_id(), operationId);
        req->set_abort_running_jobs(options.AbortRunningJobs);

        WaitFor(req->Invoke())
            .ThrowOnError();
    }

    void DoResumeOperation(
        const TOperationId& operationId,
        const TResumeOperationOptions& /*options*/)
    {
        auto req = SchedulerProxy_->ResumeOperation();
        ToProto(req->mutable_operation_id(), operationId);

        WaitFor(req->Invoke())
            .ThrowOnError();
    }

    void DoCompleteOperation(
        const TOperationId& operationId,
        const TCompleteOperationOptions& /*options*/)
    {
        auto req = SchedulerProxy_->CompleteOperation();
        ToProto(req->mutable_operation_id(), operationId);

        WaitFor(req->Invoke())
            .ThrowOnError();
    }

    void DoUpdateOperationParameters(
        const TOperationId& operationId,
        const TYsonString& parameters,
        const TUpdateOperationParametersOptions& options)
    {
        auto req = SchedulerProxy_->UpdateOperationParameters();
        ToProto(req->mutable_operation_id(), operationId);
        req->set_parameters(parameters.GetData());

        WaitFor(req->Invoke())
            .ThrowOnError();
    }

    bool DoesOperationsArchiveExists()
    {
        // NB: we suppose that archive should exist and work correctly if this map node is presented.
        return WaitFor(NodeExists("//sys/operations_archive", TNodeExistsOptions()))
            .ValueOrThrow();
    }

    int DoGetOperationsArchiveVersion()
    {
        auto asyncVersionResult = GetNode(GetOperationsArchiveVersionPath(), TGetNodeOptions());
        auto versionNodeOrError = WaitFor(asyncVersionResult);

        if (!versionNodeOrError.IsOK()) {
            THROW_ERROR_EXCEPTION("Failed to get operations archive version")
                << versionNodeOrError;
        }

        int version = 0;
        try {
            version = ConvertTo<int>(versionNodeOrError.Value());
        } catch (const std::exception& ex) {
            THROW_ERROR_EXCEPTION("Failed to parse operations archive version")
                << ex;
        }

        return version;
    }

    const THashSet<TString> AllowedOperationAttributes = {
        "id",
        "state",
        "authenticated_user",
        "type",
        // COMPAT(levysotsky): "operation_type" is deprecated
        "operation_type",
        "progress",
        "spec",
        "full_spec",
        "unrecognized_spec",
        "brief_progress",
        "brief_spec",
        "start_time",
        "finish_time",
        "result",
        "events",
    };

    template <typename TOutputIt>
    void MakeCypressOperationAttributes(const THashSet<TString>& attributes, TOutputIt output)
    {
        for (const auto& attribute : attributes) {
            if (!AllowedOperationAttributes.has(attribute)) {
                THROW_ERROR_EXCEPTION("Attribute %Qv is not allowed",
                    attribute);
            }
            if (attribute == "id") {
                *output++ = "key";
            } else if (attribute == "type") {
                *output++ = "operation_type";
            } else {
                *output++ = attribute;
            }
        }
    };

    template <typename TOutputIt>
    void MakeArchiveOperationAttributes(const THashSet<TString>& attributes, TOutputIt output)
    {
        for (const auto& attribute : attributes) {
            if (!AllowedOperationAttributes.has(attribute)) {
                THROW_ERROR_EXCEPTION("Attribute %Qv is not allowed",
                    attribute);
            }
            if (attribute == "id") {
                *output++ = "id_lo";
                *output++ = "id_hi";
            } else if (attribute == "type") {
                *output++ = "operation_type";
            } else {
                *output++ = attribute;
            }
        }
    };

    TYsonString DoGetOperationFromCypress(
        const NScheduler::TOperationId& operationId,
        TInstant deadline,
        const TGetOperationOptions& options)
    {
        TNullable<std::vector<TString>> cypressAttributes;
        if (options.Attributes) {
            cypressAttributes.Emplace();
            cypressAttributes->reserve(options.Attributes->size() + 1);
            MakeCypressOperationAttributes(*options.Attributes, std::back_inserter(*cypressAttributes));

            if (!options.Attributes->has("controller_agent_address")) {
                cypressAttributes->push_back("controller_agent_address");
            }
        }

        auto proxy = CreateReadProxy<TObjectServiceProxy>(options);
        auto batchReq = proxy->ExecuteBatch();
        SetBalancingHeader(batchReq, options);

        {
            auto req = TYPathProxy::Get(GetNewOperationPath(operationId) + "/@");
            if (cypressAttributes) {
                ToProto(req->mutable_attributes()->mutable_keys(), *cypressAttributes);
            }
            batchReq->AddRequest(req, "get_operation");
        }

        auto batchRsp = WaitFor(batchReq->Invoke())
            .ValueOrThrow();

        auto cypressNodeRspOrError = batchRsp->GetResponse<TYPathProxy::TRspGet>("get_operation");

        INodePtr cypressNode;
        if (cypressNodeRspOrError.IsOK()) {
            const auto& cypressNodeRsp = cypressNodeRspOrError.Value();
            cypressNode = ConvertToNode(TYsonString(cypressNodeRsp->value()));
        } else {
            if (!cypressNodeRspOrError.FindMatching(NYTree::EErrorCode::ResolveError)) {
                THROW_ERROR cypressNodeRspOrError;
            }
        }

        if (!cypressNode) {
            return TYsonString();
        }

        auto attrNode = cypressNode->AsMap();

        // XXX(ignat): remove opaque from node. Make option to ignore it in conversion methods.
        if (auto fullSpecNode = attrNode->FindChild("full_spec")) {
            fullSpecNode->MutableAttributes()->Remove("opaque");
        }

        if (auto child = attrNode->FindChild("operation_type")) {
            // COMPAT(levysotsky): When "operation_type" is disallowed, this code
            // will be simplified to unconditionally removing the child
            // (and also child will not have to be cloned).
            if (options.Attributes && !options.Attributes->has("operation_type")) {
                attrNode->RemoveChild("operation_type");
            }

            attrNode->RemoveChild("type");
            YCHECK(attrNode->AddChild(CloneNode(child), "type"));
        }

        if (auto child = attrNode->FindChild("key")) {
            attrNode->RemoveChild("key");
            attrNode->RemoveChild("id");
            YCHECK(attrNode->AddChild(child, "id"));
        }

        if (options.Attributes && !options.Attributes->has("state")) {
            attrNode->RemoveChild("state");
        }

        if (!options.Attributes) {
            auto keysToKeep = ConvertTo<THashSet<TString>>(attrNode->GetChild("user_attribute_keys"));
            keysToKeep.insert("id");
            keysToKeep.insert("type");
            for (const auto& key : attrNode->GetKeys()) {
                if (!keysToKeep.has(key)) {
                    attrNode->RemoveChild(key);
                }
            }
        }

        TNullable<TString> controllerAgentAddress;
        if (auto child = attrNode->FindChild("controller_agent_address")) {
            controllerAgentAddress = child->AsString()->GetValue();
            if (options.Attributes && !options.Attributes->has("controller_agent_address")) {
                attrNode->RemoveChild(child);
            }
        }

        bool shouldRequestProgress = !options.Attributes || options.Attributes->has("progress");
        bool shouldRequestBriefProgress = !options.Attributes || options.Attributes->has("brief_progress");

        if (options.IncludeRuntime && (shouldRequestProgress || shouldRequestBriefProgress)) {
            auto batchReq = proxy->ExecuteBatch();

            auto addProgressAttributeRequest = [&] (const TString& attribute, bool shouldRequestFromScheduler) {
                if (shouldRequestFromScheduler) {
                    auto req = TYPathProxy::Get(GetSchedulerOrchidOperationPath(operationId) + "/" + attribute);
                    batchReq->AddRequest(req, "get_operation_" + attribute);
                }
                if (controllerAgentAddress) {
                    auto path = GetControllerAgentOrchidOperationPath(*controllerAgentAddress, operationId);
                    auto req = TYPathProxy::Get(path + "/" + attribute);
                    batchReq->AddRequest(req, "get_operation_" + attribute);
                }
            };

            if (shouldRequestProgress) {
                addProgressAttributeRequest("progress", /* shouldRequestFromScheduler */ true);
            }
            if (shouldRequestBriefProgress) {
                addProgressAttributeRequest("brief_progress", /* shouldRequestFromScheduler */ false);
            }

            auto batchRsp = WaitFor(batchReq->Invoke())
                .ValueOrThrow();

            auto handleProgressAttributeRequest = [&] (const TString& attribute) {
                INodePtr progressAttributeNode;

                auto responses = batchRsp->GetResponses<TYPathProxy::TRspGet>("get_operation_" + attribute);
                for (const auto& rsp : responses) {
                    if (rsp.IsOK()) {
                        auto node = ConvertToNode(TYsonString(rsp.Value()->value()));
                        if (!progressAttributeNode) {
                            progressAttributeNode = node;
                        } else {
                            progressAttributeNode = PatchNode(progressAttributeNode, node);
                        }
                    } else {
                        if (!rsp.FindMatching(NYTree::EErrorCode::ResolveError)) {
                            THROW_ERROR rsp;
                        }
                    }

                    if (progressAttributeNode) {
                        attrNode->RemoveChild(attribute);
                        YCHECK(attrNode->AddChild(progressAttributeNode, attribute));
                    }
                }
            };

            if (shouldRequestProgress) {
                handleProgressAttributeRequest("progress");
            }
            if (shouldRequestBriefProgress) {
                handleProgressAttributeRequest("brief_progress");
            }
        }

        return ConvertToYsonString(attrNode);
    }

    TYsonString DoGetOperationFromArchive(
        const NScheduler::TOperationId& operationId,
        TInstant deadline,
        const TGetOperationOptions& options)
    {
        THashSet<TString> fields;
        MakeArchiveOperationAttributes(
            options.Attributes ? *options.Attributes : AllowedOperationAttributes,
            std::inserter(fields, fields.end()));

        TOrderedByIdTableDescriptor tableDescriptor;
        auto rowBuffer = New<TRowBuffer>();

        std::vector<TUnversionedRow> keys;
        auto key = rowBuffer->AllocateUnversioned(2);
        key[0] = MakeUnversionedUint64Value(operationId.Parts64[0], tableDescriptor.Index.IdHi);
        key[1] = MakeUnversionedUint64Value(operationId.Parts64[1], tableDescriptor.Index.IdLo);
        keys.push_back(key);

        std::vector<int> columnIndexes;
        THashMap<TString, int> fieldToIndex;

        int index = 0;
        for (const auto& field : fields) {
            columnIndexes.push_back(tableDescriptor.NameTable->GetIdOrThrow(field));
            fieldToIndex[field] = index++;
        }

        TLookupRowsOptions lookupOptions;
        lookupOptions.ColumnFilter = NTableClient::TColumnFilter(columnIndexes);
        lookupOptions.KeepMissingRows = true;
        lookupOptions.Timeout = deadline - Now();

        auto rowset = WaitFor(LookupRows(
            GetOperationsArchivePathOrderedById(),
            tableDescriptor.NameTable,
            MakeSharedRange(std::move(keys), std::move(rowBuffer)),
            lookupOptions))
            .ValueOrThrow();

        auto rows = rowset->GetRows();
        YCHECK(!rows.Empty());

        if (rows[0]) {
#define SET_ITEM_STRING_VALUE_WITH_FIELD(itemKey, fieldName) \
            SET_ITEM_VALUE_WITH_FIELD(itemKey, fieldName, TString(rows[0][index].Data.String, rows[0][index].Length))
#define SET_ITEM_STRING_VALUE(itemKey) SET_ITEM_STRING_VALUE_WITH_FIELD(itemKey, itemKey)
#define SET_ITEM_YSON_STRING_VALUE(itemKey) \
            SET_ITEM_VALUE(itemKey, TYsonString(rows[0][index].Data.String, rows[0][index].Length))
#define SET_ITEM_INSTANT_VALUE(itemKey) \
            SET_ITEM_VALUE(itemKey, TInstant::MicroSeconds(rows[0][index].Data.Int64))
#define SET_ITEM_VALUE_WITH_FIELD(itemKey, fieldName, operation) \
            .DoIf(fields.find(fieldName) != fields.end() && rows[0][GET_INDEX(fieldName)].Type != EValueType::Null, \
            [&] (TFluentMap fluent) { \
                auto index = GET_INDEX(fieldName); \
                fluent.Item(itemKey).Value(operation); \
            })
#define SET_ITEM_VALUE(itemKey, operation) SET_ITEM_VALUE_WITH_FIELD(itemKey, itemKey, operation)
#define GET_INDEX(itemKey) fieldToIndex.find(itemKey)->second

            auto ysonResult = BuildYsonStringFluently()
                .BeginMap()
                    .DoIf(fields.has("id_lo"), [&] (TFluentMap fluent) {
                        fluent.Item("id").Value(operationId);
                    })
                    SET_ITEM_STRING_VALUE("state")
                    SET_ITEM_STRING_VALUE("authenticated_user")
                    SET_ITEM_STRING_VALUE_WITH_FIELD("type", "operation_type")
                    // COMPAT(levysotsky): Add this field under old name for
                    // backward compatibility. Should be removed when all the clients migrate.
                    SET_ITEM_STRING_VALUE("operation_type")
                    SET_ITEM_YSON_STRING_VALUE("progress")
                    SET_ITEM_YSON_STRING_VALUE("spec")
                    SET_ITEM_YSON_STRING_VALUE("full_spec")
                    SET_ITEM_YSON_STRING_VALUE("unrecognized_spec")
                    SET_ITEM_YSON_STRING_VALUE("brief_progress")
                    SET_ITEM_YSON_STRING_VALUE("brief_spec")
                    SET_ITEM_INSTANT_VALUE("start_time")
                    SET_ITEM_INSTANT_VALUE("finish_time")
                    SET_ITEM_YSON_STRING_VALUE("result")
                    SET_ITEM_YSON_STRING_VALUE("events")
                .EndMap();
#undef SET_ITEM_STRING_VALUE
#undef SET_ITEM_YSON_STRING_VALUE
#undef SET_ITEM_INSTANT_VALUE
#undef SET_ITEM_VALUE
#undef GET_INDEX
            return ysonResult;
        }

        return TYsonString();
    }

    TYsonString DoGetOperation(
        const NScheduler::TOperationId& operationId,
        const TGetOperationOptions& options)
    {
        auto timeout = options.Timeout.Get(Connection_->GetConfig()->DefaultGetOperationTimeout);
        auto deadline = timeout.ToDeadLine();

        if (auto result = DoGetOperationFromCypress(operationId, deadline, options)) {
            return result;
        }

        LOG_DEBUG("Operation is not found in Cypress (OperationId: %v)",
            operationId);

        if (DoesOperationsArchiveExists()) {
            int version = DoGetOperationsArchiveVersion();
            const int ExpectedArchiveVersion = 7;
            if (version < ExpectedArchiveVersion) {
                THROW_ERROR_EXCEPTION(
                    "Failed to get operation: operations archive version is too old: expected >= %v, got %v",
                    ExpectedArchiveVersion,
                    version);
            }

            try {
                if (auto result = DoGetOperationFromArchive(operationId, deadline, options)) {
                    return result;
                }
            } catch (const TErrorException& ex) {
                if (!ex.Error().FindMatching(NYTree::EErrorCode::ResolveError)) {
                    THROW_ERROR_EXCEPTION("Failed to get operation from archive")
                        << TErrorAttribute("operation_id", operationId)
                        << ex.Error();
                }
            }
        }

        THROW_ERROR_EXCEPTION(
            NApi::EErrorCode::NoSuchOperation,
            "No such operation %v",
            operationId);
    }

    void DoDumpJobContext(
        const TJobId& jobId,
        const TYPath& path,
        const TDumpJobContextOptions& /*options*/)
    {
        auto req = JobProberProxy_->DumpInputContext();
        ToProto(req->mutable_job_id(), jobId);
        ToProto(req->mutable_path(), path);

        WaitFor(req->Invoke())
            .ThrowOnError();
    }

    void ValidateJobSpecVersion(const TJobId& jobId, const NYT::NJobTrackerClient::NProto::TJobSpec& jobSpec)
    {
        if (!jobSpec.has_version() || jobSpec.version() != GetJobSpecVersion()) {
            THROW_ERROR_EXCEPTION("Job spec found in operation archive is of unsupported version")
                << TErrorAttribute("job_id", jobId)
                << TErrorAttribute("found_version", jobSpec.version())
                << TErrorAttribute("supported_version", GetJobSpecVersion());
        }
    }

    TNodeDescriptor GetJobNodeDescriptor(const TJobId& jobId)
    {
        TNodeDescriptor jobNodeDescriptor;
        auto req = JobProberProxy_->GetJobNode();
        ToProto(req->mutable_job_id(), jobId);
        auto rsp = WaitFor(req->Invoke())
            .ValueOrThrow();
        FromProto(&jobNodeDescriptor, rsp->node_descriptor());
        return jobNodeDescriptor;
    }

    TNullable<NJobTrackerClient::NProto::TJobSpec> GetJobSpecFromJobNode(const TJobId& jobId)
    {
        try {
            TNodeDescriptor jobNodeDescriptor = GetJobNodeDescriptor(jobId);

            auto nodeChannel = ChannelFactory_->CreateChannel(jobNodeDescriptor);
            NJobProberClient::TJobProberServiceProxy jobProberServiceProxy(nodeChannel);

            auto req = jobProberServiceProxy.GetSpec();
            ToProto(req->mutable_job_id(), jobId);
            auto rsp = WaitFor(req->Invoke())
                .ValueOrThrow();

            ValidateJobSpecVersion(jobId, rsp->spec());
            return rsp->spec();
        } catch (const TErrorException& exception) {
            auto matchedError = exception.Error().FindMatching(NScheduler::EErrorCode::NoSuchJob);
            if (!matchedError) {
                THROW_ERROR_EXCEPTION("Failed to get job spec from job node")
                    << TErrorAttribute("job_id", jobId)
                    << exception;
            }
        }
        return Null;
    }

    NJobTrackerClient::NProto::TJobSpec GetJobSpecFromArchive(const TJobId& jobId)
    {
        int version = DoGetOperationsArchiveVersion();

        if (version < 7) {
            THROW_ERROR_EXCEPTION("Failed to get job input: operations archive version is too old: expected >= 7, got %v", version);
        }

        auto nameTable = New<TNameTable>();

        TLookupRowsOptions lookupOptions;
        lookupOptions.ColumnFilter = NTableClient::TColumnFilter({nameTable->RegisterName("spec")});
        lookupOptions.KeepMissingRows = true;

        auto owningKey = CreateJobKey(jobId, nameTable);

        std::vector<TUnversionedRow> keys;
        keys.push_back(owningKey);

        auto lookupResult = WaitFor(LookupRows(
            GetOperationsArchiveJobSpecsPath(),
            nameTable,
            MakeSharedRange(keys, owningKey),
            lookupOptions));

        if (!lookupResult.IsOK()) {
            THROW_ERROR_EXCEPTION(lookupResult)
                .Wrap("Lookup job spec in operation archive failed")
                << TErrorAttribute("job_id", jobId);
        }

        auto rows = lookupResult.Value()->GetRows();
        YCHECK(!rows.Empty());

        if (!rows[0]) {
            THROW_ERROR_EXCEPTION("Missing job spec in job archive table")
                << TErrorAttribute("job_id", jobId);
        }

        auto value = rows[0][0];

        if (value.Type != EValueType::String) {
            THROW_ERROR_EXCEPTION("Found job spec has unexpected value type")
                << TErrorAttribute("job_id", jobId)
                << TErrorAttribute("value_type", value.Type);
        }

        NJobTrackerClient::NProto::TJobSpec jobSpec;
        bool ok = jobSpec.ParseFromArray(value.Data.String, value.Length);
        if (!ok) {
            THROW_ERROR_EXCEPTION("Cannot parse job spec")
                << TErrorAttribute("job_id", jobId);
        }
        ValidateJobSpecVersion(jobId, jobSpec);

        return jobSpec;
    }

    IAsyncZeroCopyInputStreamPtr DoGetJobInput(
        const TJobId& jobId,
        const TGetJobInputOptions& /*options*/)
    {
        NJobTrackerClient::NProto::TJobSpec jobSpec;
        if (auto jobSpecFromProxy = GetJobSpecFromJobNode(jobId)) {
            jobSpec.Swap(jobSpecFromProxy.GetPtr());
        } else {
            jobSpec = GetJobSpecFromArchive(jobId);
        }

        auto* schedulerJobSpecExt = jobSpec.MutableExtension(NScheduler::NProto::TSchedulerJobSpecExt::scheduler_job_spec_ext);

        auto nodeDirectory = New<NNodeTrackerClient::TNodeDirectory>();
        auto locateChunks = BIND([=] {
            std::vector<TChunkSpec*> chunkSpecList;
            for (auto& tableSpec : *schedulerJobSpecExt->mutable_input_table_specs()) {
                for (auto& chunkSpec : *tableSpec.mutable_chunk_specs()) {
                    chunkSpecList.push_back(&chunkSpec);
                }
            }

            for (auto& tableSpec : *schedulerJobSpecExt->mutable_foreign_input_table_specs()) {
                for (auto& chunkSpec : *tableSpec.mutable_chunk_specs()) {
                    chunkSpecList.push_back(&chunkSpec);
                }
            }

            LocateChunks(
                MakeStrong(this),
                New<TMultiChunkReaderConfig>()->MaxChunksPerLocateRequest,
                chunkSpecList,
                nodeDirectory,
                Logger);
            nodeDirectory->DumpTo(schedulerJobSpecExt->mutable_input_node_directory());
        });

        auto locateChunksResult = WaitFor(locateChunks
            .AsyncVia(GetConnection()->GetInvoker())
            .Run());

        if (!locateChunksResult.IsOK()) {
            THROW_ERROR_EXCEPTION("Failed to locate chunks used in job input")
                << TErrorAttribute("job_id", jobId);
        }

        auto jobSpecHelper = NJobProxy::CreateJobSpecHelper(jobSpec);

        TClientBlockReadOptions blockReadOptions;
        blockReadOptions.ChunkReaderStatistics = New<TChunkReaderStatistics>();

        auto userJobReadController = CreateUserJobReadController(
            jobSpecHelper,
            MakeStrong(this),
            GetConnection()->GetInvoker(),
            TNodeDescriptor(),
            BIND([] { }) /* onNetworkRelease */,
            Null /* udfDirectory */,
            blockReadOptions,
            nullptr /* trafficMeter */);

        auto jobInputReader = New<TJobInputReader>(std::move(userJobReadController), GetConnection()->GetInvoker());
        jobInputReader->Open();
        return jobInputReader;
    }

    TSharedRef DoGetJobStderrFromNode(
        const TOperationId& operationId,
        const TJobId& jobId)
    {
        try {
            TNodeDescriptor jobNodeDescriptor = GetJobNodeDescriptor(jobId);

            auto nodeChannel = ChannelFactory_->CreateChannel(jobNodeDescriptor);
            NJobProberClient::TJobProberServiceProxy jobProberServiceProxy(nodeChannel);

            auto req = jobProberServiceProxy.GetStderr();
            req->SetMultiplexingBand(EMultiplexingBand::Heavy);
            ToProto(req->mutable_job_id(), jobId);
            auto rsp = WaitFor(req->Invoke())
                .ValueOrThrow();
            return TSharedRef::FromString(rsp->stderr_data());
        } catch (const TErrorException& exception) {
            auto matchedError = exception.Error().FindMatching(NScheduler::EErrorCode::NoSuchJob) ||
                exception.Error().FindMatching(NJobProberClient::EErrorCode::JobIsNotRunning);

            if (!matchedError) {
                THROW_ERROR_EXCEPTION("Failed to get job stderr from job proxy")
                    << TErrorAttribute("operation_id", operationId)
                    << TErrorAttribute("job_id", jobId)
                    << exception.Error();
            }
        }

        return TSharedRef();
    }

    TSharedRef DoGetJobStderrFromCypress(
        const TOperationId& operationId,
        const TJobId& jobId)
    {
        auto createFileReader = [&] (const NYPath::TYPath& path) {
            return WaitFor(static_cast<IClientBase*>(this)->CreateFileReader(path));
        };

        try {
            auto fileReaderOrError = createFileReader(NScheduler::GetNewStderrPath(operationId, jobId));
            // COMPAT
            if (fileReaderOrError.FindMatching(NYTree::EErrorCode::ResolveError)) {
                fileReaderOrError = createFileReader(NScheduler::GetStderrPath(operationId, jobId));
            }

            auto fileReader = fileReaderOrError.ValueOrThrow();

            std::vector<TSharedRef> blocks;
            while (true) {
                auto block = WaitFor(fileReader->Read())
                    .ValueOrThrow();

                if (!block) {
                    break;
                }

                blocks.push_back(std::move(block));
            }

            i64 size = GetByteSize(blocks);
            YCHECK(size);
            auto stderrFile = TSharedMutableRef::Allocate(size);
            auto memoryOutput = TMemoryOutput(stderrFile.Begin(), size);

            for (const auto& block : blocks) {
                memoryOutput.Write(block.Begin(), block.Size());
            }

            return stderrFile;
        } catch (const TErrorException& exception) {
            auto matchedError = exception.Error().FindMatching(NYTree::EErrorCode::ResolveError);

            if (!matchedError) {
                THROW_ERROR_EXCEPTION("Failed to get job stderr from Cypress")
                    << TErrorAttribute("operation_id", operationId)
                    << TErrorAttribute("job_id", jobId)
                    << exception.Error();
            }
        }

        return TSharedRef();
    }

    TSharedRef DoGetJobStderrFromArchive(
        const TOperationId& operationId,
        const TJobId& jobId)
    {
        try {
            TStderrsTableDescriptor tableDescriptor;

            auto rowBuffer = New<TRowBuffer>();

            std::vector<TUnversionedRow> keys;
            auto key = rowBuffer->AllocateUnversioned(4);
            key[0] = MakeUnversionedUint64Value(operationId.Parts64[0], tableDescriptor.Index.OperationIdHi);
            key[1] = MakeUnversionedUint64Value(operationId.Parts64[1], tableDescriptor.Index.OperationIdLo);
            key[2] = MakeUnversionedUint64Value(jobId.Parts64[0], tableDescriptor.Index.JobIdHi);
            key[3] = MakeUnversionedUint64Value(jobId.Parts64[1], tableDescriptor.Index.JobIdLo);
            keys.push_back(key);

            TLookupRowsOptions lookupOptions;
            lookupOptions.ColumnFilter = NTableClient::TColumnFilter({tableDescriptor.Index.Stderr});
            lookupOptions.KeepMissingRows = true;

            auto rowset = WaitFor(LookupRows(
                "//sys/operations_archive/stderrs",
                tableDescriptor.NameTable,
                MakeSharedRange(keys, rowBuffer),
                lookupOptions))
                .ValueOrThrow();

            auto rows = rowset->GetRows();
            YCHECK(!rows.Empty());

            if (rows[0]) {
                auto value = rows[0][0];

                YCHECK(value.Type == EValueType::String);
                return TSharedRef::MakeCopy<char>(TRef(value.Data.String, value.Length));
            }
        } catch (const TErrorException& exception) {
            auto matchedError = exception.Error().FindMatching(NYTree::EErrorCode::ResolveError);

            if (!matchedError) {
                THROW_ERROR_EXCEPTION("Failed to get job stderr from archive")
                    << TErrorAttribute("operation_id", operationId)
                    << TErrorAttribute("job_id", jobId)
                    << exception.Error();
            }
        }

        return TSharedRef();
    }

    TSharedRef DoGetJobStderr(
        const TOperationId& operationId,
        const TJobId& jobId,
        const TGetJobStderrOptions& /*options*/)
    {
        auto stderrRef = DoGetJobStderrFromNode(operationId, jobId);
        if (stderrRef) {
            return stderrRef;
        }

        stderrRef = DoGetJobStderrFromCypress(operationId, jobId);
        if (stderrRef) {
            return stderrRef;
        }

        int version = DoGetOperationsArchiveVersion();

        if (version >= 7) {
            stderrRef = DoGetJobStderrFromArchive(operationId, jobId);
            if (stderrRef) {
                return stderrRef;
            }
        } else {
            LOG_DEBUG("Operations archive version is too old: expected >= 7, got %v", version);
        }

        THROW_ERROR_EXCEPTION(NScheduler::EErrorCode::NoSuchJob, "Job stderr is not found")
            << TErrorAttribute("operation_id", operationId)
            << TErrorAttribute("job_id", jobId);
    }

    TSharedRef DoGetJobFailContextFromCypress(
        const TOperationId& operationId,
        const TJobId& jobId)
    {
        auto createFileReader = [&] (const NYPath::TYPath& path) {
            return WaitFor(static_cast<IClientBase*>(this)->CreateFileReader(path));
        };

        try {
            auto fileReaderOrError = createFileReader(NScheduler::GetNewFailContextPath(operationId, jobId));
            // COMPAT
            if (fileReaderOrError.FindMatching(NYTree::EErrorCode::ResolveError)) {
                fileReaderOrError = createFileReader(NScheduler::GetFailContextPath(operationId, jobId));
            }

            auto fileReader = fileReaderOrError.ValueOrThrow();

            std::vector<TSharedRef> blocks;
            while (true) {
                auto block = WaitFor(fileReader->Read())
                    .ValueOrThrow();

                if (!block) {
                    break;
                }

                blocks.push_back(std::move(block));
            }

            i64 size = GetByteSize(blocks);
            YCHECK(size);
            auto failContextFile = TSharedMutableRef::Allocate(size);
            auto memoryOutput = TMemoryOutput(failContextFile.Begin(), size);

            for (const auto& block : blocks) {
                memoryOutput.Write(block.Begin(), block.Size());
            }

            return failContextFile;
        } catch (const TErrorException& exception) {
            auto matchedError = exception.Error().FindMatching(NYTree::EErrorCode::ResolveError);

            if (!matchedError) {
                THROW_ERROR_EXCEPTION("Failed to get job fail context from Cypress")
                    << TErrorAttribute("operation_id", operationId)
                    << TErrorAttribute("job_id", jobId)
                    << exception.Error();
            }
        }

        return TSharedRef();
    }

    TSharedRef DoGetJobFailContext(
        const TOperationId& operationId,
        const TJobId& jobId,
        const TGetJobFailContextOptions& /*options*/)
    {
        auto failContextRef = DoGetJobFailContextFromCypress(operationId, jobId);
        if (failContextRef) {
            return failContextRef;
        }

        THROW_ERROR_EXCEPTION(NScheduler::EErrorCode::NoSuchJob, "Job fail context is not found")
            << TErrorAttribute("operation_id", operationId)
            << TErrorAttribute("job_id", jobId);
    }

    template <class T>
    static bool LessNullable(const T& lhs, const T& rhs)
    {
        return lhs < rhs;
    }

    template <class T>
    static bool LessNullable(const TNullable<T>& lhs, const TNullable<T>& rhs)
    {
        return rhs && (!lhs || *lhs < *rhs);
    }

    TString ExtractTextFactorForCypressItem(const TOperation& operation)
    {
        TString textFactor;

        auto pushTextFactor = [&textFactor] (const auto& text) {
            if (textFactor.size())
                textFactor += " ";
            textFactor += text;
        };

        pushTextFactor(ToString(operation.OperationId));
        pushTextFactor(operation.AuthenticatedUser);
        pushTextFactor(ToString(operation.OperationState));
        pushTextFactor(ToString(operation.OperationType));

        if (operation.BriefSpec) {
            auto briefSpecMapNode = ConvertToNode(operation.BriefSpec)->AsMap();
            if (briefSpecMapNode->FindChild("pool")) {
                pushTextFactor(briefSpecMapNode->GetChild("pool")->AsString()->GetValue());
            }
            if (briefSpecMapNode->FindChild("title")) {
                pushTextFactor(briefSpecMapNode->GetChild("title")->AsString()->GetValue());
            }
            if (briefSpecMapNode->FindChild("input_table_paths")) {
                auto inputTablesNode = briefSpecMapNode->GetChild("input_table_paths")->AsList();
                if (inputTablesNode->GetChildCount() > 0) {
                    pushTextFactor(inputTablesNode->GetChildren()[0]->AsString()->GetValue());
                }
            }
            if (briefSpecMapNode->FindChild("output_table_paths")) {
                auto outputTablesNode = briefSpecMapNode->GetChild("output_table_paths")->AsList();
                if (outputTablesNode->GetChildCount() > 0) {
                    pushTextFactor(outputTablesNode->GetChildren()[0]->AsString()->GetValue());
                }
            }
        }

        textFactor = to_lower(textFactor);

        return textFactor;
    }

    TListOperationsResult DoListOperations(
        const TListOperationsOptions& options)
    {
        auto timeout = options.Timeout.Get(Connection_->GetConfig()->DefaultListOperationsTimeout);
        auto deadline = timeout.ToDeadLine();

        TListOperationsResult result;
        THashMap<TString, i64> poolCounts;
        THashMap<TString, i64> userCounts;
        TEnumIndexedVector<i64, NScheduler::EOperationState> stateCounts;
        TEnumIndexedVector<i64, NScheduler::EOperationType> typeCounts;
        i64 failedJobsCount = 0;

        if (options.IncludeArchive) {
            if (!options.FromTime) {
                THROW_ERROR_EXCEPTION("Missing required parameter \"from_time\"");
            }
            if (!options.ToTime) {
                THROW_ERROR_EXCEPTION("Missing required parameter \"to_time\"");
            }
        }

        TNullable<TString> substrFilter = options.SubstrFilter;

        if (options.CursorTime && (
            options.ToTime && *options.CursorTime > *options.ToTime ||
            options.FromTime && *options.CursorTime < *options.FromTime)) {
            THROW_ERROR_EXCEPTION("Time cursor is out of range");
        }

        if (substrFilter) {
            *substrFilter = to_lower(*substrFilter);
        }

        if (options.Limit > 100) {
            THROW_ERROR_EXCEPTION("Maximum result size exceedes allowed limit");
        }

        std::vector<TString> attributes = {
            "authenticated_user",
            "brief_progress",
            "brief_spec",
            "finish_time",
            "operation_type",
            "start_time",
            "state",
            "suspended",
            "title",
            "weight"
        };

        auto createOperationFromNode = [&] (const INodePtr& node) {
            const auto& attributes = node->Attributes();

            TOperation operation;
            operation.OperationId = TGuid::FromString(node->AsString()->GetValue());
            operation.OperationType = ParseEnum<NScheduler::EOperationType>(attributes.Get<TString>("operation_type"));
            operation.OperationState = ParseEnum<NScheduler::EOperationState>(attributes.Get<TString>("state"));
            operation.StartTime = ConvertTo<TInstant>(attributes.Get<TString>("start_time"));
            if (attributes.Find<INodePtr>("finish_time")) {
                operation.FinishTime = ConvertTo<TInstant>(attributes.Get<TString>("finish_time"));
            }
            operation.AuthenticatedUser = attributes.Get<TString>("authenticated_user");
            operation.BriefSpec = attributes.FindYson("brief_spec");

            if (operation.BriefSpec) {
                auto briefSpecMapNode = ConvertToNode(operation.BriefSpec)->AsMap();
                auto poolNode = briefSpecMapNode->FindChild("pool");
                if (poolNode) {
                    operation.Pool = poolNode->AsString()->GetValue();
                }
            }

            operation.BriefProgress = attributes.FindYson("brief_progress");
            operation.Suspended = attributes.Get<bool>("suspended");
            operation.Weight = attributes.Find<double>("weight");
            return operation;
        };

        TObjectServiceProxy proxy(OperationsArchiveChannels_[options.ReadFrom]);
        auto batchReq = proxy.ExecuteBatch();
        SetBalancingHeader(batchReq, options);

        {
            auto req = TYPathProxy::List(GetOperationsPath());
            SetCachingHeader(req, options);
            ToProto(req->mutable_attributes()->mutable_keys(), attributes);
            batchReq->AddRequest(req, "list_operations");
        }

        for (int hash = 0x0; hash <= 0xFF; ++hash) {
            auto hashStr = Format("%02x", hash);
            auto req = TYPathProxy::List("//sys/operations/" + hashStr);
            SetCachingHeader(req, options);
            ToProto(req->mutable_attributes()->mutable_keys(), attributes);
            batchReq->AddRequest(req, "list_operations_" + hashStr);
        }

        auto batchRsp = WaitFor(batchReq->Invoke())
            .ValueOrThrow();

        std::vector<TOperation> cypressOperations;
        THashMap<TOperationId, INodePtr> rootOperations;

        auto rootOperationsRsp = batchRsp->GetResponse<TYPathProxy::TRspList>("list_operations")
            .ValueOrThrow();
        auto rootOperationsList = ConvertToNode(TYsonString(rootOperationsRsp->value()))->AsList();

        for (const auto& item : rootOperationsList->GetChildren()) {
            auto idStr = item->AsString()->GetValue();

            // Hash-bucket case
            if (idStr.size() == 2) {
                continue;
            }

            auto operationId = TGuid::FromString(idStr);
            YCHECK(rootOperations.emplace(operationId, item).second);
        }

        for (int hash = 0x0; hash <= 0xFF; ++hash) {
            auto hashStr = Format("%02x", hash);
            auto rspOrError = batchRsp->GetResponse<TYPathProxy::TRspList>("list_operations_" + hashStr);

            if (rspOrError.FindMatching(NYTree::EErrorCode::ResolveError)) {
                continue;
            }

            auto rsp = rspOrError.ValueOrThrow();
            auto items = ConvertToNode(TYsonString(rsp->value()))->AsList();

            for (const auto& item : items->GetChildren()) {
                auto operationId = TGuid::FromString(item->AsString()->GetValue());
                if (item->Attributes().Contains("state")) {
                    cypressOperations.push_back(createOperationFromNode(item));
                    rootOperations.erase(operationId);
                } else {
                    auto it = rootOperations.find(operationId);
                    if (it != rootOperations.end()) {
                        cypressOperations.push_back(createOperationFromNode(it->second));
                        rootOperations.erase(it);
                    }
                }
            }
        }

        for (const auto& pair : rootOperations) {
            cypressOperations.push_back(createOperationFromNode(pair.second));
            YCHECK(cypressOperations.back().OperationId == pair.first);
        }

        auto filterAndCount =
            [&] (const TNullable<TString>& pool, const TString& user, const EOperationState& state, const EOperationType& type, i64 count) {
                if (pool) {
                    poolCounts[*pool] += count;

                    if (options.Pool && *options.Pool != *pool) {
                        return false;
                    }
                }

                userCounts[user] += count;

                if (options.UserFilter && *options.UserFilter != user) {
                    return false;
                }

                stateCounts[state] += count;

                if (options.StateFilter && *options.StateFilter != state) {
                    return false;
                }

                typeCounts[type] += count;

                if (options.TypeFilter && *options.TypeFilter != type) {
                    return false;
                }

                return true;
            };

        std::vector<TOperation> cypressData;
        for (const auto& operation : cypressOperations) {
            if (options.FromTime && operation.StartTime < *options.FromTime ||
                options.ToTime && operation.StartTime >= *options.ToTime) {
                continue;
            }

            auto user = operation.AuthenticatedUser;

            EOperationState state = operation.OperationState;
            if (state != EOperationState::Pending && IsOperationInProgress(state)) {
                state = EOperationState::Running;
            }

            auto type = operation.OperationType;

            auto textFactor = ExtractTextFactorForCypressItem(operation);
            if (substrFilter && textFactor.find(*substrFilter) == -1) {
                continue;
            }

            if (!filterAndCount(operation.Pool, user, state, type, 1)) {
                continue;
            }

            bool hasFailedJobs = false;
            if (operation.BriefProgress) {
                auto briefProgressMapNode = ConvertToNode(operation.BriefProgress)->AsMap();
                auto jobsNode = briefProgressMapNode->FindChild("jobs");
                hasFailedJobs = jobsNode && jobsNode->AsMap()->GetChild("failed")->GetValue<i64>() > 0;
            }

            failedJobsCount += hasFailedJobs;

            if (options.WithFailedJobs && *options.WithFailedJobs != (hasFailedJobs > 0)) {
                continue;
            }

            if (options.CursorTime) {
                if (options.CursorDirection == EOperationSortDirection::Past && operation.StartTime >= *options.CursorTime) {
                    continue;
                } else if (options.CursorDirection == EOperationSortDirection::Future && operation.StartTime <= *options.CursorTime) {
                    continue;
                }
            }

            cypressData.push_back(operation);
        }

        std::vector<TOperation> archiveData;

        if (options.IncludeArchive && DoesOperationsArchiveExists()) {
            int version = DoGetOperationsArchiveVersion();

            if (options.Pool && version < 15) {
                THROW_ERROR_EXCEPTION("Failed to get operation's pool: operations archive version is too old: expected >= 15, got %v", version);
            }

            if (version < 9) {
                THROW_ERROR_EXCEPTION("Failed to get operation: operations archive version is too old: expected >= 9, got %v", version);
            }

            std::vector<TString> itemsConditions;
            std::vector<TString> countsConditions;
            TString itemsSortDirection;

            itemsConditions.push_back(Format("%v > %v AND %v <= %v", "start_time", (*options.FromTime).MicroSeconds(), "start_time", (*options.ToTime).MicroSeconds()));
            countsConditions.push_back(itemsConditions.back());

            if (options.SubstrFilter) {
                itemsConditions.push_back(Format("is_substr(%Qv, filter_factors)", substrFilter));
                countsConditions.push_back(itemsConditions.back());
            }

            if (options.CursorDirection == EOperationSortDirection::Past) {
                if (options.CursorTime) {
                    itemsConditions.push_back(Format("%v <= %v", "start_time", (*options.CursorTime).MicroSeconds()));
                }
                itemsSortDirection = "DESC";
            }

            if (options.CursorDirection == EOperationSortDirection::Future) {
                if (options.CursorTime) {
                    itemsConditions.push_back(Format("%v > %v", "start_time", (*options.CursorTime).MicroSeconds()));
                }
                itemsSortDirection = "ASC";
            }

            if (options.Pool) {
                itemsConditions.push_back(Format("pool = %Qv", *options.Pool));
            }

            if (options.StateFilter) {
                itemsConditions.push_back(Format("state = %Qv", FormatEnum(*options.StateFilter)));
            }

            if (options.TypeFilter) {
                itemsConditions.push_back(Format("operation_type = %Qv", FormatEnum(*options.TypeFilter)));
            }

            if (options.UserFilter) {
                itemsConditions.push_back(Format("authenticated_user = %Qv", *options.UserFilter));
            }

            auto queryForItemsIds = Format(
                "id_hi, id_lo FROM [%v] WHERE %v ORDER BY start_time %v LIMIT %v",
                GetOperationsArchivePathOrderedByStartTime(),
                JoinSeq(" AND ", itemsConditions),
                itemsSortDirection,
                1 + options.Limit);

            static const TString NullPoolName = "unknown";
            auto poolColumnName = version < 15 ? "'" + NullPoolName + "'" : "pool";

            auto queryForCounts = Format(
                "pool, user, state, type, sum(1) AS count FROM [%v] WHERE %v GROUP BY %v AS pool, authenticated_user AS user, state AS state, operation_type AS type",
                GetOperationsArchivePathOrderedByStartTime(),
                JoinSeq(" AND ", countsConditions),
                poolColumnName);

            TSelectRowsOptions selectRowsOptions;
            selectRowsOptions.Timeout = deadline - Now();

            auto runResultCounts = SelectRows(queryForCounts, selectRowsOptions);
            auto runRowsItemsId = SelectRows(queryForItemsIds, selectRowsOptions);

            auto resultCounts = WaitFor(runResultCounts)
                .ValueOrThrow();

            const auto& rowsCounts = resultCounts.Rowset->GetRows();

            for (auto row : rowsCounts) {
                auto pool = row[0].Type == EValueType::Null ? NullPoolName : TString(row[0].Data.String, row[0].Length);
                auto user = TString(row[1].Data.String, row[1].Length);
                auto state = ParseEnum<EOperationState>(TString(row[2].Data.String, row[2].Length));
                auto type = ParseEnum<EOperationType>(TString(row[3].Data.String, row[3].Length));
                i64 count = row[4].Data.Int64;

                filterAndCount(pool, user, state, type, count);
            }

            auto nameTable = New<TNameTable>();

            TOrderedByIdTableDescriptor tableDescriptor;
            auto rowBuffer = New<TRowBuffer>();

            std::vector<TUnversionedRow> keys;

            auto rowsItemsId = WaitFor(runRowsItemsId)
                .ValueOrThrow();

            auto resultItemsIds = rowsItemsId.Rowset->GetRows();

            for (auto row : resultItemsIds) {
                auto key = rowBuffer->AllocateUnversioned(2);
                key[0] = MakeUnversionedUint64Value(row[0].Data.Uint64, tableDescriptor.Index.IdHi);
                key[1] = MakeUnversionedUint64Value(row[1].Data.Uint64, tableDescriptor.Index.IdLo);
                keys.push_back(key);
            }

            TLookupRowsOptions lookupOptions;
            lookupOptions.ColumnFilter = NTableClient::TColumnFilter({
                tableDescriptor.Index.IdHi,
                tableDescriptor.Index.IdLo,
                tableDescriptor.Index.OperationType,
                tableDescriptor.Index.State,
                tableDescriptor.Index.AuthenticatedUser,
                tableDescriptor.Index.BriefProgress,
                tableDescriptor.Index.BriefSpec,
                tableDescriptor.Index.StartTime,
                tableDescriptor.Index.FinishTime,
            });
            lookupOptions.KeepMissingRows = true;
            lookupOptions.Timeout = deadline - Now();

            auto rowset = WaitFor(LookupRows(
                GetOperationsArchivePathOrderedById(),
                tableDescriptor.NameTable,
                MakeSharedRange(std::move(keys), std::move(rowBuffer)),
                lookupOptions))
                .ValueOrThrow();

            auto rows = rowset->GetRows();

            auto getYson = [&] (const TUnversionedValue& value, TStringBuf name) {
                return value.Type == EValueType::Null
                    ? TYsonString()
                    : TYsonString(value.Data.String, value.Length);
            };
            auto checkIsNotNull = [&] (const TUnversionedValue& value, TStringBuf name) {
                if (value.Type == EValueType::Null) {
                    THROW_ERROR_EXCEPTION("Unexpected null value in column %Qv in job archive", name);
                }
            };

            auto checkWithFailedJobsFilter =
                [&options] (bool hasFailedJobs) {
                    if (options.WithFailedJobs) {
                        if (*options.WithFailedJobs) {
                            return hasFailedJobs;
                        } else {
                            return !hasFailedJobs;
                        }
                    }

                    return true;
                };

            for (auto row : rows) {
                TOperation operation;

                operation.BriefProgress = getYson(row[5], "brief_progress");

                bool hasFailedJobs = false;
                if (operation.BriefProgress) {
                    auto briefProgressMapNode = ConvertToNode(operation.BriefProgress)->AsMap();
                    hasFailedJobs =
                        briefProgressMapNode->FindChild("jobs") &&
                        briefProgressMapNode->GetChild("jobs")->AsMap()->GetChild("failed")->GetValue<i64>() > 0;

                    if (!checkWithFailedJobsFilter(hasFailedJobs)) {
                        continue;
                    }
                }

                TGuid operationId(row[0].Data.Uint64, row[1].Data.Uint64);
                operation.OperationId = operationId;

                checkIsNotNull(row[2], "operation_type");
                operation.OperationType = ParseEnum<EOperationType>(TString(row[2].Data.String, row[2].Length));

                checkIsNotNull(row[3], "state");
                operation.OperationState = ParseEnum<EOperationState>(TString(row[3].Data.String, row[3].Length));

                checkIsNotNull(row[4], "authenticated_user");
                operation.AuthenticatedUser = TString(row[4].Data.String, row[4].Length);

                failedJobsCount += hasFailedJobs;

                operation.BriefSpec = getYson(row[6], "brief_spec");

                checkIsNotNull(row[7], "start_time");
                operation.StartTime = TInstant::MicroSeconds(row[7].Data.Int64);

                if (row[8].Type != EValueType::Null) {
                    operation.FinishTime = TInstant::MicroSeconds(row[8].Data.Int64);
                }

                archiveData.push_back(operation);
            }
        }

        std::sort(
            cypressData.begin(),
            cypressData.end(),
            [] (const TOperation& lhs, const TOperation& rhs) {
                return lhs.OperationId < rhs.OperationId;
            });

        auto mergeOperations = [&] (const std::vector<TOperation>& source1, const std::vector<TOperation>& source2) {
            auto it1 = source1.begin();
            auto end1 = source1.end();

            auto it2 = source2.begin();
            auto end2 = source2.end();

            std::vector<TOperation> result;
            while (it1 != end1 && it2 != end2) {
                if (it1->OperationId == it2->OperationId) {
                    result.push_back(*it1);

                    filterAndCount(it1->Pool, it1->AuthenticatedUser, it1->OperationState, it1->OperationType, -1);

                    ++it1;
                    ++it2;
                } else if (it1->OperationId < it2->OperationId) {
                    result.push_back(*it1);
                    ++it1;
                } else {
                    result.push_back(*it2);
                    ++it2;
                }
            }

            result.insert(result.end(), it1, end1);
            result.insert(result.end(), it2, end2);

            return result;
        };

        std::vector<TOperation> mergedData = mergeOperations(cypressData, archiveData);

        auto startTimeComparer = [] (const EOperationSortDirection& direction) -> std::function<bool (const TOperation&, const TOperation&)> {
            if (direction == EOperationSortDirection::Future) {
                return [] (const TOperation& lhs, const TOperation& rhs) { return static_cast<bool>(lhs.StartTime < rhs.StartTime); };
            } else {
                return [] (const TOperation& lhs, const TOperation& rhs) { return static_cast<bool>(lhs.StartTime > rhs.StartTime); };
            }
        };

        std::sort(mergedData.begin(), mergedData.end(), startTimeComparer(options.CursorDirection));

        if (mergedData.size() > options.Limit) {
            result.Incomplete = true;
        }

        result.Operations = std::move(mergedData);
        if (result.Operations.size() >= options.Limit) {
            result.Operations.resize(options.Limit);
        }

        std::sort(result.Operations.begin(), result.Operations.end(), startTimeComparer(EOperationSortDirection::Past));

        if (options.IncludeCounters) {
            result.PoolCounts = std::move(poolCounts);
            result.UserCounts = std::move(userCounts);
            result.StateCounts = std::move(stateCounts);
            result.TypeCounts = std::move(typeCounts);
            result.FailedJobsCount = failedJobsCount;
        }

        return result;
    }

    class TQueryBuilder
    {
    public:
        void SetSource(const TString& source)
        {
            Source_ = source;
        }

        int AddSelectExpression(const TString& expression)
        {
            SelectExpressions_.push_back(expression);
            return SelectExpressions_.size() - 1;
        }

        int AddWhereExpression(const TString& expression)
        {
            WhereExpressions_.push_back(expression);
            return WhereExpressions_.size() - 1;
        }

        void SetGroupByExpression(const TString& expression)
        {
            GroupByExpression_ = expression;
        }

        void SetOrderByExpression(const TString& expression)
        {
            OrderByExpression_ = expression;
        }

        void SetOrderByDirection(const TString& direction)
        {
            OrderByDirection_ = direction;
        }

        void SetLimit(int limit)
        {
            Limit_ = limit;
        }

        TString Build()
        {
            std::vector<TString> clauses;
            clauses.reserve(8);
            clauses.push_back(JoinSeq(", ", SelectExpressions_));
            clauses.push_back(Format("FROM [%v]", Source_));
            if (!WhereExpressions_.empty()) {
                clauses.push_back("WHERE");
                clauses.push_back(JoinSeq(" AND ", WhereExpressions_));
            }
            if (!OrderByExpression_.empty()) {
                clauses.push_back("ORDER BY");
                clauses.push_back(OrderByExpression_);
                if (!OrderByDirection_.empty()) {
                    clauses.push_back(OrderByDirection_);
                }
            }
            if (!GroupByExpression_.empty()) {
                clauses.push_back("GROUP BY");
                clauses.push_back(GroupByExpression_);
            }
            if (Limit_ >= 0) {
                clauses.push_back(Format("LIMIT %v", Limit_));
            }
            return JoinSeq(" ", clauses);
        }

    private:
        TString Source_;
        std::vector<TString> SelectExpressions_;
        std::vector<TString> WhereExpressions_;
        TString OrderByExpression_;
        TString OrderByDirection_;
        TString GroupByExpression_;

        int Limit_ = -1;
    };

    TNullable<TString> DoGetControllerAgentAddressFromCypress(const TOperationId& operationId)
    {
        static const std::vector<TString> attributes = {"controller_agent_address"};

        TObjectServiceProxy proxy(GetMasterChannelOrThrow(EMasterChannelKind::Follower));

        auto batchReq = proxy.ExecuteBatch();

        {
            auto req = TYPathProxy::Get(GetNewOperationPath(operationId) + "/@controller_agent_address");
            ToProto(req->mutable_attributes()->mutable_keys(), attributes);
            batchReq->AddRequest(req, "get_controller_agent_address");
        }

        auto batchRsp = WaitFor(batchReq->Invoke())
            .ValueOrThrow();

        auto responseOrError = batchRsp->GetResponse<TYPathProxy::TRspGet>("get_controller_agent_address");
        if (responseOrError.FindMatching(NYTree::EErrorCode::ResolveError)) {
            return Null;
        }

        const auto& response = responseOrError.ValueOrThrow();
        return ConvertTo<TString>(TYsonString(response->value()));
    }

    TFuture<std::pair<std::vector<TJob>, TListJobsStatistics>> DoListJobsFromArchive(
        const TOperationId& operationId,
        TInstant deadline,
        const TListJobsOptions& options)
    {
        std::vector<TJob> jobs;

        int archiveVersion = DoGetOperationsArchiveVersion();

        TQueryBuilder itemsQueryBuilder;

        itemsQueryBuilder.SetSource(GetOperationsArchiveJobsPath());
        itemsQueryBuilder.SetLimit(options.Offset + options.Limit);

        auto jobIdHiIndex = itemsQueryBuilder.AddSelectExpression("job_id_hi");
        auto jobIdLoIndex = itemsQueryBuilder.AddSelectExpression("job_id_lo");
        auto typeIndex = itemsQueryBuilder.AddSelectExpression("type AS job_type");
        auto stateIndex = archiveVersion >= 16
            ? itemsQueryBuilder.AddSelectExpression("if(is_null(state), transient_state, state) AS job_state")
            : itemsQueryBuilder.AddSelectExpression("state AS job_state");
        auto startTimeIndex = itemsQueryBuilder.AddSelectExpression("start_time");
        auto finishTimeIndex = itemsQueryBuilder.AddSelectExpression("finish_time");
        auto addressIndex = itemsQueryBuilder.AddSelectExpression("address");
        auto errorIndex = itemsQueryBuilder.AddSelectExpression("error");
        auto statisticsIndex = itemsQueryBuilder.AddSelectExpression("statistics");
        auto stderrSizeIndex = itemsQueryBuilder.AddSelectExpression("stderr_size");

        auto operationIdExpression = Format(
            "(operation_id_hi, operation_id_lo) = (%vu, %vu)",
            operationId.Parts64[0],
            operationId.Parts64[1]);
        itemsQueryBuilder.AddWhereExpression(operationIdExpression);

        if (archiveVersion >= 18) {
            auto updateTimeExpression = Format(
                "(job_state != \"running\" OR (NOT is_null(update_time) AND update_time >= %v))",
                (TInstant::Now() - options.RunningJobsLookbehindPeriod).MicroSeconds());
            itemsQueryBuilder.AddWhereExpression(updateTimeExpression);
        }

        if (options.WithStderr) {
            if (*options.WithStderr) {
                itemsQueryBuilder.AddWhereExpression("(stderr_size != 0 AND NOT is_null(stderr_size))");
            } else {
                itemsQueryBuilder.AddWhereExpression("(stderr_size = 0 OR is_null(stderr_size))");
            }
        }

        if (options.WithSpec) {
            if (*options.WithSpec) {
                itemsQueryBuilder.AddWhereExpression("(has_spec AND NOT is_null(has_spec))");
            } else {
                itemsQueryBuilder.AddWhereExpression("(NOT has_spec OR is_null(has_spec))");
            }
        }

        // TODO(ignat): add 'fail_context_size' to archive.
        if (options.WithFailContext && *options.WithFailContext) {
            itemsQueryBuilder.AddWhereExpression("false");
        }

        if (options.Address) {
            itemsQueryBuilder.AddWhereExpression(Format("address = %Qv", *options.Address));
        }

        if (options.Type) {
            itemsQueryBuilder.AddWhereExpression(Format("job_type = %Qv", FormatEnum(*options.Type)));
        }

        if (options.State) {
            itemsQueryBuilder.AddWhereExpression(Format("job_state = %Qv", FormatEnum(*options.State)));
        }

        if (options.SortField != EJobSortField::None) {
            switch (options.SortField) {
                case EJobSortField::Type:
                    itemsQueryBuilder.SetOrderByExpression("job_type");
                    break;
                case EJobSortField::State:
                    itemsQueryBuilder.SetOrderByExpression("job_state");
                    break;
                case EJobSortField::StartTime:
                    itemsQueryBuilder.SetOrderByExpression("start_time");
                    break;
                case EJobSortField::FinishTime:
                    itemsQueryBuilder.SetOrderByExpression("finish_time");
                    break;
                case EJobSortField::Address:
                    itemsQueryBuilder.SetOrderByExpression("address");
                    break;
                case EJobSortField::Duration:
                    itemsQueryBuilder.SetOrderByExpression(Format(
                        "if(is_null(finish_time), %v, finish_time) - start_time",
                        TInstant::Now().MicroSeconds()));
                    break;
                case EJobSortField::Id:
                    itemsQueryBuilder.SetOrderByExpression("format_guid(job_id_hi, job_id_lo)");
                    break;
                // XXX: progress is not presented in archive table.
                default:
                    break;
            }
            switch (options.SortOrder) {
                case EJobSortDirection::Ascending:
                    itemsQueryBuilder.SetOrderByDirection("ASC");
                    break;
                case EJobSortDirection::Descending:
                    itemsQueryBuilder.SetOrderByDirection("DESC");
                    break;
            }
        }

        auto itemsQuery = itemsQueryBuilder.Build();

        TQueryBuilder statisticsQueryBuilder;
        statisticsQueryBuilder.SetSource(GetOperationsArchiveJobsPath());
        statisticsQueryBuilder.AddWhereExpression(operationIdExpression);
        if (options.Address) {
            statisticsQueryBuilder.AddWhereExpression(Format("address = %Qv", *options.Address));
        }
        statisticsQueryBuilder.AddSelectExpression("type as job_type");
        if (archiveVersion >= 16) {
            statisticsQueryBuilder.AddSelectExpression("if(is_null(state), transient_state, state) AS job_state");
        } else {
            statisticsQueryBuilder.AddSelectExpression("state as job_state");
        }
        statisticsQueryBuilder.AddSelectExpression("SUM(1) AS count");
        statisticsQueryBuilder.SetGroupByExpression("job_type, job_state");
        auto statisticsQuery = statisticsQueryBuilder.Build();

        TSelectRowsOptions selectRowsOptions;
        selectRowsOptions.Timestamp = AsyncLastCommittedTimestamp;
        selectRowsOptions.Timeout = deadline - Now();

        auto checkIsNotNull = [&] (const TUnversionedValue& value, TStringBuf name, const TJobId& jobId = TJobId()) {
            if (value.Type == EValueType::Null) {
                auto error = TError("Unexpected null value in column %Qv in job archive", name)
                    << TErrorAttribute("operation_id", operationId);
                if (jobId) {
                    error = error
                        << TErrorAttribute("job_id", jobId);
                }
                THROW_ERROR error;
            }
        };

        auto itemsFuture = SelectRows(itemsQuery, selectRowsOptions).Apply(BIND([=] (const TSelectRowsResult& result) {
            std::vector<TJob> jobs;

            auto rows = result.Rowset->GetRows();

            for (auto row : rows) {
                checkIsNotNull(row[jobIdHiIndex], "job_id_hi", TGuid());
                checkIsNotNull(row[jobIdLoIndex], "job_id_lo", TGuid());

                TGuid id(row[jobIdHiIndex].Data.Uint64, row[jobIdLoIndex].Data.Uint64);

                jobs.emplace_back();
                auto& job = jobs.back();

                job.Id = id;

                checkIsNotNull(row[typeIndex], "type", id);
                job.Type = ParseEnum<EJobType>(TString(row[typeIndex].Data.String, row[typeIndex].Length));

                checkIsNotNull(row[stateIndex], "state", id);
                job.State = ParseEnum<EJobState>(TString(row[stateIndex].Data.String, row[stateIndex].Length));

                if (row[startTimeIndex].Type != EValueType::Null) {
                    job.StartTime = TInstant::MicroSeconds(row[startTimeIndex].Data.Int64);
                }

                if (row[finishTimeIndex].Type != EValueType::Null) {
                    job.FinishTime = TInstant::MicroSeconds(row[finishTimeIndex].Data.Int64);
                }

                if (row[addressIndex].Type != EValueType::Null) {
                    job.Address = TString(row[addressIndex].Data.String, row[addressIndex].Length);
                }

                if (row[stderrSizeIndex].Type != EValueType::Null) {
                    job.StderrSize = row[stderrSizeIndex].Data.Int64;
                }

                if (row[errorIndex].Type != EValueType::Null) {
                    job.Error = TYsonString(TString(row[errorIndex].Data.String, row[errorIndex].Length));
                }

                if (row[statisticsIndex].Type != EValueType::Null) {
                    auto briefStatisticsYson = TYsonString(TString(row[statisticsIndex].Data.String, row[statisticsIndex].Length));
                    auto briefStatistics = ConvertToNode(briefStatisticsYson);

                    // See BuildBriefStatistics.
                    auto rowCount = FindNodeByYPath(briefStatistics, "/data/input/row_count/sum");
                    auto uncompressedDataSize = FindNodeByYPath(briefStatistics, "/data/input/uncompressed_data_size/sum");
                    auto compressedDataSize = FindNodeByYPath(briefStatistics, "/data/input/compressed_data_size/sum");
                    auto dataWeight = FindNodeByYPath(briefStatistics, "/data/input/data_weight/sum");
                    auto inputPipeIdleTime = FindNodeByYPath(briefStatistics, "/user_job/pipes/input/idle_time/sum");
                    auto jobProxyCpuUsage = FindNodeByYPath(briefStatistics, "/job_proxy/cpu/user/sum");

                    job.BriefStatistics = BuildYsonStringFluently()
                        .BeginMap()
                            .DoIf(static_cast<bool>(rowCount), [&] (TFluentMap fluent) {
                                fluent.Item("processed_input_row_count").Value(rowCount->AsInt64()->GetValue());
                            })
                            .DoIf(static_cast<bool>(uncompressedDataSize), [&] (TFluentMap fluent) {
                                fluent.Item("processed_input_uncompressed_data_size").Value(uncompressedDataSize->AsInt64()->GetValue());
                            })
                            .DoIf(static_cast<bool>(compressedDataSize), [&] (TFluentMap fluent) {
                                fluent.Item("processed_input_compressed_data_size").Value(compressedDataSize->AsInt64()->GetValue());
                            })
                            .DoIf(static_cast<bool>(dataWeight), [&] (TFluentMap fluent) {
                                fluent.Item("processed_input_data_weight").Value(dataWeight->AsInt64()->GetValue());
                            })
                            .DoIf(static_cast<bool>(inputPipeIdleTime), [&] (TFluentMap fluent) {
                                fluent.Item("input_pipe_idle_time").Value(inputPipeIdleTime->AsInt64()->GetValue());
                            })
                            .DoIf(static_cast<bool>(jobProxyCpuUsage), [&] (TFluentMap fluent) {
                                fluent.Item("job_proxy_cpu_usage").Value(jobProxyCpuUsage->AsInt64()->GetValue());
                            })
                        .EndMap();
                }
            }

            return jobs;
        }));

        auto statisticsFuture = SelectRows(statisticsQuery, selectRowsOptions).Apply(BIND([=] (const TSelectRowsResult& result) {
            TListJobsStatistics statistics;

            auto rows = result.Rowset->GetRows();
            for (const auto& row : rows) {
                checkIsNotNull(row[0], "type");
                checkIsNotNull(row[1], "state");
                auto jobType = ParseEnum<EJobType>(TString(row[0].Data.String, row[0].Length));
                auto jobState = ParseEnum<EJobState>(TString(row[1].Data.String, row[1].Length));
                i64 count = row[2].Data.Int64;

                statistics.TypeCounts[jobType] += count;
                if (options.Type && *options.Type != jobType) {
                    continue;
                }

                statistics.StateCounts[jobState] += count;
                if (options.State && *options.State != jobState) {
                    continue;
                }
            }
            return statistics;
        }));

        return
            CombineAll(std::vector<TFuture<void>>{itemsFuture.As<void>(), statisticsFuture.As<void>()})
            .Apply(BIND([itemsFuture, statisticsFuture] (const std::vector<TError>&) {
                const auto& items = itemsFuture.Get();
                const auto& statistics = statisticsFuture.Get();
                if (!items.IsOK()) {
                    THROW_ERROR_EXCEPTION("Failed to get jobs from the operation archive")
                        << items;
                }
                if (!statistics.IsOK()) {
                    THROW_ERROR_EXCEPTION("Failed to get job statistics from the operation archive")
                        << statistics;
                }
                return std::make_pair(items.Value(), statistics.Value());
            }));
    }

    TFuture<std::pair<std::vector<TJob>, int>> DoListJobsFromCypress(
        const TOperationId& operationId,
        TInstant deadline,
        const TListJobsOptions& options)
    {
        TObjectServiceProxy proxy(OperationsArchiveChannels_[options.ReadFrom]);

        auto attributeFilter = std::vector<TString>{
            "job_type",
            "state",
            "start_time",
            "finish_time",
            "address",
            "error",
            "brief_statistics",
            "input_paths",
            "core_infos",
            "uncompressed_data_size"
        };

        auto batchReq = proxy.ExecuteBatch();
        batchReq->SetTimeout(deadline - Now());

        {
            auto getReq = TYPathProxy::Get(GetJobsPath(operationId));
            ToProto(getReq->mutable_attributes()->mutable_keys(), attributeFilter);
            batchReq->AddRequest(getReq, "get_jobs");
        }

        {
            auto getReqNew = TYPathProxy::Get(GetNewJobsPath(operationId));
            ToProto(getReqNew->mutable_attributes()->mutable_keys(), attributeFilter);
            batchReq->AddRequest(getReqNew, "get_jobs_new");
        }

        return batchReq->Invoke().Apply(BIND([options] (
            const TErrorOr<TObjectServiceProxy::TRspExecuteBatchPtr>& batchRspOrError)
        {
            const auto& batchRsp = batchRspOrError.ValueOrThrow();

            auto getReqRsp = batchRsp->GetResponse<TYPathProxy::TRspGet>("get_jobs_new");
            if (!getReqRsp.IsOK()) {
                if (getReqRsp.FindMatching(NYTree::EErrorCode::ResolveError)) {
                    getReqRsp = batchRsp->GetResponse<TYPathProxy::TRspGet>("get_jobs");
                } else {
                    THROW_ERROR getReqRsp;
                }
            }

            const auto& rsp = getReqRsp.ValueOrThrow();

            std::pair<std::vector<TJob>, int> result;
            auto& jobs = result.first;

            auto items = ConvertToNode(NYson::TYsonString(rsp->value()))->AsMap();
            result.second = items->GetChildren().size();

            for (const auto& item : items->GetChildren()) {
                const auto& attributes = item.second->Attributes();
                auto children = item.second->AsMap();

                auto id = TGuid::FromString(item.first);

                auto type = ParseEnum<NJobTrackerClient::EJobType>(attributes.Get<TString>("job_type"));
                auto state = ParseEnum<NJobTrackerClient::EJobState>(attributes.Get<TString>("state"));
                auto address = attributes.Get<TString>("address");

                i64 stderrSize = -1;
                if (auto stderrNode = children->FindChild("stderr")) {
                    stderrSize = stderrNode->Attributes().Get<i64>("uncompressed_data_size");
                }

                if (options.WithSpec) {
                    if (*options.WithSpec == (state == EJobState::Running)) {
                        continue;
                    }
                }

                if (options.WithStderr) {
                    if (*options.WithStderr && stderrSize <= 0) {
                        continue;
                    }
                    if (!(*options.WithStderr) && stderrSize > 0) {
                        continue;
                    }
                }

                i64 failContextSize = -1;
                if (auto failContextNode = children->FindChild("fail_context")) {
                    failContextSize = failContextNode->Attributes().Get<i64>("uncompressed_data_size");
                }

                if (options.WithFailContext) {
                    if (*options.WithFailContext && failContextSize <= 0) {
                        continue;
                    }
                    if (!(*options.WithFailContext) && failContextSize > 0) {
                        continue;
                    }
                }

                jobs.emplace_back();
                auto& job = jobs.back();

                job.Id = id;
                job.Type = type;
                job.State = state;
                job.StartTime = ConvertTo<TInstant>(attributes.Get<TString>("start_time"));
                job.FinishTime = ConvertTo<TInstant>(attributes.Get<TString>("finish_time"));
                job.Address = address;
                if (stderrSize >= 0) {
                    job.StderrSize = stderrSize;
                }
                if (failContextSize >= 0) {
                    job.FailContextSize = failContextSize;
                }
                job.Error = attributes.FindYson("error");
                job.BriefStatistics = attributes.FindYson("brief_statistics");
                job.InputPaths = attributes.FindYson("input_paths");
                job.CoreInfos = attributes.FindYson("core_infos");
            }

            return result;
        }));
    }

    TFuture<std::pair<std::vector<TJob>, int>> DoListJobsFromControllerAgent(
        const TOperationId& operationId,
        const TNullable<TString>& controllerAgentAddress,
        TInstant deadline,
        const TListJobsOptions& options)
    {
        TObjectServiceProxy proxy(GetMasterChannelOrThrow(EMasterChannelKind::Follower));
        proxy.SetDefaultTimeout(deadline - Now());

        if (!controllerAgentAddress) {
            return MakeFuture(std::pair<std::vector<TJob>, int>{});
        }

        auto path = GetControllerAgentOrchidOperationPath(*controllerAgentAddress, operationId) + "/running_jobs";
        auto getReq = TYPathProxy::Get(path);

        return proxy.Execute(getReq).Apply(BIND([options] (const TYPathProxy::TRspGetPtr& rsp) {
            std::pair<std::vector<TJob>, int> result;
            auto& jobs = result.first;

            auto items = ConvertToNode(NYson::TYsonString(rsp->value()))->AsMap();
            result.second = items->GetChildren().size();

            for (const auto& item : items->GetChildren()) {
                auto values = item.second->AsMap();

                auto id = TGuid::FromString(item.first);

                auto type = ParseEnum<NJobTrackerClient::EJobType>(
                    values->GetChild("job_type")->AsString()->GetValue());
                auto state = ParseEnum<NJobTrackerClient::EJobState>(
                    values->GetChild("state")->AsString()->GetValue());
                auto address = values->GetChild("address")->AsString()->GetValue();

                auto stderrSize = values->GetChild("stderr_size")->AsInt64()->GetValue();

                if (options.WithSpec) {
                    if (*options.WithSpec == (state == EJobState::Running)) {
                        continue;
                    }
                }

                if (options.WithStderr) {
                    if (*options.WithStderr && stderrSize <= 0) {
                        continue;
                    }
                    if (!(*options.WithStderr) && stderrSize > 0) {
                        continue;
                    }
                }

                if (options.WithFailContext && *options.WithFailContext) {
                    continue;
                }

                jobs.emplace_back();
                auto& job = jobs.back();

                job.Id = id;
                job.Type = type;
                job.State = state;
                job.StartTime = ConvertTo<TInstant>(values->GetChild("start_time")->AsString()->GetValue());
                job.Address = address;
                job.Progress = values->GetChild("progress")->AsDouble()->GetValue();
                if (stderrSize > 0) {
                    job.StderrSize = stderrSize;
                }
                job.BriefStatistics = ConvertToYsonString(values->GetChild("brief_statistics"));
            }

            return result;
        }));
    }

    std::function<bool(const TJob&, const TJob&)> GetJobsComparator(EJobSortField sortField, EJobSortDirection sortOrder)
    {
        switch (sortField) {
#define XX(field) \
            case EJobSortField::field: \
                switch (sortOrder) { \
                    case EJobSortDirection::Ascending: \
                        return [] (const TJob& lhs, const TJob& rhs) { \
                            return LessNullable(lhs.field, rhs.field); \
                        }; \
                        break; \
                    case EJobSortDirection::Descending: \
                        return [&] (const TJob& lhs, const TJob& rhs) { \
                            return LessNullable(rhs.field, lhs.field); \
                        }; \
                        break; \
                    default: \
                        Y_UNREACHABLE(); \
                } \
                break;

            XX(Type);
            XX(State);
            XX(StartTime);
            XX(FinishTime);
            XX(Address);
            XX(Progress);
#undef XX

            case EJobSortField::None:
                switch (sortOrder) {
                    case EJobSortDirection::Ascending:
                        return [] (const TJob& lhs, const TJob& rhs) {
                            return lhs.Id < rhs.Id;
                        };
                        break;
                    case EJobSortDirection::Descending:
                        return [] (const TJob& lhs, const TJob& rhs) {
                            return !(lhs.Id < rhs.Id || lhs.Id == rhs.Id);
                        };
                        break;
                    default:
                        Y_UNREACHABLE();
                }
                break;

            case EJobSortField::Duration:
                switch (sortOrder) {
                    case EJobSortDirection::Ascending:
                        return [now = TInstant::Now()] (const TJob& lhs, const TJob& rhs) {
                            auto lhsDuration = (lhs.FinishTime ? *lhs.FinishTime : now) - lhs.StartTime;
                            auto rhsDuration = (rhs.FinishTime ? *rhs.FinishTime : now) - rhs.StartTime;
                            return lhsDuration < rhsDuration;
                        };
                        break;
                    case EJobSortDirection::Descending:
                        return [now = TInstant::Now()] (const TJob& lhs, const TJob& rhs) {
                            auto lhsDuration = (lhs.FinishTime ? *lhs.FinishTime : now) - lhs.StartTime;
                            auto rhsDuration = (rhs.FinishTime ? *rhs.FinishTime : now) - rhs.StartTime;
                            return lhsDuration > rhsDuration;
                        };
                        break;
                    default:
                        Y_UNREACHABLE();
                }
                break;

            case EJobSortField::Id:
                switch (sortOrder) {
                    case EJobSortDirection::Ascending:
                        return [] (const TJob& lhs, const TJob& rhs) {
                            return ToString(lhs.Id) < ToString(rhs.Id);
                        };
                        break;
                    case EJobSortDirection::Descending:
                        return [] (const TJob& lhs, const TJob& rhs) {
                            return ToString(lhs.Id) > ToString(rhs.Id);
                        };
                        break;
                    default:
                        Y_UNREACHABLE();
                }
                break;

            default:
                Y_UNREACHABLE();
        }
    }

    void UpdateJobsList(const std::vector<TJob>& delta, std::vector<TJob>* result)
    {
        auto mergeJob = [] (TJob* target, const TJob& source) {
#define MERGE_FIELD(name) target->name = source.name
#define MERGE_NULLABLE_FIELD(name) \
            if (source.name) { \
                target->name = source.name; \
            }
            MERGE_FIELD(Type);
            MERGE_FIELD(State);
            MERGE_FIELD(StartTime);
            MERGE_NULLABLE_FIELD(FinishTime);
            MERGE_FIELD(Address);
            MERGE_NULLABLE_FIELD(Progress);
            MERGE_NULLABLE_FIELD(StderrSize);
            MERGE_NULLABLE_FIELD(Error);
            MERGE_NULLABLE_FIELD(BriefStatistics);
            MERGE_NULLABLE_FIELD(InputPaths);
            MERGE_NULLABLE_FIELD(CoreInfos);
#undef MERGE_FIELD
#undef MERGE_NULLABLE_FIELD
        };

        auto mergeJobs = [&] (const std::vector<TJob>& source1, const std::vector<TJob>& source2) {
            std::vector<TJob> result;

            auto it1 = source1.begin();
            auto end1 = source1.end();

            auto it2 = source2.begin();
            auto end2 = source2.end();

            while (it1 != end1 && it2 != end2) {
                if (it1->Id == it2->Id) {
                    result.push_back(*it1);
                    mergeJob(&result.back(), *it2);
                    ++it1;
                    ++it2;
                } else if (it1->Id < it2->Id) {
                    result.push_back(*it1);
                    ++it1;
                } else {
                    result.push_back(*it2);
                    ++it2;
                }
            }

            result.insert(result.end(), it1, end1);
            result.insert(result.end(), it2, end2);

            return result;
        };

        if (result->empty()) {
            *result = delta;
            return;
        }

        auto sortedDelta = delta;
        std::sort(
            sortedDelta.begin(),
            sortedDelta.end(),
            [] (const TJob& lhs, const TJob& rhs) {
                return lhs.Id < rhs.Id;
            });
        *result = mergeJobs(*result, sortedDelta);
    }

    TListJobsResult DoListJobs(
        const TOperationId& operationId,
        const TListJobsOptions& options)
    {
        auto timeout = options.Timeout.Get(Connection_->GetConfig()->DefaultListJobsTimeout);
        auto deadline = timeout.ToDeadLine();

        TListJobsResult result;

        auto controllerAgentAddress = DoGetControllerAgentAddressFromCypress(operationId);

        auto dataSource = options.DataSource;
        if (dataSource == EDataSource::Auto) {
            if (controllerAgentAddress) {
                dataSource = EDataSource::Runtime;
            } else {
                dataSource = EDataSource::Archive;
            }
        }

        bool includeCypress;
        bool includeControllerAgent;
        bool includeArchive;

        switch (dataSource) {
            case EDataSource::Archive:
                includeCypress = false;
                includeControllerAgent = false;
                includeArchive = true;
                break;
            case EDataSource::Runtime:
                includeCypress = true;
                includeControllerAgent = true;
                includeArchive = false;
                break;
            case EDataSource::Manual:
                // NB: if 'cypress'/'controller_agent' included simultanously with 'archive' then pagintaion may be broken.
                includeCypress = options.IncludeCypress;
                includeControllerAgent = options.IncludeControllerAgent;
                includeArchive = options.IncludeArchive;
                break;
            default:
                Y_UNREACHABLE();
        }

        LOG_DEBUG("Starting list jobs (IncludeCypress: %v, IncludeControllerAgent: %v, IncludeArchive: %v)",
            includeCypress,
            includeControllerAgent,
            includeArchive);

        TFuture<std::pair<std::vector<TJob>, int>> cypressJobsFuture;
        TFuture<std::pair<std::vector<TJob>, int>> controllerAgentJobsFuture;
        TFuture<std::pair<std::vector<TJob>, TListJobsStatistics>> archiveJobsFuture;

        TNullable<TListJobsStatistics> statistics;

        bool doesArchiveExists = DoesOperationsArchiveExists();

        // Issue the requests in parallel.
        if (includeArchive && doesArchiveExists) {
            archiveJobsFuture = DoListJobsFromArchive(operationId, deadline, options);
        }

        if (includeCypress) {
            cypressJobsFuture = DoListJobsFromCypress(operationId, deadline, options);
        }

        if (includeControllerAgent) {
            controllerAgentJobsFuture = DoListJobsFromControllerAgent(
                operationId,
                controllerAgentAddress,
                deadline,
                options);
        }

        if (includeArchive && doesArchiveExists) {
            auto archiveJobsOrError = WaitFor(archiveJobsFuture);
            if (!archiveJobsOrError.IsOK()) {
                THROW_ERROR_EXCEPTION(EErrorCode::JobArchiveUnavailable, "Job archive is unavailable")
                    << archiveJobsOrError;
            }

            const auto& archiveJobs = archiveJobsOrError.Value();
            statistics = archiveJobs.second;
            UpdateJobsList(archiveJobs.first, &result.Jobs);

            result.ArchiveJobCount = 0;
            for (const auto& count : archiveJobs.second.TypeCounts) {
                *result.ArchiveJobCount += count;
            }
        }

        if (includeCypress) {
            auto cypressJobsOrError = WaitFor(cypressJobsFuture);
            if (cypressJobsOrError.IsOK()) {
                const auto& cypressJobs = cypressJobsOrError.Value();
                result.CypressJobCount = cypressJobs.second;
                UpdateJobsList(cypressJobs.first, &result.Jobs);
            } else if (cypressJobsOrError.FindMatching(NYTree::EErrorCode::ResolveError)) {
                // No such operation in Cypress.
                result.CypressJobCount = 0;
            } else {
                THROW_ERROR cypressJobsOrError;
            }
        }

        if (includeControllerAgent) {
            auto controllerAgentJobsOrError = WaitFor(controllerAgentJobsFuture);
            if (controllerAgentJobsOrError.IsOK()) {
                const auto& controllerAgentJobs = controllerAgentJobsOrError.Value();
                result.ControllerAgentJobCount = controllerAgentJobs.second;
                UpdateJobsList(controllerAgentJobs.first, &result.Jobs);
            } else if (controllerAgentJobsOrError.FindMatching(NYTree::EErrorCode::ResolveError)) {
                // No such operation in the scheduler.
                result.ControllerAgentJobCount = 0;
            } else {
                THROW_ERROR controllerAgentJobsOrError;
            }
        }

        if (options.DataSource != EDataSource::Archive) {
            statistics = TListJobsStatistics();

            std::vector<TJob> filteredJobs;
            for (const auto& job : result.Jobs) {
                if (options.Address && job.Address != *options.Address) {
                    continue;
                }

                statistics->TypeCounts[job.Type] += 1;
                if (options.Type && job.Type != *options.Type) {
                    continue;
                }

                statistics->StateCounts[job.State] += 1;
                if (options.State && job.State != *options.State) {
                    continue;
                }

                filteredJobs.push_back(job);
            }

            result.Jobs = filteredJobs;
            result.Statistics = *statistics;

            auto comparer = GetJobsComparator(options.SortField, options.SortOrder);
            std::sort(result.Jobs.begin(), result.Jobs.end(), comparer);

            auto beginIt = result.Jobs.begin() + std::min(options.Offset,
                std::distance(result.Jobs.begin(), result.Jobs.end()));
            auto endIt = beginIt + std::min(options.Limit,
                std::distance(beginIt, result.Jobs.end()));

            result.Jobs = std::vector<TJob>(beginIt, endIt);
        } else {
            result.Jobs = std::vector<TJob>(std::min(result.Jobs.end(), result.Jobs.begin() + options.Offset), result.Jobs.end());
        }

        return result;
    }

    TYsonString DoGetJob(
        const TOperationId& operationId,
        const TJobId& jobId,
        const TGetJobOptions& options)
    {
        auto timeout = options.Timeout.Get(Connection_->GetConfig()->DefaultGetJobTimeout);
        auto deadline = timeout.ToDeadLine();

        int archiveVersion = DoGetOperationsArchiveVersion();

        TJobTableDescriptor table;
        auto rowBuffer = New<TRowBuffer>();

        std::vector<TUnversionedRow> keys;
        auto key = rowBuffer->AllocateUnversioned(4);
        key[0] = MakeUnversionedUint64Value(operationId.Parts64[0], table.Index.OperationIdHi);
        key[1] = MakeUnversionedUint64Value(operationId.Parts64[1], table.Index.OperationIdLo);
        key[2] = MakeUnversionedUint64Value(jobId.Parts64[0], table.Index.JobIdHi);
        key[3] = MakeUnversionedUint64Value(jobId.Parts64[1], table.Index.JobIdLo);
        keys.push_back(key);

        TLookupRowsOptions lookupOptions;

        THashSet<TString> fields = {
            "operation_id_hi",
            "operation_id_lo",
            "job_id_hi",
            "job_id_lo",
            "type",
            "state",
            "start_time",
            "finish_time",
            "address",
            "error",
            "statistics",
            "events"
        };

        if (archiveVersion >= 16) {
            fields.insert("transient_state");
        }

        std::vector<int> columnIndexes;
        THashMap<TString, int> fieldToIndex;

        int index = 0;
        for (const auto& field : fields) {
            columnIndexes.push_back(table.NameTable->GetIdOrThrow(field));
            fieldToIndex[field] = index++;
        }

        lookupOptions.ColumnFilter = NTableClient::TColumnFilter(columnIndexes);
        lookupOptions.KeepMissingRows = true;
        lookupOptions.Timeout = deadline - Now();

        auto rowset = WaitFor(LookupRows(
            GetOperationsArchiveJobsPath(),
            table.NameTable,
            MakeSharedRange(std::move(keys), std::move(rowBuffer)),
            lookupOptions))
            .ValueOrThrow();

        auto rows = rowset->GetRows();
        YCHECK(!rows.Empty());

        if (rows[0]) {
#define SET_ITEM_STRING_VALUE(itemKey) \
            SET_ITEM_VALUE(itemKey, TString(rows[0][index].Data.String, rows[0][index].Length))
#define SET_ITEM_YSON_STRING_VALUE(itemKey) \
            SET_ITEM_VALUE(itemKey, TYsonString(rows[0][index].Data.String, rows[0][index].Length))
#define SET_ITEM_INSTANT_VALUE(itemKey) \
            SET_ITEM_VALUE(itemKey, TInstant::MicroSeconds(rows[0][index].Data.Int64))
#define SET_ITEM_VALUE(itemKey, operation) \
            .DoIf(fields.find(itemKey) != fields.end() && rows[0][GET_INDEX(itemKey)].Type != EValueType::Null, [&] (TFluentMap fluent) { \
                auto index = GET_INDEX(itemKey); \
                fluent.Item(itemKey).Value(operation); \
            })
#define GET_INDEX(itemKey) fieldToIndex.find(itemKey)->second

            auto resultOperationId = TGuid(
                rows[0][GET_INDEX("operation_id_hi")].Data.Uint64,
                rows[0][GET_INDEX("operation_id_lo")].Data.Uint64);
            auto resultJobId = TGuid(
                rows[0][GET_INDEX("job_id_hi")].Data.Uint64,
                rows[0][GET_INDEX("job_id_lo")].Data.Uint64);
            auto resultState = TString();
            if (resultState.empty()) {
                auto index = GET_INDEX("state");
                if (rows[0][index].Type != EValueType::Null) {
                    resultState = TString(rows[0][index].Data.String, rows[0][index].Length);
                }
            }
            if (resultState.empty() && archiveVersion >= 16) {
                auto index = GET_INDEX("transient_state");
                if (rows[0][index].Type != EValueType::Null) {
                    resultState = TString(rows[0][index].Data.String, rows[0][index].Length);
                }
            }
            auto ysonResult = BuildYsonStringFluently()
                .BeginMap()
                    .Item("operation_id").Value(resultOperationId)
                    .Item("job_id").Value(resultJobId)
                    .DoIf(!resultState.empty(), [&] (TFluentMap fluent) {
                        fluent.Item("state").Value(resultState);
                    })
                    SET_ITEM_INSTANT_VALUE("start_time")
                    SET_ITEM_INSTANT_VALUE("finish_time")
                    SET_ITEM_STRING_VALUE("address")
                    SET_ITEM_YSON_STRING_VALUE("error")
                    SET_ITEM_YSON_STRING_VALUE("statistics")
                    SET_ITEM_YSON_STRING_VALUE("events")
                .EndMap();
#undef SET_ITEM_STRING_VALUE
#undef SET_ITEM_YSON_STRING_VALUE
#undef SET_ITEM_INSTANT_VALUE
#undef SET_ITEM_VALUE
#undef GET_INDEX
            return ysonResult;
        }

        THROW_ERROR_EXCEPTION("No such job %v", jobId);
    }


    TYsonString DoStraceJob(
        const TJobId& jobId,
        const TStraceJobOptions& /*options*/)
    {
        auto req = JobProberProxy_->Strace();
        ToProto(req->mutable_job_id(), jobId);

        auto rsp = WaitFor(req->Invoke())
            .ValueOrThrow();

        return TYsonString(rsp->trace());
    }

    void DoSignalJob(
        const TJobId& jobId,
        const TString& signalName,
        const TSignalJobOptions& /*options*/)
    {
        auto req = JobProberProxy_->SignalJob();
        ToProto(req->mutable_job_id(), jobId);
        ToProto(req->mutable_signal_name(), signalName);

        WaitFor(req->Invoke())
            .ThrowOnError();
    }

    void DoAbandonJob(
        const TJobId& jobId,
        const TAbandonJobOptions& /*options*/)
    {
        auto req = JobProberProxy_->AbandonJob();
        ToProto(req->mutable_job_id(), jobId);

        WaitFor(req->Invoke())
            .ThrowOnError();
    }

    TYsonString DoPollJobShell(
        const TJobId& jobId,
        const TYsonString& parameters,
        const TPollJobShellOptions& options)
    {
        auto req = JobProberProxy_->PollJobShell();
        ToProto(req->mutable_job_id(), jobId);
        ToProto(req->mutable_parameters(), parameters.GetData());

        auto rsp = WaitFor(req->Invoke())
            .ValueOrThrow();

        return TYsonString(rsp->result());
    }

    void DoAbortJob(
        const TJobId& jobId,
        const TAbortJobOptions& options)
    {
        auto req = JobProberProxy_->AbortJob();
        ToProto(req->mutable_job_id(), jobId);
        if (options.InterruptTimeout) {
            req->set_interrupt_timeout(ToProto<i64>(*options.InterruptTimeout));
        }

        WaitFor(req->Invoke())
            .ThrowOnError();
    }

    TClusterMeta DoGetClusterMeta(
        const TGetClusterMetaOptions& options)
    {
        auto proxy = CreateReadProxy<TObjectServiceProxy>(options);
        auto batchReq = proxy->ExecuteBatch();
        SetBalancingHeader(batchReq, options);

        auto req = TMasterYPathProxy::GetClusterMeta();
        req->set_populate_node_directory(options.PopulateNodeDirectory);
        req->set_populate_cluster_directory(options.PopulateClusterDirectory);
        req->set_populate_medium_directory(options.PopulateMediumDirectory);
        SetCachingHeader(req, options);
        batchReq->AddRequest(req);

        auto batchRsp = WaitFor(batchReq->Invoke())
            .ValueOrThrow();
        auto rsp = batchRsp->GetResponse<TMasterYPathProxy::TRspGetClusterMeta>(0)
            .ValueOrThrow();

        TClusterMeta meta;
        if (options.PopulateNodeDirectory) {
            meta.NodeDirectory = std::make_shared<NNodeTrackerClient::NProto::TNodeDirectory>();
            meta.NodeDirectory->Swap(rsp->mutable_node_directory());
        }
        if (options.PopulateClusterDirectory) {
            meta.ClusterDirectory = std::make_shared<NHiveClient::NProto::TClusterDirectory>();
            meta.ClusterDirectory->Swap(rsp->mutable_cluster_directory());
        }
        if (options.PopulateMediumDirectory) {
            meta.MediumDirectory = std::make_shared<NChunkClient::NProto::TMediumDirectory>();
            meta.MediumDirectory->Swap(rsp->mutable_medium_directory());
        }
        return meta;
    }

};

DEFINE_REFCOUNTED_TYPE(TNativeClient)

INativeClientPtr CreateNativeClient(
    INativeConnectionPtr connection,
    const TClientOptions& options)
{
    YCHECK(connection);

    return New<TNativeClient>(std::move(connection), options);
}

////////////////////////////////////////////////////////////////////////////////

} // namespace NApi
} // namespace NYT<|MERGE_RESOLUTION|>--- conflicted
+++ resolved
@@ -1732,20 +1732,6 @@
 
         // TODO(sandello): Use code-generated comparer here.
         std::sort(sortedKeys.begin(), sortedKeys.end());
-<<<<<<< HEAD
-        std::vector<int> keyIndexToResultIndex(keys.Size());
-        int currentResultIndex = -1;
-
-        THashMap<TCellId, TTabletCellLookupSessionPtr> cellIdToSession;
-
-        // TODO(sandello): Reuse code from QL here to partition sorted keys between tablets.
-        // Get rid of hash map.
-        // TODO(sandello): Those bind states must be in a cross-session shared state. Check this when refactor out batches.
-        TTabletCellLookupSession::TEncoder boundEncoder = std::bind(encoderWithMapping, remappedColumnFilter, std::placeholders::_1);
-        TTabletCellLookupSession::TDecoder boundDecoder = std::bind(decoderWithMapping, resultSchemaData, std::placeholders::_1);
-        for (int index = 0; index < sortedKeys.size(); ++index) {
-            if (index == 0 || sortedKeys[index].first != sortedKeys[index - 1].first) {
-=======
         std::vector<size_t> keyIndexToResultIndex(keys.Size());
         size_t currentResultIndex = 0;
 
@@ -1913,7 +1899,7 @@
                 }
             }
         } else {
-            yhash<TCellId, TTabletCellLookupSessionPtr> cellIdToSession;
+            THashMap<TCellId, TTabletCellLookupSessionPtr> cellIdToSession;
 
             // TODO(sandello): Reuse code from QL here to partition sorted keys between tablets.
             // Get rid of hash map.
@@ -1921,7 +1907,6 @@
             TTabletCellLookupSession::TEncoder boundEncoder = std::bind(encoderWithMapping, remappedColumnFilter, std::placeholders::_1);
             TTabletCellLookupSession::TDecoder boundDecoder = std::bind(decoderWithMapping, resultSchemaData, std::placeholders::_1);
             for (int index = 0; index < sortedKeys.size();) {
->>>>>>> 374cb146
                 auto key = sortedKeys[index].first;
                 auto tabletInfo = GetSortedTabletForRow(tableInfo, key);
                 const auto& cellId = tabletInfo->CellId;
