#include "client.h"
#include "private.h"
#include "box.h"
#include "config.h"
#include "native_connection.h"
#include "native_transaction.h"
#include "file_reader.h"
#include "file_writer.h"
#include "journal_reader.h"
#include "journal_writer.h"
#include "rowset.h"
#include "table_reader.h"
#include "table_writer.h"
#include "tablet_helpers.h"
#include "skynet.h"
#include "operation_archive_schema.h"

#include <yt/ytlib/chunk_client/chunk_meta_extensions.h>
#include <yt/ytlib/chunk_client/chunk_replica.h>
#include <yt/ytlib/chunk_client/read_limit.h>
#include <yt/ytlib/chunk_client/chunk_teleporter.h>
#include <yt/ytlib/chunk_client/chunk_service_proxy.h>
#include <yt/ytlib/chunk_client/helpers.h>
#include <yt/ytlib/chunk_client/medium_directory.pb.h>

#include <yt/ytlib/cypress_client/cypress_ypath_proxy.h>
#include <yt/ytlib/cypress_client/rpc_helpers.h>

#include <yt/ytlib/file_client/file_chunk_writer.h>
#include <yt/ytlib/file_client/file_ypath_proxy.h>

#include <yt/ytlib/hive/cell_directory.h>
#include <yt/ytlib/hive/cluster_directory.h>
#include <yt/ytlib/hive/cluster_directory_synchronizer.h>
#include <yt/ytlib/hive/config.h>

#include <yt/ytlib/job_proxy/job_spec_helper.h>
#include <yt/ytlib/job_proxy/user_job_read_controller.h>

#include <yt/ytlib/job_prober_client/job_prober_service_proxy.h>

#include <yt/ytlib/node_tracker_client/channel.h>

#include <yt/ytlib/object_client/helpers.h>
#include <yt/ytlib/object_client/master_ypath_proxy.h>
#include <yt/ytlib/object_client/object_service_proxy.h>

#include <yt/ytlib/query_client/executor.h>
#include <yt/ytlib/query_client/query_preparer.h>
#include <yt/ytlib/query_client/functions_cache.h>
#include <yt/ytlib/query_client/helpers.h>
#include <yt/ytlib/query_client/query_service_proxy.h>
#include <yt/ytlib/query_client/column_evaluator.h>
#include <yt/ytlib/query_client/ast.h>
#include <yt/ytlib/query_client/query_service.pb.h>

#include <yt/ytlib/scheduler/helpers.h>
#include <yt/ytlib/scheduler/resource_limits.h>
#include <yt/ytlib/scheduler/proto/job.pb.h>
#include <yt/ytlib/scheduler/job_prober_service_proxy.h>
#include <yt/ytlib/scheduler/scheduler_service_proxy.h>

#include <yt/ytlib/security_client/group_ypath_proxy.h>
#include <yt/ytlib/security_client/helpers.h>

#include <yt/ytlib/table_client/config.h>
#include <yt/ytlib/table_client/name_table.h>
#include <yt/ytlib/table_client/schema.h>
#include <yt/ytlib/table_client/schema_inferer.h>
#include <yt/ytlib/table_client/table_ypath_proxy.h>
#include <yt/ytlib/table_client/chunk_meta_extensions.h>
#include <yt/ytlib/table_client/schemaful_reader.h>
#include <yt/ytlib/table_client/row_merger.h>

#include <yt/ytlib/tablet_client/table_mount_cache.h>
#include <yt/ytlib/tablet_client/tablet_service_proxy.h>
#include <yt/ytlib/tablet_client/wire_protocol.h>
#include <yt/ytlib/tablet_client/wire_protocol.pb.h>
#include <yt/ytlib/tablet_client/table_replica_ypath.h>

#include <yt/ytlib/transaction_client/timestamp_provider.h>
#include <yt/ytlib/transaction_client/transaction_manager.h>

#include <yt/core/compression/codec.h>

#include <yt/core/concurrency/async_semaphore.h>
#include <yt/core/concurrency/async_stream.h>
#include <yt/core/concurrency/async_stream_pipe.h>
#include <yt/core/concurrency/action_queue.h>
#include <yt/core/concurrency/scheduler.h>

#include <yt/core/crypto/crypto.h>

#include <yt/core/profiling/timing.h>

#include <yt/core/rpc/helpers.h>

#include <yt/core/ytree/helpers.h>
#include <yt/core/ytree/fluent.h>
#include <yt/core/ytree/ypath_proxy.h>

#include <yt/core/misc/collection_helpers.h>

#include <util/string/join.h>

namespace NYT {
namespace NApi {

using namespace NConcurrency;
using namespace NYPath;
using namespace NYTree;
using namespace NYson;
using namespace NObjectClient;
using namespace NObjectClient::NProto;
using namespace NCypressClient;
using namespace NFileClient;
using namespace NTransactionClient;
using namespace NRpc;
using namespace NTableClient;
using namespace NTableClient::NProto;
using namespace NTabletClient;
using namespace NTabletClient::NProto;
using namespace NSecurityClient;
using namespace NQueryClient;
using namespace NChunkClient;
using namespace NChunkClient::NProto;
using namespace NScheduler;
using namespace NHiveClient;
using namespace NHydra;

using NChunkClient::TReadLimit;
using NChunkClient::TReadRange;
using NTableClient::TColumnSchema;
using NNodeTrackerClient::INodeChannelFactoryPtr;
using NNodeTrackerClient::CreateNodeChannelFactory;
using NNodeTrackerClient::TNetworkPreferenceList;
using NNodeTrackerClient::TNodeDescriptor;

using TTableReplicaInfoPtrList = SmallVector<TTableReplicaInfoPtr, TypicalReplicaCount>;

////////////////////////////////////////////////////////////////////////////////

DECLARE_REFCOUNTED_CLASS(TJobInputReader)
DECLARE_REFCOUNTED_CLASS(TNativeClient)
DECLARE_REFCOUNTED_CLASS(TNativeTransaction)

////////////////////////////////////////////////////////////////////////////////

namespace {

EWorkloadCategory FromUserWorkloadCategory(EUserWorkloadCategory category)
{
    switch (category) {
        case EUserWorkloadCategory::Realtime:
            return EWorkloadCategory::UserRealtime;
        case EUserWorkloadCategory::Interactive:
            return EWorkloadCategory::UserInteractive;
        case EUserWorkloadCategory::Batch:
            return EWorkloadCategory::UserBatch;
        default:
            Y_UNREACHABLE();
    }
}

} // namespace

TUserWorkloadDescriptor::operator TWorkloadDescriptor() const
{
    TWorkloadDescriptor result;
    result.Category = FromUserWorkloadCategory(Category);
    result.Band = Band;
    return result;
}

struct TSerializableUserWorkloadDescriptor
    : public TYsonSerializableLite
{
    TUserWorkloadDescriptor Underlying;

    TSerializableUserWorkloadDescriptor()
    {
        RegisterParameter("category", Underlying.Category);
        RegisterParameter("band", Underlying.Band)
            .Optional();
    }
};

void Serialize(const TUserWorkloadDescriptor& workloadDescriptor, NYson::IYsonConsumer* consumer)
{
    TSerializableUserWorkloadDescriptor serializableWorkloadDescriptor;
    serializableWorkloadDescriptor.Underlying = workloadDescriptor;
    Serialize(serializableWorkloadDescriptor, consumer);
}

void Deserialize(TUserWorkloadDescriptor& workloadDescriptor, INodePtr node)
{
    TSerializableUserWorkloadDescriptor serializableWorkloadDescriptor;
    Deserialize(serializableWorkloadDescriptor, node);
    workloadDescriptor = serializableWorkloadDescriptor.Underlying;
}

////////////////////////////////////////////////////////////////////////////////

NRpc::TMutationId TMutatingOptions::GetOrGenerateMutationId() const
{
    if (Retry && !MutationId) {
        THROW_ERROR_EXCEPTION("Cannot execute retry without mutation id");
    }
    return MutationId ? MutationId : NRpc::GenerateMutationId();
}

////////////////////////////////////////////////////////////////////////////////

namespace {

TUnversionedOwningRow CreateJobKey(const TJobId& jobId, const TNameTablePtr& nameTable)
{
    TOwningRowBuilder keyBuilder(2);

    keyBuilder.AddValue(MakeUnversionedUint64Value(jobId.Parts64[0], nameTable->GetIdOrRegisterName("job_id_hi")));
    keyBuilder.AddValue(MakeUnversionedUint64Value(jobId.Parts64[1], nameTable->GetIdOrRegisterName("job_id_lo")));

    return keyBuilder.FinishRow();
}

} // namespace

////////////////////////////////////////////////////////////////////////////////

namespace {

constexpr int FileCacheHashDigitCount = 2;

NYPath::TYPath GetFilePathInCache(const TString& md5, const NYPath::TYPath cachePath)
{
    auto lastDigits = md5.substr(md5.size() - FileCacheHashDigitCount);
    return cachePath + "/" + lastDigits + "/" + md5;
}

} // namespace

////////////////////////////////////////////////////////////////////////////////

TError TCheckPermissionResult::ToError(const TString& user, EPermission permission) const
{
    switch (Action) {
        case NSecurityClient::ESecurityAction::Allow:
            return TError();

        case NSecurityClient::ESecurityAction::Deny: {
            TError error;
            if (ObjectName && SubjectName) {
                error = TError(
                    NSecurityClient::EErrorCode::AuthorizationError,
                    "Access denied: %Qlv permission is denied for %Qv by ACE at %v",
                    permission,
                    *SubjectName,
                    *ObjectName);
            } else {
                error = TError(
                    NSecurityClient::EErrorCode::AuthorizationError,
                    "Access denied: %Qlv permission is not allowed by any matching ACE",
                    permission);
            }
            error.Attributes().Set("user", user);
            error.Attributes().Set("permission", permission);
            if (ObjectId) {
                error.Attributes().Set("denied_by", ObjectId);
            }
            if (SubjectId) {
                error.Attributes().Set("denied_for", SubjectId);
            }
            return error;
        }

        default:
            Y_UNREACHABLE();
    }
}

////////////////////////////////////////////////////////////////////////////////

class TJobInputReader
    : public NConcurrency::IAsyncZeroCopyInputStream
{
public:
    TJobInputReader(NJobProxy::IUserJobReadControllerPtr userJobReadController, IInvokerPtr invoker)
        : Invoker_(std::move(invoker))
        , UserJobReadController_(std::move(userJobReadController))
        , AsyncStreamPipe_(New<TAsyncStreamPipe>())
    { }

    ~TJobInputReader()
    {
        TransferResultFuture_.Cancel();
    }

    void Open()
    {
        auto transferClosure = UserJobReadController_->PrepareJobInputTransfer(AsyncStreamPipe_);
        TransferResultFuture_ = transferClosure
            .AsyncVia(Invoker_)
            .Run();
    }

    virtual TFuture<TSharedRef> Read() override
    {
        return AsyncStreamPipe_->Read();
    }

private:
    const IInvokerPtr Invoker_;
    const NJobProxy::IUserJobReadControllerPtr UserJobReadController_;
    const NConcurrency::TAsyncStreamPipePtr AsyncStreamPipe_;

    TFuture<void> TransferResultFuture_;
};

DEFINE_REFCOUNTED_TYPE(TJobInputReader)


class TQueryPreparer
    : public virtual TRefCounted
    , public IPrepareCallbacks
{
public:
    TQueryPreparer(
        NTabletClient::ITableMountCachePtr mountTableCache,
        IInvokerPtr invoker)
        : MountTableCache_(std::move(mountTableCache))
        , Invoker_(std::move(invoker))
    { }

    // IPrepareCallbacks implementation.

    virtual TFuture<TDataSplit> GetInitialSplit(
        const TYPath& path,
        TTimestamp timestamp) override
    {
        return BIND(&TQueryPreparer::DoGetInitialSplit, MakeStrong(this))
            .AsyncVia(Invoker_)
            .Run(path, timestamp);
    }

private:
    const NTabletClient::ITableMountCachePtr MountTableCache_;
    const IInvokerPtr Invoker_;

    TTableSchema GetTableSchema(
        const TRichYPath& path,
        const TTableMountInfoPtr& tableInfo)
    {
        if (auto maybePathSchema = path.GetSchema()) {
            if (tableInfo->Dynamic) {
                THROW_ERROR_EXCEPTION("Explicit YPath \"schema\" specification is only allowed for static tables");
            }
            return *maybePathSchema;
        }

        return tableInfo->Schemas[ETableSchemaKind::Query];
    }

    TDataSplit DoGetInitialSplit(
        const TRichYPath& path,
        TTimestamp timestamp)
    {
        auto tableInfo = WaitFor(MountTableCache_->GetTableInfo(path.GetPath()))
            .ValueOrThrow();

        tableInfo->ValidateNotReplicated();

        TDataSplit result;
        SetObjectId(&result, tableInfo->TableId);
        SetTableSchema(&result, GetTableSchema(path, tableInfo));
        SetTimestamp(&result, timestamp);
        return result;
    }
};

////////////////////////////////////////////////////////////////////////////////

struct TLookupRowsInputBufferTag
{ };

struct TLookupRowsOutputBufferTag
{ };

struct TWriteRowsBufferTag
{ };

struct TDeleteRowsBufferTag
{ };

struct TGetInSyncReplicasTag
{ };

class TNativeClient
    : public INativeClient
{
public:
    TNativeClient(
        INativeConnectionPtr connection,
        const TClientOptions& options)
        : Connection_(std::move(connection))
        , Options_(options)
        , ConcurrentRequestsSemaphore_(New<TAsyncSemaphore>(Connection_->GetConfig()->MaxConcurrentRequests))
    {
        auto wrapChannel = [&] (IChannelPtr channel) {
            channel = CreateAuthenticatedChannel(channel, options.User);
            return channel;
        };
        auto wrapChannelFactory = [&] (IChannelFactoryPtr factory) {
            factory = CreateAuthenticatedChannelFactory(factory, options.User);
            return factory;
        };

        auto initMasterChannel = [&] (EMasterChannelKind kind, TCellTag cellTag) {
            // NB: Caching is only possible for the primary master.
            if (kind == EMasterChannelKind::Cache && cellTag != Connection_->GetPrimaryMasterCellTag()) {
                return;
            }
            MasterChannels_[kind][cellTag] = wrapChannel(Connection_->GetMasterChannelOrThrow(kind, cellTag));
        };
        for (auto kind : TEnumTraits<EMasterChannelKind>::GetDomainValues()) {
            initMasterChannel(kind, Connection_->GetPrimaryMasterCellTag());
            for (auto cellTag : Connection_->GetSecondaryMasterCellTags()) {
                initMasterChannel(kind, cellTag);
            }
        }

        SchedulerChannel_ = wrapChannel(Connection_->GetSchedulerChannel());

        for (auto kind : TEnumTraits<EMasterChannelKind>::GetDomainValues()) {
            // NOTE(asaitgalin): Cache is tied to user so to utilize cache properly all Cypress
            // requests for operations archive should be performed under the same user.
            OperationsArchiveChannels_[kind] = CreateAuthenticatedChannel(
                Connection_->GetMasterChannelOrThrow(kind, PrimaryMasterCellTag),
                "application_operations");
        }

        ChannelFactory_ = CreateNodeChannelFactory(
            wrapChannelFactory(Connection_->GetChannelFactory()),
            Connection_->GetNetworks());

        SchedulerProxy_.reset(new TSchedulerServiceProxy(GetSchedulerChannel()));
        JobProberProxy_.reset(new TJobProberServiceProxy(GetSchedulerChannel()));

        TransactionManager_ = New<TTransactionManager>(
            Connection_->GetConfig()->TransactionManager,
            Connection_->GetConfig()->PrimaryMaster->CellId,
            Connection_->GetMasterChannelOrThrow(EMasterChannelKind::Leader),
            Options_.User,
            Connection_->GetTimestampProvider(),
            Connection_->GetCellDirectory());

        FunctionImplCache_ = CreateFunctionImplCache(
            Connection_->GetConfig()->FunctionImplCache,
            MakeWeak(this));

        FunctionRegistry_ = CreateFunctionRegistryCache(
            Connection_->GetConfig()->UdfRegistryPath,
            Connection_->GetConfig()->FunctionRegistryCache,
            MakeWeak(this),
            Connection_->GetInvoker());

        Logger.AddTag("ClientId: %v", TGuid::Create());
    }


    virtual IConnectionPtr GetConnection() override
    {
        return Connection_;
    }

    virtual const INativeConnectionPtr& GetNativeConnection() override
    {
        return Connection_;
    }

    virtual IFunctionRegistryPtr GetFunctionRegistry() override
    {
        return FunctionRegistry_;
    }

    virtual TFunctionImplCachePtr GetFunctionImplCache() override
    {
        return FunctionImplCache_;
    }

    virtual const TClientOptions& GetOptions() override
    {
        return Options_;
    }

    virtual IChannelPtr GetMasterChannelOrThrow(
        EMasterChannelKind kind,
        TCellTag cellTag = PrimaryMasterCellTag) override
    {
        const auto& channels = MasterChannels_[kind];
        auto it = channels.find(cellTag == PrimaryMasterCellTag ? Connection_->GetPrimaryMasterCellTag() : cellTag);
        if (it == channels.end()) {
            THROW_ERROR_EXCEPTION("Unknown master cell tag %v",
                cellTag);
        }
        return it->second;
    }

    virtual IChannelPtr GetCellChannelOrThrow(const TTabletCellId& cellId) override
    {
        const auto& cellDirectory = Connection_->GetCellDirectory();
        auto channel = cellDirectory->GetChannelOrThrow(cellId);
        return CreateAuthenticatedChannel(std::move(channel), Options_.User);
    }

    virtual IChannelPtr GetSchedulerChannel() override
    {
        return SchedulerChannel_;
    }

    virtual const INodeChannelFactoryPtr& GetChannelFactory() override
    {
        return ChannelFactory_;
    }

    virtual TFuture<void> Terminate() override
    {
        TransactionManager_->AbortAll();

        auto error = TError("Client terminated");
        std::vector<TFuture<void>> asyncResults;

        for (auto kind : TEnumTraits<EMasterChannelKind>::GetDomainValues()) {
            for (const auto& pair : MasterChannels_[kind]) {
                auto channel = pair.second;
                asyncResults.push_back(channel->Terminate(error));
            }
        }
        asyncResults.push_back(SchedulerChannel_->Terminate(error));

        return Combine(asyncResults);
    }


    virtual TFuture<INativeTransactionPtr> StartNativeTransaction(
        ETransactionType type,
        const TTransactionStartOptions& options) override
    {
        return TransactionManager_->Start(type, options).Apply(
            BIND([=, this_ = MakeStrong(this)] (const NTransactionClient::TTransactionPtr& transaction) {
                auto wrappedTransaction = CreateNativeTransaction(this_, transaction, Logger);
                if (options.Sticky) {
                    Connection_->RegisterStickyTransaction(wrappedTransaction);
                }
                return wrappedTransaction;
            }));
    }

    virtual INativeTransactionPtr AttachNativeTransaction(
        const TTransactionId& transactionId,
        const TTransactionAttachOptions& options) override
    {
        if (options.Sticky) {
            return Connection_->GetStickyTransaction(transactionId);
        } else {
            auto wrappedTransaction = TransactionManager_->Attach(transactionId, options);
            return CreateNativeTransaction(this, std::move(wrappedTransaction), Logger);
        }
    }

    virtual TFuture<ITransactionPtr> StartTransaction(
        ETransactionType type,
        const TTransactionStartOptions& options) override
    {
        return StartNativeTransaction(type, options).As<ITransactionPtr>();
    }

    virtual ITransactionPtr AttachTransaction(
        const TTransactionId& transactionId,
        const TTransactionAttachOptions& options) override
    {
        return AttachNativeTransaction(transactionId, options);
    }

#define DROP_BRACES(...) __VA_ARGS__
#define IMPLEMENT_OVERLOADED_METHOD(returnType, method, doMethod, signature, args) \
    virtual TFuture<returnType> method signature override \
    { \
        return Execute( \
            #method, \
            options, \
            BIND( \
                &TNativeClient::doMethod, \
                Unretained(this), \
                DROP_BRACES args)); \
    }

#define IMPLEMENT_METHOD(returnType, method, signature, args) \
    IMPLEMENT_OVERLOADED_METHOD(returnType, method, Do##method, signature, args)

    IMPLEMENT_METHOD(IUnversionedRowsetPtr, LookupRows, (
        const TYPath& path,
        TNameTablePtr nameTable,
        const TSharedRange<NTableClient::TKey>& keys,
        const TLookupRowsOptions& options),
        (path, std::move(nameTable), std::move(keys), options))
    IMPLEMENT_METHOD(IVersionedRowsetPtr, VersionedLookupRows, (
        const TYPath& path,
        TNameTablePtr nameTable,
        const TSharedRange<NTableClient::TKey>& keys,
        const TVersionedLookupRowsOptions& options),
        (path, std::move(nameTable), std::move(keys), options))
    IMPLEMENT_METHOD(TSelectRowsResult, SelectRows, (
        const TString& query,
        const TSelectRowsOptions& options),
        (query, options))
    IMPLEMENT_METHOD(std::vector<NTabletClient::TTableReplicaId>, GetInSyncReplicas, (
        const NYPath::TYPath& path,
        NTableClient::TNameTablePtr nameTable,
        const TSharedRange<NTableClient::TKey>& keys,
        const TGetInSyncReplicasOptions& options),
        (path, nameTable, keys, options))
    IMPLEMENT_METHOD(std::vector<TTabletInfo>, GetTabletInfos, (
        const NYPath::TYPath& path,
        const std::vector<int>& tabletIndexes,
        const TGetTabletsInfoOptions& options),
        (path, tabletIndexes, options))
    IMPLEMENT_METHOD(void, MountTable, (
        const TYPath& path,
        const TMountTableOptions& options),
        (path, options))
    IMPLEMENT_METHOD(void, UnmountTable, (
        const TYPath& path,
        const TUnmountTableOptions& options),
        (path, options))
    IMPLEMENT_METHOD(void, RemountTable, (
        const TYPath& path,
        const TRemountTableOptions& options),
        (path, options))
    IMPLEMENT_METHOD(void, FreezeTable, (
        const TYPath& path,
        const TFreezeTableOptions& options),
        (path, options))
    IMPLEMENT_METHOD(void, UnfreezeTable, (
        const TYPath& path,
        const TUnfreezeTableOptions& options),
        (path, options))
    IMPLEMENT_OVERLOADED_METHOD(void, ReshardTable, DoReshardTableWithPivotKeys, (
        const TYPath& path,
        const std::vector<NTableClient::TOwningKey>& pivotKeys,
        const TReshardTableOptions& options),
        (path, pivotKeys, options))
    IMPLEMENT_OVERLOADED_METHOD(void, ReshardTable, DoReshardTableWithTabletCount, (
        const TYPath& path,
        int tabletCount,
        const TReshardTableOptions& options),
        (path, tabletCount, options))
    IMPLEMENT_METHOD(void, AlterTable, (
        const TYPath& path,
        const TAlterTableOptions& options),
        (path, options))
    IMPLEMENT_METHOD(void, TrimTable, (
        const TYPath& path,
        int tabletIndex,
        i64 trimmedRowCount,
        const TTrimTableOptions& options),
        (path, tabletIndex, trimmedRowCount, options))
    IMPLEMENT_METHOD(void, AlterTableReplica, (
        const TTableReplicaId& replicaId,
        const TAlterTableReplicaOptions& options),
        (replicaId, options))


    IMPLEMENT_METHOD(TYsonString, GetNode, (
        const TYPath& path,
        const TGetNodeOptions& options),
        (path, options))
    IMPLEMENT_METHOD(void, SetNode, (
        const TYPath& path,
        const TYsonString& value,
        const TSetNodeOptions& options),
        (path, value, options))
    IMPLEMENT_METHOD(void, RemoveNode, (
        const TYPath& path,
        const TRemoveNodeOptions& options),
        (path, options))
    IMPLEMENT_METHOD(TYsonString, ListNode, (
        const TYPath& path,
        const TListNodeOptions& options),
        (path, options))
    IMPLEMENT_METHOD(TNodeId, CreateNode, (
        const TYPath& path,
        EObjectType type,
        const TCreateNodeOptions& options),
        (path, type, options))
    IMPLEMENT_METHOD(TLockNodeResult, LockNode, (
        const TYPath& path,
        ELockMode mode,
        const TLockNodeOptions& options),
        (path, mode, options))
    IMPLEMENT_METHOD(TNodeId, CopyNode, (
        const TYPath& srcPath,
        const TYPath& dstPath,
        const TCopyNodeOptions& options),
        (srcPath, dstPath, options))
    IMPLEMENT_METHOD(TNodeId, MoveNode, (
        const TYPath& srcPath,
        const TYPath& dstPath,
        const TMoveNodeOptions& options),
        (srcPath, dstPath, options))
    IMPLEMENT_METHOD(TNodeId, LinkNode, (
        const TYPath& srcPath,
        const TYPath& dstPath,
        const TLinkNodeOptions& options),
        (srcPath, dstPath, options))
    IMPLEMENT_METHOD(void, ConcatenateNodes, (
        const std::vector<TYPath>& srcPaths,
        const TYPath& dstPath,
        const TConcatenateNodesOptions& options),
        (srcPaths, dstPath, options))
    IMPLEMENT_METHOD(bool, NodeExists, (
        const TYPath& path,
        const TNodeExistsOptions& options),
        (path, options))


    IMPLEMENT_METHOD(TObjectId, CreateObject, (
        EObjectType type,
        const TCreateObjectOptions& options),
        (type, options))


    virtual TFuture<IAsyncZeroCopyInputStreamPtr> CreateFileReader(
        const TYPath& path,
        const TFileReaderOptions& options) override
    {
        return NApi::CreateFileReader(this, path, options);
    }

    virtual IFileWriterPtr CreateFileWriter(
        const TYPath& path,
        const TFileWriterOptions& options) override
    {
        return NApi::CreateFileWriter(this, path, options);
    }


    virtual IJournalReaderPtr CreateJournalReader(
        const TYPath& path,
        const TJournalReaderOptions& options) override
    {
        return NApi::CreateJournalReader(this, path, options);
    }

    virtual IJournalWriterPtr CreateJournalWriter(
        const TYPath& path,
        const TJournalWriterOptions& options) override
    {
        return NApi::CreateJournalWriter(this, path, options);
    }

    virtual TFuture<ISchemalessMultiChunkReaderPtr> CreateTableReader(
        const NYPath::TRichYPath& path,
        const TTableReaderOptions& options) override
    {
        return NApi::CreateTableReader(this, path, options, New<TNameTable>());
    }

    virtual TFuture<TSkynetSharePartsLocationsPtr> LocateSkynetShare(
        const NYPath::TRichYPath& path,
        const TLocateSkynetShareOptions& options) override
    {
        return NApi::LocateSkynetShare(this, path, options);
    }

    virtual TFuture<NTableClient::ISchemalessWriterPtr> CreateTableWriter(
        const NYPath::TRichYPath& path,
        const NApi::TTableWriterOptions& options) override
    {
        return NApi::CreateTableWriter(this, path, options);
    }

    IMPLEMENT_METHOD(TGetFileFromCacheResult, GetFileFromCache, (
        const TString& md5,
        const TGetFileFromCacheOptions& options),
        (md5, options))

    IMPLEMENT_METHOD(TPutFileToCacheResult, PutFileToCache, (
        const NYPath::TYPath& path,
        const TString& expectedMD5,
        const TPutFileToCacheOptions& options),
        (path, expectedMD5, options))

    IMPLEMENT_METHOD(void, AddMember, (
        const TString& group,
        const TString& member,
        const TAddMemberOptions& options),
        (group, member, options))
    IMPLEMENT_METHOD(void, RemoveMember, (
        const TString& group,
        const TString& member,
        const TRemoveMemberOptions& options),
        (group, member, options))
    IMPLEMENT_METHOD(TCheckPermissionResult, CheckPermission, (
        const TString& user,
        const TYPath& path,
        EPermission permission,
        const TCheckPermissionOptions& options),
        (user, path, permission, options))

    IMPLEMENT_METHOD(TOperationId, StartOperation, (
        EOperationType type,
        const TYsonString& spec,
        const TStartOperationOptions& options),
        (type, spec, options))
    IMPLEMENT_METHOD(void, AbortOperation, (
        const TOperationId& operationId,
        const TAbortOperationOptions& options),
        (operationId, options))
    IMPLEMENT_METHOD(void, SuspendOperation, (
        const TOperationId& operationId,
        const TSuspendOperationOptions& options),
        (operationId, options))
    IMPLEMENT_METHOD(void, ResumeOperation, (
        const TOperationId& operationId,
        const TResumeOperationOptions& options),
        (operationId, options))
    IMPLEMENT_METHOD(void, CompleteOperation, (
        const TOperationId& operationId,
        const TCompleteOperationOptions& options),
        (operationId, options))
    IMPLEMENT_METHOD(void, UpdateOperationParameters, (
        const TOperationId& operationId,
        const TUpdateOperationParametersOptions& options),
        (operationId, options))
    IMPLEMENT_METHOD(TYsonString, GetOperation, (
        const NScheduler::TOperationId& operationId,
        const TGetOperationOptions& options),
        (operationId, options))
    IMPLEMENT_METHOD(void, DumpJobContext, (
        const TJobId& jobId,
        const TYPath& path,
        const TDumpJobContextOptions& options),
        (jobId, path, options))
    IMPLEMENT_METHOD(IAsyncZeroCopyInputStreamPtr, GetJobInput, (
        const TJobId& jobId,
        const TGetJobInputOptions& options),
        (jobId, options))
    IMPLEMENT_METHOD(TSharedRef, GetJobStderr, (
        const TOperationId& operationId,
        const TJobId& jobId,
        const TGetJobStderrOptions& options),
        (operationId, jobId, options))
    IMPLEMENT_METHOD(TListOperationsResult, ListOperations, (
        const TListOperationsOptions& options),
        (options))
    IMPLEMENT_METHOD(TListJobsResult, ListJobs, (
        const TOperationId& operationId,
        const TListJobsOptions& options),
        (operationId, options))
    IMPLEMENT_METHOD(TYsonString, GetJob, (
        const TOperationId& operationId,
        const TJobId& jobId,
        const TGetJobOptions& options),
        (operationId, jobId, options))
    IMPLEMENT_METHOD(TYsonString, StraceJob, (
        const TJobId& jobId,
        const TStraceJobOptions& options),
        (jobId, options))
    IMPLEMENT_METHOD(void, SignalJob, (
        const TJobId& jobId,
        const TString& signalName,
        const TSignalJobOptions& options),
        (jobId, signalName, options))
    IMPLEMENT_METHOD(void, AbandonJob, (
        const TJobId& jobId,
        const TAbandonJobOptions& options),
        (jobId, options))
    IMPLEMENT_METHOD(TYsonString, PollJobShell, (
        const TJobId& jobId,
        const TYsonString& parameters,
        const TPollJobShellOptions& options),
        (jobId, parameters, options))
    IMPLEMENT_METHOD(void, AbortJob, (
        const TJobId& jobId,
        const TAbortJobOptions& options),
        (jobId, options))


    IMPLEMENT_METHOD(TClusterMeta, GetClusterMeta, (
        const TGetClusterMetaOptions& options),
        (options))

#undef DROP_BRACES
#undef IMPLEMENT_METHOD

private:
    friend class TNativeTransaction;

    const INativeConnectionPtr Connection_;
    const TClientOptions Options_;

    TEnumIndexedVector<THashMap<TCellTag, IChannelPtr>, EMasterChannelKind> MasterChannels_;
    IChannelPtr SchedulerChannel_;
    TEnumIndexedVector<IChannelPtr, EMasterChannelKind> OperationsArchiveChannels_;
    INodeChannelFactoryPtr ChannelFactory_;
    TTransactionManagerPtr TransactionManager_;
    TFunctionImplCachePtr FunctionImplCache_;
    IFunctionRegistryPtr FunctionRegistry_;
    std::unique_ptr<TSchedulerServiceProxy> SchedulerProxy_;
    std::unique_ptr<TJobProberServiceProxy> JobProberProxy_;

    TAsyncSemaphorePtr ConcurrentRequestsSemaphore_;

    NLogging::TLogger Logger = ApiLogger;


    template <class T>
    TFuture<T> Execute(
        const TString& commandName,
        const TTimeoutOptions& options,
        TCallback<T()> callback)
    {
        auto guard = TAsyncSemaphoreGuard::TryAcquire(ConcurrentRequestsSemaphore_);
        if (!guard) {
            return MakeFuture<T>(TError(EErrorCode::TooManyConcurrentRequests, "Too many concurrent requests"));
        }

        return
            BIND([commandName, callback = std::move(callback), this_ = MakeWeak(this), guard = std::move(guard)] () {
                auto client = this_.Lock();
                if (!client) {
                    THROW_ERROR_EXCEPTION("Client was abandoned");
                }
                auto& Logger = client->Logger;
                try {
                    LOG_DEBUG("Command started (Command: %v)", commandName);
                    TBox<T> result(callback);
                    LOG_DEBUG("Command completed (Command: %v)", commandName);
                    return result.Unwrap();
                } catch (const std::exception& ex) {
                    LOG_DEBUG(ex, "Command failed (Command: %v)", commandName);
                    throw;
                }
            })
            .AsyncVia(Connection_->GetInvoker())
            .Run()
            .WithTimeout(options.Timeout);
    }

    template <class T>
    auto CallAndRetryIfMetadataCacheIsInconsistent(T&& callback) -> decltype(callback())
    {
        int retryCount = 0;
        while (true) {
            TError error;

            try {
                return callback();
            } catch (const NYT::TErrorException& ex) {
                error = ex.Error();
            }

            const auto& config = Connection_->GetConfig();
            const auto& tableMountCache = Connection_->GetTableMountCache();
            bool retry;
            TTabletInfoPtr tabletInfo;
            std::tie(retry, tabletInfo) = tableMountCache->InvalidateOnError(error);

            if (retry && ++retryCount <= config->TableMountCache->OnErrorRetryCount) {
                LOG_DEBUG(error, "Got error, will retry (attempt %v of %v)",
                    retryCount,
                    config->TableMountCache->OnErrorRetryCount);
                auto now = Now();
                auto retryTime = (tabletInfo ? tabletInfo->UpdateTime : now) +
                    config->TableMountCache->OnErrorSlackPeriod;
                if (retryTime > now) {
                    WaitFor(TDelayedExecutor::MakeDelayed(retryTime - now))
                        .ThrowOnError();
                }
                continue;
            }

            THROW_ERROR error;
        }
    }


    static void SetMutationId(const IClientRequestPtr& request, const TMutatingOptions& options)
    {
        NRpc::SetMutationId(request, options.GetOrGenerateMutationId(), options.Retry);
    }


    TTransactionId GetTransactionId(const TTransactionalOptions& options, bool allowNullTransaction)
    {
        auto transaction = GetTransaction(options, allowNullTransaction, true);
        return transaction ? transaction->GetId() : NullTransactionId;
    }

    NTransactionClient::TTransactionPtr GetTransaction(
        const TTransactionalOptions& options,
        bool allowNullTransaction,
        bool pingTransaction)
    {
        if (!options.TransactionId) {
            if (!allowNullTransaction) {
                THROW_ERROR_EXCEPTION("A valid master transaction is required");
            }
            return nullptr;
        }

        TTransactionAttachOptions attachOptions;
        attachOptions.Ping = pingTransaction;
        attachOptions.PingAncestors = options.PingAncestors;
        return TransactionManager_->Attach(options.TransactionId, attachOptions);
    }

    void SetTransactionId(
        const IClientRequestPtr& request,
        const TTransactionalOptions& options,
        bool allowNullTransaction)
    {
        NCypressClient::SetTransactionId(request, GetTransactionId(options, allowNullTransaction));
    }


    void SetPrerequisites(
        const IClientRequestPtr& request,
        const TPrerequisiteOptions& options)
    {
        if (options.PrerequisiteTransactionIds.empty() && options.PrerequisiteRevisions.empty()) {
            return;
        }

        auto* prerequisitesExt = request->Header().MutableExtension(TPrerequisitesExt::prerequisites_ext);
        for (const auto& id : options.PrerequisiteTransactionIds) {
            auto* prerequisiteTransaction = prerequisitesExt->add_transactions();
            ToProto(prerequisiteTransaction->mutable_transaction_id(), id);
        }
        for (const auto& revision : options.PrerequisiteRevisions) {
            auto* prerequisiteRevision = prerequisitesExt->add_revisions();
            prerequisiteRevision->set_path(revision->Path);
            ToProto(prerequisiteRevision->mutable_transaction_id(), revision->TransactionId);
            prerequisiteRevision->set_revision(revision->Revision);
        }
    }


    static void SetSuppressAccessTracking(
        const IClientRequestPtr& request,
        const TSuppressableAccessTrackingOptions& commandOptions)
    {
        if (commandOptions.SuppressAccessTracking) {
            NCypressClient::SetSuppressAccessTracking(request, true);
        }
        if (commandOptions.SuppressModificationTracking) {
            NCypressClient::SetSuppressModificationTracking(request, true);
        }
    }

    static void SetCachingHeader(
        const IClientRequestPtr& request,
        const TMasterReadOptions& options)
    {
        if (options.ReadFrom == EMasterChannelKind::Cache) {
            auto* cachingHeaderExt = request->Header().MutableExtension(NYTree::NProto::TCachingHeaderExt::caching_header_ext);
            cachingHeaderExt->set_success_expiration_time(ToProto<i64>(options.ExpireAfterSuccessfulUpdateTime));
            cachingHeaderExt->set_failure_expiration_time(ToProto<i64>(options.ExpireAfterFailedUpdateTime));
        }
    }

    static void SetBalancingHeader(
        const IClientRequestPtr& request,
        const TMasterReadOptions& options)
    {
        if (options.ReadFrom == EMasterChannelKind::Cache) {
            auto* balancingHeaderExt = request->Header().MutableExtension(NRpc::NProto::TBalancingExt::balancing_ext);
            balancingHeaderExt->set_enable_stickness(true);
            balancingHeaderExt->set_sticky_group_size(options.CacheStickyGroupSize);
        }
    }

    template <class TProxy>
    std::unique_ptr<TProxy> CreateReadProxy(
        const TMasterReadOptions& options,
        TCellTag cellTag = PrimaryMasterCellTag)
    {
        auto channel = GetMasterChannelOrThrow(options.ReadFrom, cellTag);
        return std::make_unique<TProxy>(channel);
    }

    template <class TProxy>
    std::unique_ptr<TProxy> CreateWriteProxy(
        TCellTag cellTag = PrimaryMasterCellTag)
    {
        auto channel = GetMasterChannelOrThrow(EMasterChannelKind::Leader, cellTag);
        return std::make_unique<TProxy>(channel);
    }

    IChannelPtr GetReadCellChannelOrThrow(const TTabletCellId& cellId)
    {
        const auto& cellDirectory = Connection_->GetCellDirectory();
        const auto& cellDescriptor = cellDirectory->GetDescriptorOrThrow(cellId);
        const auto& primaryPeerDescriptor = GetPrimaryTabletPeerDescriptor(cellDescriptor, EPeerKind::Leader);
        return ChannelFactory_->CreateChannel(primaryPeerDescriptor.GetAddressOrThrow(Connection_->GetNetworks()));
    }


    class TTabletCellLookupSession
        : public TIntrinsicRefCounted
    {
    public:
        using TEncoder = std::function<std::vector<TSharedRef>(const std::vector<TUnversionedRow>&)>;
        using TDecoder = std::function<TTypeErasedRow(TWireProtocolReader*)>;

        TTabletCellLookupSession(
            TNativeConnectionConfigPtr config,
            const TNetworkPreferenceList& networks,
            const TCellId& cellId,
            const TLookupRowsOptionsBase& options,
            TTableMountInfoPtr tableInfo,
            const TNullable<TString>& retentionConfig,
            TEncoder encoder,
            TDecoder decoder)
            : Config_(std::move(config))
            , Networks_(networks)
            , CellId_(cellId)
            , Options_(options)
            , TableInfo_(std::move(tableInfo))
            , RetentionConfig_(retentionConfig)
            , Encoder_(std::move(encoder))
            , Decoder_(std::move(decoder))
        { }

        void AddKey(int index, TTabletInfoPtr tabletInfo, NTableClient::TKey key)
        {
            if (Batches_.empty() ||
                Batches_.back()->TabletInfo->TabletId != tabletInfo->TabletId ||
                Batches_.back()->Indexes.size() >= Config_->MaxRowsPerReadRequest)
            {
                Batches_.emplace_back(new TBatch(std::move(tabletInfo)));
            }

            auto& batch = Batches_.back();
            batch->Indexes.push_back(index);
            batch->Keys.push_back(key);
        }

        TFuture<void> Invoke(IChannelFactoryPtr channelFactory, TCellDirectoryPtr cellDirectory)
        {
            auto* codec = NCompression::GetCodec(Config_->LookupRequestCodec);

            // Do all the heavy lifting here.
            for (auto& batch : Batches_) {
                batch->RequestData = codec->Compress(Encoder_(batch->Keys));
            }

            const auto& cellDescriptor = cellDirectory->GetDescriptorOrThrow(CellId_);
            auto channel = CreateTabletReadChannel(
                channelFactory,
                cellDescriptor,
                Options_,
                Networks_);

            InvokeProxy_ = std::make_unique<TQueryServiceProxy>(std::move(channel));
            InvokeProxy_->SetDefaultTimeout(Options_.Timeout);
            InvokeProxy_->SetDefaultRequestAck(false);

            InvokeNextBatch();
            return InvokePromise_;
        }

        void ParseResponse(
            const TRowBufferPtr& rowBuffer,
            std::vector<TTypeErasedRow>* resultRows)
        {
            auto* responseCodec = NCompression::GetCodec(Config_->LookupResponseCodec);
            for (const auto& batch : Batches_) {
                auto responseData = responseCodec->Decompress(batch->Response->Attachments()[0]);
                TWireProtocolReader reader(responseData, rowBuffer);
                auto batchSize = batch->Keys.size();
                for (int index = 0; index < batchSize; ++index) {
                    (*resultRows)[batch->Indexes[index]] = Decoder_(&reader);
                }
            }
        }

    private:
        const TNativeConnectionConfigPtr Config_;
        const TNetworkPreferenceList Networks_;
        const TCellId CellId_;
        const TLookupRowsOptionsBase Options_;
        const TTableMountInfoPtr TableInfo_;
        const TNullable<TString> RetentionConfig_;
        const TEncoder Encoder_;
        const TDecoder Decoder_;

        struct TBatch
        {
            explicit TBatch(TTabletInfoPtr tabletInfo)
                : TabletInfo(std::move(tabletInfo))
            { }

            TTabletInfoPtr TabletInfo;
            std::vector<int> Indexes;
            std::vector<NTableClient::TKey> Keys;
            TSharedRef RequestData;
            TQueryServiceProxy::TRspReadPtr Response;
        };

        std::vector<std::unique_ptr<TBatch>> Batches_;
        std::unique_ptr<TQueryServiceProxy> InvokeProxy_;
        int InvokeBatchIndex_ = 0;
        TPromise<void> InvokePromise_ = NewPromise<void>();


        void InvokeNextBatch()
        {
            if (InvokeBatchIndex_ >= Batches_.size()) {
                InvokePromise_.Set(TError());
                return;
            }

            const auto& batch = Batches_[InvokeBatchIndex_];

            auto req = InvokeProxy_->Read();
            req->SetMultiplexingBand(NRpc::EMultiplexingBand::Heavy);
            ToProto(req->mutable_tablet_id(), batch->TabletInfo->TabletId);
            req->set_mount_revision(batch->TabletInfo->MountRevision);
            req->set_timestamp(Options_.Timestamp);
            req->set_request_codec(static_cast<int>(Config_->LookupRequestCodec));
            req->set_response_codec(static_cast<int>(Config_->LookupResponseCodec));
            req->Attachments().push_back(batch->RequestData);
            if (RetentionConfig_) {
                req->set_retention_config(*RetentionConfig_);
            }

            req->Invoke().Subscribe(
                BIND(&TTabletCellLookupSession::OnResponse, MakeStrong(this)));
        }

        void OnResponse(const TQueryServiceProxy::TErrorOrRspReadPtr& rspOrError)
        {
            if (rspOrError.IsOK()) {
                Batches_[InvokeBatchIndex_]->Response = rspOrError.Value();
                ++InvokeBatchIndex_;
                InvokeNextBatch();
            } else {
                InvokePromise_.Set(rspOrError);
            }
        }
    };

    using TTabletCellLookupSessionPtr = TIntrusivePtr<TTabletCellLookupSession>;
    using TEncoderWithMapping = std::function<std::vector<TSharedRef>(
        const NTableClient::TColumnFilter&,
        const std::vector<TUnversionedRow>&)>;
    using TDecoderWithMapping = std::function<TTypeErasedRow(
        const TSchemaData&,
        TWireProtocolReader*)>;
    template <class TResult>
    using TReplicaFallbackHandler = std::function<TFuture<TResult>(
        const IClientPtr&,
        const TTableReplicaInfoPtr&)>;

    static NTableClient::TColumnFilter RemapColumnFilter(
        const NTableClient::TColumnFilter& columnFilter,
        const TNameTableToSchemaIdMapping& idMapping,
        const TNameTablePtr& nameTable)
    {
        NTableClient::TColumnFilter remappedColumnFilter(columnFilter);
        if (!remappedColumnFilter.All) {
            for (auto& index : remappedColumnFilter.Indexes) {
                if (index < 0 || index >= idMapping.size()) {
                    THROW_ERROR_EXCEPTION(
                        "Column filter contains invalid index: actual %v, expected in range [0, %v]",
                        index,
                        idMapping.size() - 1);
                }
                if (idMapping[index] == -1) {
                    THROW_ERROR_EXCEPTION("Invalid column %Qv in column filter", nameTable->GetName(index));
                }
                index = idMapping[index];
            }
        }
        return remappedColumnFilter;
    }

    IUnversionedRowsetPtr DoLookupRows(
        const TYPath& path,
        const TNameTablePtr& nameTable,
        const TSharedRange<NTableClient::TKey>& keys,
        const TLookupRowsOptions& options)
    {
        TEncoderWithMapping encoder = [] (
            const NTableClient::TColumnFilter& remappedColumnFilter,
            const std::vector<TUnversionedRow>& remappedKeys) -> std::vector<TSharedRef>
        {
            TReqLookupRows req;
            if (remappedColumnFilter.All) {
                req.clear_column_filter();
            } else {
                ToProto(req.mutable_column_filter()->mutable_indexes(), remappedColumnFilter.Indexes);
            }
            TWireProtocolWriter writer;
            writer.WriteCommand(EWireProtocolCommand::LookupRows);
            writer.WriteMessage(req);
            writer.WriteSchemafulRowset(remappedKeys);
            return writer.Finish();
        };

        TDecoderWithMapping decoder = [] (
            const TSchemaData& schemaData,
            TWireProtocolReader* reader) -> TTypeErasedRow
        {
            return reader->ReadSchemafulRow(schemaData, true).ToTypeErasedRow();
        };

        TReplicaFallbackHandler<IUnversionedRowsetPtr> fallbackHandler = [&] (
            const IClientPtr& replicaClient,
            const TTableReplicaInfoPtr& replicaInfo)
        {
            return replicaClient->LookupRows(replicaInfo->ReplicaPath, nameTable, keys, options);
        };

        return CallAndRetryIfMetadataCacheIsInconsistent([&] () {
            return DoLookupRowsOnce<IUnversionedRowsetPtr, TUnversionedRow>(
                path,
                nameTable,
                keys,
                options,
                Null,
                encoder,
                decoder,
                fallbackHandler);
        });
    }

    IVersionedRowsetPtr DoVersionedLookupRows(
        const TYPath& path,
        const TNameTablePtr& nameTable,
        const TSharedRange<NTableClient::TKey>& keys,
        const TVersionedLookupRowsOptions& options)
    {
        TEncoderWithMapping encoder = [] (
            const NTableClient::TColumnFilter& remappedColumnFilter,
            const std::vector<TUnversionedRow>& remappedKeys) -> std::vector<TSharedRef>
        {
            TReqVersionedLookupRows req;
            if (remappedColumnFilter.All) {
                req.clear_column_filter();
            } else {
                ToProto(req.mutable_column_filter()->mutable_indexes(), remappedColumnFilter.Indexes);
            }
            TWireProtocolWriter writer;
            writer.WriteCommand(EWireProtocolCommand::VersionedLookupRows);
            writer.WriteMessage(req);
            writer.WriteSchemafulRowset(remappedKeys);
            return writer.Finish();
        };

        TDecoderWithMapping decoder = [] (
            const TSchemaData& schemaData,
            TWireProtocolReader* reader) -> TTypeErasedRow
        {
            return reader->ReadVersionedRow(schemaData, true).ToTypeErasedRow();
        };

        TReplicaFallbackHandler<IVersionedRowsetPtr> fallbackHandler = [&] (
            const IClientPtr& replicaClient,
            const TTableReplicaInfoPtr& replicaInfo)
        {
            return replicaClient->VersionedLookupRows(replicaInfo->ReplicaPath, nameTable, keys, options);
        };

        TNullable<TString> retentionConfig;
        if (options.RetentionConfig) {
            retentionConfig = ConvertToYsonString(options.RetentionConfig).GetData();
        }

        return CallAndRetryIfMetadataCacheIsInconsistent([&] () {
            return DoLookupRowsOnce<IVersionedRowsetPtr, TVersionedRow>(
                path,
                nameTable,
                keys,
                options,
                retentionConfig,
                encoder,
                decoder,
                fallbackHandler);
        });
    }


    TFuture<TTableReplicaInfoPtrList> PickInSyncReplicas(
        const TTableMountInfoPtr& tableInfo,
        const TTabletReadOptions& options,
        const std::vector<std::pair<NTableClient::TKey, int>>& keys)
    {
        THashMap<TCellId, std::vector<TTabletId>> cellIdToTabletIds;
        THashSet<TTabletId> tabletIds;
        for (const auto& pair : keys) {
            auto key = pair.first;
            auto tabletInfo = GetSortedTabletForRow(tableInfo, key);
            const auto& tabletId = tabletInfo->TabletId;
            if (tabletIds.insert(tabletId).second) {
                cellIdToTabletIds[tabletInfo->CellId].push_back(tabletInfo->TabletId);
            }
        }
        return PickInSyncReplicas(tableInfo, options, cellIdToTabletIds);
    }

    TFuture<TTableReplicaInfoPtrList> PickInSyncReplicas(
        const TTableMountInfoPtr& tableInfo,
        const TTabletReadOptions& options)
    {
        THashMap<TCellId, std::vector<TTabletId>> cellIdToTabletIds;
        for (const auto& tabletInfo : tableInfo->Tablets) {
            cellIdToTabletIds[tabletInfo->CellId].push_back(tabletInfo->TabletId);
        }
        return PickInSyncReplicas(tableInfo, options, cellIdToTabletIds);
    }

    TFuture<TTableReplicaInfoPtrList> PickInSyncReplicas(
        const TTableMountInfoPtr& tableInfo,
        const TTabletReadOptions& options,
        const THashMap<TCellId, std::vector<TTabletId>>& cellIdToTabletIds)
    {
        size_t cellCount = cellIdToTabletIds.size();
        size_t tabletCount = 0;
        for (const auto& pair : cellIdToTabletIds) {
            tabletCount += pair.second.size();
        }

        LOG_DEBUG("Looking for in-sync replicas (Path: %v, CellCount: %v, TabletCount: %v)",
            tableInfo->Path,
            cellCount,
            tabletCount);

        const auto& channelFactory = Connection_->GetChannelFactory();
        const auto& cellDirectory = Connection_->GetCellDirectory();
        std::vector<TFuture<TQueryServiceProxy::TRspGetTabletInfoPtr>> asyncResults;
        for (const auto& pair : cellIdToTabletIds) {
            const auto& cellDescriptor = cellDirectory->GetDescriptorOrThrow(pair.first);
            auto channel = CreateTabletReadChannel(
                channelFactory,
                cellDescriptor,
                options,
                Connection_->GetNetworks());

            TQueryServiceProxy proxy(channel);
            proxy.SetDefaultTimeout(options.Timeout);

            auto req = proxy.GetTabletInfo();
            ToProto(req->mutable_tablet_ids(), pair.second);
            asyncResults.push_back(req->Invoke());
        }

        return Combine(asyncResults).Apply(
            BIND([=, this_ = MakeStrong(this)] (const std::vector<TQueryServiceProxy::TRspGetTabletInfoPtr>& rsps) {
                THashMap<TTableReplicaId, int> replicaIdToCount;
                for (const auto& rsp : rsps) {
                    for (const auto& protoTabletInfo : rsp->tablets()) {
                        for (const auto& protoReplicaInfo : protoTabletInfo.replicas()) {
                            if (IsReplicaInSync(protoReplicaInfo, protoTabletInfo)) {
                                ++replicaIdToCount[FromProto<TTableReplicaId>(protoReplicaInfo.replica_id())];
                            }
                        }
                    }
                }

                TTableReplicaInfoPtrList inSyncReplicaInfos;
                for (const auto& replicaInfo : tableInfo->Replicas) {
                    auto it = replicaIdToCount.find(replicaInfo->ReplicaId);
                    if (it != replicaIdToCount.end() && it->second == tabletCount) {
                        LOG_DEBUG("In-sync replica found (Path: %v, ReplicaId: %v, ClusterName: %v)",
                            tableInfo->Path,
                            replicaInfo->ReplicaId,
                            replicaInfo->ClusterName);
                        inSyncReplicaInfos.push_back(replicaInfo);
                    }
                }

                if (inSyncReplicaInfos.empty()) {
                    THROW_ERROR_EXCEPTION("No in-sync replicas found for table %v",
                        tableInfo->Path);
                }

                return inSyncReplicaInfos;
            }));
    }

    TNullable<TString> PickInSyncClusterAndPatchQuery(
        const TTabletReadOptions& options,
        NAst::TQuery* query)
    {
        std::vector<TYPath> paths{query->Table.Path};
        for (const auto& join : query->Joins) {
            paths.push_back(join.Table.Path);
        }

        const auto& tableMountCache = Connection_->GetTableMountCache();
        std::vector<TFuture<TTableMountInfoPtr>> asyncTableInfos;
        for (const auto& path : paths) {
            asyncTableInfos.push_back(tableMountCache->GetTableInfo(path));
        }

        auto tableInfos = WaitFor(Combine(asyncTableInfos))
            .ValueOrThrow();

        bool someReplicated = false;
        bool someNotReplicated = false;
        for (const auto& tableInfo : tableInfos) {
            if (tableInfo->IsReplicated()) {
                someReplicated = true;
            } else {
                someNotReplicated = true;
            }
        }

        if (someReplicated && someNotReplicated) {
            THROW_ERROR_EXCEPTION("Query involves both replicated and non-replicated tables");
        }

        if (!someReplicated) {
            return Null;
        }

        std::vector<TFuture<TTableReplicaInfoPtrList>> asyncCandidates;
        for (size_t tableIndex = 0; tableIndex < tableInfos.size(); ++tableIndex) {
            asyncCandidates.push_back(PickInSyncReplicas(tableInfos[tableIndex], options));
        }

        auto candidates = WaitFor(Combine(asyncCandidates))
            .ValueOrThrow();

        THashMap<TString, int> clusterNameToCount;
        for (const auto& replicaInfos : candidates) {
            SmallVector<TString, TypicalReplicaCount> clusterNames;
            for (const auto& replicaInfo : replicaInfos) {
                clusterNames.push_back(replicaInfo->ClusterName);
            }
            std::sort(clusterNames.begin(), clusterNames.end());
            clusterNames.erase(std::unique(clusterNames.begin(), clusterNames.end()), clusterNames.end());
            for (const auto& clusterName : clusterNames) {
                ++clusterNameToCount[clusterName];
            }
        }

        SmallVector<TString, TypicalReplicaCount> inSyncClusterNames;
        for (const auto& pair : clusterNameToCount) {
            if (pair.second == paths.size()) {
                inSyncClusterNames.push_back(pair.first);
            }
        }

        if (inSyncClusterNames.empty()) {
            THROW_ERROR_EXCEPTION("No single cluster contains in-sync replicas for all involved tables %v",
                paths);
        }

        // TODO(babenko): break ties in a smarter way
        const auto& inSyncClusterName = inSyncClusterNames[0];
        LOG_DEBUG("In-sync cluster selected (Paths: %v, ClusterName: %v)",
            paths,
            inSyncClusterName);

        auto patchTableDescriptor = [&] (NAst::TTableDescriptor* descriptor, const TTableReplicaInfoPtrList& replicaInfos) {
            for (const auto& replicaInfo : replicaInfos) {
                if (replicaInfo->ClusterName == inSyncClusterName) {
                    descriptor->Path = replicaInfo->ReplicaPath;
                    return;
                }
            }
            Y_UNREACHABLE();
        };

        patchTableDescriptor(&query->Table, candidates[0]);
        for (size_t index = 0; index < query->Joins.size(); ++index) {
            patchTableDescriptor(&query->Joins[index].Table, candidates[index + 1]);
        }
        return inSyncClusterName;
    }


    IConnectionPtr GetReplicaConnectionOrThrow(const TString& clusterName)
    {
        const auto& clusterDirectory = Connection_->GetClusterDirectory();
        auto replicaConnection = clusterDirectory->FindConnection(clusterName);
        if (replicaConnection) {
            return replicaConnection;
        }

        WaitFor(Connection_->GetClusterDirectorySynchronizer()->Sync())
            .ThrowOnError();

        return clusterDirectory->GetConnectionOrThrow(clusterName);
    }

    IClientPtr CreateReplicaClient(const TString& clusterName)
    {
        auto replicaConnection = GetReplicaConnectionOrThrow(clusterName);
        return replicaConnection->CreateClient(Options_);
    }

    void RemapValueIds(
        TVersionedRow /*row*/,
        std::vector<TTypeErasedRow>& rows,
        const std::vector<int>& mapping)
    {
        for (auto untypedRow : rows) {
            auto row = TMutableVersionedRow(untypedRow);
            if (!row) {
                continue;
            }
            for (int index = 0; index < row.GetKeyCount(); ++index) {
                auto id = row.BeginKeys()[index].Id;
                YCHECK(id < mapping.size() && mapping[id] != -1);
                row.BeginKeys()[index].Id = mapping[id];
            }
            for (int index = 0; index < row.GetValueCount(); ++index) {
                auto id = row.BeginValues()[index].Id;
                YCHECK(id < mapping.size() && mapping[id] != -1);
                row.BeginValues()[index].Id = mapping[id];
            }
        }

    }

    void RemapValueIds(
        TUnversionedRow /*row*/,
        std::vector<TTypeErasedRow>& rows,
        const std::vector<int>& mapping)
    {
        for (auto untypedRow : rows) {
            auto row = TMutableUnversionedRow(untypedRow);
            if (!row) {
                continue;
            }
            for (int index = 0; index < row.GetCount(); ++index) {
                auto id = row[index].Id;
                YCHECK(id < mapping.size() && mapping[id] != -1);
                row[index].Id = mapping[id];
            }
        }
    }

    std::vector<int> BuildResponseIdMaping(const NTableClient::TColumnFilter& remappedColumnFilter)
    {
        std::vector<int> mapping;
        for (int index = 0; index < remappedColumnFilter.Indexes.size(); ++index) {
            int id = remappedColumnFilter.Indexes[index];
            if (id >= mapping.size()) {
                mapping.resize(id + 1, -1);
            }
            mapping[id] = index;
        }

        return mapping;
    }

    template <class TRowset, class TRow>
    TRowset DoLookupRowsOnce(
        const TYPath& path,
        const TNameTablePtr& nameTable,
        const TSharedRange<NTableClient::TKey>& keys,
        const TLookupRowsOptionsBase& options,
        const TNullable<TString> retentionConfig,
        TEncoderWithMapping encoderWithMapping,
        TDecoderWithMapping decoderWithMapping,
        TReplicaFallbackHandler<TRowset> replicaFallbackHandler)
    {
        const auto& tableMountCache = Connection_->GetTableMountCache();
        auto tableInfo = WaitFor(tableMountCache->GetTableInfo(path))
            .ValueOrThrow();

        tableInfo->ValidateDynamic();
        tableInfo->ValidateSorted();

        const auto& schema = tableInfo->Schemas[ETableSchemaKind::Primary];
        auto idMapping = BuildColumnIdMapping(schema, nameTable);
        auto remappedColumnFilter = RemapColumnFilter(options.ColumnFilter, idMapping, nameTable);
        auto resultSchema = tableInfo->Schemas[ETableSchemaKind::Primary].Filter(remappedColumnFilter);
        auto resultSchemaData = TWireProtocolReader::GetSchemaData(schema, remappedColumnFilter);

        if (keys.Empty()) {
            return CreateRowset(resultSchema, TSharedRange<TRow>());
        }

        // NB: The server-side requires the keys to be sorted.
        std::vector<std::pair<NTableClient::TKey, int>> sortedKeys;
        sortedKeys.reserve(keys.Size());

        auto inputRowBuffer = New<TRowBuffer>(TLookupRowsInputBufferTag());
        auto evaluatorCache = Connection_->GetColumnEvaluatorCache();
        auto evaluator = tableInfo->NeedKeyEvaluation ? evaluatorCache->Find(schema) : nullptr;

        for (int index = 0; index < keys.Size(); ++index) {
            ValidateClientKey(keys[index], schema, idMapping, nameTable);
            auto capturedKey = inputRowBuffer->CaptureAndPermuteRow(keys[index], schema, idMapping);

            if (evaluator) {
                evaluator->EvaluateKeys(capturedKey, inputRowBuffer);
            }

            sortedKeys.emplace_back(capturedKey, index);
        }

        if (tableInfo->IsReplicated()) {
            auto inSyncReplicaInfos = WaitFor(PickInSyncReplicas(tableInfo, options, sortedKeys))
                .ValueOrThrow();
            // TODO(babenko): break ties in a smarter way
            const auto& inSyncReplicaInfo = inSyncReplicaInfos[0];
            auto replicaClient = CreateReplicaClient(inSyncReplicaInfo->ClusterName);
            auto asyncResult = replicaFallbackHandler(replicaClient, inSyncReplicaInfo);
            return WaitFor(asyncResult)
                .ValueOrThrow();
        }

        // TODO(sandello): Use code-generated comparer here.
        std::sort(sortedKeys.begin(), sortedKeys.end());
        std::vector<int> keyIndexToResultIndex(keys.Size());
        int currentResultIndex = -1;

        THashMap<TCellId, TTabletCellLookupSessionPtr> cellIdToSession;

        // TODO(sandello): Reuse code from QL here to partition sorted keys between tablets.
        // Get rid of hash map.
        // TODO(sandello): Those bind states must be in a cross-session shared state. Check this when refactor out batches.
        TTabletCellLookupSession::TEncoder boundEncoder = std::bind(encoderWithMapping, remappedColumnFilter, std::placeholders::_1);
        TTabletCellLookupSession::TDecoder boundDecoder = std::bind(decoderWithMapping, resultSchemaData, std::placeholders::_1);
        for (int index = 0; index < sortedKeys.size(); ++index) {
            if (index == 0 || sortedKeys[index].first != sortedKeys[index - 1].first) {
                auto key = sortedKeys[index].first;
                auto tabletInfo = GetSortedTabletForRow(tableInfo, key);
                const auto& cellId = tabletInfo->CellId;
                auto it = cellIdToSession.find(cellId);
                if (it == cellIdToSession.end()) {
                    auto session = New<TTabletCellLookupSession>(
                        Connection_->GetConfig(),
                        Connection_->GetNetworks(),
                        cellId,
                        options,
                        tableInfo,
                        retentionConfig,
                        boundEncoder,
                        boundDecoder);
                    it = cellIdToSession.insert(std::make_pair(cellId, std::move(session))).first;
                }
                const auto& session = it->second;
                session->AddKey(++currentResultIndex, std::move(tabletInfo), key);
            }

            keyIndexToResultIndex[sortedKeys[index].second] = currentResultIndex;
        }

        std::vector<TFuture<void>> asyncResults;
        for (const auto& pair : cellIdToSession) {
            const auto& session = pair.second;
            asyncResults.push_back(session->Invoke(
                ChannelFactory_,
                Connection_->GetCellDirectory()));
        }

        WaitFor(Combine(std::move(asyncResults)))
            .ThrowOnError();

        // Rows are type-erased here and below to handle different kinds of rowsets.
        std::vector<TTypeErasedRow> uniqueResultRows;
        uniqueResultRows.resize(currentResultIndex + 1);

        auto outputRowBuffer = New<TRowBuffer>(TLookupRowsOutputBufferTag());

        for (const auto& pair : cellIdToSession) {
            const auto& session = pair.second;
            session->ParseResponse(outputRowBuffer, &uniqueResultRows);
        }

        if (!remappedColumnFilter.All) {
            auto mapping = BuildResponseIdMaping(remappedColumnFilter);
            RemapValueIds(TRow(), uniqueResultRows, mapping);
        }

        std::vector<TTypeErasedRow> resultRows;
        resultRows.resize(keys.Size());

        for (int index = 0; index < keys.Size(); ++index) {
            resultRows[index] = uniqueResultRows[keyIndexToResultIndex[index]];
        }

        if (!options.KeepMissingRows) {
            resultRows.erase(
                std::remove_if(
                    resultRows.begin(),
                    resultRows.end(),
                    [] (TTypeErasedRow row) {
                        return !static_cast<bool>(row);
                    }),
                resultRows.end());
        }

        auto rowRange = ReinterpretCastRange<TRow>(MakeSharedRange(std::move(resultRows), outputRowBuffer));
        return CreateRowset(resultSchema, std::move(rowRange));
    }

    TSelectRowsResult DoSelectRows(
        const TString& queryString,
        const TSelectRowsOptions& options)
    {
        return CallAndRetryIfMetadataCacheIsInconsistent([&] () {
            return DoSelectRowsOnce(queryString, options);
        });
    }

    TSelectRowsResult DoSelectRowsOnce(
        const TString& queryString,
        const TSelectRowsOptions& options)
    {
        auto parsedQuery = ParseSource(queryString, EParseMode::Query);
        auto* astQuery = &parsedQuery->AstHead.Ast.As<NAst::TQuery>();
        auto maybeClusterName = PickInSyncClusterAndPatchQuery(options, astQuery);
        if (maybeClusterName) {
            auto replicaClient = CreateReplicaClient(*maybeClusterName);
            auto updatedQueryString = NAst::FormatQuery(*astQuery);
            auto asyncResult = replicaClient->SelectRows(updatedQueryString, options);
            return WaitFor(asyncResult)
                .ValueOrThrow();
        }

        auto inputRowLimit = options.InputRowLimit.Get(Connection_->GetConfig()->DefaultInputRowLimit);
        auto outputRowLimit = options.OutputRowLimit.Get(Connection_->GetConfig()->DefaultOutputRowLimit);

        auto externalCGInfo = New<TExternalCGInfo>();
        auto fetchFunctions = [&] (const std::vector<TString>& names, const TTypeInferrerMapPtr& typeInferrers) {
            MergeFrom(typeInferrers.Get(), *BuiltinTypeInferrersMap);

            std::vector<TString> externalNames;
            for (const auto& name : names) {
                auto found = typeInferrers->find(name);
                if (found == typeInferrers->end()) {
                    externalNames.push_back(name);
                }
            }

            auto descriptors = WaitFor(FunctionRegistry_->FetchFunctions(externalNames))
                .ValueOrThrow();

            AppendUdfDescriptors(typeInferrers, externalCGInfo, externalNames, descriptors);
        };

        auto queryPreparer = New<TQueryPreparer>(Connection_->GetTableMountCache(), Connection_->GetInvoker());

        auto queryExecutor = CreateQueryExecutor(
            Connection_,
            Connection_->GetInvoker(),
            Connection_->GetColumnEvaluatorCache(),
            Connection_->GetQueryEvaluator(),
            ChannelFactory_,
            FunctionImplCache_);

        auto fragment = PreparePlanFragment(
            queryPreparer.Get(),
            *parsedQuery,
            fetchFunctions,
            options.Timestamp);
        const auto& query = fragment->Query;
        const auto& dataSource = fragment->Ranges;

        for (size_t index = 0; index < query->JoinClauses.size(); ++index) {
            if (query->JoinClauses[index]->ForeignKeyPrefix == 0 && !options.AllowJoinWithoutIndex) {
                const auto& ast = parsedQuery->AstHead.Ast.As<NAst::TQuery>();

                THROW_ERROR_EXCEPTION("Foreign table key is not used in the join clause; "
                    "the query is inefficient, consider rewriting it")
                    << TErrorAttribute("source", NAst::FormatJoin(ast.Joins[index]));
            }
        }

        TQueryOptions queryOptions;
        queryOptions.Timestamp = options.Timestamp;
        queryOptions.RangeExpansionLimit = options.RangeExpansionLimit;
        queryOptions.VerboseLogging = options.VerboseLogging;
        queryOptions.EnableCodeCache = options.EnableCodeCache;
        queryOptions.MaxSubqueries = options.MaxSubqueries;
        queryOptions.WorkloadDescriptor = options.WorkloadDescriptor;
        queryOptions.InputRowLimit = inputRowLimit;
        queryOptions.OutputRowLimit = outputRowLimit;
        queryOptions.UseMultijoin = options.UseMultijoin;
        queryOptions.AllowFullScan = options.AllowFullScan;
        queryOptions.ReadSessionId = TReadSessionId::Create();

        ISchemafulWriterPtr writer;
        TFuture<IUnversionedRowsetPtr> asyncRowset;
        std::tie(writer, asyncRowset) = CreateSchemafulRowsetWriter(query->GetTableSchema());

        auto statistics = WaitFor(queryExecutor->Execute(
            query,
            externalCGInfo,
            dataSource,
            writer,
            queryOptions))
            .ValueOrThrow();

        auto rowset = WaitFor(asyncRowset)
            .ValueOrThrow();

        if (options.FailOnIncompleteResult) {
            if (statistics.IncompleteInput) {
                THROW_ERROR_EXCEPTION("Query terminated prematurely due to excessive input; consider rewriting your query or changing input limit")
                    << TErrorAttribute("input_row_limit", inputRowLimit);
            }
            if (statistics.IncompleteOutput) {
                THROW_ERROR_EXCEPTION("Query terminated prematurely due to excessive output; consider rewriting your query or changing output limit")
                    << TErrorAttribute("output_row_limit", outputRowLimit);
            }
        }

        return TSelectRowsResult{rowset, statistics};
    }


    static bool IsReplicaInSync(
        const NQueryClient::NProto::TReplicaInfo& replicaInfo,
        const NQueryClient::NProto::TTabletInfo& tabletInfo)
    {
        return
            ETableReplicaMode(replicaInfo.mode()) == ETableReplicaMode::Sync &&
            replicaInfo.current_replication_row_index() >= tabletInfo.total_row_count();
    }

    static bool IsReplicaInSync(
        const NQueryClient::NProto::TReplicaInfo& replicaInfo,
        const NQueryClient::NProto::TTabletInfo& tabletInfo,
        TTimestamp timestamp)
    {
        return
            replicaInfo.last_replication_timestamp() >= timestamp ||
            IsReplicaInSync(replicaInfo, tabletInfo);
    }


    std::vector<TTableReplicaId> DoGetInSyncReplicas(
        const TYPath& path,
        TNameTablePtr nameTable,
        const TSharedRange<TKey>& keys,
        const TGetInSyncReplicasOptions& options)
    {
        ValidateSyncTimestamp(options.Timestamp);

        const auto& tableMountCache = Connection_->GetTableMountCache();
        auto tableInfo = WaitFor(tableMountCache->GetTableInfo(path))
            .ValueOrThrow();

        tableInfo->ValidateDynamic();
        tableInfo->ValidateSorted();
        tableInfo->ValidateReplicated();

        const auto& schema = tableInfo->Schemas[ETableSchemaKind::Primary];
        auto idMapping = BuildColumnIdMapping(schema, nameTable);

        auto rowBuffer = New<TRowBuffer>(TGetInSyncReplicasTag());

        auto evaluatorCache = Connection_->GetColumnEvaluatorCache();
        auto evaluator = tableInfo->NeedKeyEvaluation ? evaluatorCache->Find(schema) : nullptr;

        std::vector<TTableReplicaId> replicaIds;

        if (keys.Empty()) {
            for (const auto& replica : tableInfo->Replicas) {
                replicaIds.push_back(replica->ReplicaId);
            }
        } else {
            THashMap<TCellId, std::vector<TTabletId>> cellToTabletIds;
            THashSet<TTabletId> tabletIds;
            for (auto key : keys) {
                ValidateClientKey(key, schema, idMapping, nameTable);
                auto capturedKey = rowBuffer->CaptureAndPermuteRow(key, schema, idMapping);

                if (evaluator) {
                    evaluator->EvaluateKeys(capturedKey, rowBuffer);
                }
                auto tabletInfo = tableInfo->GetTabletForRow(capturedKey);
                if (tabletIds.insert(tabletInfo->TabletId).second) {
                    ValidateTabletMountedOrFrozen(tableInfo, tabletInfo);
                    cellToTabletIds[tabletInfo->CellId].push_back(tabletInfo->TabletId);
                }
            }

            std::vector<TFuture<TQueryServiceProxy::TRspGetTabletInfoPtr>> futures;
            for (const auto& pair : cellToTabletIds) {
                const auto& cellId = pair.first;
                const auto& perCellTabletIds = pair.second;
                const auto channel = GetReadCellChannelOrThrow(cellId);

                TQueryServiceProxy proxy(channel);
                proxy.SetDefaultTimeout(options.Timeout);

                auto req = proxy.GetTabletInfo();
                ToProto(req->mutable_tablet_ids(), perCellTabletIds);
                futures.push_back(req->Invoke());
            }
            auto responsesResult = WaitFor(Combine(futures));
            auto responses = responsesResult.ValueOrThrow();

            THashMap<TTableReplicaId, int> replicaIdToCount;
            for (const auto& response : responses) {
                for (const auto& protoTabletInfo : response->tablets()) {
                    for (const auto& protoReplicaInfo : protoTabletInfo.replicas()) {
                        if (IsReplicaInSync(protoReplicaInfo, protoTabletInfo, options.Timestamp)) {
                            ++replicaIdToCount[FromProto<TTableReplicaId>(protoReplicaInfo.replica_id())];
                        }
                    }
                }
            }

            for (const auto& pair : replicaIdToCount) {
                const auto& replicaId = pair.first;
                auto count = pair.second;
                if (count == tabletIds.size()) {
                    replicaIds.push_back(replicaId);
                }
            }
        }

        LOG_DEBUG("Got table in-sync replicas (TableId: %v, Replicas: %v, Timestamp: %llx)",
            tableInfo->TableId,
            replicaIds,
            options.Timestamp);

        return replicaIds;
    }

    std::vector<TTabletInfo> DoGetTabletInfos(
        const TYPath& path,
        const std::vector<int>& tabletIndexes,
        const TGetTabletsInfoOptions& options)
    {
        const auto& tableMountCache = Connection_->GetTableMountCache();
        auto tableInfo = WaitFor(tableMountCache->GetTableInfo(path))
            .ValueOrThrow();

        tableInfo->ValidateDynamic();

        struct TSubrequest
        {
            TQueryServiceProxy::TReqGetTabletInfoPtr Request;
            std::vector<size_t> ResultIndexes;
        };

        THashMap<TCellId, TSubrequest> cellIdToSubrequest;

        for (size_t resultIndex = 0; resultIndex < tabletIndexes.size(); ++resultIndex) {
            auto tabletIndex = tabletIndexes[resultIndex];
            auto tabletInfo = tableInfo->GetTabletByIndexOrThrow(tabletIndex);
            auto& subrequest = cellIdToSubrequest[tabletInfo->CellId];
            if (!subrequest.Request) {
                auto channel = GetReadCellChannelOrThrow(tabletInfo->CellId);
                TQueryServiceProxy proxy(channel);
                proxy.SetDefaultTimeout(options.Timeout);
                subrequest.Request = proxy.GetTabletInfo();
            }
            ToProto(subrequest.Request->add_tablet_ids(), tabletInfo->TabletId);
            subrequest.ResultIndexes.push_back(resultIndex);
        }

        std::vector<TFuture<TQueryServiceProxy::TRspGetTabletInfoPtr>> asyncRspsOrErrors;
        std::vector<const TSubrequest*> subrequests;
        for (const auto& pair : cellIdToSubrequest) {
            const auto& subrequest = pair.second;
            subrequests.push_back(&subrequest);
            asyncRspsOrErrors.push_back(subrequest.Request->Invoke());
        }

        auto rspsOrErrors = WaitFor(Combine(asyncRspsOrErrors))
            .ValueOrThrow();

        std::vector<TTabletInfo> results(tabletIndexes.size());
        for (size_t subrequestIndex = 0; subrequestIndex < rspsOrErrors.size(); ++subrequestIndex) {
            const auto& subrequest = *subrequests[subrequestIndex];
            const auto& rsp = rspsOrErrors[subrequestIndex];
            YCHECK(rsp->tablets_size() == subrequest.ResultIndexes.size());
            for (size_t resultIndexIndex = 0; resultIndexIndex < subrequest.ResultIndexes.size(); ++resultIndexIndex) {
                auto& result = results[subrequest.ResultIndexes[resultIndexIndex]];
                const auto& tabletInfo = rsp->tablets(static_cast<int>(resultIndexIndex));
                result.TotalRowCount = tabletInfo.total_row_count();
                result.TrimmedRowCount = tabletInfo.trimmed_row_count();
            }
        }
        return results;
    }

    void DoMountTable(
        const TYPath& path,
        const TMountTableOptions& options)
    {
        auto req = TTableYPathProxy::Mount(path);
        SetMutationId(req, options);

        if (options.FirstTabletIndex) {
            req->set_first_tablet_index(*options.FirstTabletIndex);
        }
        if (options.LastTabletIndex) {
            req->set_last_tablet_index(*options.LastTabletIndex);
        }
        if (options.CellId) {
            ToProto(req->mutable_cell_id(), options.CellId);
        }
        req->set_freeze(options.Freeze);

        auto mountTimestamp = WaitFor(Connection_->GetTimestampProvider()->GenerateTimestamps())
            .ValueOrThrow();
        req->set_mount_timestamp(mountTimestamp);

        auto proxy = CreateWriteProxy<TObjectServiceProxy>();
        WaitFor(proxy->Execute(req))
            .ThrowOnError();
    }

    void DoUnmountTable(
        const TYPath& path,
        const TUnmountTableOptions& options)
    {
        auto req = TTableYPathProxy::Unmount(path);
        SetMutationId(req, options);

        if (options.FirstTabletIndex) {
            req->set_first_tablet_index(*options.FirstTabletIndex);
        }
        if (options.LastTabletIndex) {
            req->set_last_tablet_index(*options.LastTabletIndex);
        }
        req->set_force(options.Force);

        auto proxy = CreateWriteProxy<TObjectServiceProxy>();
        WaitFor(proxy->Execute(req))
            .ThrowOnError();
    }

    void DoRemountTable(
        const TYPath& path,
        const TRemountTableOptions& options)
    {
        auto req = TTableYPathProxy::Remount(path);
        SetMutationId(req, options);

        if (options.FirstTabletIndex) {
            req->set_first_tablet_index(*options.FirstTabletIndex);
        }
        if (options.LastTabletIndex) {
            req->set_first_tablet_index(*options.LastTabletIndex);
        }

        auto proxy = CreateWriteProxy<TObjectServiceProxy>();
        WaitFor(proxy->Execute(req))
            .ThrowOnError();
    }

    void DoFreezeTable(
        const TYPath& path,
        const TFreezeTableOptions& options)
    {
        auto req = TTableYPathProxy::Freeze(path);
        SetMutationId(req, options);

        if (options.FirstTabletIndex) {
            req->set_first_tablet_index(*options.FirstTabletIndex);
        }
        if (options.LastTabletIndex) {
            req->set_last_tablet_index(*options.LastTabletIndex);
        }

        auto proxy = CreateWriteProxy<TObjectServiceProxy>();
        WaitFor(proxy->Execute(req))
            .ThrowOnError();
    }

    void DoUnfreezeTable(
        const TYPath& path,
        const TUnfreezeTableOptions& options)
    {
        auto req = TTableYPathProxy::Unfreeze(path);
        SetMutationId(req, options);

        if (options.FirstTabletIndex) {
            req->set_first_tablet_index(*options.FirstTabletIndex);
        }
        if (options.LastTabletIndex) {
            req->set_last_tablet_index(*options.LastTabletIndex);
        }

        auto proxy = CreateWriteProxy<TObjectServiceProxy>();
        WaitFor(proxy->Execute(req))
            .ThrowOnError();
    }

    TTableYPathProxy::TReqReshardPtr MakeReshardRequest(
        const TYPath& path,
        const TReshardTableOptions& options)
    {
        auto req = TTableYPathProxy::Reshard(path);
        SetMutationId(req, options);

        if (options.FirstTabletIndex) {
            req->set_first_tablet_index(*options.FirstTabletIndex);
        }
        if (options.LastTabletIndex) {
            req->set_last_tablet_index(*options.LastTabletIndex);
        }
        return req;
    }

    void DoReshardTableWithPivotKeys(
        const TYPath& path,
        const std::vector<NTableClient::TOwningKey>& pivotKeys,
        const TReshardTableOptions& options)
    {
        auto req = MakeReshardRequest(path, options);
        ToProto(req->mutable_pivot_keys(), pivotKeys);
        req->set_tablet_count(pivotKeys.size());

        auto proxy = CreateWriteProxy<TObjectServiceProxy>();
        WaitFor(proxy->Execute(req))
            .ThrowOnError();
    }

    void DoReshardTableWithTabletCount(
        const TYPath& path,
        int tabletCount,
        const TReshardTableOptions& options)
    {
        auto req = MakeReshardRequest(path, options);
        req->set_tablet_count(tabletCount);

        auto proxy = CreateWriteProxy<TObjectServiceProxy>();
        WaitFor(proxy->Execute(req))
            .ThrowOnError();
    }

    void DoAlterTable(
        const TYPath& path,
        const TAlterTableOptions& options)
    {
        auto req = TTableYPathProxy::Alter(path);
        SetTransactionId(req, options, true);
        SetMutationId(req, options);

        if (options.Schema) {
            ToProto(req->mutable_schema(), *options.Schema);
        }
        if (options.Dynamic) {
            req->set_dynamic(*options.Dynamic);
        }
        if (options.UpstreamReplicaId) {
            ToProto(req->mutable_upstream_replica_id(), *options.UpstreamReplicaId);
        }

        auto proxy = CreateWriteProxy<TObjectServiceProxy>();
        WaitFor(proxy->Execute(req))
            .ThrowOnError();
    }

    void DoTrimTable(
        const TYPath& path,
        int tabletIndex,
        i64 trimmedRowCount,
        const TTrimTableOptions& options)
    {
        const auto& tableMountCache = Connection_->GetTableMountCache();
        auto tableInfo = WaitFor(tableMountCache->GetTableInfo(path))
            .ValueOrThrow();

        tableInfo->ValidateDynamic();
        tableInfo->ValidateOrdered();

        auto tabletInfo = tableInfo->GetTabletByIndexOrThrow(tabletIndex);

        auto channel = GetCellChannelOrThrow(tabletInfo->CellId);

        TTabletServiceProxy proxy(channel);
        proxy.SetDefaultTimeout(Connection_->GetConfig()->WriteTimeout);

        auto req = proxy.Trim();
        ToProto(req->mutable_tablet_id(), tabletInfo->TabletId);
        req->set_mount_revision(tabletInfo->MountRevision);
        req->set_trimmed_row_count(trimmedRowCount);

        WaitFor(req->Invoke())
            .ValueOrThrow();
    }

    void DoAlterTableReplica(
        const TTableReplicaId& replicaId,
        const TAlterTableReplicaOptions& options)
    {
        auto req = TTableReplicaYPathProxy::Alter(FromObjectId(replicaId));
        if (options.Enabled) {
            req->set_enabled(*options.Enabled);
        }
        if (options.Mode) {
            req->set_mode(static_cast<int>(*options.Mode));
        }
        auto proxy = CreateWriteProxy<TObjectServiceProxy>();
        WaitFor(proxy->Execute(req))
            .ThrowOnError();
    }

    TYsonString DoGetNode(
        const TYPath& path,
        const TGetNodeOptions& options)
    {
        auto proxy = CreateReadProxy<TObjectServiceProxy>(options);
        auto batchReq = proxy->ExecuteBatch();
        SetBalancingHeader(batchReq, options);

        auto req = TYPathProxy::Get(path);
        SetTransactionId(req, options, true);
        SetSuppressAccessTracking(req, options);
        SetCachingHeader(req, options);
        if (options.Attributes) {
            ToProto(req->mutable_attributes()->mutable_keys(), *options.Attributes);
        }
        if (options.MaxSize) {
            req->set_limit(*options.MaxSize);
        }
        if (options.Options) {
            ToProto(req->mutable_options(), *options.Options);
        }
        batchReq->AddRequest(req);

        auto batchRsp = WaitFor(batchReq->Invoke())
            .ValueOrThrow();
        auto rsp = batchRsp->GetResponse<TYPathProxy::TRspGet>(0)
            .ValueOrThrow();

        return TYsonString(rsp->value());
    }

    void DoSetNode(
        const TYPath& path,
        const TYsonString& value,
        const TSetNodeOptions& options)
    {
        auto proxy = CreateWriteProxy<TObjectServiceProxy>();
        auto batchReq = proxy->ExecuteBatch();
        SetPrerequisites(batchReq, options);

        auto req = TYPathProxy::Set(path);
        SetTransactionId(req, options, true);
        SetMutationId(req, options);

        // Binarize the value.
        TStringStream stream;
        TBufferedBinaryYsonWriter writer(&stream, EYsonType::Node, false);
        YCHECK(value.GetType() == EYsonType::Node);
        writer.OnRaw(value.GetData(), EYsonType::Node);
        writer.Flush();
        req->set_value(stream.Str());
        req->set_recursive(options.Recursive);

        batchReq->AddRequest(req);

        auto batchRsp = WaitFor(batchReq->Invoke())
            .ValueOrThrow();
        batchRsp->GetResponse<TYPathProxy::TRspSet>(0)
            .ThrowOnError();
    }

    void DoRemoveNode(
        const TYPath& path,
        const TRemoveNodeOptions& options)
    {
        auto proxy = CreateWriteProxy<TObjectServiceProxy>();
        auto batchReq = proxy->ExecuteBatch();
        SetPrerequisites(batchReq, options);

        auto req = TYPathProxy::Remove(path);
        SetTransactionId(req, options, true);
        SetMutationId(req, options);
        req->set_recursive(options.Recursive);
        req->set_force(options.Force);
        batchReq->AddRequest(req);

        auto batchRsp = WaitFor(batchReq->Invoke())
            .ValueOrThrow();
        batchRsp->GetResponse<TYPathProxy::TRspRemove>(0)
            .ThrowOnError();
    }

    TYsonString DoListNode(
        const TYPath& path,
        const TListNodeOptions& options)
    {
        auto proxy = CreateReadProxy<TObjectServiceProxy>(options);
        auto batchReq = proxy->ExecuteBatch();
        SetBalancingHeader(batchReq, options);

        auto req = TYPathProxy::List(path);
        SetTransactionId(req, options, true);
        SetSuppressAccessTracking(req, options);
        SetCachingHeader(req, options);
        if (options.Attributes) {
            ToProto(req->mutable_attributes()->mutable_keys(), *options.Attributes);
        }
        if (options.MaxSize) {
            req->set_limit(*options.MaxSize);
        }
        batchReq->AddRequest(req);

        auto batchRsp = WaitFor(batchReq->Invoke())
            .ValueOrThrow();
        auto rsp = batchRsp->GetResponse<TYPathProxy::TRspList>(0)
            .ValueOrThrow();

        return TYsonString(rsp->value());
    }

    TNodeId DoCreateNode(
        const TYPath& path,
        EObjectType type,
        const TCreateNodeOptions& options)
    {
        auto proxy = CreateWriteProxy<TObjectServiceProxy>();
        auto batchReq = proxy->ExecuteBatch();
        SetPrerequisites(batchReq, options);

        auto req = TCypressYPathProxy::Create(path);
        SetTransactionId(req, options, true);
        SetMutationId(req, options);
        req->set_type(static_cast<int>(type));
        req->set_recursive(options.Recursive);
        req->set_ignore_existing(options.IgnoreExisting);
        req->set_force(options.Force);
        if (options.Attributes) {
            ToProto(req->mutable_node_attributes(), *options.Attributes);
        }
        batchReq->AddRequest(req);

        auto batchRsp = WaitFor(batchReq->Invoke())
            .ValueOrThrow();
        auto rsp = batchRsp->GetResponse<TCypressYPathProxy::TRspCreate>(0)
            .ValueOrThrow();
        return FromProto<TNodeId>(rsp->node_id());
    }

    TLockNodeResult DoLockNode(
        const TYPath& path,
        ELockMode mode,
        const TLockNodeOptions& options)
    {
        auto proxy = CreateWriteProxy<TObjectServiceProxy>();
        auto batchReq = proxy->ExecuteBatch();
        SetPrerequisites(batchReq, options);

        auto req = TCypressYPathProxy::Lock(path);
        SetTransactionId(req, options, false);
        SetMutationId(req, options);
        req->set_mode(static_cast<int>(mode));
        req->set_waitable(options.Waitable);
        if (options.ChildKey) {
            req->set_child_key(*options.ChildKey);
        }
        if (options.AttributeKey) {
            req->set_attribute_key(*options.AttributeKey);
        }
        auto timestamp = WaitFor(Connection_->GetTimestampProvider()->GenerateTimestamps())
            .ValueOrThrow();
        req->set_timestamp(timestamp);
        batchReq->AddRequest(req);

        auto batchRsp = WaitFor(batchReq->Invoke())
            .ValueOrThrow();
        auto rsp = batchRsp->GetResponse<TCypressYPathProxy::TRspLock>(0)
            .ValueOrThrow();

        return TLockNodeResult({FromProto<TLockId>(rsp->lock_id()), FromProto<TNodeId>(rsp->node_id())});
    }

    TNodeId DoCopyNode(
        const TYPath& srcPath,
        const TYPath& dstPath,
        const TCopyNodeOptions& options)
    {
        auto proxy = CreateWriteProxy<TObjectServiceProxy>();
        auto batchReq = proxy->ExecuteBatch();
        SetPrerequisites(batchReq, options);

        auto req = TCypressYPathProxy::Copy(dstPath);
        SetTransactionId(req, options, true);
        SetMutationId(req, options);
        req->set_source_path(srcPath);
        if (!options.SourceTransactionId.IsEmpty()) {
            ToProto(req->mutable_source_transaction_id(), options.SourceTransactionId);
        }
        req->set_preserve_account(options.PreserveAccount);
        req->set_preserve_expiration_time(options.PreserveExpirationTime);
        req->set_preserve_creation_time(options.PreserveCreationTime);
        req->set_recursive(options.Recursive);
        req->set_force(options.Force);
        batchReq->AddRequest(req);

        auto batchRsp = WaitFor(batchReq->Invoke())
            .ValueOrThrow();
        auto rsp = batchRsp->GetResponse<TCypressYPathProxy::TRspCopy>(0)
            .ValueOrThrow();
        return FromProto<TNodeId>(rsp->node_id());
    }

    TNodeId DoMoveNode(
        const TYPath& srcPath,
        const TYPath& dstPath,
        const TMoveNodeOptions& options)
    {
        auto proxy = CreateWriteProxy<TObjectServiceProxy>();
        auto batchReq = proxy->ExecuteBatch();
        SetPrerequisites(batchReq, options);

        auto req = TCypressYPathProxy::Copy(dstPath);
        SetTransactionId(req, options, true);
        SetMutationId(req, options);
        req->set_source_path(srcPath);
        req->set_preserve_account(options.PreserveAccount);
        req->set_preserve_expiration_time(options.PreserveExpirationTime);
        req->set_remove_source(true);
        req->set_recursive(options.Recursive);
        req->set_force(options.Force);
        batchReq->AddRequest(req);

        auto batchRsp = WaitFor(batchReq->Invoke())
            .ValueOrThrow();
        auto rsp = batchRsp->GetResponse<TCypressYPathProxy::TRspCopy>(0)
            .ValueOrThrow();
        return FromProto<TNodeId>(rsp->node_id());
    }

    TNodeId DoLinkNode(
        const TYPath& srcPath,
        const TYPath& dstPath,
        const TLinkNodeOptions& options)
    {
        auto proxy = CreateWriteProxy<TObjectServiceProxy>();
        auto batchReq = proxy->ExecuteBatch();
        SetPrerequisites(batchReq, options);

        auto req = TCypressYPathProxy::Create(dstPath);
        req->set_type(static_cast<int>(EObjectType::Link));
        req->set_recursive(options.Recursive);
        req->set_ignore_existing(options.IgnoreExisting);
        req->set_force(options.Force);
        SetTransactionId(req, options, true);
        SetMutationId(req, options);
        auto attributes = options.Attributes ? ConvertToAttributes(options.Attributes.get()) : CreateEphemeralAttributes();
        attributes->Set("target_path", srcPath);
        ToProto(req->mutable_node_attributes(), *attributes);
        batchReq->AddRequest(req);

        auto batchRsp = WaitFor(batchReq->Invoke())
            .ValueOrThrow();
        auto rsp = batchRsp->GetResponse<TCypressYPathProxy::TRspCreate>(0)
            .ValueOrThrow();
        return FromProto<TNodeId>(rsp->node_id());
    }

    void DoConcatenateNodes(
        const std::vector<TYPath>& srcPaths,
        const TYPath& dstPath,
        TConcatenateNodesOptions options)
    {
        if (options.Retry) {
            THROW_ERROR_EXCEPTION("\"concatenate\" command is not retriable");
        }

        using NChunkClient::NProto::TDataStatistics;

        try {
            // Get objects ids.
            std::vector<TObjectId> srcIds;
            TCellTagList srcCellTags;
            TObjectId dstId;
            TCellTag dstCellTag;
            std::unique_ptr<NTableClient::IOutputSchemaInferer> outputSchemaInferer;
            {
                auto proxy = CreateWriteProxy<TObjectServiceProxy>();
                auto batchReq = proxy->ExecuteBatch();

                for (const auto& path : srcPaths) {
                    auto req = TObjectYPathProxy::GetBasicAttributes(path);
                    SetTransactionId(req, options, true);
                    batchReq->AddRequest(req, "get_src_attributes");
                }
                {
                    auto req = TObjectYPathProxy::GetBasicAttributes(dstPath);
                    SetTransactionId(req, options, true);
                    batchReq->AddRequest(req, "get_dst_attributes");
                }

                auto batchRspOrError = WaitFor(batchReq->Invoke());
                THROW_ERROR_EXCEPTION_IF_FAILED(batchRspOrError, "Error getting basic attributes of inputs and outputs");
                const auto& batchRsp = batchRspOrError.Value();

                TNullable<EObjectType> commonType;
                TNullable<TString> pathWithCommonType;
                auto checkType = [&] (EObjectType type, const TYPath& path) {
                    if (type != EObjectType::Table && type != EObjectType::File) {
                        THROW_ERROR_EXCEPTION("Type of %v must be either %Qlv or %Qlv",
                            path,
                            EObjectType::Table,
                            EObjectType::File);
                    }
                    if (commonType && *commonType != type) {
                        THROW_ERROR_EXCEPTION("Type of %v (%Qlv) must be the same as type of %v (%Qlv)",
                            path,
                            type,
                            *pathWithCommonType,
                            *commonType);
                    }
                    commonType = type;
                    pathWithCommonType = path;
                };

                {
                    auto rspsOrError = batchRsp->GetResponses<TObjectYPathProxy::TRspGetBasicAttributes>("get_src_attributes");
                    for (int srcIndex = 0; srcIndex < srcPaths.size(); ++srcIndex) {
                        const auto& srcPath = srcPaths[srcIndex];
                        THROW_ERROR_EXCEPTION_IF_FAILED(rspsOrError[srcIndex], "Error getting attributes of %v", srcPath);
                        const auto& rsp = rspsOrError[srcIndex].Value();

                        auto id = FromProto<TObjectId>(rsp->object_id());
                        srcIds.push_back(id);
                        srcCellTags.push_back(rsp->cell_tag());
                        checkType(TypeFromId(id), srcPath);
                    }
                }

                {
                    auto rspsOrError = batchRsp->GetResponses<TObjectYPathProxy::TRspGetBasicAttributes>("get_dst_attributes");
                    THROW_ERROR_EXCEPTION_IF_FAILED(rspsOrError[0], "Error getting attributes of %v", dstPath);
                    const auto& rsp = rspsOrError[0].Value();

                    dstId = FromProto<TObjectId>(rsp->object_id());
                    dstCellTag = rsp->cell_tag();
                    checkType(TypeFromId(dstId), dstPath);
                }

                // Check table schemas.
                if (*commonType == EObjectType::Table) {
                    auto createGetSchemaRequest = [&] (const TObjectId& objectId) {
                        auto req = TYPathProxy::Get(FromObjectId(objectId) + "/@");
                        SetTransactionId(req, options, true);
                        req->mutable_attributes()->add_keys("schema");
                        req->mutable_attributes()->add_keys("schema_mode");
                        return req;
                    };

                    TObjectServiceProxy::TRspExecuteBatchPtr getSchemasRsp;
                    {
                        auto proxy = CreateWriteProxy<TObjectServiceProxy>();
                        auto getSchemasReq = proxy->ExecuteBatch();
                        {
                            auto req = createGetSchemaRequest(dstId);
                            getSchemasReq->AddRequest(req, "get_dst_schema");
                        }
                        for (const auto& id : srcIds) {
                            auto req = createGetSchemaRequest(id);
                            getSchemasReq->AddRequest(req, "get_src_schema");
                        }

                        auto batchResponseOrError = WaitFor(getSchemasReq->Invoke());
                        THROW_ERROR_EXCEPTION_IF_FAILED(batchResponseOrError, "Error fetching table schemas");

                        getSchemasRsp = batchResponseOrError.Value();
                    }

                    {
                        const auto& rspOrErrorList = getSchemasRsp->GetResponses<TYPathProxy::TRspGet>("get_dst_schema");
                        YCHECK(rspOrErrorList.size() == 1);
                        const auto& rspOrError = rspOrErrorList[0];
                        THROW_ERROR_EXCEPTION_IF_FAILED(rspOrError, "Error fetching schema for %v", dstPath);

                        const auto& rsp = rspOrError.Value();
                        const auto attributes = ConvertToAttributes(TYsonString(rsp->value()));
                        const auto schema = attributes->Get<TTableSchema>("schema");
                        const auto schemaMode = attributes->Get<ETableSchemaMode>("schema_mode");
                        switch (schemaMode) {
                            case ETableSchemaMode::Strong:
                                if (schema.IsSorted()) {
                                    THROW_ERROR_EXCEPTION("Destination path %v has sorted schema, concatenation into sorted table is not supported",
                                        dstPath);
                                }
                                outputSchemaInferer = CreateSchemaCompatibilityChecker(dstPath, schema);
                                break;
                            case ETableSchemaMode::Weak:
                                outputSchemaInferer = CreateOutputSchemaInferer();
                                if (options.Append) {
                                    outputSchemaInferer->AddInputTableSchema(dstPath, schema, schemaMode);
                                }
                                break;
                            default:
                                Y_UNREACHABLE();
                        }
                    }

                    {
                        const auto& rspOrErrorList = getSchemasRsp->GetResponses<TYPathProxy::TRspGet>("get_src_schema");
                        YCHECK(rspOrErrorList.size() == srcPaths.size());
                        for (size_t i = 0; i < rspOrErrorList.size(); ++i) {
                            const auto& path = srcPaths[i];
                            const auto& rspOrError = rspOrErrorList[i];
                            THROW_ERROR_EXCEPTION_IF_FAILED(rspOrError, "Error fetching schema for %v", path);

                            const auto& rsp = rspOrError.Value();
                            const auto attributes = ConvertToAttributes(TYsonString(rsp->value()));
                            const auto schema = attributes->Get<TTableSchema>("schema");
                            const auto schemaMode = attributes->Get<ETableSchemaMode>("schema_mode");
                            outputSchemaInferer->AddInputTableSchema(path, schema, schemaMode);
                        }
                    }
                }
            }

            // Get source chunk ids.
            // Maps src index -> list of chunk ids for this src.
            std::vector<std::vector<TChunkId>> groupedChunkIds(srcPaths.size());
            {
                THashMap<TCellTag, std::vector<int>> cellTagToIndexes;
                for (int srcIndex = 0; srcIndex < srcCellTags.size(); ++srcIndex) {
                    cellTagToIndexes[srcCellTags[srcIndex]].push_back(srcIndex);
                }

                for (const auto& pair : cellTagToIndexes) {
                    auto srcCellTag = pair.first;
                    const auto& srcIndexes = pair.second;

                    auto proxy = CreateWriteProxy<TObjectServiceProxy>(srcCellTag);
                    auto batchReq = proxy->ExecuteBatch();

                    for (int localIndex = 0; localIndex < srcIndexes.size(); ++localIndex) {
                        int srcIndex = srcIndexes[localIndex];
                        auto req = TChunkOwnerYPathProxy::Fetch(FromObjectId(srcIds[srcIndex]));
                        SetTransactionId(req, options, true);
                        ToProto(req->mutable_ranges(), std::vector<TReadRange>{TReadRange()});
                        batchReq->AddRequest(req, "fetch");
                    }

                    auto batchRspOrError = WaitFor(batchReq->Invoke());
                    THROW_ERROR_EXCEPTION_IF_FAILED(batchRspOrError, "Error fetching inputs");

                    const auto& batchRsp = batchRspOrError.Value();
                    auto rspsOrError = batchRsp->GetResponses<TChunkOwnerYPathProxy::TRspFetch>("fetch");
                    for (int localIndex = 0; localIndex < srcIndexes.size(); ++localIndex) {
                        int srcIndex = srcIndexes[localIndex];
                        const auto& rspOrError = rspsOrError[localIndex];
                        const auto& path = srcPaths[srcIndex];
                        THROW_ERROR_EXCEPTION_IF_FAILED(rspOrError, "Error fetching %v", path);
                        const auto& rsp = rspOrError.Value();

                        for (const auto& chunk : rsp->chunks()) {
                            groupedChunkIds[srcIndex].push_back(FromProto<TChunkId>(chunk.chunk_id()));
                        }
                    }
                }
            }

            // Begin upload.
            TTransactionId uploadTransactionId;
            const auto dstIdPath = FromObjectId(dstId);
            {
                auto proxy = CreateWriteProxy<TObjectServiceProxy>();

                auto req = TChunkOwnerYPathProxy::BeginUpload(dstIdPath);
                req->set_update_mode(static_cast<int>(options.Append ? EUpdateMode::Append : EUpdateMode::Overwrite));
                req->set_lock_mode(static_cast<int>(options.Append ? ELockMode::Shared : ELockMode::Exclusive));
                req->set_upload_transaction_title(Format("Concatenating %v to %v",
                    srcPaths,
                    dstPath));
                // NB: Replicate upload transaction to each secondary cell since we have
                // no idea as of where the chunks we're about to attach may come from.
                ToProto(req->mutable_upload_transaction_secondary_cell_tags(), Connection_->GetSecondaryMasterCellTags());
                req->set_upload_transaction_timeout(ToProto<i64>(Connection_->GetConfig()->TransactionManager->DefaultTransactionTimeout));
                NRpc::GenerateMutationId(req);
                SetTransactionId(req, options, true);

                auto rspOrError = WaitFor(proxy->Execute(req));
                THROW_ERROR_EXCEPTION_IF_FAILED(rspOrError, "Error starting upload to %v", dstPath);
                const auto& rsp = rspOrError.Value();

                uploadTransactionId = FromProto<TTransactionId>(rsp->upload_transaction_id());
            }

            NTransactionClient::TTransactionAttachOptions attachOptions;
            attachOptions.PingAncestors = options.PingAncestors;
            attachOptions.AutoAbort = true;
            auto uploadTransaction = TransactionManager_->Attach(uploadTransactionId, attachOptions);

            // Flatten chunk ids.
            std::vector<TChunkId> flatChunkIds;
            for (const auto& ids : groupedChunkIds) {
                flatChunkIds.insert(flatChunkIds.end(), ids.begin(), ids.end());
            }

            // Teleport chunks.
            {
                auto teleporter = New<TChunkTeleporter>(
                    Connection_->GetConfig(),
                    this,
                    Connection_->GetInvoker(),
                    uploadTransactionId,
                    Logger);

                for (const auto& chunkId : flatChunkIds) {
                    teleporter->RegisterChunk(chunkId, dstCellTag);
                }

                WaitFor(teleporter->Run())
                    .ThrowOnError();
            }

            // Get upload params.
            TChunkListId chunkListId;
            {
                auto proxy = CreateWriteProxy<TObjectServiceProxy>(dstCellTag);

                auto req = TChunkOwnerYPathProxy::GetUploadParams(dstIdPath);
                NCypressClient::SetTransactionId(req, uploadTransactionId);

                auto rspOrError = WaitFor(proxy->Execute(req));
                THROW_ERROR_EXCEPTION_IF_FAILED(rspOrError, "Error requesting upload parameters for %v", dstPath);
                const auto& rsp = rspOrError.Value();

                chunkListId = FromProto<TChunkListId>(rsp->chunk_list_id());
            }

            // Attach chunks to chunk list.
            TDataStatistics dataStatistics;
            {
                auto proxy = CreateWriteProxy<TChunkServiceProxy>(dstCellTag);

                auto batchReq = proxy->ExecuteBatch();
                NRpc::GenerateMutationId(batchReq);
                batchReq->set_suppress_upstream_sync(true);

                auto req = batchReq->add_attach_chunk_trees_subrequests();
                ToProto(req->mutable_parent_id(), chunkListId);
                ToProto(req->mutable_child_ids(), flatChunkIds);
                req->set_request_statistics(true);

                auto batchRspOrError = WaitFor(batchReq->Invoke());
                THROW_ERROR_EXCEPTION_IF_FAILED(GetCumulativeError(batchRspOrError), "Error attaching chunks to %v", dstPath);
                const auto& batchRsp = batchRspOrError.Value();

                const auto& rsp = batchRsp->attach_chunk_trees_subresponses(0);
                dataStatistics = rsp.statistics();
            }

            // End upload.
            {
                auto proxy = CreateWriteProxy<TObjectServiceProxy>();

                auto req = TChunkOwnerYPathProxy::EndUpload(dstIdPath);
                *req->mutable_statistics() = dataStatistics;
                if (outputSchemaInferer) {
                    ToProto(req->mutable_table_schema(), outputSchemaInferer->GetOutputTableSchema());
                    req->set_schema_mode(static_cast<int>(outputSchemaInferer->GetOutputTableSchemaMode()));
                }
                NCypressClient::SetTransactionId(req, uploadTransactionId);
                NRpc::GenerateMutationId(req);

                auto rspOrError = WaitFor(proxy->Execute(req));
                THROW_ERROR_EXCEPTION_IF_FAILED(rspOrError, "Error finishing upload to %v", dstPath);
            }

            uploadTransaction->Detach();
        } catch (const std::exception& ex) {
            THROW_ERROR_EXCEPTION("Error concatenating %v to %v",
                srcPaths,
                dstPath)
                << ex;
        }
    }

    bool DoNodeExists(
        const TYPath& path,
        const TNodeExistsOptions& options)
    {
        auto proxy = CreateReadProxy<TObjectServiceProxy>(options);
        auto batchReq = proxy->ExecuteBatch();
        SetBalancingHeader(batchReq, options);

        auto req = TYPathProxy::Exists(path);
        SetTransactionId(req, options, true);
        SetSuppressAccessTracking(req, options);
        SetCachingHeader(req, options);
        batchReq->AddRequest(req);

        auto batchRsp = WaitFor(batchReq->Invoke())
            .ValueOrThrow();
        auto rsp = batchRsp->GetResponse<TYPathProxy::TRspExists>(0)
            .ValueOrThrow();

        return rsp->value();
    }


    TObjectId DoCreateObject(
        EObjectType type,
        const TCreateObjectOptions& options)
    {
        auto proxy = CreateWriteProxy<TObjectServiceProxy>();
        auto batchReq = proxy->ExecuteBatch();
        SetPrerequisites(batchReq, options);

        auto req = TMasterYPathProxy::CreateObject();
        SetMutationId(req, options);
        req->set_type(static_cast<int>(type));
        if (options.Attributes) {
            ToProto(req->mutable_object_attributes(), *options.Attributes);
        }
        batchReq->AddRequest(req);

        auto batchRsp = WaitFor(batchReq->Invoke())
            .ValueOrThrow();
        auto rsp = batchRsp->GetResponse<TMasterYPathProxy::TRspCreateObject>(0)
            .ValueOrThrow();

        return FromProto<TObjectId>(rsp->object_id());
    }

    TGetFileFromCacheResult DoGetFileFromCache(
        const TString& md5,
        const TGetFileFromCacheOptions& options)
    {
        TGetFileFromCacheResult result;
        auto destination = GetFilePathInCache(md5, options.CachePath);

        auto proxy = CreateReadProxy<TObjectServiceProxy>(options);
        auto req = TYPathProxy::Get(destination + "/@");

        std::vector<TString> attributeKeys{
            "md5"
        };
        ToProto(req->mutable_attributes()->mutable_keys(), attributeKeys);

        SetTransactionId(req, options, true);

        auto rspOrError = WaitFor(proxy->Execute(req));
        if (!rspOrError.IsOK()) {
            LOG_DEBUG(
                rspOrError,
                "File is missing "
                "(Destination: %v, MD5: %v)",
                destination,
                md5);

            return result;
        }

        auto rsp = rspOrError.Value();
        auto attributes = ConvertToAttributes(TYsonString(rsp->value()));

        auto originalMD5 = attributes->Get<TString>("md5", "");
        if (md5 != originalMD5) {
            LOG_DEBUG(
                "File has incorrect md5 hash "
                "(Destination: %v, expectedMD5: %v, originalMD5: %v)",
                destination,
                md5,
                originalMD5);

            return result;
        }

        result.Path = destination;
        return result;
    }


    TPutFileToCacheResult DoPutFileToCache(
        const NYPath::TYPath &path,
        const TString &expectedMD5,
        const TPutFileToCacheOptions &options)
    {
        NLogging::TLogger logger = Logger.AddTag("Path: %v", path).AddTag("Command: PutFileToCache");
        auto Logger = logger;

        TPutFileToCacheResult result;

        // Start transaction.
        ITransactionPtr transaction;
        {
            auto transactionStartOptions = TTransactionStartOptions();
            transactionStartOptions.ParentId = GetTransactionId(options, true);
            transactionStartOptions.Sticky = true;
            auto attributes = CreateEphemeralAttributes();
            attributes->Set("title", Format("Putting file %v to cache", path));
            transactionStartOptions.Attributes = std::move(attributes);

            auto asyncTransaction = StartTransaction(ETransactionType::Master, transactionStartOptions);
            transaction = WaitFor(asyncTransaction)
                .ValueOrThrow();

            auto transactionAttachOptions = TTransactionAttachOptions();
            transactionAttachOptions.AutoAbort = true;
            transactionAttachOptions.PingAncestors = options.PingAncestors;
            transaction = AttachTransaction(transaction->GetId(), transactionAttachOptions);

            LOG_DEBUG(
                "Transaction started (TransactionId: %v)",
                transaction->GetId());
        }

        Logger.AddTag("TransactionId: %v", transaction->GetId());

        // Acquire lock.
        NYPath::TYPath objectIdPath;
        {
            TLockNodeOptions lockNodeOptions;
            lockNodeOptions.TransactionId = transaction->GetId();
            auto lockResult = DoLockNode(path, ELockMode::Exclusive, lockNodeOptions);
            objectIdPath = FromObjectId(lockResult.NodeId);

            LOG_DEBUG(
                "Lock for node acquired (LockId: %v)",
                lockResult.LockId);
        }

        // Check permissions.
        {
            auto checkPermissionOptions = TCheckPermissionOptions();
            checkPermissionOptions.TransactionId = transaction->GetId();

            auto readPermissionResult = DoCheckPermission(Options_.User, objectIdPath, EPermission::Read, checkPermissionOptions);
            readPermissionResult.ToError(Options_.User, EPermission::Read)
                .ThrowOnError();

            auto removePermissionResult = DoCheckPermission(Options_.User, objectIdPath, EPermission::Remove, checkPermissionOptions);
            removePermissionResult.ToError(Options_.User, EPermission::Remove)
                .ThrowOnError();

            auto usePermissionResult = DoCheckPermission(Options_.User, options.CachePath, EPermission::Use, checkPermissionOptions);
            usePermissionResult.ToError(Options_.User, EPermission::Use)
                .ThrowOnError();
        }

        // Check that MD5 hash is equal to the original MD5 hash of the file.
        {
            auto proxy = CreateReadProxy<TObjectServiceProxy>(options);
            auto req = TYPathProxy::Get(objectIdPath + "/@");

            std::vector<TString> attributeKeys{
                "md5"
            };
            ToProto(req->mutable_attributes()->mutable_keys(), attributeKeys);

            NCypressClient::SetTransactionId(req, transaction->GetId());

            auto rspOrError = WaitFor(proxy->Execute(req));
            THROW_ERROR_EXCEPTION_IF_FAILED(
                rspOrError,
                "Error requesting md5 hash of file %v",
                path);

            auto rsp = rspOrError.Value();
            auto attributes = ConvertToAttributes(TYsonString(rsp->value()));

            auto md5 = attributes->Get<TString>("md5");
            if (expectedMD5 != md5) {
                THROW_ERROR_EXCEPTION(
                    "MD5 mismatch; expected %v, got %v",
                    expectedMD5,
                    md5);
            }

            LOG_DEBUG(
                "MD5 hash checked (MD5: %v)",
                expectedMD5);
        }

        auto destination = GetFilePathInCache(expectedMD5, options.CachePath);
        auto fileCacheClient = Connection_->CreateNativeClient(TClientOptions(NSecurityClient::FileCacheUserName));

        // Move file.
        {
            auto moveOptions = TMoveNodeOptions();
            moveOptions.TransactionId = transaction->GetId();
            moveOptions.Recursive = true;
            moveOptions.Force = true;
            moveOptions.PrerequisiteRevisions = options.PrerequisiteRevisions;
            moveOptions.PrerequisiteTransactionIds = options.PrerequisiteTransactionIds;

            WaitFor(fileCacheClient->MoveNode(objectIdPath, destination, moveOptions))
                .ValueOrThrow();

            LOG_DEBUG(
                "File has been moved to cache (Destination: %v)",
                destination);
        }

        // Set /@touched attribute.
        {
            auto setNodeOptions = TSetNodeOptions();
            setNodeOptions.PrerequisiteTransactionIds = options.PrerequisiteTransactionIds;
            setNodeOptions.PrerequisiteRevisions = options.PrerequisiteRevisions;
            setNodeOptions.TransactionId = transaction->GetId();

            auto asyncResult = fileCacheClient->SetNode(destination + "/@touched", ConvertToYsonString(true), setNodeOptions);
            auto rspOrError = WaitFor(asyncResult);

            if (rspOrError.GetCode() != NCypressClient::EErrorCode::ConcurrentTransactionLockConflict) {
                THROW_ERROR_EXCEPTION_IF_FAILED(rspOrError, "Error setting /@touched attribute");
            }

            LOG_DEBUG(
                "Attribute /@touched set (Destination: %v)",
                destination);
        }

        WaitFor(transaction->Commit())
            .ThrowOnError();

        result.Path = destination;
        return result;
    }

    void DoAddMember(
        const TString& group,
        const TString& member,
        const TAddMemberOptions& options)
    {
        auto req = TGroupYPathProxy::AddMember(GetGroupPath(group));
        req->set_name(member);
        SetMutationId(req, options);

        auto proxy = CreateWriteProxy<TObjectServiceProxy>();
        WaitFor(proxy->Execute(req))
            .ThrowOnError();
    }

    void DoRemoveMember(
        const TString& group,
        const TString& member,
        const TRemoveMemberOptions& options)
    {
        auto req = TGroupYPathProxy::RemoveMember(GetGroupPath(group));
        req->set_name(member);
        SetMutationId(req, options);

        auto proxy = CreateWriteProxy<TObjectServiceProxy>();
        WaitFor(proxy->Execute(req))
            .ThrowOnError();
    }

    TCheckPermissionResult DoCheckPermission(
        const TString& user,
        const TYPath& path,
        EPermission permission,
        const TCheckPermissionOptions& options)
    {
        auto proxy = CreateReadProxy<TObjectServiceProxy>(options);
        auto batchReq = proxy->ExecuteBatch();
        SetBalancingHeader(batchReq, options);

        auto req = TObjectYPathProxy::CheckPermission(path);
        req->set_user(user);
        req->set_permission(static_cast<int>(permission));
        SetTransactionId(req, options, true);
        SetCachingHeader(req, options);
        batchReq->AddRequest(req);

        auto batchRsp = WaitFor(batchReq->Invoke())
            .ValueOrThrow();
        auto rsp = batchRsp->GetResponse<TObjectYPathProxy::TRspCheckPermission>(0)
            .ValueOrThrow();

        TCheckPermissionResult result;
        result.Action = ESecurityAction(rsp->action());
        result.ObjectId = FromProto<TObjectId>(rsp->object_id());
        result.ObjectName = rsp->has_object_name() ? MakeNullable(rsp->object_name()) : Null;
        result.SubjectId = FromProto<TSubjectId>(rsp->subject_id());
        result.SubjectName = rsp->has_subject_name() ? MakeNullable(rsp->subject_name()) : Null;
        return result;
    }


    TOperationId DoStartOperation(
        EOperationType type,
        const TYsonString& spec,
        const TStartOperationOptions& options)
    {
        auto req = SchedulerProxy_->StartOperation();
        SetTransactionId(req, options, true);
        SetMutationId(req, options);
        req->set_type(static_cast<int>(type));
        req->set_spec(spec.GetData());

        auto rsp = WaitFor(req->Invoke())
            .ValueOrThrow();

        return FromProto<TOperationId>(rsp->operation_id());
    }

    void DoAbortOperation(
        const TOperationId& operationId,
        const TAbortOperationOptions& options)
    {
        auto req = SchedulerProxy_->AbortOperation();
        ToProto(req->mutable_operation_id(), operationId);
        if (options.AbortMessage) {
            req->set_abort_message(*options.AbortMessage);
        }

        WaitFor(req->Invoke())
            .ThrowOnError();
    }

    void DoSuspendOperation(
        const TOperationId& operationId,
        const TSuspendOperationOptions& options)
    {
        auto req = SchedulerProxy_->SuspendOperation();
        ToProto(req->mutable_operation_id(), operationId);
        req->set_abort_running_jobs(options.AbortRunningJobs);

        WaitFor(req->Invoke())
            .ThrowOnError();
    }

    void DoResumeOperation(
        const TOperationId& operationId,
        const TResumeOperationOptions& /*options*/)
    {
        auto req = SchedulerProxy_->ResumeOperation();
        ToProto(req->mutable_operation_id(), operationId);

        WaitFor(req->Invoke())
            .ThrowOnError();
    }

    void DoCompleteOperation(
        const TOperationId& operationId,
        const TCompleteOperationOptions& /*options*/)
    {
        auto req = SchedulerProxy_->CompleteOperation();
        ToProto(req->mutable_operation_id(), operationId);

        WaitFor(req->Invoke())
            .ThrowOnError();
    }

    void DoUpdateOperationParameters(
        const TOperationId& operationId,
        const TUpdateOperationParametersOptions& options)
    {
        auto req = SchedulerProxy_->UpdateOperationParameters();
        ToProto(req->mutable_operation_id(), operationId);

        for (const auto& pair : options.SchedulingOptionsPerPoolTree) {
            const auto& treeId = pair.first;
            const auto& schedulingOptions = pair.second;

            auto* protoOptions = req->add_options();
            protoOptions->set_tree_id(treeId);

            auto* protoSchedulingOptions = protoOptions->mutable_scheduling_options();
            if (schedulingOptions->Weight) {
                protoSchedulingOptions->set_weight(*schedulingOptions->Weight);
            }
            ToProto(protoSchedulingOptions->mutable_resource_limits(),
                *schedulingOptions->ResourceLimits);
        }

        if (options.Owners) {
            ToProto(req->mutable_owner_list()->mutable_owners(), *options.Owners);
        }

        WaitFor(req->Invoke())
            .ThrowOnError();
    }

    bool IsArchiveExists()
    {
        // NB: we suppose that archive should exist and work correctly if this map node is presented.
        return WaitFor(NodeExists("//sys/operations_archive", TNodeExistsOptions()))
            .ValueOrThrow();
    }

    int DoGetOperationsArchiveVersion()
    {
        auto asyncVersionResult = GetNode(GetOperationsArchiveVersionPath(), TGetNodeOptions());
        auto versionNodeOrError = WaitFor(asyncVersionResult);

        if (!versionNodeOrError.IsOK()) {
            THROW_ERROR_EXCEPTION("Failed to get operations archive version")
                << versionNodeOrError;
        }

        int version = 0;
        try {
            version = ConvertTo<int>(versionNodeOrError.Value());
        } catch (const std::exception& ex) {
            THROW_ERROR_EXCEPTION("Failed to parse operations archive version")
                << ex;
        }

        return version;
    }

    TYsonString DoGetOperationFromArchive(
        const NScheduler::TOperationId& operationId,
        const TGetOperationOptions& options)
    {
        TNullable<TInstant> deadline;
        if (options.Timeout) {
            deadline = options.Timeout->ToDeadLine();
        }

        auto nameTable = New<TNameTable>();

        TOrderedByIdTableDescriptor ids(nameTable);
        auto rowBuffer = New<TRowBuffer>();

        std::vector<TUnversionedRow> keys;
        auto key = rowBuffer->AllocateUnversioned(2);
        key[0] = MakeUnversionedUint64Value(operationId.Parts64[0], ids.IdHi);
        key[1] = MakeUnversionedUint64Value(operationId.Parts64[1], ids.IdLo);
        keys.push_back(key);

        TLookupRowsOptions lookupOptions;

        THashSet<TString> fields;
        bool hasId = false;
        if (options.Attributes) {
            for (const auto& field : *options.Attributes) {
                if (field == "id") {
                    hasId = true;
                    fields.insert("id_lo");
                    fields.insert("id_hi");
                } else {
                    fields.insert(field);
                }
            }
        } else {
            hasId = true;
            fields = {
                "id_lo",
                "id_hi",
                "state",
                "authenticated_user",
                "operation_type",
                "progress",
                "spec",
                "full_spec",
                "unrecognized_spec",
                "brief_progress",
                "brief_spec",
                "start_time",
                "finish_time",
                "result",
                "events"
            };
        }

        std::vector<int> columnIndexes;
        THashMap<TString, int> fieldToIndex;

        int index = 0;
        for (const auto& field : fields) {
            columnIndexes.push_back(nameTable->GetIdOrThrow(field));
            fieldToIndex[field] = index++;
        }

        lookupOptions.ColumnFilter = NTableClient::TColumnFilter(columnIndexes);
        lookupOptions.KeepMissingRows = true;
        if (deadline) {
            lookupOptions.Timeout = *deadline - Now();
        }

        auto rowset = WaitFor(LookupRows(
            "//sys/operations_archive/ordered_by_id",
            nameTable,
            MakeSharedRange(std::move(keys), std::move(rowBuffer)),
            lookupOptions))
            .ValueOrThrow();

        auto rows = rowset->GetRows();
        YCHECK(!rows.Empty());

        if (rows[0]) {
#define SET_ITEM_STRING_VALUE(itemKey) \
            SET_ITEM_VALUE(itemKey, TString(rows[0][index].Data.String, rows[0][index].Length))
#define SET_ITEM_YSON_STRING_VALUE(itemKey) \
            SET_ITEM_VALUE(itemKey, TYsonString(rows[0][index].Data.String, rows[0][index].Length))
#define SET_ITEM_INSTANT_VALUE(itemKey) \
            SET_ITEM_VALUE(itemKey, TInstant(rows[0][index].Data.Int64))
#define SET_ITEM_VALUE(itemKey, operation) \
            .DoIf(fields.find(itemKey) != fields.end() && rows[0][GET_INDEX(itemKey)].Type != EValueType::Null, [&] (TFluentMap fluent) { \
                auto index = GET_INDEX(itemKey); \
                fluent.Item(itemKey).Value(operation); \
            })
#define GET_INDEX(itemKey) fieldToIndex.find(itemKey)->second

            auto ysonResult = BuildYsonStringFluently()
                .BeginMap()
                    .DoIf(hasId, [&] (TFluentMap fluent) {
                        fluent.Item("id").Value(TGuid(
                            rows[0][GET_INDEX("id_hi")].Data.Uint64,
                            rows[0][GET_INDEX("id_lo")].Data.Uint64));
                    })
                    SET_ITEM_STRING_VALUE("state")
                    SET_ITEM_STRING_VALUE("authenticated_user")
                    SET_ITEM_STRING_VALUE("operation_type")
                    SET_ITEM_YSON_STRING_VALUE("progress")
                    SET_ITEM_YSON_STRING_VALUE("spec")
                    SET_ITEM_YSON_STRING_VALUE("full_spec")
                    SET_ITEM_YSON_STRING_VALUE("unrecognized_spec")
                    SET_ITEM_YSON_STRING_VALUE("brief_progress")
                    SET_ITEM_YSON_STRING_VALUE("brief_spec")
                    SET_ITEM_INSTANT_VALUE("start_time")
                    SET_ITEM_INSTANT_VALUE("finish_time")
                    SET_ITEM_YSON_STRING_VALUE("result")
                    SET_ITEM_YSON_STRING_VALUE("events")
                .EndMap();
#undef SET_ITEM_STRING_VALUE
#undef SET_ITEM_YSON_STRING_VALUE
#undef SET_ITEM_INSTANT_VALUE
#undef SET_ITEM_VALUE
#undef GET_INDEX
            return ysonResult;
        }

        return TYsonString();
    }

    TYsonString DoGetOperation(
        const NScheduler::TOperationId& operationId,
        const TGetOperationOptions& options)
    {
        TNullable<TInstant> deadline;
        if (options.Timeout) {
            deadline = options.Timeout->ToDeadLine();
        }

        TNullable<std::vector<TString>> attributes;
        if (options.Attributes) {
            attributes = std::vector<TString>();
            attributes->reserve(options.Attributes->size() + 1);
            attributes->insert(attributes->begin(), options.Attributes->begin(), options.Attributes->end());
            // NOTE(asaitgalin): This attribute helps to distinguish between
            // different cypress storage modes of operation.
            if (options.Attributes->find("state") == options.Attributes->end()) {
                attributes->push_back("state");
            }
        }

        TObjectServiceProxy proxy(OperationsArchiveChannels_[options.ReadFrom]);
        auto batchReq = proxy.ExecuteBatch();
        SetBalancingHeader(batchReq, options);

        {
            auto req = TYPathProxy::Get(GetNewOperationPath(operationId) + "/@");
            if (attributes) {
                ToProto(req->mutable_attributes()->mutable_keys(), *attributes);
            }
            batchReq->AddRequest(req, "get_operation_new");
        }

        {
            auto req = TYPathProxy::Get(GetOperationPath(operationId) + "/@");
            if (attributes) {
                ToProto(req->mutable_attributes()->mutable_keys(), *attributes);
            }
            batchReq->AddRequest(req, "get_operation");
        }

        auto batchRsp = WaitFor(batchReq->Invoke())
            .ValueOrThrow();

        auto attrNodeOrError = batchRsp->GetResponse<TYPathProxy::TRspGet>("get_operation_new");
        auto attrOldNodeOrError = batchRsp->GetResponse<TYPathProxy::TRspGet>("get_operation");

        auto getCypressNode = [&] (const auto& rsp) -> INodePtr {
            if (rsp.IsOK()) {
                auto node = ConvertToNode(TYsonString(rsp.Value()->value()));
                if (!node->AsMap()->FindChild("state")) {
                    return nullptr;
                }
                return node;
            }
            if (!rsp.FindMatching(NYTree::EErrorCode::ResolveError)) {
                THROW_ERROR rsp;
            }
            return nullptr;
        };

        INodePtr newCypressNode = getCypressNode(attrNodeOrError);
        INodePtr oldCypressNode = getCypressNode(attrOldNodeOrError);
        INodePtr cypressNode;
        if (newCypressNode && oldCypressNode) {
            cypressNode = PatchNode(oldCypressNode, newCypressNode);
        } else if (newCypressNode) {
            cypressNode = newCypressNode;
        } else {
            cypressNode = oldCypressNode;
        }

        if (cypressNode) {
            auto attrNode = cypressNode->AsMap();

            // XXX(ignat): remove opaque from node. Make option to ignore it in conversion methods.
            auto fullSpecNode = attrNode->FindChild("full_spec");
            if (fullSpecNode) {
                fullSpecNode->MutableAttributes()->Remove("opaque");
            }

            if (!attributes) {
                auto userAttributeKeys = ConvertTo<THashSet<TString>>(attrNode->GetChild("user_attribute_keys"));
                for (const auto& key : attrNode->GetKeys()) {
                    if (userAttributeKeys.find(key) == userAttributeKeys.end()) {
                        attrNode->RemoveChild(key);
                    }
                }
            }

            if (options.Attributes && options.Attributes->find("state") == options.Attributes->end()) {
                attrNode->RemoveChild("state");
            }

            TGetNodeOptions optionsToScheduler;
            if (deadline) {
                optionsToScheduler.Timeout = *deadline - Now();
            }

            bool shouldRequestProgress = false;
            if (options.Attributes) {
                const auto& attributes = *options.Attributes;
                shouldRequestProgress = std::find(attributes.begin(), attributes.end(), "progress") != attributes.end();
            } else {
                shouldRequestProgress = true;
            }

            if (shouldRequestProgress) {
                auto asyncSchedulerProgressValue = GetNode(GetOperationProgressFromOrchid(operationId), optionsToScheduler);
                auto schedulerProgressValueOrError = WaitFor(asyncSchedulerProgressValue);

                if (schedulerProgressValueOrError.IsOK()) {
                    auto schedulerProgressNode = ConvertToNode(schedulerProgressValueOrError.Value());
                    attrNode->RemoveChild("progress");
                    YCHECK(attrNode->AddChild(schedulerProgressNode, "progress"));

                    return ConvertToYsonString(attrNode);
                } else if (schedulerProgressValueOrError.FindMatching(NYTree::EErrorCode::ResolveError)) {
                    LOG_DEBUG("No such operation %v in the scheduler", operationId);
                } else {
                    THROW_ERROR_EXCEPTION("Failed to get operation %v from the scheduler", operationId)
                        << schedulerProgressValueOrError;
                }
            }

            return ConvertToYsonString(cypressNode);
        } else if (IsArchiveExists()) {
            LOG_DEBUG("No such operation %v in Cypress", operationId);

            int version = DoGetOperationsArchiveVersion();

            if (version < 7) {
                THROW_ERROR_EXCEPTION("Failed to get operation: operations archive version is too old: expected >= 7, got %v", version);
            }

            try {
                auto result = DoGetOperationFromArchive(operationId, options);
                if (result) {
                    return result;
                }
            } catch (const TErrorException& exception) {
                auto matchedError = exception.Error().FindMatching(NYTree::EErrorCode::ResolveError);

                if (!matchedError) {
                    THROW_ERROR_EXCEPTION("Failed to get operation from archive")
                        << TErrorAttribute("operation_id", operationId)
                        << exception.Error();
                }
            }
        }

        THROW_ERROR_EXCEPTION(EErrorCode::NoSuchOperation, "No such operation %v", operationId);
    }

    void DoDumpJobContext(
        const TJobId& jobId,
        const TYPath& path,
        const TDumpJobContextOptions& /*options*/)
    {
        auto req = JobProberProxy_->DumpInputContext();
        ToProto(req->mutable_job_id(), jobId);
        ToProto(req->mutable_path(), path);

        WaitFor(req->Invoke())
            .ThrowOnError();
    }

    void ValidateJobSpecVersion(const TJobId& jobId, const NYT::NJobTrackerClient::NProto::TJobSpec& jobSpec)
    {
        if (!jobSpec.has_version() || jobSpec.version() != GetJobSpecVersion()) {
            THROW_ERROR_EXCEPTION("Job spec found in operation archive is of unsupported version")
                << TErrorAttribute("job_id", jobId)
                << TErrorAttribute("found_version", jobSpec.version())
                << TErrorAttribute("supported_version", GetJobSpecVersion());
        }
    }

    TNodeDescriptor GetJobNodeDescriptor(const TJobId& jobId)
    {
        TNodeDescriptor jobNodeDescriptor;
        auto req = JobProberProxy_->GetJobNode();
        ToProto(req->mutable_job_id(), jobId);
        auto rsp = WaitFor(req->Invoke())
            .ValueOrThrow();
        FromProto(&jobNodeDescriptor, rsp->node_descriptor());
        return jobNodeDescriptor;
    }

    TNullable<NJobTrackerClient::NProto::TJobSpec> GetJobSpecFromJobNode(const TJobId& jobId)
    {
        try {
            TNodeDescriptor jobNodeDescriptor = GetJobNodeDescriptor(jobId);

            auto nodeChannel = ChannelFactory_->CreateChannel(jobNodeDescriptor);
            NJobProberClient::TJobProberServiceProxy jobProberServiceProxy(nodeChannel);

            auto req = jobProberServiceProxy.GetSpec();
            ToProto(req->mutable_job_id(), jobId);
            auto rsp = WaitFor(req->Invoke())
                .ValueOrThrow();

            ValidateJobSpecVersion(jobId, rsp->spec());
            return rsp->spec();
        } catch (const TErrorException& exception) {
            auto matchedError = exception.Error().FindMatching(NScheduler::EErrorCode::NoSuchJob);
            if (!matchedError) {
                THROW_ERROR_EXCEPTION("Failed to get job spec from job node")
                    << TErrorAttribute("job_id", jobId)
                    << exception;
            }
        }
        return Null;
    }

    NJobTrackerClient::NProto::TJobSpec GetJobSpecFromArchive(const TJobId& jobId)
    {
        int version = DoGetOperationsArchiveVersion();

        if (version < 7) {
            THROW_ERROR_EXCEPTION("Failed to get job input: operations archive version is too old: expected >= 7, got %v", version);
        }

        auto nameTable = New<TNameTable>();

        TLookupRowsOptions lookupOptions;
        lookupOptions.ColumnFilter = NTableClient::TColumnFilter({nameTable->RegisterName("spec")});
        lookupOptions.KeepMissingRows = true;

        auto owningKey = CreateJobKey(jobId, nameTable);

        std::vector<TUnversionedRow> keys;
        keys.push_back(owningKey);

        auto lookupResult = WaitFor(LookupRows(
            GetOperationsArchiveJobSpecsPath(),
            nameTable,
            MakeSharedRange(keys, owningKey),
            lookupOptions));

        if (!lookupResult.IsOK()) {
            THROW_ERROR_EXCEPTION(lookupResult)
                .Wrap("Lookup job spec in operation archive failed")
                << TErrorAttribute("job_id", jobId);
        }

        auto rows = lookupResult.Value()->GetRows();
        YCHECK(!rows.Empty());

        if (!rows[0]) {
            THROW_ERROR_EXCEPTION("Missing job spec in job archive table")
                << TErrorAttribute("job_id", jobId);
        }

        auto value = rows[0][0];

        if (value.Type != EValueType::String) {
            THROW_ERROR_EXCEPTION("Found job spec has unexpected value type")
                << TErrorAttribute("job_id", jobId)
                << TErrorAttribute("value_type", value.Type);
        }

        NJobTrackerClient::NProto::TJobSpec jobSpec;
        bool ok = jobSpec.ParseFromArray(value.Data.String, value.Length);
        if (!ok) {
            THROW_ERROR_EXCEPTION("Cannot parse job spec")
                << TErrorAttribute("job_id", jobId);
        }
        ValidateJobSpecVersion(jobId, jobSpec);

        return jobSpec;
    }

    IAsyncZeroCopyInputStreamPtr DoGetJobInput(
        const TJobId& jobId,
        const TGetJobInputOptions& /*options*/)
    {
        NJobTrackerClient::NProto::TJobSpec jobSpec;
        if (auto jobSpecFromProxy = GetJobSpecFromJobNode(jobId)) {
            jobSpec.Swap(jobSpecFromProxy.GetPtr());
        } else {
            jobSpec = GetJobSpecFromArchive(jobId);
        }

        auto* schedulerJobSpecExt = jobSpec.MutableExtension(NScheduler::NProto::TSchedulerJobSpecExt::scheduler_job_spec_ext);

        auto nodeDirectory = New<NNodeTrackerClient::TNodeDirectory>();
        auto locateChunks = BIND([=] {
            std::vector<TChunkSpec*> chunkSpecList;
            for (auto& tableSpec : *schedulerJobSpecExt->mutable_input_table_specs()) {
                for (auto& chunkSpec : *tableSpec.mutable_chunk_specs()) {
                    chunkSpecList.push_back(&chunkSpec);
                }
            }

            for (auto& tableSpec : *schedulerJobSpecExt->mutable_foreign_input_table_specs()) {
                for (auto& chunkSpec : *tableSpec.mutable_chunk_specs()) {
                    chunkSpecList.push_back(&chunkSpec);
                }
            }

            LocateChunks(
                MakeStrong(this),
                New<TMultiChunkReaderConfig>()->MaxChunksPerLocateRequest,
                chunkSpecList,
                nodeDirectory,
                Logger);
            nodeDirectory->DumpTo(schedulerJobSpecExt->mutable_input_node_directory());
        });

        auto locateChunksResult = WaitFor(locateChunks
            .AsyncVia(GetConnection()->GetInvoker())
            .Run());

        if (!locateChunksResult.IsOK()) {
            THROW_ERROR_EXCEPTION("Failed to locate chunks used in job input")
                << TErrorAttribute("job_id", jobId);
        }

        auto jobSpecHelper = NJobProxy::CreateJobSpecHelper(jobSpec);

        auto userJobReadController = CreateUserJobReadController(
            jobSpecHelper,
            MakeStrong(this),
            GetConnection()->GetInvoker(),
            TNodeDescriptor(),
            BIND([] { }) /* onNetworkRelease */,
            Null /* udfDirectory */,
            nullptr /* trafficMeter */);

        auto jobInputReader = New<TJobInputReader>(std::move(userJobReadController), GetConnection()->GetInvoker());
        jobInputReader->Open();
        return jobInputReader;
    }

    TSharedRef DoGetJobStderrFromNode(
        const TOperationId& operationId,
        const TJobId& jobId)
    {
        try {
            TNodeDescriptor jobNodeDescriptor = GetJobNodeDescriptor(jobId);

            auto nodeChannel = ChannelFactory_->CreateChannel(jobNodeDescriptor);
            NJobProberClient::TJobProberServiceProxy jobProberServiceProxy(nodeChannel);

            auto req = jobProberServiceProxy.GetStderr();
            req->SetMultiplexingBand(EMultiplexingBand::Heavy);
            ToProto(req->mutable_job_id(), jobId);
            auto rsp = WaitFor(req->Invoke())
                .ValueOrThrow();
            return TSharedRef::FromString(rsp->stderr_data());
        } catch (const TErrorException& exception) {
            auto matchedError = exception.Error().FindMatching(NScheduler::EErrorCode::NoSuchJob);

            if (!matchedError) {
                THROW_ERROR_EXCEPTION("Failed to get job stderr from job proxy")
                    << TErrorAttribute("operation_id", operationId)
                    << TErrorAttribute("job_id", jobId)
                    << exception.Error();
            }
        }

        return TSharedRef();
    }

    TSharedRef DoGetJobStderrFromCypress(
        const TOperationId& operationId,
        const TJobId& jobId)
    {
        auto createFileReader = [&] (const NYPath::TYPath& path) {
            return WaitFor(static_cast<IClientBase*>(this)->CreateFileReader(path));
        };

        try {
            auto fileReaderOrError = createFileReader(NScheduler::GetNewStderrPath(operationId, jobId));
            // COMPAT
            if (fileReaderOrError.FindMatching(NYTree::EErrorCode::ResolveError)) {
                fileReaderOrError = createFileReader(NScheduler::GetStderrPath(operationId, jobId));
            }

            auto fileReader = fileReaderOrError.ValueOrThrow();

            std::vector<TSharedRef> blocks;
            while (true) {
                auto block = WaitFor(fileReader->Read())
                    .ValueOrThrow();

                if (!block) {
                    break;
                }

                blocks.push_back(std::move(block));
            }

            i64 size = GetByteSize(blocks);
            YCHECK(size);
            auto stderrFile = TSharedMutableRef::Allocate(size);
            auto memoryOutput = TMemoryOutput(stderrFile.Begin(), size);

            for (const auto& block : blocks) {
                memoryOutput.Write(block.Begin(), block.Size());
            }

            return stderrFile;
        } catch (const TErrorException& exception) {
            auto matchedError = exception.Error().FindMatching(NYTree::EErrorCode::ResolveError);

            if (!matchedError) {
                THROW_ERROR_EXCEPTION("Failed to get job stderr from Cypress")
                    << TErrorAttribute("operation_id", operationId)
                    << TErrorAttribute("job_id", jobId)
                    << exception.Error();
            }
        }

        return TSharedRef();
    }

    TSharedRef DoGetJobStderrFromArchive(
        const TOperationId& operationId,
        const TJobId& jobId)
    {
        try {
            auto nameTable = New<TNameTable>();

            TStderrArchiveIds ids(nameTable);

            auto rowBuffer = New<TRowBuffer>();

            std::vector<TUnversionedRow> keys;
            auto key = rowBuffer->AllocateUnversioned(4);
            key[0] = MakeUnversionedUint64Value(operationId.Parts64[0], ids.OperationIdHi);
            key[1] = MakeUnversionedUint64Value(operationId.Parts64[1], ids.OperationIdLo);
            key[2] = MakeUnversionedUint64Value(jobId.Parts64[0], ids.JobIdHi);
            key[3] = MakeUnversionedUint64Value(jobId.Parts64[1], ids.JobIdLo);
            keys.push_back(key);

            TLookupRowsOptions lookupOptions;
            lookupOptions.ColumnFilter = NTableClient::TColumnFilter({ids.Stderr});
            lookupOptions.KeepMissingRows = true;

            auto rowset = WaitFor(LookupRows(
                "//sys/operations_archive/stderrs",
                nameTable,
                MakeSharedRange(keys, rowBuffer),
                lookupOptions))
                .ValueOrThrow();

            auto rows = rowset->GetRows();
            YCHECK(!rows.Empty());

            if (rows[0]) {
                auto value = rows[0][0];

                YCHECK(value.Type == EValueType::String);
                return TSharedRef::MakeCopy<char>(TRef(value.Data.String, value.Length));
            }
        } catch (const TErrorException& exception) {
            auto matchedError = exception.Error().FindMatching(NYTree::EErrorCode::ResolveError);

            if (!matchedError) {
                THROW_ERROR_EXCEPTION("Failed to get job stderr from archive")
                    << TErrorAttribute("operation_id", operationId)
                    << TErrorAttribute("job_id", jobId)
                    << exception.Error();
            }
        }

        return TSharedRef();
    }

    TSharedRef DoGetJobStderr(
        const TOperationId& operationId,
        const TJobId& jobId,
        const TGetJobStderrOptions& /*options*/)
    {
        auto stderrRef = DoGetJobStderrFromNode(operationId, jobId);
        if (stderrRef) {
            return stderrRef;
        }

        stderrRef = DoGetJobStderrFromCypress(operationId, jobId);
        if (stderrRef) {
            return stderrRef;
        }

        int version = DoGetOperationsArchiveVersion();

        if (version >= 7) {
            stderrRef = DoGetJobStderrFromArchive(operationId, jobId);
            if (stderrRef) {
                return stderrRef;
            }
        } else {
            LOG_DEBUG("Operations archive version is too old: expected >= 7, got %v", version);
        }

        THROW_ERROR_EXCEPTION(NScheduler::EErrorCode::NoSuchJob, "Job stderr is not found")
            << TErrorAttribute("operation_id", operationId)
            << TErrorAttribute("job_id", jobId);
    }

    template <class T>
    static bool LessNullable(const T& lhs, const T& rhs)
    {
        return lhs < rhs;
    }

    template <class T>
    static bool LessNullable(const TNullable<T>& lhs, const TNullable<T>& rhs)
    {
        return rhs && (!lhs || *lhs < *rhs);
    }

    TString ExtractTextFactorForCypressItem(const TOperation& operation)
    {
        TString textFactor;

        auto pushTextFactor = [&textFactor] (const auto& text) {
            if (textFactor.size())
                textFactor += " ";
            textFactor += text;
        };

        pushTextFactor(ToString(operation.OperationId));
        pushTextFactor(operation.AuthenticatedUser);
        pushTextFactor(ToString(operation.OperationState));
        pushTextFactor(ToString(operation.OperationType));

<<<<<<< HEAD
        if (operation.BriefSpec) {
            auto briefSpecMapNode = ConvertToNode(operation.BriefSpec)->AsMap();
            if (briefSpecMapNode->FindChild("pool")) {
                pushTextFactor(briefSpecMapNode->GetChild("pool")->AsString()->GetValue());
            }
            if (briefSpecMapNode->FindChild("title")) {
                pushTextFactor(briefSpecMapNode->GetChild("title")->AsString()->GetValue());
            }
            if (briefSpecMapNode->FindChild("input_table_paths")) {
                auto inputTablesNode = briefSpecMapNode->GetChild("input_table_paths")->AsList();
                if (inputTablesNode->GetChildCount() > 0) {
                    pushTextFactor(inputTablesNode->GetChildren()[0]->AsString()->GetValue());
                }
            }
            if (briefSpecMapNode->FindChild("output_table_paths")) {
                auto outputTablesNode = briefSpecMapNode->GetChild("output_table_paths")->AsList();
                if (outputTablesNode->GetChildCount() > 0) {
                    pushTextFactor(outputTablesNode->GetChildren()[0]->AsString()->GetValue());
                }
=======
        auto briefSpecMapNode = ConvertToNode(operation.BriefSpec)->AsMap();
        if (briefSpecMapNode->FindChild("pool")) {
            pushTextFactor(briefSpecMapNode->GetChild("pool")->AsString()->GetValue());
        }
        if (briefSpecMapNode->FindChild("title")) {
            pushTextFactor(briefSpecMapNode->GetChild("title")->AsString()->GetValue());
        }
        if (briefSpecMapNode->FindChild("input_table_paths")) {
            auto inputTablesNode = briefSpecMapNode->GetChild("input_table_paths")->AsList();
            if (inputTablesNode->GetChildCount() > 0) {
                pushTextFactor(inputTablesNode->GetChildren()[0]->AsString()->GetValue());
            }
        }
        if (briefSpecMapNode->FindChild("output_table_paths")) {
            auto outputTablesNode = briefSpecMapNode->GetChild("output_table_paths")->AsList();
            if (outputTablesNode->GetChildCount() > 0) {
                pushTextFactor(outputTablesNode->GetChildren()[0]->AsString()->GetValue());
>>>>>>> 762f9bad
            }
        }

        textFactor = to_lower(textFactor);

        return textFactor;
    }

    TListOperationsResult DoListOperations(
        const TListOperationsOptions& options)
    {
        TNullable<TInstant> deadline;
        if (options.Timeout) {
            deadline = options.Timeout->ToDeadLine();
        }

        TListOperationsResult result;
        THashMap<TString, i64> poolCounts;
        THashMap<TString, i64> userCounts;
        TEnumIndexedVector<i64, NScheduler::EOperationState> stateCounts;
        TEnumIndexedVector<i64, NScheduler::EOperationType> typeCounts;
        i64 failedJobsCount = 0;

        if (options.IncludeArchive) {
            if (!options.FromTime) {
                THROW_ERROR_EXCEPTION("Missing required parameter \"from_time\"");
            }
            if (!options.ToTime) {
                THROW_ERROR_EXCEPTION("Missing required parameter \"to_time\"");
            }
        }

        TNullable<TString> substrFilter = options.SubstrFilter;

        if (options.CursorTime && (
            options.ToTime && *options.CursorTime > *options.ToTime ||
            options.FromTime && *options.CursorTime < *options.FromTime)) {
            THROW_ERROR_EXCEPTION("Time cursor is out of range");
        }

        if (substrFilter) {
            *substrFilter = to_lower(*substrFilter);
        }

        if (options.Limit > 100) {
            THROW_ERROR_EXCEPTION("Maximum result size exceedes allowed limit");
        }

        std::vector<TString> attributes = {
            "authenticated_user",
            "brief_progress",
            "brief_spec",
            "finish_time",
            "operation_type",
            "start_time",
            "state",
            "suspended",
            "title",
            "weight"
        };

        TObjectServiceProxy proxy(OperationsArchiveChannels_[options.ReadFrom]);
        auto batchReq = proxy.ExecuteBatch();
        SetBalancingHeader(batchReq, options);

        auto req = TYPathProxy::List(GetOperationsPath());
        SetCachingHeader(req, options);
        ToProto(req->mutable_attributes()->mutable_keys(), attributes);
        batchReq->AddRequest(req);

        auto batchRsp = WaitFor(batchReq->Invoke())
            .ValueOrThrow();
        auto rsp = batchRsp->GetResponse<TYPathProxy::TRspList>(0)
            .ValueOrThrow();

        auto items = ConvertToNode(TYsonString(rsp->value()))->AsList();

        std::vector<TOperation> cypressOperations;
        for (const auto& item : items->GetChildren()) {
            const auto& attributes = item->Attributes();

            if (item->AsString()->GetValue().Size() == 2) {
                continue;
            }

            TOperation operation;
            operation.OperationId = TGuid::FromString(item->AsString()->GetValue());
            operation.OperationType = ParseEnum<NScheduler::EOperationType>(attributes.Get<TString>("operation_type"));
            operation.OperationState = ParseEnum<NScheduler::EOperationState>(attributes.Get<TString>("state"));
            operation.StartTime = ConvertTo<TInstant>(attributes.Get<TString>("start_time"));
            if (attributes.Find<INodePtr>("finish_time")) {
                operation.FinishTime = ConvertTo<TInstant>(attributes.Get<TString>("finish_time"));
            }
            operation.AuthenticatedUser = attributes.Get<TString>("authenticated_user");
            operation.BriefSpec = attributes.FindYson("brief_spec");

            if (operation.BriefSpec) {
                auto briefSpecMapNode = ConvertToNode(operation.BriefSpec)->AsMap();
                auto poolNode = briefSpecMapNode->FindChild("pool");
                if (poolNode) {
                    operation.Pool = poolNode->AsString()->GetValue();
                }
            }

            operation.BriefProgress = attributes.FindYson("brief_progress");
            operation.Suspended = attributes.Get<bool>("suspended");
            operation.Weight = attributes.Find<double>("weight");
            cypressOperations.push_back(operation);
        }

        auto filterAndCount =
            [&] (const TNullable<TString>& pool, const TString& user, const EOperationState& state, const EOperationType& type, i64 count) {
                if (pool) {
                    poolCounts[*pool] += count;

                    if (options.Pool && *options.Pool != *pool) {
                        return false;
                    }
                }

                userCounts[user] += count;

                if (options.UserFilter && *options.UserFilter != user) {
                    return false;
                }

                stateCounts[state] += count;

                if (options.StateFilter && *options.StateFilter != state) {
                    return false;
                }

                typeCounts[type] += count;

                if (options.TypeFilter && *options.TypeFilter != type) {
                    return false;
                }

                return true;
            };

        std::vector<TOperation> cypressData;
        for (const auto& operation : cypressOperations) {
            if (options.FromTime && operation.StartTime < *options.FromTime ||
                options.ToTime && operation.StartTime >= *options.ToTime) {
                continue;
            }

            auto user = operation.AuthenticatedUser;

            EOperationState state;
            switch(operation.OperationState) {
                case EOperationState::Initializing:
                case EOperationState::Preparing:
                case EOperationState::Reviving:
                case EOperationState::Completing:
                case EOperationState::Aborting:
                case EOperationState::Failing:
                    state = EOperationState::Running;
                    break;
                default:
                    state = operation.OperationState;
            };

            auto type = operation.OperationType;

            auto textFactor = ExtractTextFactorForCypressItem(operation);
            if (substrFilter && textFactor.find(*substrFilter) == -1) {
                continue;
            }

            if (!filterAndCount(operation.Pool, user, state, type, 1)) {
                continue;
            }

            bool hasFailedJobs = false;
            if (operation.BriefProgress) {
                auto briefProgressMapNode = ConvertToNode(operation.BriefProgress)->AsMap();
                hasFailedJobs =
                    briefProgressMapNode->FindChild("jobs") &&
                    briefProgressMapNode->GetChild("jobs")->AsMap()->
                    GetChild("failed")->AsInt64()->GetValue() > 0;
            }

            failedJobsCount += hasFailedJobs;

            if (options.WithFailedJobs && *options.WithFailedJobs != (hasFailedJobs > 0)) {
                continue;
            }

            if (options.CursorTime) {
                if (options.CursorDirection == EOperationSortDirection::Past && operation.StartTime >= *options.CursorTime) {
                    continue;
                } else if (options.CursorDirection == EOperationSortDirection::Future && operation.StartTime <= *options.CursorTime) {
                    continue;
                }
            }

            cypressData.push_back(operation);
        }

        std::vector<TOperation> archiveData;

        if (options.IncludeArchive && IsArchiveExists()) {
            int version = DoGetOperationsArchiveVersion();

            if (options.Pool && version < 15) {
                THROW_ERROR_EXCEPTION("Failed to get operation's pool: operations archive version is too old: expected >= 15, got %v", version);
            }

            if (version < 9) {
                THROW_ERROR_EXCEPTION("Failed to get operation: operations archive version is too old: expected >= 9, got %v", version);
            }

            std::vector<TString> itemsConditions;
            std::vector<TString> countsConditions;
            TString itemsSortDirection;

            itemsConditions.push_back(Format("%v > %v AND %v <= %v", "start_time", (*options.FromTime).MicroSeconds(), "start_time", (*options.ToTime).MicroSeconds()));
            countsConditions.push_back(itemsConditions.back());

            if (options.SubstrFilter) {
                itemsConditions.push_back(Format("is_substr(%Qv, filter_factors)", substrFilter));
                countsConditions.push_back(itemsConditions.back());
            }

            if (options.CursorDirection == EOperationSortDirection::Past) {
                if (options.CursorTime) {
                    itemsConditions.push_back(Format("%v <= %v", "start_time", (*options.CursorTime).MicroSeconds()));
                }
                itemsSortDirection = "DESC";
            }

            if (options.CursorDirection == EOperationSortDirection::Future) {
                if (options.CursorTime) {
                    itemsConditions.push_back(Format("%v > %v", "start_time", (*options.CursorTime).MicroSeconds()));
                }
                itemsSortDirection = "ASC";
            }

            if (options.Pool) {
                itemsConditions.push_back(Format("pool = %Qv", *options.Pool));
            }

            if (options.StateFilter) {
                itemsConditions.push_back(Format("state = %Qv", FormatEnum(*options.StateFilter)));
            }

            if (options.TypeFilter) {
                itemsConditions.push_back(Format("operation_type = %Qv", FormatEnum(*options.TypeFilter)));
            }

            if (options.UserFilter) {
                itemsConditions.push_back(Format("authenticated_user = %Qv", *options.UserFilter));
            }

            TString queryForItemsIds = Format(
                "id_hi, id_lo FROM [%v] WHERE %v ORDER BY start_time %v LIMIT %v",
                GetOperationsArchivePathOrderedByStartTime(),
                JoinSeq(" AND ", itemsConditions),
                itemsSortDirection,
                1 + options.Limit);

            TString poolColumnName = version < 15 ? "''" : "pool";

            TString queryForCounts = Format(
                "pool, user, state, type, sum(1) AS count FROM [%v] WHERE %v GROUP BY %v AS pool, authenticated_user AS user, state AS state, operation_type AS type",
                GetOperationsArchivePathOrderedByStartTime(),
                JoinSeq(" AND ", countsConditions),
                poolColumnName);

            TSelectRowsOptions selectRowsOptions;
            if (deadline) {
                selectRowsOptions.Timeout = *deadline - Now();
            }

            auto runResultCounts = SelectRows(queryForCounts, selectRowsOptions);
            auto runRowsItemsId = SelectRows(queryForItemsIds, selectRowsOptions);

            auto resultCounts = WaitFor(runResultCounts)
                .ValueOrThrow();

            const auto& rowsCounts = resultCounts.Rowset->GetRows();

            for (auto row : rowsCounts) {
                auto pool = TString(row[0].Data.String, row[0].Length);
                auto user = TString(row[1].Data.String, row[1].Length);
                auto state = ParseEnum<EOperationState>(TString(row[2].Data.String, row[2].Length));
                auto type = ParseEnum<EOperationType>(TString(row[3].Data.String, row[3].Length));
                i64 count = row[4].Data.Int64;

                filterAndCount(pool, user, state, type, count);
            }

            auto nameTable = New<TNameTable>();

            TOrderedByIdTableDescriptor ids(nameTable);
            auto rowBuffer = New<TRowBuffer>();

            std::vector<TUnversionedRow> keys;

            auto rowsItemsId = WaitFor(runRowsItemsId)
                .ValueOrThrow();

            auto resultItemsIds = rowsItemsId.Rowset->GetRows();

            for (auto row : resultItemsIds) {
                auto key = rowBuffer->AllocateUnversioned(2);
                key[0] = MakeUnversionedUint64Value(row[0].Data.Uint64, ids.IdHi);
                key[1] = MakeUnversionedUint64Value(row[1].Data.Uint64, ids.IdLo);
                keys.push_back(key);
            }

            TLookupRowsOptions lookupOptions;
            lookupOptions.ColumnFilter = NTableClient::TColumnFilter({
                ids.IdHi,
                ids.IdLo,
                ids.OperationType,
                ids.State,
                ids.AuthenticatedUser,
                ids.BriefProgress,
                ids.BriefSpec,
                ids.StartTime,
                ids.FinishTime,
            });
            lookupOptions.KeepMissingRows = true;

            if (deadline) {
                lookupOptions.Timeout = *deadline - Now();
            }

            auto rowset = WaitFor(LookupRows(
                GetOperationsArchivePathOrderedById(),
                nameTable,
                MakeSharedRange(std::move(keys), std::move(rowBuffer)),
                lookupOptions))
                .ValueOrThrow();

            auto rows = rowset->GetRows();

            auto checkIsNotNull = [&] (const TUnversionedValue& value, const TStringBuf& name) {
                if (value.Type == EValueType::Null) {
                    THROW_ERROR_EXCEPTION("Unexpected null value in column %Qv in job archive", name);
                }
            };

            auto checkWithFailedJobsFilter =
                [&options] (bool hasFailedJobs) {
                    if (options.WithFailedJobs) {
                        if (*options.WithFailedJobs) {
                            return hasFailedJobs;
                        } else {
                            return !hasFailedJobs;
                        }
                    }

                    return true;
                };

            for (auto row : rows) {
                TOperation operation;

                checkIsNotNull(row[5], "brief_progress");
                operation.BriefProgress = TYsonString(row[5].Data.String, row[5].Length);

                auto briefProgressMapNode = ConvertToNode(operation.BriefProgress)->AsMap();
                bool hasFailedJobs =
                    briefProgressMapNode->FindChild("jobs") &&
                    briefProgressMapNode->GetChild("jobs")->AsMap()->
                    GetChild("failed")->AsInt64()->GetValue() > 0;

                if (!checkWithFailedJobsFilter(hasFailedJobs)) {
                    continue;
                }

                TGuid operationId(row[0].Data.Uint64, row[1].Data.Uint64);
                operation.OperationId = operationId;

                checkIsNotNull(row[2], "operation_type");
                operation.OperationType = ParseEnum<EOperationType>(TString(row[2].Data.String, row[2].Length));

                checkIsNotNull(row[3], "state");
                operation.OperationState = ParseEnum<EOperationState>(TString(row[3].Data.String, row[3].Length));

                checkIsNotNull(row[4], "authenticated_user");
                operation.AuthenticatedUser = TString(row[4].Data.String, row[4].Length);

                failedJobsCount += hasFailedJobs;

                checkIsNotNull(row[6], "brief_spec");
                operation.BriefSpec = TYsonString(row[6].Data.String, row[6].Length);

                checkIsNotNull(row[7], "start_time");
                operation.StartTime = TInstant(row[7].Data.Int64);

                if (row[8].Type != EValueType::Null) {
                    operation.FinishTime = TInstant(row[8].Data.Int64);
                }

                archiveData.push_back(operation);
            }
        }

        std::sort(
            cypressData.begin(),
            cypressData.end(),
            [] (const TOperation& lhs, const TOperation& rhs) {
                return lhs.OperationId < rhs.OperationId;
            });

        auto mergeOperations = [&] (const std::vector<TOperation>& source1, const std::vector<TOperation>& source2) {
            auto it1 = source1.begin();
            auto end1 = source1.end();

            auto it2 = source2.begin();
            auto end2 = source2.end();

            std::vector<TOperation> result;
            while (it1 != end1 && it2 != end2) {
                if (it1->OperationId == it2->OperationId) {
                    result.push_back(*it1);

                    filterAndCount(it1->Pool, it1->AuthenticatedUser, it1->OperationState, it1->OperationType, -1);

                    ++it1;
                    ++it2;
                } else if (it1->OperationId < it2->OperationId) {
                    result.push_back(*it1);
                    ++it1;
                } else {
                    result.push_back(*it2);
                    ++it2;
                }
            }

            result.insert(result.end(), it1, end1);
            result.insert(result.end(), it2, end2);

            return result;
        };

        std::vector<TOperation> mergedData = mergeOperations(cypressData, archiveData);

        auto startTimeComparer = [] (const EOperationSortDirection& direction) -> std::function<bool (const TOperation&, const TOperation&)> {
            if (direction == EOperationSortDirection::Future) {
                return [] (const TOperation& lhs, const TOperation& rhs) { return static_cast<bool>(lhs.StartTime < rhs.StartTime); };
            } else {
                return [] (const TOperation& lhs, const TOperation& rhs) { return static_cast<bool>(lhs.StartTime > rhs.StartTime); };
            }
        };

        std::sort(mergedData.begin(), mergedData.end(), startTimeComparer(options.CursorDirection));

        if (mergedData.size() > options.Limit) {
            result.Incomplete = true;
        }

        result.Operations = std::move(mergedData);
        if (result.Operations.size() >= options.Limit) {
            result.Operations.resize(options.Limit);
        }

        std::sort(result.Operations.begin(), result.Operations.end(), startTimeComparer(EOperationSortDirection::Past));

        if (options.IncludeCounters) {
            result.PoolCounts = std::move(poolCounts);
            result.UserCounts = std::move(userCounts);
            result.StateCounts = std::move(stateCounts);
            result.TypeCounts = std::move(typeCounts);
            result.FailedJobsCount = failedJobsCount;
        }

        return result;
    }

    class TQueryBuilder
    {
    public:
        void SetSource(const TString& source)
        {
            Source_ = source;
        }

        int AddSelectExpression(const TString& expression)
        {
            SelectExpressions_.push_back(expression);
            return SelectExpressions_.size() - 1;
        }

        int AddWhereExpression(const TString& expression)
        {
            WhereExpressions_.push_back(expression);
            return WhereExpressions_.size() - 1;
        }

        void SetOrderByExpression(const TString& expression)
        {
            OrderByExpression_ = expression;
        }

        void SetOrderByDirection(const TString& direction)
        {
            OrderByDirection_ = direction;
        }

        void SetLimit(int limit)
        {
            Limit_ = limit;
        }

        TString Build()
        {
            std::vector<TString> clauses;
            clauses.reserve(8);
            clauses.push_back(JoinSeq(", ", SelectExpressions_));
            clauses.push_back(Format("FROM [%v]", Source_));
            if (!WhereExpressions_.empty()) {
                clauses.push_back("WHERE");
                clauses.push_back(JoinSeq(" AND ", WhereExpressions_));
            }
            if (!OrderByExpression_.empty()) {
                clauses.push_back("ORDER BY");
                clauses.push_back(OrderByExpression_);
                if (!OrderByDirection_.empty()) {
                    clauses.push_back(OrderByDirection_);
                }
            }
            if (Limit_ >= 0) {
                clauses.push_back(Format("LIMIT %v", Limit_));
            }
            return JoinSeq(" ", clauses);
        }

    private:
        TString Source_;
        std::vector<TString> SelectExpressions_;
        std::vector<TString> WhereExpressions_;
        TString OrderByExpression_;
        TString OrderByDirection_;
        int Limit_ = -1;
    };

    TFuture<std::pair<std::vector<TJob>, int>> DoListJobsFromArchive(
        const TOperationId& operationId,
        TNullable<TInstant> deadline,
        const TListJobsOptions& options)
    {
        std::vector<TJob> jobs;

        int archiveVersion = DoGetOperationsArchiveVersion();

        TQueryBuilder builder;

        builder.SetSource(GetOperationsArchiveJobsPath());
        builder.SetLimit(options.Offset + options.Limit);

        auto jobIdHiIndex = builder.AddSelectExpression("job_id_hi");
        auto jobIdLoIndex = builder.AddSelectExpression("job_id_lo");
        auto typeIndex = builder.AddSelectExpression("type AS job_type");
        auto stateIndex = archiveVersion >= 16
            ? builder.AddSelectExpression("if(is_null(state), transient_state, state) AS job_state")
            : builder.AddSelectExpression("state AS job_state");
        auto startTimeIndex = builder.AddSelectExpression("start_time");
        auto finishTimeIndex = builder.AddSelectExpression("finish_time");
        auto addressIndex = builder.AddSelectExpression("address");
        auto errorIndex = builder.AddSelectExpression("error");
        auto statisticsIndex = builder.AddSelectExpression("statistics");
        auto stderrSizeIndex = builder.AddSelectExpression("stderr_size");

        auto operationIdExpression = Format(
            "(operation_id_hi, operation_id_lo) = (%vu, %vu)",
            operationId.Parts64[0],
            operationId.Parts64[1]);
        builder.AddWhereExpression(operationIdExpression);

        if (archiveVersion >= 18) {
            auto updateTimeExpression = Format(
                "(job_state != \"running\" OR (NOT is_null(update_time) AND update_time >= %v))",
                (TInstant::Now() - options.RunningJobsLookbehindPeriod).MicroSeconds());
            builder.AddWhereExpression(updateTimeExpression);
        }

        if (options.WithStderr) {
            if (*options.WithStderr) {
                builder.AddWhereExpression("(stderr_size != 0 AND NOT is_null(stderr_size))");
            } else {
                builder.AddWhereExpression("(stderr_size = 0 OR is_null(stderr_size))");
            }
        }

        // TODO(ignat): remove this code? (since we sort result later in DoListJobs implementation)
        if (options.SortField != EJobSortField::None) {
            switch (options.SortField) {
                case EJobSortField::Type:
                    builder.SetOrderByExpression("job_type");
                    break;
                case EJobSortField::State:
                    builder.SetOrderByExpression("job_state");
                    break;
                case EJobSortField::StartTime:
                    builder.SetOrderByExpression("start_time");
                    break;
                case EJobSortField::FinishTime:
                    builder.SetOrderByExpression("finish_time");
                    break;
                case EJobSortField::Address:
                    builder.SetOrderByExpression("address");
                    break;
                case EJobSortField::Duration:
                    builder.SetOrderByExpression(Format(
                        "if(is_null(finish_time), %v, finish_time) - start_time",
                        TInstant::Now().MicroSeconds()));
                    break;
                // XXX: progress is not presented in archive table.
                //case EJobSortField::Progress:
                //    builder.SetOrderByExpression("progress");
                //    break;
                // TODO: sort by string representation.
                //case EJobSortField::Id:
                //    builder.SetOrderByExpression("job_id_hi, job_id_lo");
                //    break;
                default:
                    break;
            }
            switch (options.SortOrder) {
                case EJobSortDirection::Ascending:
                    builder.SetOrderByDirection("ASC");
                    break;
                case EJobSortDirection::Descending:
                    builder.SetOrderByDirection("DESC");
                    break;
            }
        }

        auto itemsQuery = builder.Build();
        auto countQuery = Format(
            "SUM(1) AS count FROM [%v] WHERE %v GROUP BY 1",
            GetOperationsArchiveJobsPath(),
            operationIdExpression);

        TSelectRowsOptions selectRowsOptions;
        selectRowsOptions.Timestamp = AsyncLastCommittedTimestamp;
        if (deadline) {
            selectRowsOptions.Timeout = *deadline - Now();
        }

        auto itemsFuture = SelectRows(itemsQuery, selectRowsOptions).Apply(BIND([=] (const TSelectRowsResult& result) {
            std::vector<TJob> jobs;

            auto rows = result.Rowset->GetRows();

            auto checkIsNotNull = [&] (const TUnversionedValue& value, const TStringBuf& name, const TGuid& jobId) {
                if (value.Type == EValueType::Null) {
                    THROW_ERROR_EXCEPTION("Unexpected null value in column %Qv in job archive", name)
                        << TErrorAttribute("operation_id", operationId)
                        << TErrorAttribute("job_id", jobId);
                }
            };

            for (auto row : rows) {
                checkIsNotNull(row[jobIdHiIndex], "job_id_hi", TGuid());
                checkIsNotNull(row[jobIdLoIndex], "job_id_lo", TGuid());

                TGuid id(row[jobIdHiIndex].Data.Uint64, row[jobIdLoIndex].Data.Uint64);

                jobs.emplace_back();
                auto& job = jobs.back();

                job.Id = id;

                checkIsNotNull(row[typeIndex], "type", id);
                job.Type = ParseEnum<EJobType>(TString(row[typeIndex].Data.String, row[typeIndex].Length));

                checkIsNotNull(row[stateIndex], "state", id);
                job.State = ParseEnum<EJobState>(TString(row[stateIndex].Data.String, row[stateIndex].Length));

                if (row[startTimeIndex].Type != EValueType::Null) {
                    job.StartTime = TInstant(row[startTimeIndex].Data.Int64);
                }

                if (row[finishTimeIndex].Type != EValueType::Null) {
                    job.FinishTime = TInstant(row[finishTimeIndex].Data.Int64);
                }

                if (row[addressIndex].Type != EValueType::Null) {
                    job.Address = TString(row[addressIndex].Data.String, row[addressIndex].Length);
                }

                if (row[stderrSizeIndex].Type != EValueType::Null) {
                    job.StderrSize = row[stderrSizeIndex].Data.Int64;
                }

                if (row[errorIndex].Type != EValueType::Null) {
                    job.Error = TYsonString(TString(row[errorIndex].Data.String, row[errorIndex].Length));
                }

                if (row[statisticsIndex].Type != EValueType::Null) {
                    auto briefStatisticsYson = TYsonString(TString(row[statisticsIndex].Data.String, row[statisticsIndex].Length));
                    auto briefStatistics = ConvertToNode(briefStatisticsYson);

                    // See BuildBriefStatistics.
                    auto rowCount = GetNodeByYPath(briefStatistics, "/data/input/row_count/sum");
                    auto uncompressedDataSize = GetNodeByYPath(briefStatistics, "/data/input/uncompressed_data_size/sum");
                    auto compressedDataSize = GetNodeByYPath(briefStatistics, "/data/input/compressed_data_size/sum");
                    auto dataWeight = GetNodeByYPath(briefStatistics, "/data/input/data_weight/sum");
                    auto inputPipeIdleTime = FindNodeByYPath(briefStatistics, "/user_job/pipes/input/idle_time/sum");
                    auto jobProxyCpuUsage = FindNodeByYPath(briefStatistics, "/job_proxy/cpu/user/sum");

                    job.BriefStatistics = BuildYsonStringFluently()
                        .BeginAttributes()
                        .EndAttributes()
                        .BeginMap()
                            .Item("processed_input_row_count").Value(rowCount->AsInt64()->GetValue())
                            .Item("processed_input_uncompressed_data_size").Value(uncompressedDataSize->AsInt64()->GetValue())
                            .Item("processed_input_compressed_data_size").Value(compressedDataSize->AsInt64()->GetValue())
                            .Item("processed_input_data_weight").Value(dataWeight->AsInt64()->GetValue())
                            .DoIf(static_cast<bool>(inputPipeIdleTime), [&] (TFluentMap fluent) {
                                fluent.Item("input_pipe_idle_time").Value(inputPipeIdleTime->AsInt64()->GetValue());
                            })
                            .DoIf(static_cast<bool>(jobProxyCpuUsage), [&] (TFluentMap fluent) {
                                fluent.Item("job_proxy_cpu_usage").Value(jobProxyCpuUsage->AsInt64()->GetValue());
                            })
                        .EndMap();
                }
            }

            return jobs;
        }));

        auto countFuture = SelectRows(countQuery, selectRowsOptions).Apply(BIND([=] (const TSelectRowsResult& result) {
            auto rows = result.Rowset->GetRows();
            if (rows.Size() == 0) {
                return 0;
            }
            YCHECK(rows.Size() == 1);
            YCHECK(rows[0][0].Type == EValueType::Int64);
            return static_cast<int>(rows[0][0].Data.Int64);
        }));

        return
            CombineAll(std::vector<TFuture<void>>{itemsFuture.As<void>(), countFuture.As<void>()})
            .Apply(BIND([itemsFuture, countFuture] (const std::vector<TError>&) {
                const auto& items = itemsFuture.Get();
                const auto& count = countFuture.Get();
                if (!items.IsOK()) {
                    THROW_ERROR_EXCEPTION("Failed to get jobs from the operation archive") << items;
                }
                if (!count.IsOK()) {
                    THROW_ERROR_EXCEPTION("Failed to get job count from the operation archive") << count;
                }
                return std::make_pair(items.Value(), count.Value());
            }));
    }

    TFuture<std::pair<std::vector<TJob>, int>> DoListJobsFromCypress(
        const TOperationId& operationId,
        TNullable<TInstant> deadline,
        const TListJobsOptions& options)
    {
        TObjectServiceProxy proxy(OperationsArchiveChannels_[options.ReadFrom]);

        auto attributeFilter = std::vector<TString>{
            "job_type",
            "state",
            "start_time",
            "finish_time",
            "address",
            "error",
            "brief_statistics",
            "input_paths",
            "core_infos",
            "uncompressed_data_size"
        };

        auto batchReq = proxy.ExecuteBatch();

        {
            auto getReq = TYPathProxy::Get(GetJobsPath(operationId));
            ToProto(getReq->mutable_attributes()->mutable_keys(), attributeFilter);
            batchReq->AddRequest(getReq, "get_jobs");
        }

        {
            auto getReqNew = TYPathProxy::Get(GetNewJobsPath(operationId));
            ToProto(getReqNew->mutable_attributes()->mutable_keys(), attributeFilter);
            batchReq->AddRequest(getReqNew, "get_jobs_new");
        }

        if (deadline) {
            proxy.SetDefaultTimeout(*deadline - Now());
        }

        auto batchRequestFuture = batchReq->Invoke();

        return batchRequestFuture.Apply(BIND([options] (
            const TErrorOr<TObjectServiceProxy::TRspExecuteBatchPtr>& batchRspOrError)
        {
            const auto& batchRsp = batchRspOrError.ValueOrThrow();

            auto getReqRsp = batchRsp->GetResponse<TYPathProxy::TRspGet>("get_jobs_new");
            if (!getReqRsp.IsOK()) {
                if (getReqRsp.FindMatching(NYTree::EErrorCode::ResolveError)) {
                    getReqRsp = batchRsp->GetResponse<TYPathProxy::TRspGet>("get_jobs");
                } else {
                    THROW_ERROR getReqRsp;
                }
            }

            const auto& rsp = getReqRsp.ValueOrThrow();

            std::pair<std::vector<TJob>, int> result;
            auto& jobs = result.first;

            auto items = ConvertToNode(NYson::TYsonString(rsp->value()))->AsMap();
            result.second = items->GetChildren().size();

            for (const auto& item : items->GetChildren()) {
                const auto& attributes = item.second->Attributes();
                auto children = item.second->AsMap();

                auto id = TGuid::FromString(item.first);

                auto type = ParseEnum<NJobTrackerClient::EJobType>(attributes.Get<TString>("job_type"));
                auto state = ParseEnum<NJobTrackerClient::EJobState>(attributes.Get<TString>("state"));
                auto address = attributes.Get<TString>("address");

                i64 stderrSize = -1;
                if (auto stderrNode = children->FindChild("stderr")) {
                    stderrSize = stderrNode->Attributes().Get<i64>("uncompressed_data_size");
                }

                if (options.WithStderr) {
                    if (*options.WithStderr && stderrSize <= 0) {
                        continue;
                    }
                    if (!(*options.WithStderr) && stderrSize > 0) {
                        continue;
                    }
                }

                jobs.emplace_back();
                auto& job = jobs.back();

                job.Id = id;
                job.Type = type;
                job.State = state;
                job.StartTime = ConvertTo<TInstant>(attributes.Get<TString>("start_time"));
                job.FinishTime = ConvertTo<TInstant>(attributes.Get<TString>("finish_time"));
                job.Address = address;
                if (stderrSize >= 0) {
                    job.StderrSize = stderrSize;
                }
                job.Error = attributes.FindYson("error");
                job.BriefStatistics = attributes.FindYson("brief_statistics");
                job.InputPaths = attributes.FindYson("input_paths");
                job.CoreInfos = attributes.FindYson("core_infos");
            }

            return result;
        }));
    }

    TFuture<std::pair<std::vector<TJob>, int>> DoListJobsFromScheduler(
        const TOperationId& operationId,
        TNullable<TInstant> deadline,
        const TListJobsOptions& options)
    {
        TObjectServiceProxy proxy(GetMasterChannelOrThrow(EMasterChannelKind::Follower));

        auto path = Format("//sys/scheduler/orchid/scheduler/operations/%v/running_jobs", operationId);
        auto getReq = TYPathProxy::Get(path);

        if (deadline) {
            proxy.SetDefaultTimeout(*deadline - Now());
        }

        return proxy.Execute(getReq).Apply(BIND([options] (const TYPathProxy::TRspGetPtr& rsp) {
            std::pair<std::vector<TJob>, int> result;
            auto& jobs = result.first;

            auto items = ConvertToNode(NYson::TYsonString(rsp->value()))->AsMap();
            result.second = items->GetChildren().size();

            for (const auto& item : items->GetChildren()) {
                auto values = item.second->AsMap();

                auto id = TGuid::FromString(item.first);

                auto type = ParseEnum<NJobTrackerClient::EJobType>(
                    values->GetChild("job_type")->AsString()->GetValue());
                auto state = ParseEnum<NJobTrackerClient::EJobState>(
                    values->GetChild("state")->AsString()->GetValue());
                auto address = values->GetChild("address")->AsString()->GetValue();

                auto stderrSize = values->GetChild("stderr_size")->AsInt64()->GetValue();
                if (options.WithStderr) {
                    if (*options.WithStderr && stderrSize <= 0) {
                        continue;
                    }
                    if (!(*options.WithStderr) && stderrSize > 0) {
                        continue;
                    }
                }

                jobs.emplace_back();
                auto& job = jobs.back();

                job.Id = id;
                job.Type = type;
                job.State = state;
                job.StartTime = ConvertTo<TInstant>(values->GetChild("start_time")->AsString()->GetValue());
                job.Address = address;
                job.Progress = values->GetChild("progress")->AsDouble()->GetValue();
                if (stderrSize > 0) {
                    job.StderrSize = stderrSize;
                }
                job.BriefStatistics = ConvertToYsonString(values->GetChild("brief_statistics"));
            }

            return result;
        }));
    }


    TListJobsResult DoListJobs(
        const TOperationId& operationId,
        const TListJobsOptions& options)
    {
        TListJobsResult result;

        TNullable<TInstant> deadline;
        if (options.Timeout) {
            deadline = options.Timeout->ToDeadLine();
        }

        auto mergeJob = [] (TJob* target, const TJob& source) {
#define MERGE_FIELD(name) target->name = source.name
#define MERGE_NULLABLE_FIELD(name) \
            if (source.name) { \
                target->name = source.name; \
            }
            MERGE_FIELD(Type);
            MERGE_FIELD(State);
            MERGE_FIELD(StartTime);
            MERGE_NULLABLE_FIELD(FinishTime);
            MERGE_FIELD(Address);
            MERGE_NULLABLE_FIELD(Progress);
            MERGE_NULLABLE_FIELD(StderrSize);
            MERGE_NULLABLE_FIELD(Error);
            MERGE_NULLABLE_FIELD(BriefStatistics);
            MERGE_NULLABLE_FIELD(InputPaths);
            MERGE_NULLABLE_FIELD(CoreInfos);
#undef MERGE_FIELD
#undef MERGE_NULLABLE_FIELD
        };

        auto mergeJobs = [&] (const std::vector<TJob>& source1, const std::vector<TJob>& source2) {
            std::vector<TJob> result;

            auto it1 = source1.begin();
            auto end1 = source1.end();

            auto it2 = source2.begin();
            auto end2 = source2.end();

            while (it1 != end1 && it2 != end2) {
                if (it1->Id == it2->Id) {
                    result.push_back(*it1);
                    mergeJob(&result.back(), *it2);
                    ++it1;
                    ++it2;
                } else if (it1->Id < it2->Id) {
                    result.push_back(*it1);
                    ++it1;
                } else {
                    result.push_back(*it2);
                    ++it2;
                }
            }

            result.insert(result.end(), it1, end1);
            result.insert(result.end(), it2, end2);

            return result;
        };

        auto updateResultJobs = [&] (const std::vector<TJob>& delta) {
            auto sortedDelta = delta;
            std::sort(
                sortedDelta.begin(),
                sortedDelta.end(),
                [] (const TJob& lhs, const TJob& rhs) {
                    return lhs.Id < rhs.Id;
                });
            result.Jobs = mergeJobs(result.Jobs, sortedDelta);
        };

        TFuture<std::pair<std::vector<TJob>, int>> archiveJobsFuture, cypressJobsFuture, schedulerJobsFuture;

        bool isArchiveExists = IsArchiveExists();

        // Issue the requests in parallel.
        if (options.IncludeArchive && isArchiveExists) {
            archiveJobsFuture = DoListJobsFromArchive(operationId, deadline, options);
        }

        if (options.IncludeCypress) {
            cypressJobsFuture = DoListJobsFromCypress(operationId, deadline, options);
        }

        if (options.IncludeScheduler) {
            schedulerJobsFuture = DoListJobsFromScheduler(operationId, deadline, options);
        }

        if (options.IncludeArchive && isArchiveExists) {
            auto archiveJobsOrError = WaitFor(archiveJobsFuture);
            if (!archiveJobsOrError.IsOK()) {
                THROW_ERROR_EXCEPTION(EErrorCode::JobArchiveUnavailable, "Job archive is unavailable")
                    << archiveJobsOrError;
            }

            auto archiveJobs = archiveJobsOrError.Value();
            result.ArchiveJobCount = archiveJobs.second;
            updateResultJobs(archiveJobs.first);
        }

        if (options.IncludeCypress) {
            auto cypressJobsOrError = WaitFor(cypressJobsFuture);
            if (cypressJobsOrError.IsOK()) {
                const auto& pair = cypressJobsOrError.Value();
                result.CypressJobCount = pair.second;
                updateResultJobs(pair.first);
            } else if (cypressJobsOrError.FindMatching(NYTree::EErrorCode::ResolveError)) {
                // No such operation in Cypress.
                result.CypressJobCount = 0;
            } else {
                cypressJobsOrError.ThrowOnError();
            }
        }

        if (options.IncludeScheduler) {
            auto schedulerJobsOrError = WaitFor(schedulerJobsFuture);
            if (schedulerJobsOrError.IsOK()) {
                const auto& pair = schedulerJobsOrError.Value();
                result.SchedulerJobCount = pair.second;
                updateResultJobs(pair.first);
            } else if (schedulerJobsOrError.FindMatching(NYTree::EErrorCode::ResolveError)) {
                // No such operation in the scheduler.
                result.SchedulerJobCount = 0;
            } else {
                schedulerJobsOrError.ThrowOnError();
            }
        }

        std::vector<TJob> filteredJobs;
        for (const auto& job : result.Jobs) {
            result.AddressCounts[job.Address] += 1;
            if (options.Address && job.Address != *options.Address) {
                continue;
            }

            result.TypeCounts[job.Type] += 1;
            if (options.Type && job.Type != *options.Type) {
                continue;
            }

            result.StateCounts[job.State] += 1;
            if (options.State && job.State != *options.State) {
                continue;
            }

            filteredJobs.push_back(job);
        }

        result.Jobs = filteredJobs;

        std::function<bool(const TJob&, const TJob&)> comparer;
        switch (options.SortField) {
#define XX(field) \
            case EJobSortField::field: \
                switch (options.SortOrder) { \
                    case EJobSortDirection::Ascending: \
                        comparer = [] (const TJob& lhs, const TJob& rhs) { \
                            return LessNullable(lhs.field, rhs.field); \
                        }; \
                        break; \
                    case EJobSortDirection::Descending: \
                        comparer = [&] (const TJob& lhs, const TJob& rhs) { \
                            return LessNullable(rhs.field, lhs.field); \
                        }; \
                        break; \
                } \
                break;

            XX(Type);
            XX(State);
            XX(StartTime);
            XX(FinishTime);
            XX(Address);
            XX(Progress);
#undef XX

            case EJobSortField::None:
                switch (options.SortOrder) {
                    case EJobSortDirection::Ascending:
                        comparer = [] (const TJob& lhs, const TJob& rhs) {
                            return lhs.Id < rhs.Id;
                        };
                        break;
                    case EJobSortDirection::Descending:
                        comparer = [] (const TJob& lhs, const TJob& rhs) {
                            return !(lhs.Id < rhs.Id || lhs.Id == rhs.Id);
                        };
                        break;
                }
                break;

            case EJobSortField::Duration:
                switch (options.SortOrder) {
                    case EJobSortDirection::Ascending:
                        comparer = [now = TInstant::Now()] (const TJob& lhs, const TJob& rhs) {
                            auto lhsDuration = (lhs.FinishTime ? *lhs.FinishTime : now) - lhs.StartTime;
                            auto rhsDuration = (rhs.FinishTime ? *rhs.FinishTime : now) - rhs.StartTime;
                            return lhsDuration < rhsDuration;
                        };
                        break;
                    case EJobSortDirection::Descending:
                        comparer = [now = TInstant::Now()] (const TJob& lhs, const TJob& rhs) {
                            auto lhsDuration = (lhs.FinishTime ? *lhs.FinishTime : now) - lhs.StartTime;
                            auto rhsDuration = (rhs.FinishTime ? *rhs.FinishTime : now) - rhs.StartTime;
                            return lhsDuration > rhsDuration;
                        };
                        break;
                }
                break;

            case EJobSortField::Id:
                switch (options.SortOrder) {
                    case EJobSortDirection::Ascending:
                        comparer = [] (const TJob& lhs, const TJob& rhs) {
                            return ToString(lhs.Id) < ToString(rhs.Id);
                        };
                        break;
                    case EJobSortDirection::Descending:
                        comparer = [] (const TJob& lhs, const TJob& rhs) {
                            return ToString(lhs.Id) > ToString(rhs.Id);
                        };
                        break;
                }
                break;

            default:
                Y_UNREACHABLE();
        }

        std::sort(result.Jobs.begin(), result.Jobs.end(), comparer);

        auto beginIt = result.Jobs.begin() + std::min(options.Offset,
            std::distance(result.Jobs.begin(), result.Jobs.end()));

        auto endIt = beginIt + std::min(options.Limit,
            std::distance(beginIt, result.Jobs.end()));

        result.Jobs = std::vector<TJob>(beginIt, endIt);

        return result;
    }

    TYsonString DoGetJob(
        const TOperationId& operationId,
        const TJobId& jobId,
        const TGetJobOptions& options)
    {
        TNullable<TInstant> deadline;
        if (options.Timeout) {
            deadline = options.Timeout->ToDeadLine();
        }

        int archiveVersion = DoGetOperationsArchiveVersion();

        TJobTableDescriptor table;
        auto rowBuffer = New<TRowBuffer>();

        std::vector<TUnversionedRow> keys;
        auto key = rowBuffer->AllocateUnversioned(4);
        key[0] = MakeUnversionedUint64Value(operationId.Parts64[0], table.Ids.OperationIdHi);
        key[1] = MakeUnversionedUint64Value(operationId.Parts64[1], table.Ids.OperationIdLo);
        key[2] = MakeUnversionedUint64Value(jobId.Parts64[0], table.Ids.JobIdHi);
        key[3] = MakeUnversionedUint64Value(jobId.Parts64[1], table.Ids.JobIdLo);
        keys.push_back(key);

        TLookupRowsOptions lookupOptions;

        THashSet<TString> fields = {
            "operation_id_hi",
            "operation_id_lo",
            "job_id_hi",
            "job_id_lo",
            "type",
            "state",
            "start_time",
            "finish_time",
            "address",
            "error",
            "statistics",
            "events"
        };

        if (archiveVersion >= 16) {
            fields.insert("transient_state");
        }

        std::vector<int> columnIndexes;
        THashMap<TString, int> fieldToIndex;

        int index = 0;
        for (const auto& field : fields) {
            columnIndexes.push_back(table.NameTable->GetIdOrThrow(field));
            fieldToIndex[field] = index++;
        }

        lookupOptions.ColumnFilter = NTableClient::TColumnFilter(columnIndexes);
        lookupOptions.KeepMissingRows = true;
        if (deadline) {
            lookupOptions.Timeout = *deadline - Now();
        }

        auto rowset = WaitFor(LookupRows(
            GetOperationsArchiveJobsPath(),
            table.NameTable,
            MakeSharedRange(std::move(keys), std::move(rowBuffer)),
            lookupOptions))
            .ValueOrThrow();

        auto rows = rowset->GetRows();
        YCHECK(!rows.Empty());

        if (rows[0]) {
#define SET_ITEM_STRING_VALUE(itemKey) \
            SET_ITEM_VALUE(itemKey, TString(rows[0][index].Data.String, rows[0][index].Length))
#define SET_ITEM_YSON_STRING_VALUE(itemKey) \
            SET_ITEM_VALUE(itemKey, TYsonString(rows[0][index].Data.String, rows[0][index].Length))
#define SET_ITEM_INSTANT_VALUE(itemKey) \
            SET_ITEM_VALUE(itemKey, TInstant(rows[0][index].Data.Int64))
#define SET_ITEM_VALUE(itemKey, operation) \
            .DoIf(fields.find(itemKey) != fields.end() && rows[0][GET_INDEX(itemKey)].Type != EValueType::Null, [&] (TFluentMap fluent) { \
                auto index = GET_INDEX(itemKey); \
                fluent.Item(itemKey).Value(operation); \
            })
#define GET_INDEX(itemKey) fieldToIndex.find(itemKey)->second

            auto resultOperationId = TGuid(
                rows[0][GET_INDEX("operation_id_hi")].Data.Uint64,
                rows[0][GET_INDEX("operation_id_lo")].Data.Uint64);
            auto resultJobId = TGuid(
                rows[0][GET_INDEX("job_id_hi")].Data.Uint64,
                rows[0][GET_INDEX("job_id_lo")].Data.Uint64);
            auto resultState = TString();
            if (resultState.empty()) {
                auto index = GET_INDEX("state");
                if (rows[0][index].Type != EValueType::Null) {
                    resultState = TString(rows[0][index].Data.String, rows[0][index].Length);
                }
            }
            if (resultState.empty() && archiveVersion >= 16) {
                auto index = GET_INDEX("transient_state");
                if (rows[0][index].Type != EValueType::Null) {
                    resultState = TString(rows[0][index].Data.String, rows[0][index].Length);
                }
            }
            auto ysonResult = BuildYsonStringFluently()
                .BeginMap()
                    .Item("operation_id").Value(resultOperationId)
                    .Item("job_id").Value(resultJobId)
                    .DoIf(!resultState.empty(), [&] (TFluentMap fluent) {
                        fluent.Item("state").Value(resultState);
                    })
                    SET_ITEM_INSTANT_VALUE("start_time")
                    SET_ITEM_INSTANT_VALUE("finish_time")
                    SET_ITEM_STRING_VALUE("address")
                    SET_ITEM_YSON_STRING_VALUE("error")
                    SET_ITEM_YSON_STRING_VALUE("statistics")
                    SET_ITEM_YSON_STRING_VALUE("events")
                .EndMap();
#undef SET_ITEM_STRING_VALUE
#undef SET_ITEM_YSON_STRING_VALUE
#undef SET_ITEM_INSTANT_VALUE
#undef SET_ITEM_VALUE
#undef GET_INDEX
            return ysonResult;
        }

        THROW_ERROR_EXCEPTION("No such job %v", jobId);
    }


    TYsonString DoStraceJob(
        const TJobId& jobId,
        const TStraceJobOptions& /*options*/)
    {
        auto req = JobProberProxy_->Strace();
        ToProto(req->mutable_job_id(), jobId);

        auto rsp = WaitFor(req->Invoke())
            .ValueOrThrow();

        return TYsonString(rsp->trace());
    }

    void DoSignalJob(
        const TJobId& jobId,
        const TString& signalName,
        const TSignalJobOptions& /*options*/)
    {
        auto req = JobProberProxy_->SignalJob();
        ToProto(req->mutable_job_id(), jobId);
        ToProto(req->mutable_signal_name(), signalName);

        WaitFor(req->Invoke())
            .ThrowOnError();
    }

    void DoAbandonJob(
        const TJobId& jobId,
        const TAbandonJobOptions& /*options*/)
    {
        auto req = JobProberProxy_->AbandonJob();
        ToProto(req->mutable_job_id(), jobId);

        WaitFor(req->Invoke())
            .ThrowOnError();
    }

    TYsonString DoPollJobShell(
        const TJobId& jobId,
        const TYsonString& parameters,
        const TPollJobShellOptions& options)
    {
        auto req = JobProberProxy_->PollJobShell();
        ToProto(req->mutable_job_id(), jobId);
        ToProto(req->mutable_parameters(), parameters.GetData());

        auto rsp = WaitFor(req->Invoke())
            .ValueOrThrow();

        return TYsonString(rsp->result());
    }

    void DoAbortJob(
        const TJobId& jobId,
        const TAbortJobOptions& options)
    {
        auto req = JobProberProxy_->AbortJob();
        ToProto(req->mutable_job_id(), jobId);
        if (options.InterruptTimeout) {
            req->set_interrupt_timeout(ToProto<i64>(*options.InterruptTimeout));
        }

        WaitFor(req->Invoke())
            .ThrowOnError();
    }

    TClusterMeta DoGetClusterMeta(
        const TGetClusterMetaOptions& options)
    {
        auto proxy = CreateReadProxy<TObjectServiceProxy>(options);
        auto batchReq = proxy->ExecuteBatch();
        SetBalancingHeader(batchReq, options);

        auto req = TMasterYPathProxy::GetClusterMeta();
        req->set_populate_node_directory(options.PopulateNodeDirectory);
        req->set_populate_cluster_directory(options.PopulateClusterDirectory);
        req->set_populate_medium_directory(options.PopulateMediumDirectory);
        SetCachingHeader(req, options);
        batchReq->AddRequest(req);

        auto batchRsp = WaitFor(batchReq->Invoke())
            .ValueOrThrow();
        auto rsp = batchRsp->GetResponse<TMasterYPathProxy::TRspGetClusterMeta>(0)
            .ValueOrThrow();

        TClusterMeta meta;
        if (options.PopulateNodeDirectory) {
            meta.NodeDirectory = std::make_shared<NNodeTrackerClient::NProto::TNodeDirectory>();
            meta.NodeDirectory->Swap(rsp->mutable_node_directory());
        }
        if (options.PopulateClusterDirectory) {
            meta.ClusterDirectory = std::make_shared<NHiveClient::NProto::TClusterDirectory>();
            meta.ClusterDirectory->Swap(rsp->mutable_cluster_directory());
        }
        if (options.PopulateMediumDirectory) {
            meta.MediumDirectory = std::make_shared<NChunkClient::NProto::TMediumDirectory>();
            meta.MediumDirectory->Swap(rsp->mutable_medium_directory());
        }
        return meta;
    }

};

DEFINE_REFCOUNTED_TYPE(TNativeClient)

INativeClientPtr CreateNativeClient(
    INativeConnectionPtr connection,
    const TClientOptions& options)
{
    YCHECK(connection);

    return New<TNativeClient>(std::move(connection), options);
}

////////////////////////////////////////////////////////////////////////////////

} // namespace NApi
} // namespace NYT<|MERGE_RESOLUTION|>--- conflicted
+++ resolved
@@ -3957,7 +3957,6 @@
         pushTextFactor(ToString(operation.OperationState));
         pushTextFactor(ToString(operation.OperationType));
 
-<<<<<<< HEAD
         if (operation.BriefSpec) {
             auto briefSpecMapNode = ConvertToNode(operation.BriefSpec)->AsMap();
             if (briefSpecMapNode->FindChild("pool")) {
@@ -3977,25 +3976,6 @@
                 if (outputTablesNode->GetChildCount() > 0) {
                     pushTextFactor(outputTablesNode->GetChildren()[0]->AsString()->GetValue());
                 }
-=======
-        auto briefSpecMapNode = ConvertToNode(operation.BriefSpec)->AsMap();
-        if (briefSpecMapNode->FindChild("pool")) {
-            pushTextFactor(briefSpecMapNode->GetChild("pool")->AsString()->GetValue());
-        }
-        if (briefSpecMapNode->FindChild("title")) {
-            pushTextFactor(briefSpecMapNode->GetChild("title")->AsString()->GetValue());
-        }
-        if (briefSpecMapNode->FindChild("input_table_paths")) {
-            auto inputTablesNode = briefSpecMapNode->GetChild("input_table_paths")->AsList();
-            if (inputTablesNode->GetChildCount() > 0) {
-                pushTextFactor(inputTablesNode->GetChildren()[0]->AsString()->GetValue());
-            }
-        }
-        if (briefSpecMapNode->FindChild("output_table_paths")) {
-            auto outputTablesNode = briefSpecMapNode->GetChild("output_table_paths")->AsList();
-            if (outputTablesNode->GetChildCount() > 0) {
-                pushTextFactor(outputTablesNode->GetChildren()[0]->AsString()->GetValue());
->>>>>>> 762f9bad
             }
         }
 
