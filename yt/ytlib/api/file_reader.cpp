#include "file_reader.h"
#include "private.h"
#include "config.h"
#include "connection.h"
#include "transaction.h"

#include <yt/ytlib/chunk_client/chunk_meta_extensions.h>
#include <yt/ytlib/chunk_client/dispatcher.h>
#include <yt/ytlib/chunk_client/read_limit.h>
#include <yt/ytlib/chunk_client/helpers.h>

#include <yt/ytlib/cypress_client/rpc_helpers.h>

#include <yt/ytlib/file_client/file_chunk_reader.h>
#include <yt/ytlib/file_client/file_ypath_proxy.h>

#include <yt/ytlib/node_tracker_client/node_directory.h>

#include <yt/ytlib/object_client/object_service_proxy.h>
#include <yt/ytlib/object_client/helpers.h>

#include <yt/ytlib/transaction_client/helpers.h>
#include <yt/ytlib/transaction_client/transaction_listener.h>

namespace NYT {
namespace NApi {

using namespace NRpc;
using namespace NYTree;
using namespace NConcurrency;
using namespace NYPath;
using namespace NChunkClient;
using namespace NFileClient;
using namespace NTransactionClient;
using namespace NNodeTrackerClient;
using namespace NObjectClient;
using namespace NCypressClient;

////////////////////////////////////////////////////////////////////////////////

class TFileReader
    : public TTransactionListener
    , public IFileReader
{
public:
    TFileReader(
        IClientPtr client,
        const TYPath& path,
        const TFileReaderOptions& options)
        : Client_(client)
        , Path_(path)
        , Options_(options)
        , Config_(options.Config ? options.Config : New<TFileReaderConfig>())
        , Logger(ApiLogger)
    {
        if (Options_.TransactionId) {
            Transaction_ = Client_->AttachTransaction(Options_.TransactionId);
        }


        Logger.AddTag("Path: %v, TransactionId: %v",
            Path_,
            Options_.TransactionId);
    }

    virtual TFuture<void> Open() override
    {
        return BIND(&TFileReader::DoOpen, MakeStrong(this))
            .AsyncVia(NChunkClient::TDispatcher::Get()->GetReaderInvoker())
            .Run();
    }

    virtual TFuture<TSharedRef> Read() override
    {
        ValidateAborted();

        TSharedRef block;
        if (!Reader_ || !Reader_->ReadBlock(&block)) {
            return MakeFuture(TSharedRef());
        }

        if (block) {
            return MakeFuture(block);
        }

        return Reader_->GetReadyEvent().Apply(
            BIND(&TFileReader::Read, MakeStrong(this)));
    }

private:
    const IClientPtr Client_;
    const TYPath Path_;
    const TFileReaderOptions Options_;
    const TFileReaderConfigPtr Config_;

    ITransactionPtr Transaction_;

    NFileClient::IFileReaderPtr Reader_;

    NLogging::TLogger Logger;


    void DoOpen()
    {
        LOG_INFO("Opening file reader");

<<<<<<< HEAD
        TUserObject userObject;
        userObject.Path = Path_;

        GetUserObjectBasicAttributes<TUserObject>(
            Client_,
            userObject,
            Transaction_ ? Transaction_->GetId() : NullTransactionId,
            Logger,
            EPermission::Read,
            Options_.SuppressAccessTracking);

        const auto cellTag = userObject.CellTag;
        const auto& objectId = userObject.ObjectId;

        auto objectIdPath = FromObjectId(objectId);

        if (userObject.Type != EObjectType::File) {
            THROW_ERROR_EXCEPTION("Invalid type of %v: expected %Qlv, actual %Qlv",
                Path_,
                EObjectType::File,
                userObject.Type);
        }

        auto nodeDirectory = New<TNodeDirectory>();
        std::vector<NChunkClient::NProto::TChunkSpec> chunkSpecs;

        {
=======
        auto cellTag = InvalidCellTag;
        TObjectId objectId;

        {
            LOG_INFO("Requesting basic attributes");

            auto channel = Client_->GetMasterChannelOrThrow(EMasterChannelKind::LeaderOrFollower);
            TObjectServiceProxy proxy(channel);

            auto req = TFileYPathProxy::GetBasicAttributes(Path_);
            req->set_permissions(static_cast<ui32>(EPermission::Read));
            SetTransactionId(req, Transaction_);
            SetSuppressAccessTracking(req, Options_.SuppressAccessTracking);

            auto rspOrError = WaitFor(proxy.Execute(req));
            THROW_ERROR_EXCEPTION_IF_FAILED(rspOrError, "Error getting basic attributes for file %v",
                Path_);

            const auto& rsp = rspOrError.Value();

            objectId = FromProto<TObjectId>(rsp->object_id());
            cellTag = rsp->cell_tag();

            LOG_INFO("Basic attributes received (ObjectId: %v, CellTag: %v)",
                objectId,
                cellTag);
        }

        auto objectIdPath = FromObjectId(objectId);

        {
            auto type = TypeFromId(objectId);
            if (type != EObjectType::File) {
                THROW_ERROR_EXCEPTION("Invalid type of %v: expected %Qlv, actual %Qlv",
                    Path_,
                    EObjectType::File,
                    type);
            }
        }

        auto nodeDirectory = New<TNodeDirectory>();
        std::vector<NChunkClient::NProto::TChunkSpec> chunkSpecs;

        bool isEmptyRead = Options_.Length && *Options_.Length == 0;
        if (!isEmptyRead) {
>>>>>>> 4c21d8c5
            LOG_INFO("Fetching file chunks");

            auto channel = Client_->GetMasterChannelOrThrow(EMasterChannelKind::LeaderOrFollower, cellTag);
            TObjectServiceProxy proxy(channel);

            auto req = TFileYPathProxy::Fetch(objectIdPath);

            TReadLimit lowerLimit, upperLimit;
            i64 offset = Options_.Offset.Get(0);
            if (Options_.Offset) {
                lowerLimit.SetOffset(offset);
            }
            if (Options_.Length) {
                if (*Options_.Length < 0) {
                    THROW_ERROR_EXCEPTION("Invalid length to read from file: %v < 0", *Options_.Length);
                }
                upperLimit.SetOffset(offset + *Options_.Length);
            }

            ToProto(req->mutable_ranges(), std::vector<TReadRange>({TReadRange(lowerLimit, upperLimit)}));

            SetTransactionId(req, Transaction_);
            SetSuppressAccessTracking(req, Options_.SuppressAccessTracking);
            req->add_extension_tags(TProtoExtensionTag<NChunkClient::NProto::TMiscExt>::Value);

            auto rspOrError = WaitFor(proxy.Execute(req));
            THROW_ERROR_EXCEPTION_IF_FAILED(rspOrError, "Error fetching chunks for file %v",
                Path_);
            const auto& rsp = rspOrError.Value();

            ProcessFetchResponse(
                Client_,
                rsp,
                cellTag,
                nodeDirectory,
                Config_->MaxChunksPerLocateRequest,
                Logger,
                &chunkSpecs);
        }

        Reader_ = CreateFileMultiChunkReader(
            Config_,
            New<TMultiChunkReaderOptions>(),
            Client_,
            Client_->GetConnection()->GetBlockCache(),
            nodeDirectory,
            std::move(chunkSpecs));

        if (Transaction_) {
            ListenTransaction(Transaction_);
        }

        LOG_INFO("File reader opened");
    }

};

IFileReaderPtr CreateFileReader(
    IClientPtr client,
    const TYPath& path,
    const TFileReaderOptions& options)
{
    return New<TFileReader>(client, path, options);
}

////////////////////////////////////////////////////////////////////////////////

} // namespace NApi
} // namespace NYT<|MERGE_RESOLUTION|>--- conflicted
+++ resolved
@@ -104,7 +104,6 @@
     {
         LOG_INFO("Opening file reader");
 
-<<<<<<< HEAD
         TUserObject userObject;
         userObject.Path = Path_;
 
@@ -131,54 +130,8 @@
         auto nodeDirectory = New<TNodeDirectory>();
         std::vector<NChunkClient::NProto::TChunkSpec> chunkSpecs;
 
-        {
-=======
-        auto cellTag = InvalidCellTag;
-        TObjectId objectId;
-
-        {
-            LOG_INFO("Requesting basic attributes");
-
-            auto channel = Client_->GetMasterChannelOrThrow(EMasterChannelKind::LeaderOrFollower);
-            TObjectServiceProxy proxy(channel);
-
-            auto req = TFileYPathProxy::GetBasicAttributes(Path_);
-            req->set_permissions(static_cast<ui32>(EPermission::Read));
-            SetTransactionId(req, Transaction_);
-            SetSuppressAccessTracking(req, Options_.SuppressAccessTracking);
-
-            auto rspOrError = WaitFor(proxy.Execute(req));
-            THROW_ERROR_EXCEPTION_IF_FAILED(rspOrError, "Error getting basic attributes for file %v",
-                Path_);
-
-            const auto& rsp = rspOrError.Value();
-
-            objectId = FromProto<TObjectId>(rsp->object_id());
-            cellTag = rsp->cell_tag();
-
-            LOG_INFO("Basic attributes received (ObjectId: %v, CellTag: %v)",
-                objectId,
-                cellTag);
-        }
-
-        auto objectIdPath = FromObjectId(objectId);
-
-        {
-            auto type = TypeFromId(objectId);
-            if (type != EObjectType::File) {
-                THROW_ERROR_EXCEPTION("Invalid type of %v: expected %Qlv, actual %Qlv",
-                    Path_,
-                    EObjectType::File,
-                    type);
-            }
-        }
-
-        auto nodeDirectory = New<TNodeDirectory>();
-        std::vector<NChunkClient::NProto::TChunkSpec> chunkSpecs;
-
         bool isEmptyRead = Options_.Length && *Options_.Length == 0;
         if (!isEmptyRead) {
->>>>>>> 4c21d8c5
             LOG_INFO("Fetching file chunks");
 
             auto channel = Client_->GetMasterChannelOrThrow(EMasterChannelKind::LeaderOrFollower, cellTag);
