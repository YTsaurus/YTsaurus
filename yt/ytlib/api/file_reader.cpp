#include "file_reader.h"
#include "private.h"
#include "config.h"
#include "connection.h"

#include <yt/ytlib/chunk_client/chunk_meta_extensions.h>
#include <yt/ytlib/chunk_client/dispatcher.h>
#include <yt/ytlib/chunk_client/read_limit.h>
#include <yt/ytlib/chunk_client/helpers.h>

#include <yt/ytlib/cypress_client/rpc_helpers.h>

#include <yt/ytlib/file_client/file_chunk_reader.h>
#include <yt/ytlib/file_client/file_ypath_proxy.h>

#include <yt/ytlib/node_tracker_client/node_directory.h>

#include <yt/ytlib/object_client/object_service_proxy.h>
#include <yt/ytlib/object_client/helpers.h>

#include <yt/ytlib/transaction_client/helpers.h>
#include <yt/ytlib/transaction_client/transaction_listener.h>

namespace NYT {
namespace NApi {

using namespace NRpc;
using namespace NYTree;
using namespace NConcurrency;
using namespace NYPath;
using namespace NChunkClient;
using namespace NFileClient;
using namespace NTransactionClient;
using namespace NNodeTrackerClient;
using namespace NObjectClient;
using namespace NCypressClient;

////////////////////////////////////////////////////////////////////////////////

class TFileReader
    : public TTransactionListener
    , public IFileReader
{
public:
    TFileReader(
        IClientPtr client,
        const TYPath& path,
        const TFileReaderOptions& options)
        : Client_(client)
        , Path_(path)
        , Options_(options)
        , Config_(options.Config ? options.Config : New<TFileReaderConfig>())
        , Logger(ApiLogger)
    {
        if (Options_.TransactionId) {
            Transaction_ = Client_->AttachTransaction(Options_.TransactionId);
        }


        Logger.AddTag("Path: %v, TransactionId: %v",
            Path_,
            Options_.TransactionId);
    }

    virtual TFuture<void> Open() override
    {
        return BIND(&TFileReader::DoOpen, MakeStrong(this))
            .AsyncVia(NChunkClient::TDispatcher::Get()->GetReaderInvoker())
            .Run();
    }

    virtual TFuture<TSharedRef> Read() override
    {
        ValidateAborted();

        TSharedRef block;
        if (!Reader_ || !Reader_->ReadBlock(&block)) {
            return MakeFuture(TSharedRef());
        }

        if (block) {
            return MakeFuture(block);
        }

        return Reader_->GetReadyEvent().Apply(
            BIND(&TFileReader::Read, MakeStrong(this)));
    }

private:
    const IClientPtr Client_;
    const TYPath Path_;
    const TFileReaderOptions Options_;
    const TFileReaderConfigPtr Config_;

    ITransactionPtr Transaction_;

    NFileClient::IFileReaderPtr Reader_;

    NLogging::TLogger Logger;


    void DoOpen()
    {
        LOG_INFO("Opening file reader");

<<<<<<< HEAD
        auto cellTag = InvalidCellTag;
        TObjectId objectId;
=======
        LOG_INFO("Fetching file info");

        bool isEmptyRead = Options_.Length && *Options_.Length == 0;

        auto masterChannel = Client_->GetMasterChannel(EMasterChannelKind::LeaderOrFollower);
        TObjectServiceProxy proxy(masterChannel);
        auto batchReq = proxy.ExecuteBatch();
>>>>>>> ceb452bb

        {
            LOG_INFO("Requesting basic attributes");

            auto channel = Client_->GetMasterChannelOrThrow(EMasterChannelKind::LeaderOrFollower);
            TObjectServiceProxy proxy(channel);

            auto req = TFileYPathProxy::GetBasicAttributes(Path_);
            req->set_permissions(static_cast<ui32>(EPermission::Read));
            SetTransactionId(req, Transaction_);
            SetSuppressAccessTracking(req, Options_.SuppressAccessTracking);

            auto rspOrError = WaitFor(proxy.Execute(req));
            THROW_ERROR_EXCEPTION_IF_FAILED(rspOrError, "Error getting basic attributes for file %v",
                Path_);

            const auto& rsp = rspOrError.Value();

            objectId = FromProto<TObjectId>(rsp->object_id());
            cellTag = rsp->cell_tag();

            LOG_INFO("Basic attributes received (ObjectId: %v, CellTag: %v)",
                objectId,
                cellTag);
        }

<<<<<<< HEAD
        auto objectIdPath = FromObjectId(objectId);

        {
            auto type = TypeFromId(objectId);
            if (type != EObjectType::File) {
                THROW_ERROR_EXCEPTION("Invalid type of %v: expected %Qlv, actual %Qlv",
                    Path_,
                    EObjectType::File,
                    type);
            }
        }

        auto nodeDirectory = New<TNodeDirectory>();
        std::vector<NChunkClient::NProto::TChunkSpec> chunkSpecs;

        {
            LOG_INFO("Fetching file chunks");

            auto channel = Client_->GetMasterChannelOrThrow(EMasterChannelKind::LeaderOrFollower, cellTag);
            TObjectServiceProxy proxy(channel);

            auto req = TFileYPathProxy::Fetch(objectIdPath);
=======
        if (!isEmptyRead) {
            auto req = TFileYPathProxy::Fetch(Path_);
>>>>>>> ceb452bb

            TReadLimit lowerLimit, upperLimit;
            i64 offset = Options_.Offset.Get(0);
            if (Options_.Offset) {
                lowerLimit.SetOffset(offset);
            }
            if (Options_.Length) {
                if (*Options_.Length < 0) {
                    THROW_ERROR_EXCEPTION("Invalid length to read from file: %v < 0", *Options_.Length);
                }
                upperLimit.SetOffset(offset + *Options_.Length);
            }

            ToProto(req->mutable_ranges(), std::vector<TReadRange>({TReadRange(lowerLimit, upperLimit)}));

            SetTransactionId(req, Transaction_);
            SetSuppressAccessTracking(req, Options_.SuppressAccessTracking);
            req->add_extension_tags(TProtoExtensionTag<NChunkClient::NProto::TMiscExt>::Value);

<<<<<<< HEAD
            auto rspOrError = WaitFor(proxy.Execute(req));
            THROW_ERROR_EXCEPTION_IF_FAILED(rspOrError, "Error fetching chunks for file %v",
                Path_);
=======
        if (!isEmptyRead) {
            auto nodeDirectory = New<TNodeDirectory>();
            auto rspOrError = batchRsp->GetResponse<TFileYPathProxy::TRspFetch>("fetch");
            THROW_ERROR_EXCEPTION_IF_FAILED(rspOrError, "Error fetching file chunks");
>>>>>>> ceb452bb
            const auto& rsp = rspOrError.Value();

            ProcessFetchResponse(
                Client_,
                rsp,
                cellTag,
                nodeDirectory,
<<<<<<< HEAD
                Config_->MaxChunksPerLocateRequest,
                Logger,
                &chunkSpecs);
        }

        Reader_ = CreateFileMultiChunkReader(
            Config_,
            New<TMultiChunkReaderOptions>(),
            Client_,
            Client_->GetConnection()->GetBlockCache(),
            nodeDirectory,
            std::move(chunkSpecs));
=======
                std::move(chunks));
            WaitFor(Reader_->Open())
                .ThrowOnError();
        }
>>>>>>> ceb452bb

        if (Transaction_) {
            ListenTransaction(Transaction_);
        }

        LOG_INFO("File reader opened");
    }

};

IFileReaderPtr CreateFileReader(
    IClientPtr client,
    const TYPath& path,
    const TFileReaderOptions& options)
{
    return New<TFileReader>(client, path, options);
}

////////////////////////////////////////////////////////////////////////////////

} // namespace NApi
} // namespace NYT<|MERGE_RESOLUTION|>--- conflicted
+++ resolved
@@ -103,18 +103,8 @@
     {
         LOG_INFO("Opening file reader");
 
-<<<<<<< HEAD
         auto cellTag = InvalidCellTag;
         TObjectId objectId;
-=======
-        LOG_INFO("Fetching file info");
-
-        bool isEmptyRead = Options_.Length && *Options_.Length == 0;
-
-        auto masterChannel = Client_->GetMasterChannel(EMasterChannelKind::LeaderOrFollower);
-        TObjectServiceProxy proxy(masterChannel);
-        auto batchReq = proxy.ExecuteBatch();
->>>>>>> ceb452bb
 
         {
             LOG_INFO("Requesting basic attributes");
@@ -141,7 +131,6 @@
                 cellTag);
         }
 
-<<<<<<< HEAD
         auto objectIdPath = FromObjectId(objectId);
 
         {
@@ -157,17 +146,14 @@
         auto nodeDirectory = New<TNodeDirectory>();
         std::vector<NChunkClient::NProto::TChunkSpec> chunkSpecs;
 
-        {
+        bool isEmptyRead = Options_.Length && *Options_.Length == 0;
+        if (!isEmptyRead) {
             LOG_INFO("Fetching file chunks");
 
             auto channel = Client_->GetMasterChannelOrThrow(EMasterChannelKind::LeaderOrFollower, cellTag);
             TObjectServiceProxy proxy(channel);
 
             auto req = TFileYPathProxy::Fetch(objectIdPath);
-=======
-        if (!isEmptyRead) {
-            auto req = TFileYPathProxy::Fetch(Path_);
->>>>>>> ceb452bb
 
             TReadLimit lowerLimit, upperLimit;
             i64 offset = Options_.Offset.Get(0);
@@ -187,16 +173,9 @@
             SetSuppressAccessTracking(req, Options_.SuppressAccessTracking);
             req->add_extension_tags(TProtoExtensionTag<NChunkClient::NProto::TMiscExt>::Value);
 
-<<<<<<< HEAD
             auto rspOrError = WaitFor(proxy.Execute(req));
             THROW_ERROR_EXCEPTION_IF_FAILED(rspOrError, "Error fetching chunks for file %v",
                 Path_);
-=======
-        if (!isEmptyRead) {
-            auto nodeDirectory = New<TNodeDirectory>();
-            auto rspOrError = batchRsp->GetResponse<TFileYPathProxy::TRspFetch>("fetch");
-            THROW_ERROR_EXCEPTION_IF_FAILED(rspOrError, "Error fetching file chunks");
->>>>>>> ceb452bb
             const auto& rsp = rspOrError.Value();
 
             ProcessFetchResponse(
@@ -204,7 +183,6 @@
                 rsp,
                 cellTag,
                 nodeDirectory,
-<<<<<<< HEAD
                 Config_->MaxChunksPerLocateRequest,
                 Logger,
                 &chunkSpecs);
@@ -217,12 +195,6 @@
             Client_->GetConnection()->GetBlockCache(),
             nodeDirectory,
             std::move(chunkSpecs));
-=======
-                std::move(chunks));
-            WaitFor(Reader_->Open())
-                .ThrowOnError();
-        }
->>>>>>> ceb452bb
 
         if (Transaction_) {
             ListenTransaction(Transaction_);
