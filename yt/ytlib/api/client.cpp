#include "stdafx.h"
#include "client.h"
#include "transaction.h"
#include "connection.h"
#include "file_reader.h"
#include "file_writer.h"
#include "journal_reader.h"
#include "journal_writer.h"
#include "rowset.h"
#include "config.h"
#include "box.h"
#include "private.h"

#include <core/profiling/scoped_timer.h>

#include <core/concurrency/scheduler.h>

#include <core/ytree/attribute_helpers.h>
#include <core/ytree/ypath_proxy.h>

#include <core/rpc/helpers.h>
#include <core/rpc/scoped_channel.h>

#include <core/compression/helpers.h>

#include <ytlib/transaction_client/transaction_manager.h>
#include <ytlib/transaction_client/timestamp_provider.h>

#include <ytlib/object_client/object_service_proxy.h>
#include <ytlib/object_client/master_ypath_proxy.h>
#include <ytlib/object_client/helpers.h>

#include <ytlib/cypress_client/cypress_ypath_proxy.h>
#include <ytlib/cypress_client/rpc_helpers.h>

#include <ytlib/tablet_client/wire_protocol.h>
#include <ytlib/tablet_client/table_mount_cache.h>
#include <ytlib/tablet_client/tablet_service_proxy.h>
#include <ytlib/tablet_client/wire_protocol.pb.h>

#include <ytlib/security_client/group_ypath_proxy.h>

#include <ytlib/driver/dispatcher.h>

#include <ytlib/hive/config.h>
#include <ytlib/hive/cell_directory.h>

#include <ytlib/new_table_client/schemaful_writer.h>
#include <ytlib/new_table_client/name_table.h>

#include <ytlib/query_client/plan_fragment.h>
#include <ytlib/query_client/plan_helpers.h>
#include <ytlib/query_client/coordinator.h>
#include <ytlib/query_client/helpers.h>
#include <ytlib/query_client/query_statistics.h>
#include <ytlib/query_client/query_service_proxy.h>
#include <ytlib/query_client/query_statistics.h>
#include <ytlib/query_client/evaluator.h>
#include <ytlib/query_client/column_evaluator.h>
#include <ytlib/query_client/private.h> // XXX(sandello): refactor BuildLogger

#include <ytlib/chunk_client/chunk_replica.h>
#include <ytlib/chunk_client/read_limit.h>

#include <ytlib/scheduler/scheduler_service_proxy.h>
#include <ytlib/scheduler/job_prober_service_proxy.h>

// TODO(babenko): refactor this
#include <ytlib/object_client/object_service_proxy.h>
#include <ytlib/new_table_client/chunk_meta_extensions.h>
#include <ytlib/new_table_client/schemaful_reader.h>
#include <ytlib/new_table_client/table_ypath_proxy.h>
#include <ytlib/new_table_client/row_merger.h>
#include <ytlib/new_table_client/row_base.h>

namespace NYT {
namespace NApi {

using namespace NConcurrency;
using namespace NYPath;
using namespace NYTree;
using namespace NObjectClient;
using namespace NObjectClient::NProto;
using namespace NCypressClient;
using namespace NTransactionClient;
using namespace NRpc;
using namespace NVersionedTableClient;
using namespace NVersionedTableClient::NProto;
using namespace NTabletClient;
using namespace NTabletClient::NProto;
using namespace NSecurityClient;
using namespace NQueryClient;
using namespace NChunkClient;
using namespace NScheduler;

////////////////////////////////////////////////////////////////////////////////

DECLARE_REFCOUNTED_CLASS(TQueryHelper)
DECLARE_REFCOUNTED_CLASS(TClient)
DECLARE_REFCOUNTED_CLASS(TTransaction)

////////////////////////////////////////////////////////////////////////////////

namespace {

TNameTableToSchemaIdMapping BuildColumnIdMapping(
    const TTableMountInfoPtr& tableInfo,
    const TNameTablePtr& nameTable)
{
    for (const auto& name : tableInfo->KeyColumns) {
        if (!nameTable->FindId(name) && !tableInfo->Schema.GetColumnOrThrow(name).Expression) {
            THROW_ERROR_EXCEPTION("Missing key column %Qv in name table",
                name);
        }
    }

    TNameTableToSchemaIdMapping mapping;
    mapping.resize(nameTable->GetSize());
    for (int nameTableId = 0; nameTableId < nameTable->GetSize(); ++nameTableId) {
        const auto& name = nameTable->GetName(nameTableId);
        int schemaId = tableInfo->Schema.GetColumnIndexOrThrow(name);
        mapping[nameTableId] = schemaId;
    }
    return mapping;
}

} // namespace

////////////////////////////////////////////////////////////////////////////////

TError TCheckPermissionResult::ToError(const Stroka& user, NYTree::EPermission permission) const
{
    switch (Action) {
        case NSecurityClient::ESecurityAction::Allow:
            return TError();

        case NSecurityClient::ESecurityAction::Deny: {
            TError error;
            if (ObjectName && SubjectName) {
                error = TError(
                    NSecurityClient::EErrorCode::AuthorizationError,
                    "Access denied: %Qlv permission is denied for %Qv by ACE at %v",
                    permission,
                    *SubjectName,
                    *ObjectName);
            } else {
                error = TError(
                    NSecurityClient::EErrorCode::AuthorizationError,
                    "Access denied: %Qlv permission is not allowed by any matching ACE",
                    permission);
            }
            error.Attributes().Set("user", user);
            error.Attributes().Set("permission", permission);
            if (ObjectId != NullObjectId) {
                error.Attributes().Set("denied_by", ObjectId);
            }
            if (SubjectId != NullObjectId) {
                error.Attributes().Set("denied_for", SubjectId);
            }
            return error;
        }

        default:
            YUNREACHABLE();
    }
}

////////////////////////////////////////////////////////////////////////////////

class TQueryResponseReader
    : public ISchemafulReader
{
public:
    explicit TQueryResponseReader(TFuture<TQueryServiceProxy::TRspExecutePtr> asyncResponse)
        : AsyncResponse_(std::move(asyncResponse))
    {
        QueryResult_.OnCanceled(BIND([this, this_ = MakeStrong(this)] () {
            AsyncResponse_.Cancel();
            {
                TGuard<TSpinLock> guard(SpinLock_);
                QueryResult_.Reset();
            }
        }));
    }

    virtual TFuture<void> Open(const TTableSchema& schema) override
    {
        return AsyncResponse_.Apply(BIND(
            &TQueryResponseReader::OnResponse,
            MakeStrong(this),
            schema));
    }

    virtual bool Read(std::vector<TUnversionedRow>* rows) override
    {
        return RowsetReader_->Read(rows);
    }

    virtual TFuture<void> GetReadyEvent() override
    {
        return RowsetReader_->GetReadyEvent();
    }

    TFuture<TQueryStatistics> GetQueryResult() const
    {
        return QueryResult_.ToFuture();
    }

private:
    TFuture<TQueryServiceProxy::TRspExecutePtr> AsyncResponse_;

    std::unique_ptr<TWireProtocolReader> ProtocolReader_;
    ISchemafulReaderPtr RowsetReader_;

    TSpinLock SpinLock_;
    TPromise<TQueryStatistics> QueryResult_ = NewPromise<TQueryStatistics>();


    void OnResponse(
        const TTableSchema& schema,
        const TQueryServiceProxy::TErrorOrRspExecutePtr& responseOrError)
    {
        if (!responseOrError.IsOK()) {
            QueryResult_.Set(responseOrError);
            THROW_ERROR responseOrError;
        }
        const auto& response = responseOrError.Value();

        {
            TGuard<TSpinLock> guard(SpinLock_);
            QueryResult_.Set(FromProto(response->query_statistics()));
        }

        YCHECK(!ProtocolReader_);
        auto data  = NCompression::DecompressWithEnvelope(response->Attachments());
        ProtocolReader_ = std::make_unique<TWireProtocolReader>(data);

        YCHECK(!RowsetReader_);
        RowsetReader_ = ProtocolReader_->CreateSchemafulRowsetReader();

        auto openResult = RowsetReader_->Open(schema);
        YCHECK(openResult.IsSet()); // this reader is sync
        openResult
            .Get()
            .ThrowOnError();
    }
};

DEFINE_REFCOUNTED_TYPE(TQueryResponseReader)

////////////////////////////////////////////////////////////////////////////////

class TQueryHelper
    : public IExecutor
    , public IPrepareCallbacks
{
public:
    TQueryHelper(
        IConnectionPtr connection,
        IChannelPtr masterChannel,
        IChannelFactoryPtr nodeChannelFactory,
        IFunctionRegistryPtr functionRegistry)
        : Connection_(std::move(connection))
        , MasterChannel_(std::move(masterChannel))
        , NodeChannelFactory_(std::move(nodeChannelFactory))
        , FunctionRegistry_(std::move(functionRegistry))
    { }

    // IPrepareCallbacks implementation.

    virtual TFuture<TDataSplit> GetInitialSplit(
        const TYPath& path,
        TTimestamp timestamp) override
    {
        return BIND(&TQueryHelper::DoGetInitialSplit, MakeStrong(this))
            .AsyncVia(NDriver::TDispatcher::Get()->GetLightInvoker())
            .Run(path, timestamp);
    }

    // IExecutor implementation.

    virtual TFuture<TQueryStatistics> Execute(
        TPlanFragmentPtr fragment,
        ISchemafulWriterPtr writer) override
    {
        TRACE_CHILD("QueryClient", "Execute") {

            auto execute = fragment->Ordered
                ? &TQueryHelper::DoExecuteOrdered
                : &TQueryHelper::DoExecute;

            return BIND(execute, MakeStrong(this))
                .AsyncVia(NDriver::TDispatcher::Get()->GetHeavyInvoker())
                .Run(fragment, std::move(writer));
        }
    }

private:
    const IConnectionPtr Connection_;
    const IChannelPtr MasterChannel_;
    const IChannelFactoryPtr NodeChannelFactory_;
    const IFunctionRegistryPtr FunctionRegistry_;


    TDataSplit DoGetInitialSplit(
        const TYPath& path,
        TTimestamp timestamp)
    {
        auto tableMountCache = Connection_->GetTableMountCache();
        auto info = WaitFor(tableMountCache->GetTableInfo(path))
            .ValueOrThrow();

        TDataSplit result;
        SetObjectId(&result, info->TableId);
        SetTableSchema(&result, info->Schema);
        SetKeyColumns(&result, info->KeyColumns);
        SetTimestamp(&result, timestamp);
        return result;
    }


    std::vector<std::pair<TDataSource, Stroka>> Split(
        TGuid objectId,
        const std::vector<TRowRange>& ranges,
        TRowBufferPtr rowBuffer,
        const NLogging::TLogger& Logger,
        bool verboseLogging)
    {
        std::vector<std::pair<TDataSource, Stroka>> result;

        if (TypeFromId(objectId) == EObjectType::Table) {
            result = SplitTableFurther(objectId, ranges, std::move(rowBuffer));
            LOG_DEBUG_IF(verboseLogging, "Got %v sources for input %v",
                result.size(),
                objectId);
        }

        return result;
    }

    std::vector<std::pair<TDataSource, Stroka>> SplitTableFurther(
        TGuid tableId,
        const std::vector<TRowRange>& ranges,
        TRowBufferPtr rowBuffer)
    {
        auto tableMountCache = Connection_->GetTableMountCache();
        auto tableInfo = WaitFor(tableMountCache->GetTableInfo(FromObjectId(tableId)))
            .ValueOrThrow();
        return tableInfo->Sorted
            ? SplitSortedTableFurther(tableId, ranges, std::move(rowBuffer))
            : SplitUnsortedTableFurther(tableId, ranges, std::move(rowBuffer), std::move(tableInfo));
    }

    std::vector<std::pair<TDataSource, Stroka>> SplitSortedTableFurther(
        TGuid tableId,
        const std::vector<TRowRange>& ranges,
        TRowBufferPtr rowBuffer)
    {
        // TODO(babenko): refactor and optimize
        TObjectServiceProxy proxy(MasterChannel_);

        auto req = TTableYPathProxy::Fetch(FromObjectId(tableId));
        ToProto(req->mutable_ranges(), std::vector<TReadRange>({TReadRange()}));
        req->set_fetch_all_meta_extensions(true);

        auto rsp = WaitFor(proxy.Execute(req))
            .ValueOrThrow();

        auto nodeDirectory = New<NNodeTrackerClient::TNodeDirectory>();
        nodeDirectory->MergeFrom(rsp->node_directory());

        auto chunkSpecs = FromProto<NChunkClient::NProto::TChunkSpec>(rsp->chunks());

        std::vector<std::pair<TDataSource, Stroka>> result;

        const auto& networkName = Connection_->GetConfig()->NetworkName;

        for (auto& chunkSpec : chunkSpecs) {
            auto chunkKeyColumns = FindProtoExtension<TKeyColumnsExt>(chunkSpec.chunk_meta().extensions());
            auto chunkSchema = FindProtoExtension<TTableSchemaExt>(chunkSpec.chunk_meta().extensions());

            // TODO(sandello): One day we should validate consistency.
            // Now we just check we do _not_ have any of these.
            YCHECK(!chunkKeyColumns);
            YCHECK(!chunkSchema);

            TOwningKey chunkLowerBound, chunkUpperBound;
            if (TryGetBoundaryKeys(chunkSpec.chunk_meta(), &chunkLowerBound, &chunkUpperBound)) {
                chunkUpperBound = GetKeySuccessor(chunkUpperBound.Get());
                SetLowerBound(&chunkSpec, chunkLowerBound);
                SetUpperBound(&chunkSpec, chunkUpperBound);
            }

            auto replicas = FromProto<TChunkReplica, TChunkReplicaList>(chunkSpec.replicas());
            if (replicas.empty()) {
                auto objectId = GetObjectIdFromDataSplit(chunkSpec);
                THROW_ERROR_EXCEPTION("No alive replicas for chunk %v",
                    objectId);
            }
            auto replica = replicas[RandomNumber(replicas.size())];

            auto keyRange = GetBothBoundsFromDataSplit(chunkSpec);

            auto dataSource = TDataSource{
                GetObjectIdFromDataSplit(chunkSpec),
                TRowRange(rowBuffer->Capture(keyRange.first.Get()), rowBuffer->Capture(keyRange.second.Get()))};

            const auto& descriptor = nodeDirectory->GetDescriptor(replica);
            const auto& address = descriptor.GetAddressOrThrow(networkName);
            result.emplace_back(dataSource, address);
        }

        return result;
    }

    std::vector<std::pair<TDataSource, Stroka>> SplitUnsortedTableFurther(
        TGuid tableId,
        const std::vector<TRowRange>& ranges,
        TRowBufferPtr rowBuffer,
        TTableMountInfoPtr tableInfo)
    {
        if (tableInfo->Tablets.empty()) {
            THROW_ERROR_EXCEPTION("Table %v is neither sorted nor has tablets",
                tableId);
        }

        auto cellDirectory = Connection_->GetCellDirectory();

        std::vector<std::pair<TDataSource, Stroka>> subsources;
        for (const auto& range : ranges) {
            auto lowerBound = range.first;
            auto upperBound = range.second;

            // Run binary search to find the relevant tablets.
            auto startIt = std::upper_bound(
                tableInfo->Tablets.begin(),
                tableInfo->Tablets.end(),
                lowerBound,
                [] (const TRow& key, const TTabletInfoPtr& tabletInfo) {
                    return key < tabletInfo->PivotKey.Get();
                }) - 1;

        
            for (auto it = startIt; it != tableInfo->Tablets.end(); ++it) {
                const auto& tabletInfo = *it;
                if (upperBound <= tabletInfo->PivotKey)
                    break;

                if (tabletInfo->State != ETabletState::Mounted) {
                    // TODO(babenko): learn to work with unmounted tablets
                    THROW_ERROR_EXCEPTION("Tablet %v is not mounted",
                        tabletInfo->TabletId);
                }

                TDataSource subsource;
                subsource.Id = tabletInfo->TabletId;

                auto pivotKey = tabletInfo->PivotKey;
                auto nextPivotKey = (it + 1 == tableInfo->Tablets.end()) ? MaxKey() : (*(it + 1))->PivotKey;

                subsource.Range.first = rowBuffer->Capture(std::max(lowerBound, pivotKey.Get()));
                subsource.Range.second = rowBuffer->Capture(std::min(upperBound, nextPivotKey.Get()));

                auto addresses = cellDirectory->GetAddressesOrThrow(tabletInfo->CellId);
                if (addresses.empty()) {
                    THROW_ERROR_EXCEPTION("No alive replicas for tablet %v",
                        tabletInfo->TabletId);
                }

                const auto& address = addresses[RandomNumber(addresses.size())];
                subsources.emplace_back(std::move(subsource), address);
            }
        }

        return subsources;
    }


    TQueryStatistics DoCoordinateAndExecute(
        TPlanFragmentPtr fragment,
        ISchemafulWriterPtr writer,
        int subrangesCount,
        bool isOrdered,
        std::function<std::pair<TDataSources, Stroka>(int)> getSubsources)
    {
        auto Logger = BuildLogger(fragment->Query);

        std::vector<TRefiner> refiners(subrangesCount, [] (
            TConstExpressionPtr expr,
            const TTableSchema& schema,
            const TKeyColumns& keyColumns) {
                return expr;
            });

        return CoordinateAndExecute(
            fragment,
            writer,
            refiners,
            isOrdered,
            [&] (TConstQueryPtr subquery, int index) {
                auto subfragment = New<TPlanFragment>(fragment->Source);
                subfragment->Timestamp = fragment->Timestamp;
                subfragment->Query = subquery;
                subfragment->RangeExpansionLimit = fragment->RangeExpansionLimit,
                subfragment->VerboseLogging = fragment->VerboseLogging;
                subfragment->Ordered = fragment->Ordered;

                Stroka address;
                std::tie(subfragment->DataSources, address) = getSubsources(index);
                
                LOG_DEBUG("Delegating subquery (SubqueryId: %v, Address: %v)",
                    subquery->Id,
                    address);

                return Delegate(subfragment, address);
            },
            [&] (TConstQueryPtr topQuery, ISchemafulReaderPtr reader, ISchemafulWriterPtr writer) {
                LOG_DEBUG("Evaluating top query (TopQueryId: %v)", topQuery->Id);
                auto evaluator = Connection_->GetQueryEvaluator();
                return evaluator->Run(topQuery, std::move(reader), std::move(writer), FunctionRegistry_);
            },
            FunctionRegistry_);
    }

    TQueryStatistics DoExecute(
        TPlanFragmentPtr fragment,
        ISchemafulWriterPtr writer)
    {
        auto Logger = BuildLogger(fragment->Query);

        const auto& dataSources = fragment->DataSources;

        auto rowBuffer = New<TRowBuffer>();
        auto prunedRanges = GetPrunedRanges(
            fragment->Query,
            dataSources,
            rowBuffer,
            Connection_->GetColumnEvaluatorCache(),
            FunctionRegistry_,
            fragment->RangeExpansionLimit,
            fragment->VerboseLogging);

        LOG_DEBUG("Splitting pruned splits");

        std::vector<std::pair<TDataSource, Stroka>> allSplits;
        for (int index = 0; index < dataSources.size(); ++index) {
            auto id = dataSources[index].Id;
            const auto& ranges = prunedRanges[index];
            auto splits = Split(id, ranges, rowBuffer, Logger, fragment->VerboseLogging);
            allSplits.insert(allSplits.begin(), splits.begin(), splits.end());
        }

        yhash_map<Stroka, TDataSources> groupsByAddress;
        for (const auto& split : allSplits) {
            const auto& address = split.second;
            groupsByAddress[address].push_back(split.first);
        }

        std::vector<std::pair<TDataSources, Stroka>> groupedSplits;
        for (const auto& group : groupsByAddress) {
            if (group.second.empty()) {
                continue;
            }
            groupedSplits.emplace_back(group.second, group.first);
        }

        LOG_DEBUG("Regrouped %v splits into %v groups",
            allSplits.size(),
            groupsByAddress.size());

        return DoCoordinateAndExecute(fragment, writer, groupedSplits.size(), false, [&] (int index) {
            return groupedSplits[index];
        });
    }

    TQueryStatistics DoExecuteOrdered(
        TPlanFragmentPtr fragment,
        ISchemafulWriterPtr writer)
    {
        auto Logger = BuildLogger(fragment->Query);

        const auto& dataSources = fragment->DataSources;

        auto rowBuffer = New<TRowBuffer>();
        auto prunedRanges = GetPrunedRanges(
            fragment->Query,
            dataSources,
            rowBuffer,
            Connection_->GetColumnEvaluatorCache(),
            FunctionRegistry_,
            fragment->RangeExpansionLimit,
            fragment->VerboseLogging);

        LOG_DEBUG("Splitting pruned splits");

        std::vector<std::pair<TDataSource, Stroka>> allSplits;

        for (int index = 0; index < dataSources.size(); ++index) {
            const auto& id = dataSources[index].Id;
            const auto& ranges = prunedRanges[index];

            auto splits = Split(id, ranges, rowBuffer, Logger, fragment->VerboseLogging);
            std::move(splits.begin(), splits.end(), std::back_inserter(allSplits));
        }

        LOG_DEBUG("Sorting %v splits", allSplits.size());

        std::sort(
            allSplits.begin(),
            allSplits.end(),
            [] (const std::pair<TDataSource, Stroka>& lhs, const std::pair<TDataSource, Stroka>& rhs) {
                return lhs.first.Range.first < rhs.first.Range.first;
            });

        return DoCoordinateAndExecute(fragment, writer, allSplits.size(), true, [&] (int index) {
            const auto& split = allSplits[index];
            const auto& address = split.second;
            LOG_DEBUG("Delegating to tablet %v at %v",
                split.first.Id,
                address);
            return std::make_pair(TDataSources(1, split.first), address);
        });
    }

   std::pair<ISchemafulReaderPtr, TFuture<TQueryStatistics>> Delegate(
        TPlanFragmentPtr fragment,
        const Stroka& address)
    {
        auto Logger = BuildLogger(fragment->Query);

        TRACE_CHILD("QueryClient", "Delegate") {
            auto channel = NodeChannelFactory_->CreateChannel(address);
            auto config = Connection_->GetConfig();

            TQueryServiceProxy proxy(channel);
            proxy.SetDefaultTimeout(config->QueryTimeout);

            auto req = proxy.Execute();

            TDuration serializationTime;
            {
                NProfiling::TAggregatingTimingGuard timingGuard(&serializationTime);
                ToProto(req->mutable_plan_fragment(), fragment);
                req->set_response_codec(static_cast<int>(config->QueryResponseCodec));
            }

            TRACE_ANNOTATION("serialization_time", serializationTime);
            TRACE_ANNOTATION("request_size", req->ByteSize());

            auto resultReader = New<TQueryResponseReader>(req->Invoke());
            return std::make_pair(resultReader, resultReader->GetQueryResult());
        }
    }

};

DEFINE_REFCOUNTED_TYPE(TQueryHelper)

////////////////////////////////////////////////////////////////////////////////

class TClient
    : public IClient
{
public:
    TClient(
        IConnectionPtr connection,
        const TClientOptions& options)
        : Connection_(std::move(connection))
        , Options_(options)
        , Invoker_(NDriver::TDispatcher::Get()->GetLightInvoker())
        , FunctionRegistry_(Connection_->GetFunctionRegistry())
    {
        for (auto kind : TEnumTraits<EMasterChannelKind>::GetDomainValues()) {
            MasterChannels_[kind] = Connection_->GetMasterChannel(kind);
        }
        SchedulerChannel_ = Connection_->GetSchedulerChannel();
        NodeChannelFactory_ = Connection_->GetNodeChannelFactory();

        for (auto kind : TEnumTraits<EMasterChannelKind>::GetDomainValues()) {
            MasterChannels_[kind] = CreateAuthenticatedChannel(MasterChannels_[kind], options.User);
        }
        SchedulerChannel_ = CreateAuthenticatedChannel(SchedulerChannel_, options.User);
        NodeChannelFactory_ = CreateAuthenticatedChannelFactory(NodeChannelFactory_, options.User);

        for (auto kind : TEnumTraits<EMasterChannelKind>::GetDomainValues()) {
            MasterChannels_[kind] = CreateScopedChannel(MasterChannels_[kind]);
        }
        SchedulerChannel_ = CreateScopedChannel(SchedulerChannel_);

        for (auto kind : TEnumTraits<EMasterChannelKind>::GetDomainValues()) {
            ObjectProxies_[kind].reset(new TObjectServiceProxy(MasterChannels_[kind]));
        }
        SchedulerProxy_.reset(new TSchedulerServiceProxy(SchedulerChannel_));
        JobProberProxy_.reset(new TJobProberServiceProxy(SchedulerChannel_));

        TransactionManager_ = New<TTransactionManager>(
            Connection_->GetConfig()->TransactionManager,
            Connection_->GetConfig()->Master->CellTag,
            Connection_->GetConfig()->Master->CellId,
            GetMasterChannel(EMasterChannelKind::Leader),
            Connection_->GetTimestampProvider(),
            Connection_->GetCellDirectory());

        QueryHelper_ = New<TQueryHelper>(
            Connection_,
            GetMasterChannel(EMasterChannelKind::LeaderOrFollower),
            NodeChannelFactory_,
            FunctionRegistry_);

        Logger.AddTag("Client: %p", this);
    }


    virtual IConnectionPtr GetConnection() override
    {
        return Connection_;
    }

    virtual IChannelPtr GetMasterChannel(EMasterChannelKind kind) override
    {
        return MasterChannels_[kind];
    }

    virtual IChannelPtr GetSchedulerChannel() override
    {
        return SchedulerChannel_;
    }

    virtual IChannelFactoryPtr GetNodeChannelFactory() override
    {
        return NodeChannelFactory_;
    }

    virtual TTransactionManagerPtr GetTransactionManager() override
    {
        return TransactionManager_;
    }

    virtual NQueryClient::IExecutorPtr GetQueryExecutor() override
    {
        return QueryHelper_;
    }

    virtual TFuture<void> Terminate() override
    {
        TransactionManager_->AbortAll();

        auto error = TError("Client terminated");
        std::vector<TFuture<void>> asyncResults;
        for (auto kind : TEnumTraits<EMasterChannelKind>::GetDomainValues()) {
            asyncResults.push_back(MasterChannels_[kind]->Terminate(error));
        }
        asyncResults.push_back(SchedulerChannel_->Terminate(error));
        return Combine(asyncResults);
    }


    virtual TFuture<ITransactionPtr> StartTransaction(
        ETransactionType type,
        const TTransactionStartOptions& options) override;

#define DROP_BRACES(...) __VA_ARGS__
#define IMPLEMENT_METHOD(returnType, method, signature, args) \
    virtual TFuture<returnType> method signature override \
    { \
        return Execute( \
            #method, \
            options, \
            BIND( \
                &TClient::Do ## method, \
                MakeStrong(this), \
                DROP_BRACES args)); \
    }

    IMPLEMENT_METHOD(IRowsetPtr, LookupRows, (
        const TYPath& path,
        TNameTablePtr nameTable,
        const std::vector<NVersionedTableClient::TKey>& keys,
        const TLookupRowsOptions& options),
        (path, nameTable, keys, options))

    virtual TFuture<IRowsetPtr> LookupRow(
        const TYPath& path,
        TNameTablePtr nameTable,
        NVersionedTableClient::TKey key,
        const TLookupRowsOptions& options) override
    {
        return LookupRows(
            path,
            std::move(nameTable),
            std::vector<NVersionedTableClient::TKey>(1, key),
            options);
    }

    IMPLEMENT_METHOD(TQueryStatistics, SelectRows, (
        const Stroka& query,
        ISchemafulWriterPtr writer,
        const TSelectRowsOptions& options),
        (query, writer, options))

    virtual TFuture<std::pair<IRowsetPtr, TQueryStatistics>> SelectRows(
        const Stroka& query,
        const TSelectRowsOptions& options) override
    {
        auto result = NewPromise<std::pair<IRowsetPtr, TQueryStatistics>>();

        ISchemafulWriterPtr writer;
        TFuture<IRowsetPtr> rowset;
        std::tie(writer, rowset) = CreateSchemafulRowsetWriter();

        SelectRows(query, writer, options).Subscribe(BIND([=] (const TErrorOr<TQueryStatistics>& error) mutable {
            if (!error.IsOK()) {
                // It's uncommon to have the promise set here but let's be sloppy about it.
                result.Set(TError(error));
            } else {
                result.Set(std::make_pair(rowset.Get().Value(), error.Value()));
            }
        }));

        return result;
    }


    IMPLEMENT_METHOD(void, MountTable, (
        const TYPath& path,
        const TMountTableOptions& options),
        (path, options))
    IMPLEMENT_METHOD(void, UnmountTable, (
        const TYPath& path,
        const TUnmountTableOptions& options),
        (path, options))
    IMPLEMENT_METHOD(void, RemountTable, (
        const TYPath& path,
        const TRemountTableOptions& options),
        (path, options))
    IMPLEMENT_METHOD(void, ReshardTable, (
        const TYPath& path,
        const std::vector<NVersionedTableClient::TKey>& pivotKeys,
        const TReshardTableOptions& options),
        (path, pivotKeys, options))


    IMPLEMENT_METHOD(TYsonString, GetNode, (
        const TYPath& path,
        const TGetNodeOptions& options),
        (path, options))
    IMPLEMENT_METHOD(void, SetNode, (
        const TYPath& path,
        const TYsonString& value,
        const TSetNodeOptions& options),
        (path, value, options))
    IMPLEMENT_METHOD(void, RemoveNode, (
        const TYPath& path,
        const TRemoveNodeOptions& options),
        (path, options))
    IMPLEMENT_METHOD(TYsonString, ListNode, (
        const TYPath& path,
        const TListNodeOptions& options),
        (path, options))
    IMPLEMENT_METHOD(TNodeId, CreateNode, (
        const TYPath& path,
        EObjectType type,
        const TCreateNodeOptions& options),
        (path, type, options))
    IMPLEMENT_METHOD(TLockId, LockNode, (
        const TYPath& path,
        NCypressClient::ELockMode mode,
        const TLockNodeOptions& options),
        (path, mode, options))
    IMPLEMENT_METHOD(TNodeId, CopyNode, (
        const TYPath& srcPath,
        const TYPath& dstPath,
        const TCopyNodeOptions& options),
        (srcPath, dstPath, options))
    IMPLEMENT_METHOD(TNodeId, MoveNode, (
        const TYPath& srcPath,
        const TYPath& dstPath,
        const TMoveNodeOptions& options),
        (srcPath, dstPath, options))
    IMPLEMENT_METHOD(TNodeId, LinkNode, (
        const TYPath& srcPath,
        const TYPath& dstPath,
        const TLinkNodeOptions& options),
        (srcPath, dstPath, options))
    IMPLEMENT_METHOD(bool, NodeExists, (
        const TYPath& path,
        const TNodeExistsOptions& options),
        (path, options))


    IMPLEMENT_METHOD(TObjectId, CreateObject, (
        EObjectType type,
        const TCreateObjectOptions& options),
        (type, options))


    virtual IFileReaderPtr CreateFileReader(
        const TYPath& path,
        const TFileReaderOptions& options) override
    {
        return NApi::CreateFileReader(this, path, options);
    }

    virtual IFileWriterPtr CreateFileWriter(
        const TYPath& path,
        const TFileWriterOptions& options) override
    {
        return NApi::CreateFileWriter(this, path, options);
    }


    virtual IJournalReaderPtr CreateJournalReader(
        const TYPath& path,
        const TJournalReaderOptions& options) override
    {
        return NApi::CreateJournalReader(this, path, options);
    }

    virtual IJournalWriterPtr CreateJournalWriter(
        const TYPath& path,
        const TJournalWriterOptions& options) override
    {
        return NApi::CreateJournalWriter(this, path, options);
    }


    IMPLEMENT_METHOD(void, AddMember, (
        const Stroka& group,
        const Stroka& member,
        const TAddMemberOptions& options),
        (group, member, options))
    IMPLEMENT_METHOD(void, RemoveMember, (
        const Stroka& group,
        const Stroka& member,
        const TRemoveMemberOptions& options),
        (group, member, options))
    IMPLEMENT_METHOD(TCheckPermissionResult, CheckPermission, (
        const Stroka& user,
        const TYPath& path,
        EPermission permission,
        const TCheckPermissionOptions& options),
        (user, path, permission, options))

    IMPLEMENT_METHOD(TOperationId, StartOperation, (
        EOperationType type,
        const TYsonString& spec,
        const TStartOperationOptions& options),
        (type, spec, options))
    IMPLEMENT_METHOD(void, AbortOperation, (
        const TOperationId& operationId,
        const TAbortOperationOptions& options),
        (operationId, options))
    IMPLEMENT_METHOD(void, SuspendOperation, (
        const TOperationId& operationId,
        const TSuspendOperationOptions& options),
        (operationId, options))
    IMPLEMENT_METHOD(void, ResumeOperation, (
        const TOperationId& operationId,
        const TResumeOperationOptions& options),
        (operationId, options))

    IMPLEMENT_METHOD(void, DumpJobContext, (
        const TJobId& jobId,
        const TYPath& path,
        const TDumpJobContextOptions& options),
        (jobId, path, options))
    IMPLEMENT_METHOD(TYsonString, StraceJob, (
        const TJobId& jobId,
        const TStraceJobOptions& options),
        (jobId, options))

#undef DROP_BRACES
#undef IMPLEMENT_METHOD

    IChannelPtr GetTabletChannel(const TTabletCellId& cellId)
    {
        const auto& cellDirectory = Connection_->GetCellDirectory();
        auto channel = cellDirectory->GetChannelOrThrow(cellId);
        return CreateAuthenticatedChannel(std::move(channel), Options_.User);
    }

private:
    friend class TTransaction;

    const IConnectionPtr Connection_;
    const TClientOptions Options_;

    const IInvokerPtr Invoker_;

    const IFunctionRegistryPtr FunctionRegistry_;

    TEnumIndexedVector<IChannelPtr, EMasterChannelKind> MasterChannels_;
    IChannelPtr SchedulerChannel_;
    IChannelFactoryPtr NodeChannelFactory_;
    TTransactionManagerPtr TransactionManager_;
    TQueryHelperPtr QueryHelper_;
    TEnumIndexedVector<std::unique_ptr<TObjectServiceProxy>, EMasterChannelKind> ObjectProxies_;
    std::unique_ptr<TSchedulerServiceProxy> SchedulerProxy_;
    std::unique_ptr<TJobProberServiceProxy> JobProberProxy_;

    NLogging::TLogger Logger = ApiLogger;


    template <class T>
    TFuture<T> Execute(
        const Stroka& commandName,
        const TTimeoutOptions& options,
        TCallback<T()> callback)
    {
        return
            BIND([=, this_ = MakeStrong(this)] () {
                try {
                    LOG_DEBUG("Command started (Command: %v)", commandName);
                    TBox<T> result(callback);
                    LOG_DEBUG("Command completed (Command: %v)", commandName);
                    return result.Unwrap();
                } catch (const std::exception& ex) {
                    LOG_DEBUG(ex, "Command failed (Command: %v)", commandName);
                    throw;
                }
            })
            .AsyncVia(Invoker_)
            .Run()
            .WithTimeout(options.Timeout);
    }


    TTableMountInfoPtr SyncGetTableInfo(const TYPath& path)
    {
        const auto& tableMountCache = Connection_->GetTableMountCache();
        return WaitFor(tableMountCache->GetTableInfo(path))
            .ValueOrThrow();
    }

    static TTabletInfoPtr SyncGetTabletInfo(
        TTableMountInfoPtr tableInfo,
        NVersionedTableClient::TKey key)
    {
        auto tabletInfo = tableInfo->GetTablet(key);
        if (tabletInfo->State != ETabletState::Mounted) {
            THROW_ERROR_EXCEPTION("Tablet %v of table %v is in %Qlv state",
                tabletInfo->TabletId,
                tableInfo->Path,
                tabletInfo->State);
        }
        return tabletInfo;
    }


    static void GenerateMutationId(IClientRequestPtr request, TMutatingOptions& options)
    {
        if (options.MutationId == NullMutationId) {
            options.MutationId = NRpc::GenerateMutationId();
        }
        SetMutationId(request, options.MutationId, options.Retry);
        ++options.MutationId.Parts32[1];
    }


    TTransactionId GetTransactionId(const TTransactionalOptions& options, bool allowNullTransaction)
    {
        auto transaction = GetTransaction(options, allowNullTransaction, true);
        return transaction ? transaction->GetId() : NullTransactionId;
    }

    NTransactionClient::TTransactionPtr GetTransaction(
        const TTransactionalOptions& options,
        bool allowNullTransaction,
        bool pingTransaction)
    {
        if (options.TransactionId == NullTransactionId) {
            if (!allowNullTransaction) {
                THROW_ERROR_EXCEPTION("A valid master transaction is required");
            }
            return nullptr;
        }

        if (TypeFromId(options.TransactionId) != EObjectType::Transaction) {
            THROW_ERROR_EXCEPTION("A valid master transaction is required");
        }

        TTransactionAttachOptions attachOptions;
        attachOptions.Ping = pingTransaction;
        attachOptions.PingAncestors = options.PingAncestors;
        return TransactionManager_->Attach(options.TransactionId, attachOptions);
    }

    void SetTransactionId(
        IClientRequestPtr request,
        const TTransactionalOptions& options,
        bool allowNullTransaction)
    {
        NCypressClient::SetTransactionId(request, GetTransactionId(options, allowNullTransaction));
    }


    void SetPrerequisites(
        IClientRequestPtr request,
        const TPrerequisiteOptions& options)
    {
        if (options.PrerequisiteTransactionIds.empty())
            return;

        auto* prerequisitesExt = request->Header().MutableExtension(TPrerequisitesExt::prerequisites_ext);
        for (const auto& id : options.PrerequisiteTransactionIds) {
            auto* prerequisiteTransaction = prerequisitesExt->add_transactions();
            ToProto(prerequisiteTransaction->mutable_transaction_id(), id);
        }
    }


    static void SetSuppressAccessTracking(
        IClientRequestPtr request,
        const TSuppressableAccessTrackingOptions& commandOptions)
    {
        if (commandOptions.SuppressAccessTracking) {
            NCypressClient::SetSuppressAccessTracking(request, true);
        }
        if (commandOptions.SuppressModificationTracking) {
            NCypressClient::SetSuppressModificationTracking(request, true);
        }
    }


    class TTabletLookupSession
        : public TIntrinsicRefCounted
    {
    public:
        TTabletLookupSession(
            TClient* owner,
            TTabletInfoPtr tabletInfo,
            const TLookupRowsOptions& options,
            const TNameTableToSchemaIdMapping& idMapping)
            : Config_(owner->Connection_->GetConfig())
            , TabletId_(tabletInfo->TabletId)
            , Options_(options)
            , IdMapping_(idMapping)
        { }

        void AddKey(int index, NVersionedTableClient::TKey key)
        {
            if (Batches_.empty() || Batches_.back()->Indexes.size() >= Config_->MaxRowsPerReadRequest) {
                Batches_.emplace_back(new TBatch());
            }

            auto& batch = Batches_.back();
            batch->Indexes.push_back(index);
            batch->Keys.push_back(key);
        }

        TFuture<void> Invoke(IChannelPtr channel)
        {
            // Do all the heavy lifting here.
            for (auto& batch : Batches_) {
                TReqLookupRows req;
                if (!Options_.ColumnFilter.All) {
                    ToProto(req.mutable_column_filter()->mutable_indexes(), Options_.ColumnFilter.Indexes);
                }

                TWireProtocolWriter writer;
                writer.WriteCommand(EWireProtocolCommand::LookupRows);
                writer.WriteMessage(req);
                writer.WriteUnversionedRowset(batch->Keys, &IdMapping_);

                batch->RequestData = NCompression::CompressWithEnvelope(
                    writer.Flush(),
                    Config_->LookupRequestCodec);
            }

            InvokeChannel_ = channel;
            InvokeNextBatch();
            return InvokePromise_;
        }

        void ParseResponse(
            std::vector<TUnversionedRow>* resultRows,
            std::vector<std::unique_ptr<TWireProtocolReader>>* readers)
        {
            for (const auto& batch : Batches_) {
                auto data = NCompression::DecompressWithEnvelope(batch->Response->Attachments());
                auto reader = std::make_unique<TWireProtocolReader>(data);
                for (int index = 0; index < batch->Keys.size(); ++index) {
                    auto row = reader->ReadUnversionedRow();
                    (*resultRows)[batch->Indexes[index]] = row;
                }
                readers->push_back(std::move(reader));
            }
        }

    private:
        TConnectionConfigPtr Config_;
        TTabletId TabletId_;
        TLookupRowsOptions Options_;
        TNameTableToSchemaIdMapping IdMapping_;

        struct TBatch
        {
            std::vector<int> Indexes;
            std::vector<NVersionedTableClient::TKey> Keys;
            std::vector<TSharedRef> RequestData;
            TTabletServiceProxy::TRspReadPtr Response;
        };

        std::vector<std::unique_ptr<TBatch>> Batches_;

        IChannelPtr InvokeChannel_;
        int InvokeBatchIndex_ = 0;
        TPromise<void> InvokePromise_ = NewPromise<void>();


        void InvokeNextBatch()
        {
            if (InvokeBatchIndex_ >= Batches_.size()) {
                InvokePromise_.Set(TError());
                return;
            }

            const auto& batch = Batches_[InvokeBatchIndex_];

            TTabletServiceProxy proxy(InvokeChannel_);
            proxy.SetDefaultTimeout(Config_->LookupTimeout);
            proxy.SetDefaultRequestAck(false);

            auto req = proxy.Read();
            ToProto(req->mutable_tablet_id(), TabletId_);
            req->set_timestamp(Options_.Timestamp);
            req->set_response_codec(static_cast<int>(Config_->LookupResponseCodec));
            req->Attachments() = std::move(batch->RequestData);

            req->Invoke().Subscribe(
                BIND(&TTabletLookupSession::OnResponse, MakeStrong(this)));
        }

        void OnResponse(const TTabletServiceProxy::TErrorOrRspReadPtr& rspOrError)
        {
            if (rspOrError.IsOK()) {
                Batches_[InvokeBatchIndex_]->Response = rspOrError.Value();
                ++InvokeBatchIndex_;
                InvokeNextBatch();
            } else {
                InvokePromise_.Set(rspOrError);
            }
        }

    };

    typedef TIntrusivePtr<TTabletLookupSession> TLookupTabletSessionPtr;

    IRowsetPtr DoLookupRows(
        const TYPath& path,
        TNameTablePtr nameTable,
        const std::vector<NVersionedTableClient::TKey>& keys,
        const TLookupRowsOptions& options)
    {
        auto tableInfo = SyncGetTableInfo(path);

        int schemaColumnCount = static_cast<int>(tableInfo->Schema.Columns().size());
        int keyColumnCount = static_cast<int>(tableInfo->KeyColumns.size());

        ValidateColumnFilter(options.ColumnFilter, schemaColumnCount);

        auto resultSchema = tableInfo->Schema.Filter(options.ColumnFilter);
        auto idMapping = BuildColumnIdMapping(tableInfo, nameTable);

        // Server-side is specifically optimized for handling long runs of keys
        // from the same partition. Let's sort the keys to facilitate this.
        std::vector<std::pair<NVersionedTableClient::TKey, int>> sortedKeys;
        sortedKeys.reserve(keys.size());

        auto rowBuffer = New<TRowBuffer>();

        if (tableInfo->NeedKeyEvaluation) {
            auto evaluatorCache = Connection_->GetColumnEvaluatorCache();
            auto evaluator = evaluatorCache->Find(tableInfo->Schema, keyColumnCount);

            for (int index = 0; index < keys.size(); ++index) {
                ValidateClientKey(keys[index], keyColumnCount, tableInfo->Schema);
                evaluator->EvaluateKeys(keys[index], rowBuffer);
                sortedKeys.push_back(std::make_pair(keys[index], index));
            }
        } else {
            for (int index = 0; index < static_cast<int>(keys.size()); ++index) {
                ValidateClientKey(keys[index], keyColumnCount, tableInfo->Schema);
                sortedKeys.push_back(std::make_pair(keys[index], index));
            }
        }
        std::sort(sortedKeys.begin(), sortedKeys.end());

        yhash_map<TTabletInfoPtr, TLookupTabletSessionPtr> tabletToSession;

        for (const auto& pair : sortedKeys) {
            int index = pair.second;
            auto key = pair.first;
            auto tabletInfo = SyncGetTabletInfo(tableInfo, key);
            auto it = tabletToSession.find(tabletInfo);
            if (it == tabletToSession.end()) {
                it = tabletToSession.insert(std::make_pair(
                    tabletInfo,
                    New<TTabletLookupSession>(this, tabletInfo, options, idMapping))).first;
            }
            const auto& session = it->second;
            session->AddKey(index, key);
        }

        std::vector<TFuture<void>> asyncResults;
        for (const auto& pair : tabletToSession) {
            const auto& tabletInfo = pair.first;
            const auto& session = pair.second;
            auto channel = GetTabletChannel(tabletInfo->CellId);
            asyncResults.push_back(session->Invoke(std::move(channel)));
        }

        WaitFor(Combine(asyncResults))
            .ThrowOnError();

        std::vector<TUnversionedRow> resultRows;
        resultRows.resize(keys.size());

        std::vector<std::unique_ptr<TWireProtocolReader>> readers;

        for (const auto& pair : tabletToSession) {
            const auto& session = pair.second;
            session->ParseResponse(&resultRows, &readers);
        }

        if (!options.KeepMissingRows) {
            resultRows.erase(
                std::remove_if(
                    resultRows.begin(),
                    resultRows.end(),
                    [] (TUnversionedRow row) {
                        return !static_cast<bool>(row);
                    }),
                resultRows.end());
        }

        return CreateRowset(
            std::move(readers),
            resultSchema,
            std::move(resultRows));
    }

    TQueryStatistics DoSelectRows(
        const Stroka& query,
        ISchemafulWriterPtr writer,
        const TSelectRowsOptions& options)
    {
        auto inputRowLimit = options.InputRowLimit.Get(Connection_->GetConfig()->DefaultInputRowLimit);
        auto outputRowLimit = options.OutputRowLimit.Get(Connection_->GetConfig()->DefaultOutputRowLimit);
        auto fragment = PreparePlanFragment(
            QueryHelper_.Get(),
            query,
            FunctionRegistry_.Get(),
            inputRowLimit,
            outputRowLimit,
            options.Timestamp);
        fragment->RangeExpansionLimit = options.RangeExpansionLimit;
        fragment->VerboseLogging = options.VerboseLogging;
        auto statistics = WaitFor(QueryHelper_->Execute(fragment, writer))
            .ValueOrThrow();
        if (options.FailOnIncompleteResult) {
            if (statistics.IncompleteInput) {
                THROW_ERROR_EXCEPTION("Query terminated prematurely due to excessive input; consider rewriting your query or changing input limit")
                    << TErrorAttribute("input_row_limit", inputRowLimit);
            }
            if (statistics.IncompleteOutput) {
                THROW_ERROR_EXCEPTION("Query terminated prematurely due to excessive output; consider rewriting your query or changing output limit")
                    << TErrorAttribute("output_row_limit", outputRowLimit);
            }
        }
        return statistics;
    }


    void DoMountTable(
        const TYPath& path,
        const TMountTableOptions& options)
    {
        auto req = TTableYPathProxy::Mount(path);
        if (options.FirstTabletIndex) {
            req->set_first_tablet_index(*options.FirstTabletIndex);
        }
        if (options.LastTabletIndex) {
            req->set_last_tablet_index(*options.LastTabletIndex);
        }
        if (options.CellId != NullTabletCellId) {
            ToProto(req->mutable_cell_id(), options.CellId);
        }
        req->set_estimated_uncompressed_size(options.EstimatedUncompressedSize);
        req->set_estimated_compressed_size(options.EstimatedCompressedSize);

        const auto& proxy = ObjectProxies_[EMasterChannelKind::Leader];
        WaitFor(proxy->Execute(req))
            .ThrowOnError();
    }

    void DoUnmountTable(
        const TYPath& path,
        const TUnmountTableOptions& options)
    {
        auto req = TTableYPathProxy::Unmount(path);
        if (options.FirstTabletIndex) {
            req->set_first_tablet_index(*options.FirstTabletIndex);
        }
        if (options.LastTabletIndex) {
            req->set_last_tablet_index(*options.LastTabletIndex);
        }
        req->set_force(options.Force);

        const auto& proxy = ObjectProxies_[EMasterChannelKind::Leader];
        WaitFor(proxy->Execute(req))
            .ThrowOnError();
    }

    void DoRemountTable(
        const TYPath& path,
        const TRemountTableOptions& options)
    {
        auto req = TTableYPathProxy::Remount(path);
        if (options.FirstTabletIndex) {
            req->set_first_tablet_index(*options.FirstTabletIndex);
        }
        if (options.LastTabletIndex) {
            req->set_first_tablet_index(*options.LastTabletIndex);
        }

        const auto& proxy = ObjectProxies_[EMasterChannelKind::Leader];
        WaitFor(proxy->Execute(req))
            .ThrowOnError();
    }

    void DoReshardTable(
        const TYPath& path,
        const std::vector<NVersionedTableClient::TKey>& pivotKeys,
        const TReshardTableOptions& options)
    {
        auto req = TTableYPathProxy::Reshard(path);
        if (options.FirstTabletIndex) {
            req->set_first_tablet_index(*options.FirstTabletIndex);
        }
        if (options.LastTabletIndex) {
            req->set_last_tablet_index(*options.LastTabletIndex);
        }
        ToProto(req->mutable_pivot_keys(), pivotKeys);

        const auto& proxy = ObjectProxies_[EMasterChannelKind::Leader];
        WaitFor(proxy->Execute(req))
            .ThrowOnError();
    }


    TYsonString DoGetNode(
        const TYPath& path,
        const TGetNodeOptions& options)
    {
        auto req = TYPathProxy::Get(path);
        SetTransactionId(req, options, true);
        SetSuppressAccessTracking(req, options);

        ToProto(req->mutable_attribute_filter(), options.AttributeFilter);
        if (options.MaxSize) {
            req->set_max_size(*options.MaxSize);
        }
        req->set_ignore_opaque(options.IgnoreOpaque);
        if (options.Options) {
            ToProto(req->mutable_options(), *options.Options);
        }

        const auto& proxy = ObjectProxies_[EMasterChannelKind::LeaderOrFollower];
        auto rsp = WaitFor(proxy->Execute(req))
            .ValueOrThrow();

        return TYsonString(rsp->value());
    }

    void DoSetNode(
        const TYPath& path,
        const TYsonString& value,
        TSetNodeOptions options)
    {
        const auto& proxy = ObjectProxies_[EMasterChannelKind::Leader];
        auto batchReq = proxy->ExecuteBatch();
        SetPrerequisites(batchReq, options);

        auto req = TYPathProxy::Set(path);
        SetTransactionId(req, options, true);
        GenerateMutationId(req, options);
        req->set_value(value.Data());
        batchReq->AddRequest(req);

        auto batchRsp = WaitFor(batchReq->Invoke())
            .ValueOrThrow();
        batchRsp->GetResponse<TYPathProxy::TRspSet>(0)
            .ThrowOnError();
    }

    void DoRemoveNode(
        const TYPath& path,
        TRemoveNodeOptions options)
    {
        const auto& proxy = ObjectProxies_[EMasterChannelKind::Leader];
        auto batchReq = proxy->ExecuteBatch();
        SetPrerequisites(batchReq, options);

        auto req = TYPathProxy::Remove(path);
        SetTransactionId(req, options, true);
        GenerateMutationId(req, options);
        req->set_recursive(options.Recursive);
        req->set_force(options.Force);
        batchReq->AddRequest(req);

        auto batchRsp = WaitFor(batchReq->Invoke())
            .ValueOrThrow();
        batchRsp->GetResponse<TYPathProxy::TRspRemove>(0)
            .ThrowOnError();
    }

    TYsonString DoListNode(
        const TYPath& path,
        const TListNodeOptions& options)
    {
        auto req = TYPathProxy::List(path);
        SetTransactionId(req, options, true);
        SetSuppressAccessTracking(req, options);

        ToProto(req->mutable_attribute_filter(), options.AttributeFilter);
        if (options.MaxSize) {
            req->set_max_size(*options.MaxSize);
        }

        const auto& proxy = ObjectProxies_[EMasterChannelKind::LeaderOrFollower];
        auto rsp = WaitFor(proxy->Execute(req))
            .ValueOrThrow();
        return TYsonString(rsp->keys());
    }

    TNodeId DoCreateNode(
        const TYPath& path,
        EObjectType type,
        TCreateNodeOptions options)
    {
        const auto& proxy = ObjectProxies_[EMasterChannelKind::Leader];
        auto batchReq = proxy->ExecuteBatch();
        SetPrerequisites(batchReq, options);

        auto req = TCypressYPathProxy::Create(path);
        SetTransactionId(req, options, true);
        GenerateMutationId(req, options);
        req->set_type(static_cast<int>(type));
        req->set_recursive(options.Recursive);
        req->set_ignore_existing(options.IgnoreExisting);
        if (options.Attributes) {
            ToProto(req->mutable_node_attributes(), *options.Attributes);
        }
        batchReq->AddRequest(req);

        auto batchRsp = WaitFor(batchReq->Invoke())
            .ValueOrThrow();
        auto rsp = batchRsp->GetResponse<TCypressYPathProxy::TRspCreate>(0)
            .ValueOrThrow();
        return FromProto<TNodeId>(rsp->node_id());
    }

    TLockId DoLockNode(
        const TYPath& path,
        NCypressClient::ELockMode mode,
        TLockNodeOptions options)
    {
        const auto& proxy = ObjectProxies_[EMasterChannelKind::Leader];
        auto batchReq = proxy->ExecuteBatch();
        SetPrerequisites(batchReq, options);

        auto req = TCypressYPathProxy::Lock(path);
        SetTransactionId(req, options, false);
        GenerateMutationId(req, options);
        req->set_mode(static_cast<int>(mode));
        req->set_waitable(options.Waitable);
        if (options.ChildKey) {
            req->set_child_key(*options.ChildKey);
        }
        if (options.AttributeKey) {
            req->set_attribute_key(*options.AttributeKey);
        }
        batchReq->AddRequest(req);

        auto batchRsp = WaitFor(batchReq->Invoke())
            .ValueOrThrow();
        auto rsp = batchRsp->GetResponse<TCypressYPathProxy::TRspLock>(0)
            .ValueOrThrow();
        return FromProto<TLockId>(rsp->lock_id());
    }

    TNodeId DoCopyNode(
        const TYPath& srcPath,
        const TYPath& dstPath,
        TCopyNodeOptions options)
    {
        const auto& proxy = ObjectProxies_[EMasterChannelKind::Leader];
        auto batchReq = proxy->ExecuteBatch();
        SetPrerequisites(batchReq, options);

        auto req = TCypressYPathProxy::Copy(dstPath);
        SetTransactionId(req, options, true);
        GenerateMutationId(req, options);
        req->set_source_path(srcPath);
        req->set_preserve_account(options.PreserveAccount);
        req->set_recursive(options.Recursive);
        batchReq->AddRequest(req);

        auto batchRsp = WaitFor(batchReq->Invoke())
            .ValueOrThrow();
        auto rsp = batchRsp->GetResponse<TCypressYPathProxy::TRspCopy>(0)
            .ValueOrThrow();
        return FromProto<TNodeId>(rsp->object_id());
    }

    TNodeId DoMoveNode(
        const TYPath& srcPath,
        const TYPath& dstPath,
        TMoveNodeOptions options)
    {
        const auto& proxy = ObjectProxies_[EMasterChannelKind::Leader];
        auto batchReq = proxy->ExecuteBatch();
        SetPrerequisites(batchReq, options);

        auto req = TCypressYPathProxy::Copy(dstPath);
        SetTransactionId(req, options, true);
        GenerateMutationId(req, options);
        req->set_source_path(srcPath);
        req->set_preserve_account(options.PreserveAccount);
        req->set_remove_source(true);
        req->set_recursive(options.Recursive);
        batchReq->AddRequest(req);

        auto batchRsp = WaitFor(batchReq->Invoke())
            .ValueOrThrow();
        auto rsp = batchRsp->GetResponse<TCypressYPathProxy::TRspCopy>(0)
            .ValueOrThrow();
        return FromProto<TNodeId>(rsp->object_id());
    }

    TNodeId DoLinkNode(
        const TYPath& srcPath,
        const TYPath& dstPath,
        TLinkNodeOptions options)
    {
        const auto& proxy = ObjectProxies_[EMasterChannelKind::Leader];
        auto batchReq = proxy->ExecuteBatch();
        SetPrerequisites(batchReq, options);

        auto req = TCypressYPathProxy::Create(dstPath);
        req->set_type(static_cast<int>(EObjectType::Link));
        req->set_recursive(options.Recursive);
        req->set_ignore_existing(options.IgnoreExisting);
        SetTransactionId(req, options, true);
        GenerateMutationId(req, options);
        auto attributes = options.Attributes ? ConvertToAttributes(options.Attributes.get()) : CreateEphemeralAttributes();
        attributes->Set("target_path", srcPath);
        ToProto(req->mutable_node_attributes(), *attributes);
        batchReq->AddRequest(req);

        auto batchRsp = WaitFor(batchReq->Invoke())
            .ValueOrThrow();
        auto rsp = batchRsp->GetResponse<TCypressYPathProxy::TRspCreate>(0)
            .ValueOrThrow();
        return FromProto<TNodeId>(rsp->node_id());
    }

    bool DoNodeExists(
        const TYPath& path,
        const TNodeExistsOptions& options)
    {
        auto req = TYPathProxy::Exists(path);
        SetTransactionId(req, options, true);

        const auto& proxy = ObjectProxies_[EMasterChannelKind::LeaderOrFollower];
        auto rsp = WaitFor(proxy->Execute(req))
            .ValueOrThrow();
        return rsp->value();
    }


    TObjectId DoCreateObject(
        EObjectType type,
        TCreateObjectOptions options)
    {
        const auto& proxy = ObjectProxies_[EMasterChannelKind::Leader];
        auto batchReq = proxy->ExecuteBatch();
        SetPrerequisites(batchReq, options);

        auto req = TMasterYPathProxy::CreateObjects();
        GenerateMutationId(req, options);
        if (options.TransactionId != NullTransactionId) {
            ToProto(req->mutable_transaction_id(), options.TransactionId);
        }
        req->set_type(static_cast<int>(type));
        if (options.Attributes) {
            ToProto(req->mutable_object_attributes(), *options.Attributes);
        }
        batchReq->AddRequest(req);

        auto batchRsp = WaitFor(batchReq->Invoke())
            .ValueOrThrow();
        auto rsp = batchRsp->GetResponse<TMasterYPathProxy::TRspCreateObjects>(0)
            .ValueOrThrow();
        return FromProto<TObjectId>(rsp->object_ids(0));
    }


    static Stroka GetGroupPath(const Stroka& name)
    {
        return "//sys/groups/" + ToYPathLiteral(name);
    }

    void DoAddMember(
        const Stroka& group,
        const Stroka& member,
        TAddMemberOptions options)
    {
        auto req = TGroupYPathProxy::AddMember(GetGroupPath(group));
        req->set_name(member);
        GenerateMutationId(req, options);

        const auto& proxy = ObjectProxies_[EMasterChannelKind::Leader];
        WaitFor(proxy->Execute(req))
            .ThrowOnError();
    }

    void DoRemoveMember(
        const Stroka& group,
        const Stroka& member,
        TRemoveMemberOptions options)
    {
        auto req = TGroupYPathProxy::RemoveMember(GetGroupPath(group));
        req->set_name(member);
        GenerateMutationId(req, options);

        const auto& proxy = ObjectProxies_[EMasterChannelKind::Leader];
        WaitFor(proxy->Execute(req))
            .ThrowOnError();
    }

    TCheckPermissionResult DoCheckPermission(
        const Stroka& user,
        const TYPath& path,
        EPermission permission,
        const TCheckPermissionOptions& options)
    {
        auto req = TObjectYPathProxy::CheckPermission(path);
        req->set_user(user);
        req->set_permission(static_cast<int>(permission));
        SetTransactionId(req, options, true);

        const auto& proxy = ObjectProxies_[EMasterChannelKind::LeaderOrFollower];
        auto rsp = WaitFor(proxy->Execute(req))
            .ValueOrThrow();

        TCheckPermissionResult result;
        result.Action = ESecurityAction(rsp->action());
        result.ObjectId = rsp->has_object_id() ? FromProto<TObjectId>(rsp->object_id()) : NullObjectId;
        result.ObjectName = rsp->has_object_name() ? MakeNullable(rsp->object_name()) : Null;
        result.SubjectId = rsp->has_subject_id() ? FromProto<TSubjectId>(rsp->subject_id()) : NullObjectId;
        result.SubjectName = rsp->has_subject_name() ? MakeNullable(rsp->subject_name()) : Null;
        return result;
    }


    TOperationId DoStartOperation(
        EOperationType type,
        const TYsonString& spec,
        TStartOperationOptions options)
    {
        auto req = SchedulerProxy_->StartOperation();
        SetTransactionId(req, options, true);
        GenerateMutationId(req, options);
        req->set_type(static_cast<int>(type));
        req->set_spec(spec.Data());

        auto rsp = WaitFor(req->Invoke())
            .ValueOrThrow();

        return FromProto<TOperationId>(rsp->operation_id());
    }

    void DoAbortOperation(
        const TOperationId& operationId,
        const TAbortOperationOptions& /*options*/)
    {
        auto req = SchedulerProxy_->AbortOperation();
        ToProto(req->mutable_operation_id(), operationId);

        WaitFor(req->Invoke())
            .ThrowOnError();
    }

    void DoSuspendOperation(
        const TOperationId& operationId,
        const TSuspendOperationOptions& /*options*/)
    {
        auto req = SchedulerProxy_->SuspendOperation();
        ToProto(req->mutable_operation_id(), operationId);

        WaitFor(req->Invoke())
            .ThrowOnError();
    }

    void DoResumeOperation(
        const TOperationId& operationId,
        const TResumeOperationOptions& /*options*/)
    {
        auto req = SchedulerProxy_->ResumeOperation();
        ToProto(req->mutable_operation_id(), operationId);

        WaitFor(req->Invoke())
            .ThrowOnError();
    }


    void DoDumpJobContext(
        const TJobId& jobId,
        const TYPath& path,
        const TDumpJobContextOptions& /*options*/)
    {
        auto req = JobProberProxy_->DumpInputContext();
        ToProto(req->mutable_job_id(), jobId);
        ToProto(req->mutable_path(), path);

        WaitFor(req->Invoke())
            .ThrowOnError();
    }

    TYsonString DoStraceJob(
        const TJobId& jobId,
        const TStraceJobOptions& /*options*/)
    {
        auto req = JobProberProxy_->Strace();
        ToProto(req->mutable_job_id(), jobId);

        auto rsp = WaitFor(req->Invoke())
            .ValueOrThrow();

        return TYsonString(FromProto<Stroka>(rsp->trace()));
    }
};

DEFINE_REFCOUNTED_TYPE(TClient)

IClientPtr CreateClient(IConnectionPtr connection, const TClientOptions& options)
{
    return New<TClient>(std::move(connection), options);
}

////////////////////////////////////////////////////////////////////////////////

class TTransaction
    : public ITransaction
{
public:
    TTransaction(
        TClientPtr client,
        NTransactionClient::TTransactionPtr transaction)
        : Client_(std::move(client))
        , Transaction_(std::move(transaction))
        , RowBuffer_(New<TRowBuffer>())
        , Logger(Client_->Logger)
    {
        Logger.AddTag("TransactionId: %v", GetId());
    }


    virtual IConnectionPtr GetConnection() override
    {
        return Client_->GetConnection();
    }

    virtual IClientPtr GetClient() const override
    {
        return Client_;
    }

    virtual NTransactionClient::ETransactionType GetType() const override
    {
        return Transaction_->GetType();
    }

    virtual const TTransactionId& GetId() const override
    {
        return Transaction_->GetId();
    }

    virtual TTimestamp GetStartTimestamp() const override
    {
        return Transaction_->GetStartTimestamp();
    }


    virtual TFuture<void> Commit(const TTransactionCommitOptions& options) override
    {
        return BIND(&TTransaction::DoCommit, MakeStrong(this))
            .AsyncVia(Client_->Invoker_)
            .Run(options);
    }

    virtual TFuture<void> Abort(const TTransactionAbortOptions& options) override
    {
        return Transaction_->Abort(options);
    }


    virtual TFuture<ITransactionPtr> StartTransaction(
        ETransactionType type,
        const TTransactionStartOptions& options) override
    {
        auto adjustedOptions = options;
        adjustedOptions.ParentId = GetId();
        return Client_->StartTransaction(
            type,
            adjustedOptions);
    }


    virtual void WriteRow(
        const TYPath& path,
        TNameTablePtr nameTable,
        TUnversionedRow row,
        const TWriteRowsOptions& options) override
    {
        WriteRows(
            path,
            std::move(nameTable),
            std::vector<TUnversionedRow>(1, row),
            options);
    }

    virtual void WriteRows(
        const TYPath& path,
        TNameTablePtr nameTable,
        std::vector<TUnversionedRow> rows,
        const TWriteRowsOptions& options) override
    {
        Requests_.push_back(std::unique_ptr<TRequestBase>(new TWriteRequest(
            this,
            path,
            std::move(nameTable),
            std::move(rows),
            options)));
        LOG_DEBUG("Row writes buffered (RowCount: %v)",
            rows.size());
    }


    virtual void DeleteRow(
        const TYPath& path,
        TNameTablePtr nameTable,
        NVersionedTableClient::TKey key,
        const TDeleteRowsOptions& options) override
    {
        DeleteRows(
            path,
            std::move(nameTable),
            std::vector<NVersionedTableClient::TKey>(1, key),
            options);
    }

    virtual void DeleteRows(
        const TYPath& path,
        TNameTablePtr nameTable,
        std::vector<NVersionedTableClient::TKey> keys,
        const TDeleteRowsOptions& options) override
    {
        Requests_.push_back(std::unique_ptr<TRequestBase>(new TDeleteRequest(
            this,
            path,
            std::move(nameTable),
            std::move(keys),
            options)));
        LOG_DEBUG("Row deletes buffered (RowCount: %v)",
            keys.size());
    }


#define DELEGATE_TRANSACTIONAL_METHOD(returnType, method, signature, args) \
    virtual returnType method signature override \
    { \
        auto& originalOptions = options; \
        { \
            auto options = originalOptions; \
            options.TransactionId = GetId(); \
            return Client_->method args; \
        } \
    }

#define DELEGATE_TIMESTAMPED_METHOD(returnType, method, signature, args) \
    virtual returnType method signature override \
    { \
        auto& originalOptions = options; \
        { \
            auto options = originalOptions; \
            options.Timestamp = GetStartTimestamp(); \
            return Client_->method args; \
        } \
    }

    DELEGATE_TIMESTAMPED_METHOD(TFuture<IRowsetPtr>, LookupRow, (
        const TYPath& path,
        TNameTablePtr nameTable,
        NVersionedTableClient::TKey key,
        const TLookupRowsOptions& options),
        (path, nameTable, key, options))
    DELEGATE_TIMESTAMPED_METHOD(TFuture<IRowsetPtr>, LookupRows, (
        const TYPath& path,
        TNameTablePtr nameTable,
        const std::vector<NVersionedTableClient::TKey>& keys,
        const TLookupRowsOptions& options),
        (path, nameTable, keys, options))


    DELEGATE_TIMESTAMPED_METHOD(TFuture<NQueryClient::TQueryStatistics>, SelectRows, (
        const Stroka& query,
        ISchemafulWriterPtr writer,
        const TSelectRowsOptions& options),
        (query, writer, options))
    typedef std::pair<IRowsetPtr, NQueryClient::TQueryStatistics> TSelectRowsResult;
    DELEGATE_TIMESTAMPED_METHOD(TFuture<TSelectRowsResult>, SelectRows, (
        const Stroka& query,
        const TSelectRowsOptions& options),
        (query, options))


    DELEGATE_TRANSACTIONAL_METHOD(TFuture<TYsonString>, GetNode, (
        const TYPath& path,
        const TGetNodeOptions& options),
        (path, options))
    DELEGATE_TRANSACTIONAL_METHOD(TFuture<void>, SetNode, (
        const TYPath& path,
        const TYsonString& value,
        const TSetNodeOptions& options),
        (path, value, options))
    DELEGATE_TRANSACTIONAL_METHOD(TFuture<void>, RemoveNode, (
        const TYPath& path,
        const TRemoveNodeOptions& options),
        (path, options))
    DELEGATE_TRANSACTIONAL_METHOD(TFuture<TYsonString>, ListNode, (
        const TYPath& path,
        const TListNodeOptions& options),
        (path, options))
    DELEGATE_TRANSACTIONAL_METHOD(TFuture<TNodeId>, CreateNode, (
        const TYPath& path,
        EObjectType type,
        const TCreateNodeOptions& options),
        (path, type, options))
    DELEGATE_TRANSACTIONAL_METHOD(TFuture<TLockId>, LockNode, (
        const TYPath& path,
        NCypressClient::ELockMode mode,
        const TLockNodeOptions& options),
        (path, mode, options))
    DELEGATE_TRANSACTIONAL_METHOD(TFuture<TNodeId>, CopyNode, (
        const TYPath& srcPath,
        const TYPath& dstPath,
        const TCopyNodeOptions& options),
        (srcPath, dstPath, options))
    DELEGATE_TRANSACTIONAL_METHOD(TFuture<TNodeId>, MoveNode, (
        const TYPath& srcPath,
        const TYPath& dstPath,
        const TMoveNodeOptions& options),
        (srcPath, dstPath, options))
    DELEGATE_TRANSACTIONAL_METHOD(TFuture<TNodeId>, LinkNode, (
        const TYPath& srcPath,
        const TYPath& dstPath,
        const TLinkNodeOptions& options),
        (srcPath, dstPath, options))
    DELEGATE_TRANSACTIONAL_METHOD(TFuture<bool>, NodeExists, (
        const TYPath& path,
        const TNodeExistsOptions& options),
        (path, options))


    DELEGATE_TRANSACTIONAL_METHOD(TFuture<TObjectId>, CreateObject, (
        EObjectType type,
        const TCreateObjectOptions& options),
        (type, options))


    DELEGATE_TRANSACTIONAL_METHOD(IFileReaderPtr, CreateFileReader, (
        const TYPath& path,
        const TFileReaderOptions& options),
        (path, options))
    DELEGATE_TRANSACTIONAL_METHOD(IFileWriterPtr, CreateFileWriter, (
        const TYPath& path,
        const TFileWriterOptions& options),
        (path, options))


    DELEGATE_TRANSACTIONAL_METHOD(IJournalReaderPtr, CreateJournalReader, (
        const TYPath& path,
        const TJournalReaderOptions& options),
        (path, options))
    DELEGATE_TRANSACTIONAL_METHOD(IJournalWriterPtr, CreateJournalWriter, (
        const TYPath& path,
        const TJournalWriterOptions& options),
        (path, options))

#undef DELEGATE_TRANSACTIONAL_METHOD
#undef DELEGATE_TIMESTAMPED_METHOD

    TRowBufferPtr GetRowBuffer() const
    {
        return RowBuffer_;
    }

private:
    const TClientPtr Client_;
    const NTransactionClient::TTransactionPtr Transaction_;
    TRowBufferPtr RowBuffer_;

    NLogging::TLogger Logger;


    class TRequestBase
    {
    public:
        void Run()
        {
            DoPrepare();
            DoRun();
        }

    protected:
        explicit TRequestBase(
            TTransaction* transaction,
            const TYPath& path,
            TNameTablePtr nameTable)
            : Transaction_(transaction)
            , Path_(path)
            , NameTable_(std::move(nameTable))
        { }

        TTransaction* const Transaction_;
        const TYPath Path_;
        const TNameTablePtr NameTable_;

        TTableMountInfoPtr TableInfo_;


        void DoPrepare()
        {
            TableInfo_ = Transaction_->Client_->SyncGetTableInfo(Path_);
        }

        virtual void DoRun() = 0;

    };

    class TModifyRequest
        : public TRequestBase
    {
    protected:
        using TRowValidator = std::function<void(TUnversionedRow, int, const TNameTableToSchemaIdMapping&, const TTableSchema&)>;

        TModifyRequest(
            TTransaction* transaction,
            const TYPath& path,
            TNameTablePtr nameTable)
            : TRequestBase(transaction, path, std::move(nameTable))
        { }

        void WriteRequests(
            const std::vector<TUnversionedRow>& rows,
            EWireProtocolCommand command,
            int columnCount,
            TRowValidator validateRow,
            int lockMode = 0)
        {
            const auto& idMapping = Transaction_->GetColumnIdMapping(TableInfo_, NameTable_);
            int keyColumnCount = TableInfo_->KeyColumns.size();

            auto writeRequest = [&] (const TUnversionedRow row) {
                auto tabletInfo = Transaction_->Client_->SyncGetTabletInfo(TableInfo_, row);
                auto* session = Transaction_->GetTabletSession(tabletInfo, TableInfo_);
<<<<<<< HEAD
                session->SubmitRow(command, row, &idMapping);
=======
                session->SubmitRow(command, row, &idMapping, lockMode);
>>>>>>> a26963c6
            };

            if (TableInfo_->NeedKeyEvaluation) {
                const auto& rowBuffer = Transaction_->GetRowBuffer();
                auto evaluatorCache = Transaction_->GetConnection()->GetColumnEvaluatorCache();
                auto evaluator = evaluatorCache->Find(TableInfo_->Schema, keyColumnCount);

                for (auto row : rows) {
                    validateRow(row, keyColumnCount, idMapping, TableInfo_->Schema);
                    evaluator->EvaluateKeys(row, rowBuffer);
                    writeRequest(row);
                    rowBuffer->Clear();
                }
            } else {
                for (auto row : rows) {
                    validateRow(row, keyColumnCount, idMapping, TableInfo_->Schema);
                    writeRequest(row);
                }
            }
        }
    };

    class TWriteRequest
        : public TModifyRequest
    {
    public:
        TWriteRequest(
            TTransaction* transaction,
            const TYPath& path,
            TNameTablePtr nameTable,
            std::vector<TUnversionedRow> rows,
            const TWriteRowsOptions& options)
            : TModifyRequest(transaction, path, std::move(nameTable))
            , Rows_(std::move(rows))
            , Options_(options)
        { }

    private:
        const std::vector<TUnversionedRow> Rows_;
        const TWriteRowsOptions Options_;

        virtual void DoRun() override
        {
            WriteRequests(
                Rows_,
                EWireProtocolCommand::WriteRow,
                TableInfo_->Schema.Columns().size(),
                ValidateClientDataRow,
                static_cast<int>(Options_.LockMode));
        }
    };

    class TDeleteRequest
        : public TModifyRequest
    {
    public:
        TDeleteRequest(
            TTransaction* transaction,
            const TYPath& path,
            TNameTablePtr nameTable,
            std::vector<NVersionedTableClient::TKey> keys,
            const TDeleteRowsOptions& options)
            : TModifyRequest(transaction, path, std::move(nameTable))
            , Keys_(std::move(keys))
            , Options_(options)
        { }

    private:
        const std::vector<TUnversionedRow> Keys_;
        const TDeleteRowsOptions Options_;

        virtual void DoRun() override
        {
            WriteRequests(
                Keys_,
                EWireProtocolCommand::DeleteRow,
                TableInfo_->KeyColumns.size(),
                [ ](
                    TUnversionedRow row,
                    int keyColumnCount,
                    const TNameTableToSchemaIdMapping& idMapping,
                    const TTableSchema& schema) {
                    ValidateClientKey(row, keyColumnCount, schema);
                });
        }
    };

    std::vector<std::unique_ptr<TRequestBase>> Requests_;

    class TTabletCommitSession
        : public TIntrinsicRefCounted
    {
    public:
        TTabletCommitSession(
            TTransactionPtr owner,
            TTabletInfoPtr tabletInfo,
            int keyColumnCount,
            int schemaColumnCount)
            : TransactionId_(owner->Transaction_->GetId())
            , TabletId_(tabletInfo->TabletId)
            , Config_(owner->Client_->Connection_->GetConfig())
            , KeyColumnCount_(keyColumnCount)
            , SchemaColumnCount_(schemaColumnCount)
            , RowBuffer_(New<TRowBuffer>())
            , Logger(owner->Logger)
        {
            Logger.AddTag("TabletId: %v", TabletId_);
        }

        TWireProtocolWriter* GetWriter()
        {
            if (Batches_.empty() || Batches_.back()->RowCount >= Config_->MaxRowsPerWriteRequest) {
                Batches_.emplace_back(new TBatch());
            }
            auto& batch = Batches_.back();
            ++batch->RowCount;
            return &batch->Writer;
        }

        void SubmitRow(
            EWireProtocolCommand command,
            TUnversionedRow row,
<<<<<<< HEAD
            const TNameTableToSchemaIdMapping* idMapping)
=======
            const TNameTableToSchemaIdMapping* idMapping,
            int lockMode)
>>>>>>> a26963c6
        {
            SubmittedRows_.push_back(TSubmittedRow{
                command,
                row,
                idMapping,
<<<<<<< HEAD
=======
                lockMode,
>>>>>>> a26963c6
                static_cast<int>(SubmittedRows_.size())});
        }

        TFuture<void> Invoke(IChannelPtr channel)
        {
            std::sort(
                SubmittedRows_.begin(),
                SubmittedRows_.end(),
                [=] (const TSubmittedRow& lhs, const TSubmittedRow& rhs) {
                    int res = CompareRows(lhs.Row, rhs.Row, KeyColumnCount_);
                    return res != 0 ? res < 0 : lhs.SequentialId < rhs.SequentialId;
                });

            std::vector<TSubmittedRow> mergedRows;
            mergedRows.reserve(SubmittedRows_.size());
            auto merger = TUnversionedRowMerger(
                RowBuffer_->GetPool(),
                SchemaColumnCount_,
                KeyColumnCount_,
                NVersionedTableClient::TColumnFilter());

            auto addPartialRow = [&] (const TSubmittedRow& submittedRow) {
                switch (submittedRow.Command) {
                    case EWireProtocolCommand::DeleteRow:
                        merger.DeletePartialRow(submittedRow.Row);
                        break;

                    case EWireProtocolCommand::WriteRow:
                        merger.AddPartialRow(submittedRow.Row);
                        break;

                    default:
                        YUNREACHABLE();
                }
            };

            int index = 0;
            while (index < SubmittedRows_.size()) {
                if (index < SubmittedRows_.size() - 1 &&
                    CompareRows(SubmittedRows_[index].Row, SubmittedRows_[index + 1].Row, KeyColumnCount_) == 0)
                {
                    addPartialRow(SubmittedRows_[index]);
                    while (index < SubmittedRows_.size() - 1 &&
                        CompareRows(SubmittedRows_[index].Row, SubmittedRows_[index + 1].Row, KeyColumnCount_) == 0)
                    {
                        ++index;
                        addPartialRow(SubmittedRows_[index]);
                    }
                    SubmittedRows_[index].Row = merger.BuildMergedRow();
                }
                mergedRows.push_back(SubmittedRows_[index]);
                ++index;
            }

            SubmittedRows_ = std::move(mergedRows);

            for (const auto& submittedRow : SubmittedRows_) {
                WriteRow(submittedRow);
            }

            // Do all the heavy lifting here.
            for (auto& batch : Batches_) {
                batch->RequestData = NCompression::CompressWithEnvelope(
                    batch->Writer.Flush(),
                    Config_->WriteRequestCodec);;
            }

            merger.Reset();

            InvokeChannel_ = channel;
            InvokeNextBatch();
            return InvokePromise_;
        }

    private:
        const TTransactionId TransactionId_;
        const TTabletId TabletId_;
        const TConnectionConfigPtr Config_;
        const int KeyColumnCount_;
        const int SchemaColumnCount_;
        TRowBufferPtr RowBuffer_;

        NLogging::TLogger Logger;

        struct TBatch
        {
            TWireProtocolWriter Writer;
            std::vector<TSharedRef> RequestData;
            int RowCount = 0;
        };

        std::vector<std::unique_ptr<TBatch>> Batches_;

        struct TSubmittedRow
        {
            EWireProtocolCommand Command;
            TUnversionedRow Row;
            const TNameTableToSchemaIdMapping* IdMapping;
<<<<<<< HEAD
=======
            int LockMode;
>>>>>>> a26963c6
            int SequentialId;
        };

        std::vector<TSubmittedRow> SubmittedRows_;

        IChannelPtr InvokeChannel_;
        int InvokeBatchIndex_ = 0;
        TPromise<void> InvokePromise_ = NewPromise<void>();

        void WriteRow(const TSubmittedRow& submittedRow)
        {
            if (Batches_.empty() || Batches_.back()->RowCount >= Config_->MaxRowsPerWriteRequest) {
                Batches_.emplace_back(new TBatch());
            }
            auto& batch = Batches_.back();
            ++batch->RowCount;
            auto& writer = batch->Writer;
            writer.WriteCommand(submittedRow.Command);

            switch (submittedRow.Command) {
<<<<<<< HEAD
                case EWireProtocolCommand::DeleteRow: {
                    auto req = TReqDeleteRow();
                    writer.WriteMessage(req);
                    break;
                }

                case EWireProtocolCommand::WriteRow: {
                    auto req = TReqWriteRow();
                    writer.WriteMessage(req);
                    break;
                }
=======
                case EWireProtocolCommand::DeleteRow:
                    {
                        auto req = TReqDeleteRow();
                        writer.WriteMessage(req);
                        break;
                    }

                case EWireProtocolCommand::WriteRow:
                    {
                        auto req = TReqWriteRow();
                        req.set_lock_mode(submittedRow.LockMode);
                        writer.WriteMessage(req);
                        break;
                    }
>>>>>>> a26963c6

                default:
                    YUNREACHABLE();
            }

            writer.WriteUnversionedRow(submittedRow.Row, submittedRow.IdMapping);
        }

        void InvokeNextBatch()
        {
            if (InvokeBatchIndex_ >= Batches_.size()) {
                InvokePromise_.Set(TError());
                return;
            }

            const auto& batch = Batches_[InvokeBatchIndex_];

            LOG_DEBUG("Sending batch (RowCount: %v)",
                batch->RowCount);

            TTabletServiceProxy proxy(InvokeChannel_);
            proxy.SetDefaultTimeout(Config_->WriteTimeout);
            proxy.SetDefaultRequestAck(false);

            auto req = proxy.Write();
            ToProto(req->mutable_transaction_id(), TransactionId_);
            ToProto(req->mutable_tablet_id(), TabletId_);
            req->Attachments() = std::move(batch->RequestData);

            req->Invoke().Subscribe(
                BIND(&TTabletCommitSession::OnResponse, MakeStrong(this)));
        }

        void OnResponse(const TTabletServiceProxy::TErrorOrRspWritePtr& rspOrError)
        {
            if (rspOrError.IsOK()) {
                LOG_DEBUG("Batch sent successfully");
                ++InvokeBatchIndex_;
                InvokeNextBatch();
            } else {
                LOG_DEBUG(rspOrError, "Error sending batch");
                InvokePromise_.Set(rspOrError);
            }
        }

    };

    typedef TIntrusivePtr<TTabletCommitSession> TTabletSessionPtr;

    yhash_map<TTabletInfoPtr, TTabletSessionPtr> TabletToSession_;

    std::vector<TFuture<void>> AsyncTransactionStartResults_;

    // Maps ids from name table to schema, for each involved name table.
    yhash_map<TNameTablePtr, TNameTableToSchemaIdMapping> NameTableToIdMapping_;


    const TNameTableToSchemaIdMapping& GetColumnIdMapping(const TTableMountInfoPtr& tableInfo, const TNameTablePtr& nameTable)
    {
        auto it = NameTableToIdMapping_.find(nameTable);
        if (it == NameTableToIdMapping_.end()) {
            auto mapping = BuildColumnIdMapping(tableInfo, nameTable);
            it = NameTableToIdMapping_.insert(std::make_pair(nameTable, std::move(mapping))).first;
        }
        return it->second;
    }

    TTabletCommitSession* GetTabletSession(const TTabletInfoPtr& tabletInfo, const TTableMountInfoPtr& tableInfo)
    {
        auto it = TabletToSession_.find(tabletInfo);
        if (it == TabletToSession_.end()) {
            AsyncTransactionStartResults_.push_back(Transaction_->AddTabletParticipant(tabletInfo->CellId));
            it = TabletToSession_.insert(std::make_pair(
                tabletInfo,
                New<TTabletCommitSession>(
                    this,
                    tabletInfo,
                    tableInfo->KeyColumns.size(),
                    tableInfo->Schema.Columns().size())
                )).first;
        }
        return it->second.Get();
    }

    void DoCommit(const TTransactionCommitOptions& options)
    {
        try {
            for (const auto& request : Requests_) {
                request->Run();
            }

            WaitFor(Combine(AsyncTransactionStartResults_))
                .ThrowOnError();

            std::vector<TFuture<void>> asyncResults;
            for (const auto& pair : TabletToSession_) {
                const auto& tabletInfo = pair.first;
                const auto& session = pair.second;
                auto channel = Client_->GetTabletChannel(tabletInfo->CellId);
                asyncResults.push_back(session->Invoke(std::move(channel)));
            }

            WaitFor(Combine(asyncResults))
                .ThrowOnError();
        } catch (const std::exception& ex) {
            // Fire and forget.
            Transaction_->Abort();
            throw;
        }

        WaitFor(Transaction_->Commit(options))
            .ThrowOnError();
    }

};

DEFINE_REFCOUNTED_TYPE(TTransaction)

TFuture<ITransactionPtr> TClient::StartTransaction(
    ETransactionType type,
    const TTransactionStartOptions& options)
{
    return TransactionManager_->Start(type, options).Apply(
        BIND([=, this_ = MakeStrong(this)] (NTransactionClient::TTransactionPtr transaction) -> ITransactionPtr {
            return New<TTransaction>(this_, transaction);
        }));
}

////////////////////////////////////////////////////////////////////////////////

} // namespace NApi
} // namespace NYT
<|MERGE_RESOLUTION|>--- conflicted
+++ resolved
@@ -2177,11 +2177,7 @@
             auto writeRequest = [&] (const TUnversionedRow row) {
                 auto tabletInfo = Transaction_->Client_->SyncGetTabletInfo(TableInfo_, row);
                 auto* session = Transaction_->GetTabletSession(tabletInfo, TableInfo_);
-<<<<<<< HEAD
-                session->SubmitRow(command, row, &idMapping);
-=======
                 session->SubmitRow(command, row, &idMapping, lockMode);
->>>>>>> a26963c6
             };
 
             if (TableInfo_->NeedKeyEvaluation) {
@@ -2304,21 +2300,14 @@
         void SubmitRow(
             EWireProtocolCommand command,
             TUnversionedRow row,
-<<<<<<< HEAD
-            const TNameTableToSchemaIdMapping* idMapping)
-=======
             const TNameTableToSchemaIdMapping* idMapping,
             int lockMode)
->>>>>>> a26963c6
         {
             SubmittedRows_.push_back(TSubmittedRow{
                 command,
                 row,
                 idMapping,
-<<<<<<< HEAD
-=======
                 lockMode,
->>>>>>> a26963c6
                 static_cast<int>(SubmittedRows_.size())});
         }
 
@@ -2417,10 +2406,7 @@
             EWireProtocolCommand Command;
             TUnversionedRow Row;
             const TNameTableToSchemaIdMapping* IdMapping;
-<<<<<<< HEAD
-=======
             int LockMode;
->>>>>>> a26963c6
             int SequentialId;
         };
 
@@ -2441,7 +2427,6 @@
             writer.WriteCommand(submittedRow.Command);
 
             switch (submittedRow.Command) {
-<<<<<<< HEAD
                 case EWireProtocolCommand::DeleteRow: {
                     auto req = TReqDeleteRow();
                     writer.WriteMessage(req);
@@ -2453,22 +2438,6 @@
                     writer.WriteMessage(req);
                     break;
                 }
-=======
-                case EWireProtocolCommand::DeleteRow:
-                    {
-                        auto req = TReqDeleteRow();
-                        writer.WriteMessage(req);
-                        break;
-                    }
-
-                case EWireProtocolCommand::WriteRow:
-                    {
-                        auto req = TReqWriteRow();
-                        req.set_lock_mode(submittedRow.LockMode);
-                        writer.WriteMessage(req);
-                        break;
-                    }
->>>>>>> a26963c6
 
                 default:
                     YUNREACHABLE();
