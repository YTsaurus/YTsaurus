#include "client.h"
#include "private.h"
#include "box.h"
#include "config.h"
#include "connection.h"
#include "file_reader.h"
#include "file_writer.h"
#include "journal_reader.h"
#include "journal_writer.h"
#include "rowset.h"
#include "table_reader.h"
#include "transaction.h"

#include <yt/ytlib/chunk_client/chunk_list_ypath_proxy.h>
#include <yt/ytlib/chunk_client/chunk_meta_extensions.h>
#include <yt/ytlib/chunk_client/chunk_replica.h>
#include <yt/ytlib/chunk_client/read_limit.h>
#include <yt/ytlib/chunk_client/chunk_teleporter.h>

#include <yt/ytlib/cypress_client/cypress_ypath_proxy.h>
#include <yt/ytlib/cypress_client/rpc_helpers.h>

#include <yt/ytlib/hive/cell_directory.h>
#include <yt/ytlib/hive/config.h>

#include <yt/ytlib/object_client/helpers.h>
#include <yt/ytlib/object_client/master_ypath_proxy.h>
#include <yt/ytlib/object_client/object_service_proxy.h>

#include <yt/ytlib/query_client/column_evaluator.h>
#include <yt/ytlib/query_client/coordinator.h>
#include <yt/ytlib/query_client/evaluator.h>
#include <yt/ytlib/query_client/helpers.h>
#include <yt/ytlib/query_client/plan_fragment.h>
#include <yt/ytlib/query_client/plan_helpers.h>
#include <yt/ytlib/query_client/private.h> // XXX(sandello): refactor BuildLogger
#include <yt/ytlib/query_client/query_preparer.h>
#include <yt/ytlib/query_client/query_service_proxy.h>
#include <yt/ytlib/query_client/query_statistics.h>

#include <yt/ytlib/scheduler/job_prober_service_proxy.h>
#include <yt/ytlib/scheduler/scheduler_service_proxy.h>

#include <yt/ytlib/security_client/group_ypath_proxy.h>
#include <yt/ytlib/security_client/helpers.h>

#include <yt/ytlib/table_client/name_table.h>
#include <yt/ytlib/table_client/schema.h>
#include <yt/ytlib/table_client/schemaful_writer.h>

#include <yt/ytlib/tablet_client/table_mount_cache.h>
#include <yt/ytlib/tablet_client/tablet_service_proxy.h>
#include <yt/ytlib/tablet_client/wire_protocol.h>
#include <yt/ytlib/tablet_client/wire_protocol.pb.h>

#include <yt/ytlib/transaction_client/timestamp_provider.h>
#include <yt/ytlib/transaction_client/transaction_manager.h>

#include <yt/core/compression/helpers.h>

#include <yt/core/concurrency/scheduler.h>

#include <yt/core/profiling/scoped_timer.h>

#include <yt/core/rpc/helpers.h>
#include <yt/core/rpc/scoped_channel.h>
#include <yt/core/rpc/latency_taming_channel.h>

#include <yt/core/ytree/attribute_helpers.h>
#include <yt/core/ytree/fluent.h>
#include <yt/core/ytree/ypath_proxy.h>

// TODO(babenko): refactor this
#include <yt/ytlib/object_client/object_service_proxy.h>
#include <yt/ytlib/table_client/chunk_meta_extensions.h>
#include <yt/ytlib/table_client/schemaful_reader.h>
#include <yt/ytlib/table_client/table_ypath_proxy.h>
#include <yt/ytlib/table_client/row_merger.h>
#include <yt/ytlib/table_client/row_base.h>

namespace NYT {
namespace NApi {

using namespace NConcurrency;
using namespace NYPath;
using namespace NYTree;
using namespace NYson;
using namespace NObjectClient;
using namespace NObjectClient::NProto;
using namespace NCypressClient;
using namespace NTransactionClient;
using namespace NRpc;
using namespace NTableClient;
using namespace NTableClient::NProto;
using namespace NTabletClient;
using namespace NTabletClient::NProto;
using namespace NSecurityClient;
using namespace NQueryClient;
using namespace NChunkClient;
using namespace NChunkClient::NProto;
using namespace NScheduler;
using namespace NHive;
using namespace NHydra;

using NChunkClient::TReadLimit;
using NChunkClient::TReadRange;

////////////////////////////////////////////////////////////////////////////////

DECLARE_REFCOUNTED_CLASS(TQueryHelper)
DECLARE_REFCOUNTED_CLASS(TClient)
DECLARE_REFCOUNTED_CLASS(TTransaction)

////////////////////////////////////////////////////////////////////////////////

struct TSerializableUserWorkloadDescriptor
    : public TYsonSerializable
{
    TUserWorkloadDescriptor Underlying;

    TSerializableUserWorkloadDescriptor()
    {
        RegisterParameter("category", Underlying.Category);
        RegisterParameter("band", Underlying.Band)
            .Optional();
    }
};

void Serialize(const TUserWorkloadDescriptor& workloadDescriptor, NYson::IYsonConsumer* consumer)
{
    TSerializableUserWorkloadDescriptor serializableWorkloadDescriptor;
    serializableWorkloadDescriptor.Underlying = workloadDescriptor;
    Serialize(serializableWorkloadDescriptor, consumer);
}

void Deserialize(TUserWorkloadDescriptor& workloadDescriptor, INodePtr node)
{
    TSerializableUserWorkloadDescriptor serializableWorkloadDescriptor;
    Deserialize(serializableWorkloadDescriptor, node);
    workloadDescriptor = serializableWorkloadDescriptor.Underlying;
}

////////////////////////////////////////////////////////////////////////////////

namespace {

TNameTableToSchemaIdMapping BuildColumnIdMapping(
    const TTableMountInfoPtr& tableInfo,
    const TNameTablePtr& nameTable)
{
    for (const auto& name : tableInfo->KeyColumns) {
        if (!nameTable->FindId(name) && !tableInfo->Schema.GetColumnOrThrow(name).Expression) {
            THROW_ERROR_EXCEPTION("No such key column %Qv",
                name);
        }
    }

    TNameTableToSchemaIdMapping mapping;
    mapping.resize(nameTable->GetSize());
    for (int nameTableId = 0; nameTableId < nameTable->GetSize(); ++nameTableId) {
        const auto& name = nameTable->GetName(nameTableId);
        int schemaId = tableInfo->Schema.GetColumnIndexOrThrow(name);
        mapping[nameTableId] = schemaId;
    }
    return mapping;
}

const TCellPeerDescriptor& GetPrimaryTabletPeerDescriptor(
    const TCellDescriptor& cellDescriptor,
    EPeerKind peerKind = EPeerKind::Leader)
{
    if (cellDescriptor.Peers.empty()) {
        THROW_ERROR_EXCEPTION("No alive replicas for tablet cell %v",
            cellDescriptor.CellId);
    }

    const auto& peers = cellDescriptor.Peers;
    int leadingPeerIndex = -1;
    for (int index = 0; index < peers.size(); ++index) {
        if (peers[index].GetVoting()) {
            leadingPeerIndex = index;
            break;
        }
    }

    switch (peerKind) {
        case EPeerKind::Leader: {
            if (leadingPeerIndex < 0) {
                THROW_ERROR_EXCEPTION("No leading peer is known for tablet cell %v",
                    cellDescriptor.CellId);
            }
            return peers[leadingPeerIndex];
        }

        case EPeerKind::LeaderOrFollower: {
            int randomIndex = RandomNumber(peers.size());
            return peers[randomIndex];
        }

        case EPeerKind::Follower: {
            if (leadingPeerIndex < 0 || peers.size() == 1) {
                return peers[RandomNumber(peers.size())];
            }

            int randomIndex = RandomNumber(peers.size() - 1);
            if (randomIndex >= leadingPeerIndex) {
                ++randomIndex;
            }
            return peers[randomIndex];
        }

        default:
            YUNREACHABLE();
    }
}

const TCellPeerDescriptor& GetBackupTabletPeerDescriptor(
    const TCellDescriptor& cellDescriptor,
    const TCellPeerDescriptor& primaryPeerDescriptor)
{
    YASSERT(cellDescriptor.Peers.size() > 1);
    const auto& peers = cellDescriptor.Peers;
    int primaryIndex = &primaryPeerDescriptor - cellDescriptor.Peers.data();
    int randomIndex = RandomNumber(peers.size() - 1);
    if (randomIndex >= primaryIndex) {
        ++randomIndex;
    }
    return peers[randomIndex];
}

IChannelPtr CreateTabletReadChannel(
    const IChannelFactoryPtr& channelFactory,
    const TCellDescriptor& cellDescriptor,
    const TConnectionConfigPtr& config,
    const TTabletReadOptions& options)
{
    const auto& primaryPeerDescriptor = GetPrimaryTabletPeerDescriptor(cellDescriptor, options.ReadFrom);
    auto primaryChannel = channelFactory->CreateChannel(primaryPeerDescriptor.GetAddress(config->NetworkName));
    if (cellDescriptor.Peers.size() == 1 || !options.BackupRequestDelay) {
        return primaryChannel;
    }

    const auto& backupPeerDescriptor = GetBackupTabletPeerDescriptor(cellDescriptor, primaryPeerDescriptor);
    auto backupChannel = channelFactory->CreateChannel(backupPeerDescriptor.GetAddress(config->NetworkName));

    return CreateLatencyTamingChannel(
        std::move(primaryChannel),
        std::move(backupChannel),
        *options.BackupRequestDelay);
}

TTabletInfoPtr GetTabletForKey(
    const TTableMountInfoPtr& tableInfo,
    NTableClient::TKey key)
{
    auto tabletInfo = tableInfo->GetTablet(key);
    if (tabletInfo->State != ETabletState::Mounted) {
        THROW_ERROR_EXCEPTION(
            NTabletClient::EErrorCode::TabletNotMounted,
            "Tablet %v of table %v is in %Qlv state",
            tabletInfo->TabletId,
            tableInfo->Path,
            tabletInfo->State)
            << TErrorAttribute("tablet_id", tabletInfo->TabletId);
    }
    return tabletInfo;
}

} // namespace

////////////////////////////////////////////////////////////////////////////////

TError TCheckPermissionResult::ToError(const Stroka& user, EPermission permission) const
{
    switch (Action) {
        case NSecurityClient::ESecurityAction::Allow:
            return TError();

        case NSecurityClient::ESecurityAction::Deny: {
            TError error;
            if (ObjectName && SubjectName) {
                error = TError(
                    NSecurityClient::EErrorCode::AuthorizationError,
                    "Access denied: %Qlv permission is denied for %Qv by ACE at %v",
                    permission,
                    *SubjectName,
                    *ObjectName);
            } else {
                error = TError(
                    NSecurityClient::EErrorCode::AuthorizationError,
                    "Access denied: %Qlv permission is not allowed by any matching ACE",
                    permission);
            }
            error.Attributes().Set("user", user);
            error.Attributes().Set("permission", permission);
            if (ObjectId) {
                error.Attributes().Set("denied_by", ObjectId);
            }
            if (SubjectId) {
                error.Attributes().Set("denied_for", SubjectId);
            }
            return error;
        }

        default:
            YUNREACHABLE();
    }
}

////////////////////////////////////////////////////////////////////////////////

class TQueryResponseReader
    : public ISchemafulReader
{
public:
    TQueryResponseReader(
        TFuture<TQueryServiceProxy::TRspExecutePtr> asyncResponse,
        const TTableSchema& schema,
        const NLogging::TLogger& logger)
        : Schema_(schema)
        , Logger(logger)
    {
        QueryResult_ = asyncResponse.Apply(BIND(
            &TQueryResponseReader::OnResponse,
            MakeStrong(this)));
    }

    virtual bool Read(std::vector<TUnversionedRow>* rows) override
    {
        return !RowsetReader_ || RowsetReader_->Read(rows);
    }

    virtual TFuture<void> GetReadyEvent() override
    {
        if (!RowsetReader_) {
            return QueryResult_.As<void>();
        } else {
            return RowsetReader_->GetReadyEvent();
        }
    }

    TFuture<TQueryStatistics> GetQueryResult() const
    {
        return QueryResult_;
    }

private:

    TTableSchema Schema_;
    ISchemafulReaderPtr RowsetReader_;

    TFuture<TQueryStatistics> QueryResult_;

    NLogging::TLogger Logger;

    TQueryStatistics OnResponse(const TQueryServiceProxy::TRspExecutePtr& response)
    {
        TSharedRef data;

        TDuration deserializationTime;
        {
            NProfiling::TAggregatingTimingGuard timingGuard(&deserializationTime);
            data = NCompression::DecompressWithEnvelope(response->Attachments());
        }

        LOG_DEBUG("Received subquery result (DeserializationTime: %v, DataSize: %v)",
            deserializationTime,
            data.Size());

        YCHECK(!RowsetReader_);
        RowsetReader_ = TWireProtocolReader(data).CreateSchemafulRowsetReader(Schema_);

        return FromProto(response->query_statistics());
    }
};

DEFINE_REFCOUNTED_TYPE(TQueryResponseReader)

////////////////////////////////////////////////////////////////////////////////

class TQueryHelper
    : public IExecutor
    , public IPrepareCallbacks
{
public:
    TQueryHelper(
        IConnectionPtr connection,
        IChannelPtr masterChannel,
        IChannelFactoryPtr nodeChannelFactory)
        : Connection_(std::move(connection))
        , MasterChannel_(std::move(masterChannel))
        , NodeChannelFactory_(std::move(nodeChannelFactory))
    { }

    // IPrepareCallbacks implementation.

    virtual TFuture<TDataSplit> GetInitialSplit(
        const TRichYPath& path,
        TTimestamp timestamp) override
    {
        return BIND(&TQueryHelper::DoGetInitialSplit, MakeStrong(this))
            .AsyncVia(Connection_->GetLightInvoker())
            .Run(path, timestamp);
    }

    virtual TFuture<TQueryStatistics> Execute(
        TConstQueryPtr query,
        TDataRanges dataSource,
        ISchemafulWriterPtr writer,
        const TQueryOptions& options) override
    {
        TRACE_CHILD("QueryClient", "Execute") {

            auto execute = query->IsOrdered()
                ? &TQueryHelper::DoExecuteOrdered
                : &TQueryHelper::DoExecute;

            return BIND(execute, MakeStrong(this))
                .AsyncVia(Connection_->GetHeavyInvoker())
                .Run(std::move(query), std::move(dataSource), options, std::move(writer));
        }
    }

private:
    const IConnectionPtr Connection_;
    const IChannelPtr MasterChannel_;
    const IChannelFactoryPtr NodeChannelFactory_;


    TDataSplit DoGetInitialSplit(
        const TRichYPath& path,
        TTimestamp timestamp)
    {
        auto tableMountCache = Connection_->GetTableMountCache();
        auto info = WaitFor(tableMountCache->GetTableInfo(path.GetPath()))
            .ValueOrThrow();

        auto tableSchema = path.GetSchema();

        TDataSplit result;
        SetObjectId(&result, info->TableId);
        SetTableSchema(&result, tableSchema.Get(info->Schema));
        SetKeyColumns(&result, info->KeyColumns);
        SetTimestamp(&result, timestamp);

        return result;
    }

    std::vector<std::pair<TDataRanges, Stroka>> SplitTable(
        TGuid tableId,
        TSharedRange<TRowRange> ranges,
        TRowBufferPtr rowBuffer,
        const NLogging::TLogger& Logger,
        bool verboseLogging)
    {
        YCHECK(TypeFromId(tableId) == EObjectType::Table);

        auto tableMountCache = Connection_->GetTableMountCache();
        auto tableInfo = WaitFor(tableMountCache->GetTableInfo(FromObjectId(tableId)))
            .ValueOrThrow();

        if (!tableInfo->Sorted) {
            THROW_ERROR_EXCEPTION("Expected a sorted table, but got unsorted");
        }

        auto result = tableInfo->Dynamic
            ? SplitDynamicTable(tableId, std::move(ranges), std::move(rowBuffer), std::move(tableInfo))
            : SplitStaticTable(tableId, std::move(ranges), std::move(rowBuffer));

        LOG_DEBUG_IF(verboseLogging, "Got %v sources for input %v",
            result.size(),
            tableId);

        return result;
    }

    std::vector<std::pair<TDataRanges, Stroka>> SplitStaticTable(
        TGuid tableId,
        TSharedRange<TRowRange> ranges,
        TRowBufferPtr rowBuffer)
    {
        std::vector<TReadRange> readRanges;
        for (const auto& range : ranges) {
            readRanges.emplace_back(TReadLimit(TOwningKey(range.first)), TReadLimit(TOwningKey(range.second)));
        }

        // TODO(babenko): refactor and optimize
        TObjectServiceProxy proxy(MasterChannel_);

        // XXX(babenko): multicell
        auto req = TTableYPathProxy::Fetch(FromObjectId(tableId));
        ToProto(req->mutable_ranges(), readRanges);
        req->set_fetch_all_meta_extensions(true);

        auto rsp = WaitFor(proxy.Execute(req))
            .ValueOrThrow();

        auto nodeDirectory = New<NNodeTrackerClient::TNodeDirectory>();
        nodeDirectory->MergeFrom(rsp->node_directory());

        auto chunkSpecs = FromProto<std::vector<NChunkClient::NProto::TChunkSpec>>(rsp->chunks());

        // Remove duplicate chunks.
        std::sort(chunkSpecs.begin(), chunkSpecs.end(), [] (const TDataSplit& lhs, const TDataSplit& rhs) {
            return GetObjectIdFromDataSplit(lhs) < GetObjectIdFromDataSplit(rhs);
        });
        chunkSpecs.erase(
            std::unique(
                chunkSpecs.begin(),
                chunkSpecs.end(),
                [] (const TDataSplit& lhs, const TDataSplit& rhs) {
                    return GetObjectIdFromDataSplit(lhs) == GetObjectIdFromDataSplit(rhs);
                }),
            chunkSpecs.end());

        // Sort chunks by lower bound.
        std::sort(chunkSpecs.begin(), chunkSpecs.end(), [] (const TDataSplit& lhs, const TDataSplit& rhs) {
            return GetLowerBoundFromDataSplit(lhs) < GetLowerBoundFromDataSplit(rhs);
        });

        const auto& networkName = Connection_->GetConfig()->NetworkName;

        for (auto& chunkSpec : chunkSpecs) {
            auto chunkKeyColumns = FindProtoExtension<TKeyColumnsExt>(chunkSpec.chunk_meta().extensions());
            auto chunkSchema = FindProtoExtension<TTableSchemaExt>(chunkSpec.chunk_meta().extensions());

            // TODO(sandello): One day we should validate consistency.
            // Now we just check we do _not_ have any of these.
            YCHECK(!chunkKeyColumns);
            YCHECK(!chunkSchema);

            TOwningKey chunkLowerBound, chunkUpperBound;
            if (TryGetBoundaryKeys(chunkSpec.chunk_meta(), &chunkLowerBound, &chunkUpperBound)) {
                chunkUpperBound = GetKeySuccessor(chunkUpperBound);
                SetLowerBound(&chunkSpec, chunkLowerBound);
                SetUpperBound(&chunkSpec, chunkUpperBound);
            }
        }

        std::vector<std::pair<TDataRanges, Stroka>> subsources;
        for (const auto& range : ranges) {
            auto lowerBound = range.first;
            auto upperBound = range.second;

            // Run binary search to find the relevant chunks.
            auto startIt = std::lower_bound(
                chunkSpecs.begin(),
                chunkSpecs.end(),
                lowerBound,
                [] (const TDataSplit& chunkSpec, TRow key) {
                    return GetUpperBoundFromDataSplit(chunkSpec) <= key;
                });

            for (auto it = startIt; it != chunkSpecs.end(); ++it) {
                const auto& chunkSpec = *it;
                auto keyRange = GetBothBoundsFromDataSplit(chunkSpec);

                if (upperBound <= keyRange.first) {
                    break;
                }

                auto replicas = FromProto<TChunkReplicaList>(chunkSpec.replicas());
                if (replicas.empty()) {
                    auto objectId = GetObjectIdFromDataSplit(chunkSpec);
                    THROW_ERROR_EXCEPTION("No alive replicas for chunk %v",
                        objectId);
                }

                const TChunkReplica& selectedReplica = replicas[RandomNumber(replicas.size())];
                const auto& descriptor = nodeDirectory->GetDescriptor(selectedReplica);
                const auto& address = descriptor.GetAddressOrThrow(networkName);

                TRowRange subrange;
                subrange.first = rowBuffer->Capture(std::max(lowerBound, keyRange.first.Get()));
                subrange.second = rowBuffer->Capture(std::min(upperBound, keyRange.second.Get()));

                TDataRanges dataSource{
                    GetObjectIdFromDataSplit(chunkSpec),
                    MakeSharedRange(SmallVector<TRowRange, 1>{subrange}, rowBuffer, ranges.GetHolder())};

                subsources.emplace_back(dataSource, address);
            }
        }

        return subsources;
    }

    std::vector<std::pair<TDataRanges, Stroka>> SplitDynamicTable(
        TGuid tableId,
        TSharedRange<TRowRange> ranges,
        TRowBufferPtr rowBuffer,
        TTableMountInfoPtr tableInfo)
    {
        if (tableInfo->Tablets.empty()) {
            THROW_ERROR_EXCEPTION("Table %v is neither sorted nor has tablets",
                tableId);
        }

        const auto& cellDirectory = Connection_->GetCellDirectory();
        const auto& networkName = Connection_->GetConfig()->NetworkName;

        yhash_map<NTabletClient::TTabletCellId, TCellDescriptor> tabletCellReplicas;

        auto getAddress = [&] (const TTabletInfoPtr& tabletInfo) mutable {
            auto insertResult = tabletCellReplicas.insert(std::make_pair(tabletInfo->CellId, TCellDescriptor()));
            auto& descriptor = insertResult.first->second;

            if (insertResult.second) {
                descriptor = cellDirectory->GetDescriptorOrThrow(tabletInfo->CellId);
            }

            // TODO(babenko): pass proper read options
            const auto& peerDescriptor = GetPrimaryTabletPeerDescriptor(descriptor);
            return peerDescriptor.GetAddress(networkName);
        };

        std::vector<std::pair<TDataRanges, Stroka>> subsources;
        for (auto rangesIt = begin(ranges); rangesIt != end(ranges);) {
            auto lowerBound = rangesIt->first;
            auto upperBound = rangesIt->second;

            // Run binary search to find the relevant tablets.
            auto startIt = std::upper_bound(
                tableInfo->Tablets.begin(),
                tableInfo->Tablets.end(),
                lowerBound,
                [] (TRow key, const TTabletInfoPtr& tabletInfo) {
                    return key < tabletInfo->PivotKey;
                }) - 1;

            auto tabletInfo = *startIt;
            auto nextPivotKey = (startIt + 1 == tableInfo->Tablets.end()) ? MaxKey() : (*(startIt + 1))->PivotKey;

            if (upperBound < nextPivotKey) {
                auto rangesItEnd = std::upper_bound(
                    rangesIt,
                    end(ranges),
                    nextPivotKey.Get(),
                    [] (const TRow& key, const TRowRange& rowRange) {
                        return key < rowRange.second;
                    });

                const auto& address = getAddress(tabletInfo);

                TDataRanges dataSource{
                    tabletInfo->TabletId,
                    MakeSharedRange(
                        MakeRange<TRowRange>(rangesIt, rangesItEnd),
                        rowBuffer,
                        ranges.GetHolder())};

                subsources.emplace_back(dataSource, address);
                rangesIt = rangesItEnd;
            } else {
                for (auto it = startIt; it != tableInfo->Tablets.end(); ++it) {
                    const auto& tabletInfo = *it;
                    YASSERT(upperBound > tabletInfo->PivotKey);

                    const auto& address = getAddress(tabletInfo);

                    auto pivotKey = tabletInfo->PivotKey;
                    auto nextPivotKey = (it + 1 == tableInfo->Tablets.end()) ? MaxKey() : (*(it + 1))->PivotKey;

                    bool isLast = upperBound <= nextPivotKey;

                    TRowRange subrange;
                    subrange.first = it == startIt ? lowerBound : rowBuffer->Capture(pivotKey.Get());
                    subrange.second = isLast ? upperBound : rowBuffer->Capture(nextPivotKey.Get());

                    TDataRanges dataSource{
                        tabletInfo->TabletId,
                        MakeSharedRange(SmallVector<TRowRange, 1>{subrange}, rowBuffer, ranges.GetHolder())};

                    subsources.emplace_back(dataSource, address);

                    if (isLast) {
                        break;
                    }
                }
                ++rangesIt;
            }
        }

        return subsources;
    }

    std::vector<std::pair<TDataRanges, Stroka>> InferRanges(
        TConstQueryPtr query,
        const TDataRanges& dataSource,
        ui64 rangeExpansionLimit,
        bool verboseLogging,
        TRowBufferPtr rowBuffer,
        const NLogging::TLogger& Logger)
    {
        const auto& tableId = dataSource.Id;
        auto ranges = dataSource.Ranges;

        auto prunedRanges = GetPrunedRanges(
            query,
            tableId,
            ranges,
            rowBuffer,
            Connection_->GetColumnEvaluatorCache(),
            Connection_->GetFunctionRegistry(),
            rangeExpansionLimit,
            verboseLogging);

        LOG_DEBUG("Splitting %v pruned splits", prunedRanges.size());

        return SplitTable(
            tableId,
            MakeSharedRange(std::move(prunedRanges), rowBuffer),
            std::move(rowBuffer),
            Logger,
            verboseLogging);
    }

    TQueryStatistics DoCoordinateAndExecute(
        TConstQueryPtr query,
        TQueryOptions options,
        ISchemafulWriterPtr writer,
        int subrangesCount,
        std::function<std::pair<std::vector<TDataRanges>, Stroka>(int)> getSubsources)
    {
        auto Logger = BuildLogger(query);

        std::vector<TRefiner> refiners(subrangesCount, [] (
            TConstExpressionPtr expr,
            const TTableSchema& schema,
            const TKeyColumns& keyColumns) {
                return expr;
            });

        return CoordinateAndExecute(
            query,
            writer,
            refiners,
            [&] (TConstQueryPtr subquery, int index) {
                std::vector<TDataRanges> dataSources;
                Stroka address;
                std::tie(dataSources, address) = getSubsources(index);

                LOG_DEBUG("Delegating subquery (SubqueryId: %v, Address: %v, MaxSubqueries %v)",
                    subquery->Id,
                    address,
                    options.MaxSubqueries);

                return Delegate(std::move(subquery), options, std::move(dataSources), address);
            },
            [&] (TConstQueryPtr topQuery, ISchemafulReaderPtr reader, ISchemafulWriterPtr writer) {
                LOG_DEBUG("Evaluating top query (TopQueryId: %v)", topQuery->Id);
                auto evaluator = Connection_->GetQueryEvaluator();
                auto functionRegistry = Connection_->GetFunctionRegistry();
                return evaluator->Run(
                    std::move(topQuery),
                    std::move(reader),
                    std::move(writer),
                    std::move(functionRegistry),
                    options.EnableCodeCache);
            });
    }

    TQueryStatistics DoExecute(
        TConstQueryPtr query,
        TDataRanges dataSource,
        TQueryOptions options,
        ISchemafulWriterPtr writer)
    {
        auto Logger = BuildLogger(query);

        auto rowBuffer = New<TRowBuffer>();
        auto allSplits = InferRanges(
            query,
            dataSource,
            options.RangeExpansionLimit,
            options.VerboseLogging,
            rowBuffer,
            Logger);

        LOG_DEBUG("Regrouping %v splits into groups",
            allSplits.size());

        yhash_map<Stroka, std::vector<TDataRanges>> groupsByAddress;
        for (const auto& split : allSplits) {
            const auto& address = split.second;
            groupsByAddress[address].push_back(split.first);
        }

        std::vector<std::pair<std::vector<TDataRanges>, Stroka>> groupedSplits;
        for (const auto& group : groupsByAddress) {
            groupedSplits.emplace_back(group.second, group.first);
        }

        LOG_DEBUG("Regrouped %v splits into %v groups",
            allSplits.size(),
            groupsByAddress.size());

        return DoCoordinateAndExecute(query, options, writer, groupedSplits.size(), [&] (int index) {
            return groupedSplits[index];
        });
    }

    TQueryStatistics DoExecuteOrdered(
        TConstQueryPtr query,
        TDataRanges dataSource,
        TQueryOptions options,
        ISchemafulWriterPtr writer)
    {
        auto Logger = BuildLogger(query);

        auto rowBuffer = New<TRowBuffer>();
        auto allSplits = InferRanges(
            query,
            dataSource,
            options.RangeExpansionLimit,
            options.VerboseLogging,
            rowBuffer,
            Logger);

        // Should be already sorted
        LOG_DEBUG("Sorting %v splits", allSplits.size());

        std::sort(
            allSplits.begin(),
            allSplits.end(),
            [] (const std::pair<TDataRanges, Stroka>& lhs, const std::pair<TDataRanges, Stroka>& rhs) {
                return lhs.first.Ranges.Begin()->first < rhs.first.Ranges.Begin()->first;
            });

        return DoCoordinateAndExecute(query, options, writer, allSplits.size(), [&] (int index) {
            const auto& split = allSplits[index];

            LOG_DEBUG("Delegating to tablet %v at %v",
                split.first.Id,
                split.second);

            return std::make_pair(std::vector<TDataRanges>(1, split.first), split.second);
        });
    }

   std::pair<ISchemafulReaderPtr, TFuture<TQueryStatistics>> Delegate(
        TConstQueryPtr query,
        TQueryOptions options,
        std::vector<TDataRanges> dataSources,
        const Stroka& address)
    {
        auto Logger = BuildLogger(query);

        TRACE_CHILD("QueryClient", "Delegate") {
            auto channel = NodeChannelFactory_->CreateChannel(address);
            auto config = Connection_->GetConfig();

            TQueryServiceProxy proxy(channel);
            proxy.SetDefaultTimeout(config->QueryTimeout);

            auto req = proxy.Execute();

            TDuration serializationTime;
            {
                NProfiling::TAggregatingTimingGuard timingGuard(&serializationTime);
                ToProto(req->mutable_query(), query);
                ToProto(req->mutable_options(), options);
                ToProto(req->mutable_data_sources(), dataSources);

                req->set_response_codec(static_cast<int>(config->QueryResponseCodec));
            }

            LOG_DEBUG("Sending subquery (SerializationTime: %v, RequestSize: %v)",
                serializationTime,
                req->ByteSize());

            TRACE_ANNOTATION("serialization_time", serializationTime);
            TRACE_ANNOTATION("request_size", req->ByteSize());

            auto resultReader = New<TQueryResponseReader>(
                req->Invoke(),
                query->GetTableSchema(),
                Logger);
            return std::make_pair(resultReader, resultReader->GetQueryResult());
        }
    }

};

DEFINE_REFCOUNTED_TYPE(TQueryHelper)

////////////////////////////////////////////////////////////////////////////////

class TClient
    : public IClient
{
public:
    TClient(
        IConnectionPtr connection,
        const TClientOptions& options)
        : Connection_(std::move(connection))
        , Options_(options)
    {
        auto wrapChannel = [&] (IChannelPtr channel) {
            channel = CreateAuthenticatedChannel(channel, options.User);
            channel = CreateScopedChannel(channel);
            return channel;
        };
        auto wrapChannelFactory = [&] (IChannelFactoryPtr factory) {
            factory = CreateAuthenticatedChannelFactory(factory, options.User);
            return factory;
        };

        auto initMasterChannel = [&] (EMasterChannelKind kind, TCellTag cellTag) {
            // NB: Caching is only possible for the primary master.
            if (kind == EMasterChannelKind::Cache && cellTag != Connection_->GetPrimaryMasterCellTag()) {
                return;
            }
            MasterChannels_[kind][cellTag] = wrapChannel(Connection_->GetMasterChannelOrThrow(kind, cellTag));
        };
        for (auto kind : TEnumTraits<EMasterChannelKind>::GetDomainValues()) {
            initMasterChannel(kind, Connection_->GetPrimaryMasterCellTag());
            for (auto cellTag : Connection_->GetSecondaryMasterCellTags()) {
                initMasterChannel(kind, cellTag);
            }
        }

        SchedulerChannel_ = wrapChannel(Connection_->GetSchedulerChannel());

        LightChannelFactory_ = wrapChannelFactory(Connection_->GetLightChannelFactory());
        HeavyChannelFactory_ = wrapChannelFactory(Connection_->GetHeavyChannelFactory());

        SchedulerProxy_.reset(new TSchedulerServiceProxy(GetSchedulerChannel()));
        JobProberProxy_.reset(new TJobProberServiceProxy(GetSchedulerChannel()));

        TransactionManager_ = New<TTransactionManager>(
            Connection_->GetConfig()->TransactionManager,
            Connection_->GetConfig()->PrimaryMaster->CellId,
            GetMasterChannelOrThrow(EMasterChannelKind::Leader),
            Connection_->GetTimestampProvider(),
            Connection_->GetCellDirectory());

        QueryHelper_ = New<TQueryHelper>(
            Connection_,
            GetMasterChannelOrThrow(EMasterChannelKind::LeaderOrFollower),
            HeavyChannelFactory_);

        Logger.AddTag("Client: %p", this);
    }


    virtual IConnectionPtr GetConnection() override
    {
        return Connection_;
    }

    virtual IChannelPtr GetMasterChannelOrThrow(
        EMasterChannelKind kind,
        TCellTag cellTag = PrimaryMasterCellTag) override
    {
        const auto& channels = MasterChannels_[kind];
        auto it = channels.find(cellTag == PrimaryMasterCellTag ? Connection_->GetPrimaryMasterCellTag() : cellTag);
        if (it == channels.end()) {
            THROW_ERROR_EXCEPTION("Unknown master cell tag %v",
                cellTag);
        }
        return it->second;
    }

    virtual IChannelPtr GetSchedulerChannel() override
    {
        return SchedulerChannel_;
    }

    virtual IChannelFactoryPtr GetNodeChannelFactory() override
    {
        return LightChannelFactory_;
    }

    virtual IChannelFactoryPtr GetHeavyChannelFactory() override
    {
        return HeavyChannelFactory_;
    }

    virtual TTransactionManagerPtr GetTransactionManager() override
    {
        return TransactionManager_;
    }

    virtual NQueryClient::IExecutorPtr GetQueryExecutor() override
    {
        return QueryHelper_;
    }

    virtual TFuture<void> Terminate() override
    {
        TransactionManager_->AbortAll();

        auto error = TError("Client terminated");
        std::vector<TFuture<void>> asyncResults;

        for (auto kind : TEnumTraits<EMasterChannelKind>::GetDomainValues()) {
            for (const auto& pair : MasterChannels_[kind]) {
                auto channel = pair.second;
                asyncResults.push_back(channel->Terminate(error));
            }
        }
        asyncResults.push_back(SchedulerChannel_->Terminate(error));

        return Combine(asyncResults);
    }


    virtual TFuture<ITransactionPtr> StartTransaction(
        ETransactionType type,
        const TTransactionStartOptions& options) override;

    virtual ITransactionPtr AttachTransaction(
        const TTransactionId& transactionId,
        const TTransactionAttachOptions& options) override;

#define DROP_BRACES(...) __VA_ARGS__
#define IMPLEMENT_METHOD(returnType, method, signature, args) \
    virtual TFuture<returnType> method signature override \
    { \
        return Execute( \
            #method, \
            options, \
            BIND( \
                &TClient::Do ## method, \
                MakeStrong(this), \
                DROP_BRACES args)); \
    }

    virtual TFuture<IRowsetPtr> LookupRows(
        const TYPath& path,
        TNameTablePtr nameTable,
        const std::vector<NTableClient::TKey>& keys,
        const TLookupRowsOptions& options) override
    {
        auto rowBuffer = New<TRowBuffer>();
        auto capturedKeys = rowBuffer->Capture(keys);
        return Execute(
            "LookupRows",
            options,
            BIND(
                &TClient::DoLookupRows,
                MakeStrong(this),
                path,
                std::move(nameTable),
                MakeSharedRange(std::move(capturedKeys), std::move(rowBuffer)),
                options));
    }

    IMPLEMENT_METHOD(TSelectRowsResult, SelectRows, (
        const Stroka& query,
        const TSelectRowsOptions& options),
        (query, options))
    IMPLEMENT_METHOD(void, MountTable, (
        const TYPath& path,
        const TMountTableOptions& options),
        (path, options))
    IMPLEMENT_METHOD(void, UnmountTable, (
        const TYPath& path,
        const TUnmountTableOptions& options),
        (path, options))
    IMPLEMENT_METHOD(void, RemountTable, (
        const TYPath& path,
        const TRemountTableOptions& options),
        (path, options))
    IMPLEMENT_METHOD(void, ReshardTable, (
        const TYPath& path,
        const std::vector<NTableClient::TKey>& pivotKeys,
        const TReshardTableOptions& options),
        (path, pivotKeys, options))
    IMPLEMENT_METHOD(void, AlterTable, (
        const TYPath& path,
        const TAlterTableOptions& options),
        (path, options))


    IMPLEMENT_METHOD(TYsonString, GetNode, (
        const TYPath& path,
        const TGetNodeOptions& options),
        (path, options))
    IMPLEMENT_METHOD(void, SetNode, (
        const TYPath& path,
        const TYsonString& value,
        const TSetNodeOptions& options),
        (path, value, options))
    IMPLEMENT_METHOD(void, RemoveNode, (
        const TYPath& path,
        const TRemoveNodeOptions& options),
        (path, options))
    IMPLEMENT_METHOD(TYsonString, ListNode, (
        const TYPath& path,
        const TListNodeOptions& options),
        (path, options))
    IMPLEMENT_METHOD(TNodeId, CreateNode, (
        const TYPath& path,
        EObjectType type,
        const TCreateNodeOptions& options),
        (path, type, options))
    IMPLEMENT_METHOD(TLockId, LockNode, (
        const TYPath& path,
        NCypressClient::ELockMode mode,
        const TLockNodeOptions& options),
        (path, mode, options))
    IMPLEMENT_METHOD(TNodeId, CopyNode, (
        const TYPath& srcPath,
        const TYPath& dstPath,
        const TCopyNodeOptions& options),
        (srcPath, dstPath, options))
    IMPLEMENT_METHOD(TNodeId, MoveNode, (
        const TYPath& srcPath,
        const TYPath& dstPath,
        const TMoveNodeOptions& options),
        (srcPath, dstPath, options))
    IMPLEMENT_METHOD(TNodeId, LinkNode, (
        const TYPath& srcPath,
        const TYPath& dstPath,
        const TLinkNodeOptions& options),
        (srcPath, dstPath, options))
    IMPLEMENT_METHOD(void, ConcatenateNodes, (
        const std::vector<TYPath>& srcPaths,
        const TYPath& dstPath,
        TConcatenateNodesOptions options),
        (srcPaths, dstPath, options))
    IMPLEMENT_METHOD(bool, NodeExists, (
        const TYPath& path,
        const TNodeExistsOptions& options),
        (path, options))


    IMPLEMENT_METHOD(TObjectId, CreateObject, (
        EObjectType type,
        const TCreateObjectOptions& options),
        (type, options))


    virtual IFileReaderPtr CreateFileReader(
        const TYPath& path,
        const TFileReaderOptions& options) override
    {
        return NApi::CreateFileReader(this, path, options);
    }

    virtual IFileWriterPtr CreateFileWriter(
        const TYPath& path,
        const TFileWriterOptions& options) override
    {
        return NApi::CreateFileWriter(this, path, options);
    }


    virtual IJournalReaderPtr CreateJournalReader(
        const TYPath& path,
        const TJournalReaderOptions& options) override
    {
        return NApi::CreateJournalReader(this, path, options);
    }

    virtual IJournalWriterPtr CreateJournalWriter(
        const TYPath& path,
        const TJournalWriterOptions& options) override
    {
        return NApi::CreateJournalWriter(this, path, options);
    }

    virtual TFuture<ISchemalessMultiChunkReaderPtr> CreateTableReader(
        const NYPath::TRichYPath& path,
        const TTableReaderOptions& options) override
    {
        return NApi::CreateTableReader(this, path, options);
    }

    IMPLEMENT_METHOD(void, AddMember, (
        const Stroka& group,
        const Stroka& member,
        const TAddMemberOptions& options),
        (group, member, options))
    IMPLEMENT_METHOD(void, RemoveMember, (
        const Stroka& group,
        const Stroka& member,
        const TRemoveMemberOptions& options),
        (group, member, options))
    IMPLEMENT_METHOD(TCheckPermissionResult, CheckPermission, (
        const Stroka& user,
        const TYPath& path,
        EPermission permission,
        const TCheckPermissionOptions& options),
        (user, path, permission, options))

    IMPLEMENT_METHOD(TOperationId, StartOperation, (
        EOperationType type,
        const TYsonString& spec,
        const TStartOperationOptions& options),
        (type, spec, options))
    IMPLEMENT_METHOD(void, AbortOperation, (
        const TOperationId& operationId,
        const TAbortOperationOptions& options),
        (operationId, options))
    IMPLEMENT_METHOD(void, SuspendOperation, (
        const TOperationId& operationId,
        const TSuspendOperationOptions& options),
        (operationId, options))
    IMPLEMENT_METHOD(void, ResumeOperation, (
        const TOperationId& operationId,
        const TResumeOperationOptions& options),
        (operationId, options))

    IMPLEMENT_METHOD(void, DumpJobContext, (
        const TJobId& jobId,
        const TYPath& path,
        const TDumpJobContextOptions& options),
        (jobId, path, options))
    IMPLEMENT_METHOD(TYsonString, StraceJob, (
        const TJobId& jobId,
        const TStraceJobOptions& options),
        (jobId, options))
    IMPLEMENT_METHOD(void, SignalJob, (
        const TJobId& jobId,
        const Stroka& signalName,
        const TSignalJobOptions& options),
        (jobId, signalName, options))
    IMPLEMENT_METHOD(void, AbandonJob, (
        const TJobId& jobId,
        const TAbandonJobOptions& options),
        (jobId, options))

#undef DROP_BRACES
#undef IMPLEMENT_METHOD

private:
    friend class TTransaction;

    const IConnectionPtr Connection_;
    const TClientOptions Options_;

    TEnumIndexedVector<yhash_map<TCellTag, IChannelPtr>, EMasterChannelKind> MasterChannels_;
    IChannelPtr SchedulerChannel_;
    IChannelFactoryPtr LightChannelFactory_;
    IChannelFactoryPtr HeavyChannelFactory_;
    TTransactionManagerPtr TransactionManager_;
    TQueryHelperPtr QueryHelper_;
    std::unique_ptr<TSchedulerServiceProxy> SchedulerProxy_;
    std::unique_ptr<TJobProberServiceProxy> JobProberProxy_;

    NLogging::TLogger Logger = ApiLogger;


    template <class T>
    TFuture<T> Execute(
        const Stroka& commandName,
        const TTimeoutOptions& options,
        TCallback<T()> callback)
    {
        return
            BIND([=, this_ = MakeStrong(this)] () {
                try {
                    LOG_DEBUG("Command started (Command: %v)", commandName);
                    TBox<T> result(callback);
                    LOG_DEBUG("Command completed (Command: %v)", commandName);
                    return result.Unwrap();
                } catch (const std::exception& ex) {
                    LOG_DEBUG(ex, "Command failed (Command: %v)", commandName);
                    throw;
                }
            })
            .AsyncVia(Connection_->GetLightInvoker())
            .Run()
            .WithTimeout(options.Timeout);
    }

    template <class T>
    auto CallAndRetryIfMetadataCacheIsInconsistent(T callback) -> decltype(callback())
    {
        int retryCount = 0;
        while (true) {
            TError error;

            try {
                return callback();
            } catch (const NYT::TErrorException& ex) {
                error = ex.Error();
            }

            auto config = Connection_->GetConfig();
            if (++retryCount <= config->TableMountInfoUpdateRetryCount) {
                auto noSuchTablet = error.FindMatching(NTabletClient::EErrorCode::NoSuchTablet);
                auto notMounted = error.FindMatching(NTabletClient::EErrorCode::TabletNotMounted);

                if (noSuchTablet) {
                    error = noSuchTablet.Get();
                }

                if (notMounted) {
                    error = notMounted.Get();
                }

                if (noSuchTablet || notMounted) {
                    LOG_DEBUG(error, "Got error, will clear table mount cache and retry");
                    auto tabletId = error.Attributes().Get<TTabletId>("tablet_id");
                    auto tableMountCache = Connection_->GetTableMountCache();
                    auto tabletInfo = tableMountCache->FindTablet(tabletId);
                    if (tabletInfo) {
                        tableMountCache->InvalidateTablet(tabletInfo);
                        auto now = Now();
                        auto retryTime = tabletInfo->UpdateTime + config->TableMountInfoUpdateRetryPeriod;
                        if (retryTime > now) {
                            WaitFor(TDelayedExecutor::MakeDelayed(retryTime - now))
                                .ThrowOnError();
                        }
                    }
                    continue;
                }
            }

            THROW_ERROR error;
        }
    }

    TTableMountInfoPtr SyncGetTableInfo(const TYPath& path)
    {
        const auto& tableMountCache = Connection_->GetTableMountCache();
        return WaitFor(tableMountCache->GetTableInfo(path))
            .ValueOrThrow();
    }


    static void GenerateMutationId(IClientRequestPtr request, TMutatingOptions& options)
    {
        if (!options.MutationId) {
            options.MutationId = NRpc::GenerateMutationId();
        }
        SetMutationId(request, options.MutationId, options.Retry);
        ++options.MutationId.Parts32[1];
    }


    TTransactionId GetTransactionId(const TTransactionalOptions& options, bool allowNullTransaction)
    {
        auto transaction = GetTransaction(options, allowNullTransaction, true);
        return transaction ? transaction->GetId() : NullTransactionId;
    }

    NTransactionClient::TTransactionPtr GetTransaction(
        const TTransactionalOptions& options,
        bool allowNullTransaction,
        bool pingTransaction)
    {
        if (!options.TransactionId) {
            if (!allowNullTransaction) {
                THROW_ERROR_EXCEPTION("A valid master transaction is required");
            }
            return nullptr;
        }

        TTransactionAttachOptions attachOptions;
        attachOptions.Ping = pingTransaction;
        attachOptions.PingAncestors = options.PingAncestors;
        return TransactionManager_->Attach(options.TransactionId, attachOptions);
    }

    void SetTransactionId(
        IClientRequestPtr request,
        const TTransactionalOptions& options,
        bool allowNullTransaction)
    {
        NCypressClient::SetTransactionId(request, GetTransactionId(options, allowNullTransaction));
    }


    void SetPrerequisites(
        IClientRequestPtr request,
        const TPrerequisiteOptions& options)
    {
        if (options.PrerequisiteTransactionIds.empty())
            return;

        auto* prerequisitesExt = request->Header().MutableExtension(TPrerequisitesExt::prerequisites_ext);
        for (const auto& id : options.PrerequisiteTransactionIds) {
            auto* prerequisiteTransaction = prerequisitesExt->add_transactions();
            ToProto(prerequisiteTransaction->mutable_transaction_id(), id);
        }
    }


    static void SetSuppressAccessTracking(
        IClientRequestPtr request,
        const TSuppressableAccessTrackingOptions& commandOptions)
    {
        if (commandOptions.SuppressAccessTracking) {
            NCypressClient::SetSuppressAccessTracking(request, true);
        }
        if (commandOptions.SuppressModificationTracking) {
            NCypressClient::SetSuppressModificationTracking(request, true);
        }
    }


    std::unique_ptr<TObjectServiceProxy> CreateReadProxy(
        const TMasterReadOptions& options,
        TCellTag cellTag = PrimaryMasterCellTag)
    {
        auto channel = GetMasterChannelOrThrow(options.ReadFrom, cellTag);
        return std::make_unique<TObjectServiceProxy>(channel);
    }

    std::unique_ptr<TObjectServiceProxy> CreateWriteProxy(
        TCellTag cellTag = PrimaryMasterCellTag)
    {
        auto channel = GetMasterChannelOrThrow(EMasterChannelKind::Leader, cellTag);
        return std::make_unique<TObjectServiceProxy>(channel);
    }


    class TTabletCellLookupSession
        : public TIntrinsicRefCounted
    {
    public:
        TTabletCellLookupSession(
            TClientPtr client,
            const TCellId& cellId,
            const TLookupRowsOptions& options,
            const TTableSchema& schema,
            int keyColumnCount)
            : Client_(std::move(client))
            , Config_(Client_->Connection_->GetConfig())
            , CellId_(cellId)
            , Options_(options)
            , Schema_(schema)
            , KeyColumnCount_(keyColumnCount)
        { }

        void AddKey(int index, TTabletInfoPtr tabletInfo, NTableClient::TKey key)
        {
            if (Batches_.empty() ||
                Batches_.back()->TabletInfo->TabletId != tabletInfo->TabletId ||
                Batches_.back()->Indexes.size() >= Config_->MaxRowsPerReadRequest)
            {
                Batches_.emplace_back(new TBatch(std::move(tabletInfo)));
            }

            auto& batch = Batches_.back();
            batch->Indexes.push_back(index);
            batch->Keys.push_back(key);
        }

        TFuture<void> Invoke()
        {
            // Do all the heavy lifting here.
            for (auto& batch : Batches_) {
                TReqLookupRows req;
                if (!Options_.ColumnFilter.All) {
                    ToProto(req.mutable_column_filter()->mutable_indexes(), Options_.ColumnFilter.Indexes);
                }

                TWireProtocolWriter writer;
                writer.WriteCommand(EWireProtocolCommand::LookupRows);
                writer.WriteMessage(req);
                writer.WriteSchemafulRowset(batch->Keys, nullptr);

                auto chunkedData = writer.Flush();

                batch->RequestData = NCompression::CompressWithEnvelope(
                    chunkedData,
                    Config_->LookupRequestCodec);

                //TODO(savrus) remove later if no problems are detected.
                {
                    size_t size = 0;
                    for (const auto& ref : chunkedData) {
                        size += ref.Size();
                    }
                    auto blob = TBlob(TDefaultBlobTag());
                    blob.Reserve(size);
                    for (const auto& ref : chunkedData) {
                        blob.Append(ref);
                    }
                    auto ref = TSharedRef::FromBlob(std::move(blob));
                    TWireProtocolReader reader{ref};

                    auto command = reader.ReadCommand();
                    YCHECK(command == EWireProtocolCommand::LookupRows);

                    TReqLookupRows writtenReq;
                    reader.ReadMessage(&writtenReq);

                    auto schemaData = TWireProtocolReader::GetSchemaData(Schema_, KeyColumnCount_);
                    auto rowset = reader.ReadSchemafulRowset(schemaData);

                    YCHECK(rowset.Size() == batch->Keys.size());
                    YCHECK(reader.IsFinished());
                }
            }

            const auto& cellDirectory = Client_->Connection_->GetCellDirectory();
            const auto& cellDescriptor = cellDirectory->GetDescriptorOrThrow(CellId_);
            auto channel = CreateTabletReadChannel(
                Client_->GetHeavyChannelFactory(),
                cellDescriptor,
                Config_,
                Options_);

            InvokeProxy_ = std::make_unique<TQueryServiceProxy>(std::move(channel));
            InvokeProxy_->SetDefaultTimeout(Config_->LookupTimeout);
            InvokeProxy_->SetDefaultRequestAck(false);

            InvokeNextBatch();
            return InvokePromise_;
        }

        void ParseResponse(
            std::vector<TUnversionedRow>* resultRows,
            std::vector<std::unique_ptr<TWireProtocolReader>>* readers)
        {
            auto schemaData = TWireProtocolReader::GetSchemaData(Schema_, Options_.ColumnFilter);
            for (const auto& batch : Batches_) {
                auto data = NCompression::DecompressWithEnvelope(batch->Response->Attachments());
                auto reader = std::make_unique<TWireProtocolReader>(data);
                for (int index = 0; index < batch->Keys.size(); ++index) {
                    auto row = reader->ReadSchemafulRow(schemaData);
                    (*resultRows)[batch->Indexes[index]] = row;
                }
                readers->push_back(std::move(reader));
            }
        }

    private:
        const TClientPtr Client_;
        const TConnectionConfigPtr Config_;
        const TCellId CellId_;
        const TLookupRowsOptions Options_;
        const TTableSchema& Schema_;
        const int KeyColumnCount_;

        struct TBatch
        {
            explicit TBatch(TTabletInfoPtr tabletInfo)
                : TabletInfo(std::move(tabletInfo))
            { }

            TTabletInfoPtr TabletInfo;
            std::vector<int> Indexes;
            std::vector<NTableClient::TKey> Keys;
            std::vector<TSharedRef> RequestData;
            TQueryServiceProxy::TRspReadPtr Response;
        };

        std::vector<std::unique_ptr<TBatch>> Batches_;
        std::unique_ptr<TQueryServiceProxy> InvokeProxy_;
        int InvokeBatchIndex_ = 0;
        TPromise<void> InvokePromise_ = NewPromise<void>();


        void InvokeNextBatch()
        {
            if (InvokeBatchIndex_ >= Batches_.size()) {
                InvokePromise_.Set(TError());
                return;
            }

            const auto& batch = Batches_[InvokeBatchIndex_];

            auto req = InvokeProxy_->Read();
            ToProto(req->mutable_tablet_id(), batch->TabletInfo->TabletId);
            req->set_timestamp(Options_.Timestamp);
            req->set_response_codec(static_cast<int>(Config_->LookupResponseCodec));
            req->Attachments() = std::move(batch->RequestData);

            req->Invoke().Subscribe(
                BIND(&TTabletCellLookupSession::OnResponse, MakeStrong(this)));
        }

        void OnResponse(const TQueryServiceProxy::TErrorOrRspReadPtr& rspOrError)
        {
            if (rspOrError.IsOK()) {
                Batches_[InvokeBatchIndex_]->Response = rspOrError.Value();
                ++InvokeBatchIndex_;
                InvokeNextBatch();
            } else {
                InvokePromise_.Set(rspOrError);
            }
        }

    };

    typedef TIntrusivePtr<TTabletCellLookupSession> TTabletCellLookupSessionPtr;

    IRowsetPtr DoLookupRows(
        const TYPath& path,
        TNameTablePtr nameTable,
        const TSharedRange<TKey>& keys,
        const TLookupRowsOptions& options)
    {
        return CallAndRetryIfMetadataCacheIsInconsistent([&] () {
            return DoLookupRowsOnce(path, nameTable, keys, options);
        });
    }

    IRowsetPtr DoLookupRowsOnce(
        const TYPath& path,
        TNameTablePtr nameTable,
        const TSharedRange<TKey>& keys,
        const TLookupRowsOptions& options)
    {
        auto tableInfo = SyncGetTableInfo(path);

        int schemaColumnCount = static_cast<int>(tableInfo->Schema.Columns().size());
        int keyColumnCount = static_cast<int>(tableInfo->KeyColumns.size());

        ValidateColumnFilter(options.ColumnFilter, schemaColumnCount);

        auto resultSchema = tableInfo->Schema.Filter(options.ColumnFilter);
        auto idMapping = BuildColumnIdMapping(tableInfo, nameTable);

        // NB: The server-side requires the keys to be sorted.
        std::vector<std::pair<NTableClient::TKey, int>> sortedKeys;
        sortedKeys.reserve(keys.Size());

        auto rowBuffer = New<TRowBuffer>();
        auto evaluatorCache = Connection_->GetColumnEvaluatorCache();
        auto evaluator = tableInfo->NeedKeyEvaluation
            ? evaluatorCache->Find(tableInfo->Schema, keyColumnCount)
            : nullptr;

        for (int index = 0; index < keys.size(); ++index) {
            ValidateClientKey(keys[index], keyColumnCount, tableInfo->Schema, idMapping);
            auto capturedKey = rowBuffer->CaptureAndPermuteRow(keys[index], tableInfo->Schema, idMapping);

<<<<<<< HEAD
            if (evaluator) {
                evaluator->EvaluateKeys(capturedKey, rowBuffer);
=======
            for (int index = 0; index < keys.Size(); ++index) {
                ValidateClientKey(keys[index], keyColumnCount, tableInfo->Schema, idMapping);
                auto capturedKey = evaluator->EvaluateKeys(keys[index], rowBuffer, idMapping, tableInfo->Schema);
                sortedKeys.push_back(std::make_pair(capturedKey, index));
            }
        } else {
            for (int index = 0; index < static_cast<int>(keys.Size()); ++index) {
                ValidateClientKey(keys[index], keyColumnCount, tableInfo->Schema, idMapping);
                auto capturedKey = CaptureRow(keys[index], rowBuffer, tableInfo->Schema, keyColumnCount, idMapping);
                sortedKeys.push_back(std::make_pair(capturedKey, index));
>>>>>>> a18ce9b0
            }

            sortedKeys.push_back(std::make_pair(capturedKey, index));
        }

        std::sort(sortedKeys.begin(), sortedKeys.end());

        yhash_map<TCellId, TTabletCellLookupSessionPtr> cellIdToSession;

        for (const auto& pair : sortedKeys) {
            int index = pair.second;
            auto key = pair.first;
            auto tabletInfo = GetTabletForKey(tableInfo, key);
            const auto& cellId = tabletInfo->CellId;
            auto it = cellIdToSession.find(cellId);
            if (it == cellIdToSession.end()) {
                it = cellIdToSession.insert(std::make_pair(
                    cellId,
                    New<TTabletCellLookupSession>(
                        this,
                        cellId,
                        options,
                        tableInfo->Schema,
                        tableInfo->KeyColumns.size())))
                    .first;
            }
            const auto& session = it->second;
            session->AddKey(index, std::move(tabletInfo), key);
        }

        std::vector<TFuture<void>> asyncResults;
        for (const auto& pair : cellIdToSession) {
            const auto& session = pair.second;
            asyncResults.push_back(session->Invoke());
        }

        WaitFor(Combine(asyncResults))
            .ThrowOnError();

        std::vector<TUnversionedRow> resultRows;
        resultRows.resize(keys.Size());

        std::vector<std::unique_ptr<TWireProtocolReader>> readers;

        for (const auto& pair : cellIdToSession) {
            const auto& session = pair.second;
            session->ParseResponse(&resultRows, &readers);
        }

        if (!options.KeepMissingRows) {
            resultRows.erase(
                std::remove_if(
                    resultRows.begin(),
                    resultRows.end(),
                    [] (TUnversionedRow row) {
                        return !static_cast<bool>(row);
                    }),
                resultRows.end());
        }

        return CreateRowset(
            std::move(readers),
            resultSchema,
            std::move(resultRows));
    }

    std::pair<IRowsetPtr, TQueryStatistics> DoSelectRows(
        const Stroka& queryString,
        const TSelectRowsOptions& options)
    {
        return CallAndRetryIfMetadataCacheIsInconsistent([&] () {
            return DoSelectRowsOnce(queryString, options);
        });
    }

    std::pair<IRowsetPtr, TQueryStatistics> DoSelectRowsOnce(
        const Stroka& queryString,
        const TSelectRowsOptions& options)
    {
        auto inputRowLimit = options.InputRowLimit.Get(Connection_->GetConfig()->DefaultInputRowLimit);
        auto outputRowLimit = options.OutputRowLimit.Get(Connection_->GetConfig()->DefaultOutputRowLimit);

        TQueryPtr query;
        TDataRanges dataSource;
        std::tie(query, dataSource) = PreparePlanFragment(
            QueryHelper_.Get(),
            queryString,
            Connection_->GetFunctionRegistry(),
            inputRowLimit,
            outputRowLimit,
            options.Timestamp);

        TQueryOptions queryOptions;

        queryOptions.Timestamp = options.Timestamp;
        queryOptions.RangeExpansionLimit = options.RangeExpansionLimit;
        queryOptions.VerboseLogging = options.VerboseLogging;
        queryOptions.EnableCodeCache = options.EnableCodeCache;
        queryOptions.MaxSubqueries = options.MaxSubqueries;

        switch (options.WorkloadDescriptor.Category) {
            case EUserWorkloadCategory::Realtime:
                queryOptions.WorkloadDescriptor.Category = EWorkloadCategory::UserRealtime;
                break;
            case EUserWorkloadCategory::Batch:
                queryOptions.WorkloadDescriptor.Category = EWorkloadCategory::UserBatch;
                break;
        }
        queryOptions.WorkloadDescriptor.Band = options.WorkloadDescriptor.Band;

        ISchemafulWriterPtr writer;
        TFuture<IRowsetPtr> asyncRowset;
        std::tie(writer, asyncRowset) = CreateSchemafulRowsetWriter(query->GetTableSchema());

        auto statistics = WaitFor(QueryHelper_->Execute(query, dataSource, writer, queryOptions))
            .ValueOrThrow();

        auto rowset = WaitFor(asyncRowset)
            .ValueOrThrow();

        if (options.FailOnIncompleteResult) {
            if (statistics.IncompleteInput) {
                THROW_ERROR_EXCEPTION("Query terminated prematurely due to excessive input; consider rewriting your query or changing input limit")
                    << TErrorAttribute("input_row_limit", inputRowLimit);
            }
            if (statistics.IncompleteOutput) {
                THROW_ERROR_EXCEPTION("Query terminated prematurely due to excessive output; consider rewriting your query or changing output limit")
                    << TErrorAttribute("output_row_limit", outputRowLimit);
            }
        }

        return std::make_pair(rowset, statistics);
    }

    void DoMountTable(
        const TYPath& path,
        const TMountTableOptions& options)
    {
        auto req = TTableYPathProxy::Mount(path);
        if (options.FirstTabletIndex) {
            req->set_first_tablet_index(*options.FirstTabletIndex);
        }
        if (options.LastTabletIndex) {
            req->set_last_tablet_index(*options.LastTabletIndex);
        }
        if (options.CellId) {
            ToProto(req->mutable_cell_id(), options.CellId);
        }

        auto proxy = CreateWriteProxy();
        WaitFor(proxy->Execute(req))
            .ThrowOnError();
    }

    void DoUnmountTable(
        const TYPath& path,
        const TUnmountTableOptions& options)
    {
        auto req = TTableYPathProxy::Unmount(path);
        if (options.FirstTabletIndex) {
            req->set_first_tablet_index(*options.FirstTabletIndex);
        }
        if (options.LastTabletIndex) {
            req->set_last_tablet_index(*options.LastTabletIndex);
        }
        req->set_force(options.Force);

        auto proxy = CreateWriteProxy();
        WaitFor(proxy->Execute(req))
            .ThrowOnError();
    }

    void DoRemountTable(
        const TYPath& path,
        const TRemountTableOptions& options)
    {
        auto req = TTableYPathProxy::Remount(path);
        if (options.FirstTabletIndex) {
            req->set_first_tablet_index(*options.FirstTabletIndex);
        }
        if (options.LastTabletIndex) {
            req->set_first_tablet_index(*options.LastTabletIndex);
        }

        auto proxy = CreateWriteProxy();
        WaitFor(proxy->Execute(req))
            .ThrowOnError();
    }

    void DoReshardTable(
        const TYPath& path,
        const std::vector<NTableClient::TKey>& pivotKeys,
        const TReshardTableOptions& options)
    {
        auto req = TTableYPathProxy::Reshard(path);
        if (options.FirstTabletIndex) {
            req->set_first_tablet_index(*options.FirstTabletIndex);
        }
        if (options.LastTabletIndex) {
            req->set_last_tablet_index(*options.LastTabletIndex);
        }
        ToProto(req->mutable_pivot_keys(), pivotKeys);

        auto proxy = CreateWriteProxy();
        WaitFor(proxy->Execute(req))
            .ThrowOnError();
    }

    void DoAlterTable(
        const TYPath& path,
        const TAlterTableOptions& options)
    {
        auto req = TTableYPathProxy::Alter(path);
        if (options.Schema) {
            ToProto(req->mutable_schema(), *options.Schema);
        }

        auto proxy = CreateWriteProxy();
        WaitFor(proxy->Execute(req))
            .ThrowOnError();
    }

    TYsonString DoGetNode(
        const TYPath& path,
        const TGetNodeOptions& options)
    {
        auto req = TYPathProxy::Get(path);
        SetTransactionId(req, options, true);
        SetSuppressAccessTracking(req, options);

        if (options.Attributes) {
            ToProto(req->mutable_attributes()->mutable_keys(), *options.Attributes);
        }
        if (options.MaxSize) {
            req->set_limit(*options.MaxSize);
        }
        req->set_ignore_opaque(options.IgnoreOpaque);
        if (options.Options) {
            ToProto(req->mutable_options(), *options.Options);
        }

        auto proxy = CreateReadProxy(options);
        auto rsp = WaitFor(proxy->Execute(req))
            .ValueOrThrow();

        return TYsonString(rsp->value());
    }

    void DoSetNode(
        const TYPath& path,
        const TYsonString& value,
        TSetNodeOptions options)
    {
        auto proxy = CreateWriteProxy();
        auto batchReq = proxy->ExecuteBatch();
        SetPrerequisites(batchReq, options);

        auto req = TYPathProxy::Set(path);
        SetTransactionId(req, options, true);
        GenerateMutationId(req, options);
        req->set_value(value.Data());
        batchReq->AddRequest(req);

        auto batchRsp = WaitFor(batchReq->Invoke())
            .ValueOrThrow();
        batchRsp->GetResponse<TYPathProxy::TRspSet>(0)
            .ThrowOnError();
    }

    void DoRemoveNode(
        const TYPath& path,
        TRemoveNodeOptions options)
    {
        auto proxy = CreateWriteProxy();
        auto batchReq = proxy->ExecuteBatch();
        SetPrerequisites(batchReq, options);

        auto req = TYPathProxy::Remove(path);
        SetTransactionId(req, options, true);
        GenerateMutationId(req, options);
        req->set_recursive(options.Recursive);
        req->set_force(options.Force);
        batchReq->AddRequest(req);

        auto batchRsp = WaitFor(batchReq->Invoke())
            .ValueOrThrow();
        batchRsp->GetResponse<TYPathProxy::TRspRemove>(0)
            .ThrowOnError();
    }

    TYsonString DoListNode(
        const TYPath& path,
        const TListNodeOptions& options)
    {
        auto req = TYPathProxy::List(path);
        SetTransactionId(req, options, true);
        SetSuppressAccessTracking(req, options);

        if (options.Attributes) {
            ToProto(req->mutable_attributes()->mutable_keys(), *options.Attributes);
        }
        if (options.MaxSize) {
            req->set_limit(*options.MaxSize);
        }

        auto proxy = CreateReadProxy(options);
        auto rsp = WaitFor(proxy->Execute(req))
            .ValueOrThrow();
        return TYsonString(rsp->value());
    }

    TNodeId DoCreateNode(
        const TYPath& path,
        EObjectType type,
        TCreateNodeOptions options)
    {
        auto proxy = CreateWriteProxy();
        auto batchReq = proxy->ExecuteBatch();
        SetPrerequisites(batchReq, options);

        auto req = TCypressYPathProxy::Create(path);
        SetTransactionId(req, options, true);
        GenerateMutationId(req, options);
        req->set_type(static_cast<int>(type));
        req->set_recursive(options.Recursive);
        req->set_ignore_existing(options.IgnoreExisting);
        if (options.Attributes) {
            ToProto(req->mutable_node_attributes(), *options.Attributes);
        }
        batchReq->AddRequest(req);

        auto batchRsp = WaitFor(batchReq->Invoke())
            .ValueOrThrow();
        auto rsp = batchRsp->GetResponse<TCypressYPathProxy::TRspCreate>(0)
            .ValueOrThrow();
        return FromProto<TNodeId>(rsp->node_id());
    }

    TLockId DoLockNode(
        const TYPath& path,
        NCypressClient::ELockMode mode,
        TLockNodeOptions options)
    {
        auto proxy = CreateWriteProxy();
        auto batchReq = proxy->ExecuteBatch();
        SetPrerequisites(batchReq, options);

        auto req = TCypressYPathProxy::Lock(path);
        SetTransactionId(req, options, false);
        GenerateMutationId(req, options);
        req->set_mode(static_cast<int>(mode));
        req->set_waitable(options.Waitable);
        if (options.ChildKey) {
            req->set_child_key(*options.ChildKey);
        }
        if (options.AttributeKey) {
            req->set_attribute_key(*options.AttributeKey);
        }
        batchReq->AddRequest(req);

        auto batchRsp = WaitFor(batchReq->Invoke())
            .ValueOrThrow();
        auto rsp = batchRsp->GetResponse<TCypressYPathProxy::TRspLock>(0)
            .ValueOrThrow();
        return FromProto<TLockId>(rsp->lock_id());
    }

    TNodeId DoCopyNode(
        const TYPath& srcPath,
        const TYPath& dstPath,
        TCopyNodeOptions options)
    {
        auto proxy = CreateWriteProxy();
        auto batchReq = proxy->ExecuteBatch();
        SetPrerequisites(batchReq, options);

        auto req = TCypressYPathProxy::Copy(dstPath);
        SetTransactionId(req, options, true);
        GenerateMutationId(req, options);
        req->set_source_path(srcPath);
        req->set_preserve_account(options.PreserveAccount);
        req->set_recursive(options.Recursive);
        req->set_force(options.Force);
        batchReq->AddRequest(req);

        auto batchRsp = WaitFor(batchReq->Invoke())
            .ValueOrThrow();
        auto rsp = batchRsp->GetResponse<TCypressYPathProxy::TRspCopy>(0)
            .ValueOrThrow();
        return FromProto<TNodeId>(rsp->node_id());
    }

    TNodeId DoMoveNode(
        const TYPath& srcPath,
        const TYPath& dstPath,
        TMoveNodeOptions options)
    {
        auto proxy = CreateWriteProxy();
        auto batchReq = proxy->ExecuteBatch();
        SetPrerequisites(batchReq, options);

        auto req = TCypressYPathProxy::Copy(dstPath);
        SetTransactionId(req, options, true);
        GenerateMutationId(req, options);
        req->set_source_path(srcPath);
        req->set_preserve_account(options.PreserveAccount);
        req->set_remove_source(true);
        req->set_recursive(options.Recursive);
        req->set_force(options.Force);
        batchReq->AddRequest(req);

        auto batchRsp = WaitFor(batchReq->Invoke())
            .ValueOrThrow();
        auto rsp = batchRsp->GetResponse<TCypressYPathProxy::TRspCopy>(0)
            .ValueOrThrow();
        return FromProto<TNodeId>(rsp->node_id());
    }

    TNodeId DoLinkNode(
        const TYPath& srcPath,
        const TYPath& dstPath,
        TLinkNodeOptions options)
    {
        auto proxy = CreateWriteProxy();
        auto batchReq = proxy->ExecuteBatch();
        SetPrerequisites(batchReq, options);

        auto req = TCypressYPathProxy::Create(dstPath);
        req->set_type(static_cast<int>(EObjectType::Link));
        req->set_recursive(options.Recursive);
        req->set_ignore_existing(options.IgnoreExisting);
        SetTransactionId(req, options, true);
        GenerateMutationId(req, options);
        auto attributes = options.Attributes ? ConvertToAttributes(options.Attributes.get()) : CreateEphemeralAttributes();
        attributes->Set("target_path", srcPath);
        ToProto(req->mutable_node_attributes(), *attributes);
        batchReq->AddRequest(req);

        auto batchRsp = WaitFor(batchReq->Invoke())
            .ValueOrThrow();
        auto rsp = batchRsp->GetResponse<TCypressYPathProxy::TRspCreate>(0)
            .ValueOrThrow();
        return FromProto<TNodeId>(rsp->node_id());
    }

    void DoConcatenateNodes(
        const std::vector<TYPath>& srcPaths,
        const TYPath& dstPath,
        TConcatenateNodesOptions options)
    {
        try {
            // Get objects ids.
            std::vector<TObjectId> srcIds;
            TCellTagList srcCellTags;
            TObjectId dstId;
            TCellTag dstCellTag;
            {
                auto proxy = CreateReadProxy(options);
                auto batchReq = proxy->ExecuteBatch();

                for (const auto& path : srcPaths) {
                    auto req = TObjectYPathProxy::GetBasicAttributes(path);
                    SetTransactionId(req, options, true);
                    batchReq->AddRequest(req, "get_src_attributes");
                }
                {
                    auto req = TObjectYPathProxy::GetBasicAttributes(dstPath);
                    SetTransactionId(req, options, true);
                    batchReq->AddRequest(req, "get_dst_attributes");
                }

                auto batchRspOrError = WaitFor(batchReq->Invoke());
                THROW_ERROR_EXCEPTION_IF_FAILED(batchRspOrError, "Error getting basic attributes of inputs and outputs");
                const auto& batchRsp = batchRspOrError.Value();

                TNullable<EObjectType> commonType;
                TNullable<Stroka> pathWithCommonType;
                auto checkType = [&] (EObjectType type, const TYPath& path) {
                    if (type != EObjectType::Table && type != EObjectType::File) {
                        THROW_ERROR_EXCEPTION("Type of %v must be either %Qlv or %Qlv",
                            path,
                            EObjectType::Table,
                            EObjectType::File);
                    }
                    if (commonType && *commonType != type) {
                        THROW_ERROR_EXCEPTION("Type of %v (%Qlv) must be the same as type of %v (%Qlv)",
                            path,
                            type,
                            *pathWithCommonType,
                            *commonType);
                    }
                    commonType = type;
                    pathWithCommonType = path;
                };

                {
                    auto rspsOrError = batchRsp->GetResponses<TObjectYPathProxy::TRspGetBasicAttributes>("get_src_attributes");
                    for (int srcIndex = 0; srcIndex < srcPaths.size(); ++srcIndex) {
                        const auto& srcPath = srcPaths[srcIndex];
                        THROW_ERROR_EXCEPTION_IF_FAILED(rspsOrError[srcIndex], "Error getting attributes of %v", srcPath);
                        const auto& rsp = rspsOrError[srcIndex].Value();

                        auto id = FromProto<TObjectId>(rsp->object_id());
                        srcIds.push_back(id);
                        srcCellTags.push_back(rsp->cell_tag());
                        checkType(TypeFromId(id), srcPath);
                    }
                }

                {
                    auto rspsOrError = batchRsp->GetResponses<TObjectYPathProxy::TRspGetBasicAttributes>("get_dst_attributes");
                    THROW_ERROR_EXCEPTION_IF_FAILED(rspsOrError[0], "Error getting attributes of %v", dstPath);
                    const auto& rsp = rspsOrError[0].Value();

                    dstId = FromProto<TObjectId>(rsp->object_id());
                    dstCellTag = rsp->cell_tag();
                    checkType(TypeFromId(dstId), dstPath);
                }
            }

            auto dstIdPath = FromObjectId(dstId);

            // Get source chunk ids.
            // Maps src index -> list of chunk ids for this src.
            std::vector<std::vector<TChunkId>> groupedChunkIds(srcPaths.size());
            {
                yhash_map<TCellTag, std::vector<int>> cellTagToIndexes;
                for (int srcIndex = 0; srcIndex < srcCellTags.size(); ++srcIndex) {
                    cellTagToIndexes[srcCellTags[srcIndex]].push_back(srcIndex);
                }

                for (const auto& pair : cellTagToIndexes) {
                    auto srcCellTag = pair.first;
                    const auto& srcIndexes = pair.second;

                    auto proxy = CreateReadProxy(options, srcCellTag);
                    auto batchReq = proxy->ExecuteBatch();

                    for (int localIndex = 0; localIndex < srcIndexes.size(); ++localIndex) {
                        int srcIndex = srcIndexes[localIndex];
                        auto req = TChunkOwnerYPathProxy::Fetch(FromObjectId(srcIds[srcIndex]));
                        SetTransactionId(req, options, true);
                        ToProto(req->mutable_ranges(), std::vector<TReadRange>{TReadRange()});
                        batchReq->AddRequest(req, "fetch");
                    }

                    auto batchRspOrError = WaitFor(batchReq->Invoke());
                    THROW_ERROR_EXCEPTION_IF_FAILED(batchRspOrError, "Error fetching inputs");

                    const auto& batchRsp = batchRspOrError.Value();
                    auto rspsOrError = batchRsp->GetResponses<TChunkOwnerYPathProxy::TRspFetch>("fetch");
                    for (int localIndex = 0; localIndex < srcIndexes.size(); ++localIndex) {
                        int srcIndex = srcIndexes[localIndex];
                        const auto& rspOrError = rspsOrError[localIndex];
                        const auto& path = srcPaths[srcIndex];
                        THROW_ERROR_EXCEPTION_IF_FAILED(rspOrError, "Error fetching %v", path);
                        const auto& rsp = rspOrError.Value();

                        for (const auto& chunk : rsp->chunks()) {
                            groupedChunkIds[srcIndex].push_back(FromProto<TChunkId>(chunk.chunk_id()));
                        }
                    }
                }
            }

            // Begin upload.
            TTransactionId uploadTransactionId;
            {
                auto proxy = CreateWriteProxy();

                auto req = TChunkOwnerYPathProxy::BeginUpload(dstIdPath);
                req->set_update_mode(static_cast<int>(options.Append ? EUpdateMode::Append : EUpdateMode::Overwrite));
                req->set_lock_mode(static_cast<int>(options.Append ? ELockMode::Shared : ELockMode::Exclusive));
                req->set_upload_transaction_title(Format("Concatenating %v to %v",
                    srcPaths,
                    dstPath));
                ToProto(req->mutable_upload_transaction_secondary_cell_tags(), srcCellTags);
                req->set_upload_transaction_timeout(ToProto(Connection_->GetConfig()->TransactionManager->DefaultTransactionTimeout));
                GenerateMutationId(req, options);
                SetTransactionId(req, options, true);

                auto rspOrError = WaitFor(proxy->Execute(req));
                THROW_ERROR_EXCEPTION_IF_FAILED(rspOrError, "Error starting upload to %v", dstPath);
                const auto& rsp = rspOrError.Value();

                uploadTransactionId = FromProto<TTransactionId>(rsp->upload_transaction_id());
            }

            // Flatten chunk ids.
            std::vector<TChunkId> flatChunkIds;
            for (const auto& ids : groupedChunkIds) {
                flatChunkIds.insert(flatChunkIds.end(), ids.begin(), ids.end());
            }

            // Teleport chunks.
            {
                auto teleporter = New<TChunkTeleporter>(
                    Connection_->GetConfig(),
                    this,
                    Connection_->GetLightInvoker(),
                    uploadTransactionId,
                    Logger);

                for (const auto& chunkId : flatChunkIds) {
                    teleporter->RegisterChunk(chunkId, dstCellTag);
                }

                WaitFor(teleporter->Run())
                    .ThrowOnError();
            }

            // Get upload params.
            TChunkListId chunkListId;
            {
                auto proxy = CreateReadProxy(options, dstCellTag);

                auto req = TChunkOwnerYPathProxy::GetUploadParams(dstIdPath);
                NCypressClient::SetTransactionId(req, uploadTransactionId);

                auto rspOrError = WaitFor(proxy->Execute(req));
                THROW_ERROR_EXCEPTION_IF_FAILED(rspOrError, "Error requesting upload parameters for %v", dstPath);
                const auto& rsp = rspOrError.Value();

                chunkListId = FromProto<TChunkListId>(rsp->chunk_list_id());
            }
            
            // Attach chunks to chunk list.
            TDataStatistics dataStatistics;
            {
                auto proxy = CreateWriteProxy(dstCellTag);
                
                auto req = TChunkListYPathProxy::Attach(FromObjectId(chunkListId));
                ToProto(req->mutable_children_ids(), flatChunkIds);
                req->set_request_statistics(true);
                GenerateMutationId(req, options);
            
                auto rspOrError = WaitFor(proxy->Execute(req));
                THROW_ERROR_EXCEPTION_IF_FAILED(rspOrError, "Error attaching chunks to %v", dstPath);
                const auto& rsp = rspOrError.Value();

                dataStatistics = rsp->statistics();
            }

            // End upload.
            {
                auto proxy = CreateWriteProxy();

                auto req = TChunkOwnerYPathProxy::EndUpload(dstIdPath);
                *req->mutable_statistics() = dataStatistics;
                NCypressClient::SetTransactionId(req, uploadTransactionId);
                GenerateMutationId(req, options);
                
                auto rspOrError = WaitFor(proxy->Execute(req));
                THROW_ERROR_EXCEPTION_IF_FAILED(rspOrError, "Error finishing upload to %v", dstPath);
            }
        } catch (const std::exception& ex) {
            THROW_ERROR_EXCEPTION("Error concatenating %v to %v",
                srcPaths,
                dstPath)
                << ex;
        }
    }

    bool DoNodeExists(
        const TYPath& path,
        const TNodeExistsOptions& options)
    {
        auto req = TYPathProxy::Exists(path);
        SetTransactionId(req, options, true);

        auto proxy = CreateReadProxy(options);
        auto rsp = WaitFor(proxy->Execute(req))
            .ValueOrThrow();
        return rsp->value();
    }


    TObjectId DoCreateObject(
        EObjectType type,
        TCreateObjectOptions options)
    {
        auto proxy = CreateWriteProxy();
        auto batchReq = proxy->ExecuteBatch();
        SetPrerequisites(batchReq, options);

        auto req = TMasterYPathProxy::CreateObject();
        GenerateMutationId(req, options);
        if (options.TransactionId) {
            ToProto(req->mutable_transaction_id(), options.TransactionId);
        }
        req->set_type(static_cast<int>(type));
        if (options.Attributes) {
            ToProto(req->mutable_object_attributes(), *options.Attributes);
        }
        batchReq->AddRequest(req);

        auto batchRsp = WaitFor(batchReq->Invoke())
            .ValueOrThrow();
        auto rsp = batchRsp->GetResponse<TMasterYPathProxy::TRspCreateObject>(0)
            .ValueOrThrow();
        return FromProto<TObjectId>(rsp->object_id());
    }


    void DoAddMember(
        const Stroka& group,
        const Stroka& member,
        TAddMemberOptions options)
    {
        auto req = TGroupYPathProxy::AddMember(GetGroupPath(group));
        req->set_name(member);
        GenerateMutationId(req, options);

        auto proxy = CreateWriteProxy();
        WaitFor(proxy->Execute(req))
            .ThrowOnError();
    }

    void DoRemoveMember(
        const Stroka& group,
        const Stroka& member,
        TRemoveMemberOptions options)
    {
        auto req = TGroupYPathProxy::RemoveMember(GetGroupPath(group));
        req->set_name(member);
        GenerateMutationId(req, options);

        auto proxy = CreateWriteProxy();
        WaitFor(proxy->Execute(req))
            .ThrowOnError();
    }

    TCheckPermissionResult DoCheckPermission(
        const Stroka& user,
        const TYPath& path,
        EPermission permission,
        const TCheckPermissionOptions& options)
    {
        auto req = TObjectYPathProxy::CheckPermission(path);
        req->set_user(user);
        req->set_permission(static_cast<int>(permission));
        SetTransactionId(req, options, true);

        auto proxy = CreateReadProxy(options);
        auto rsp = WaitFor(proxy->Execute(req))
            .ValueOrThrow();

        TCheckPermissionResult result;
        result.Action = ESecurityAction(rsp->action());
        result.ObjectId = rsp->has_object_id() ? FromProto<TObjectId>(rsp->object_id()) : NullObjectId;
        result.ObjectName = rsp->has_object_name() ? MakeNullable(rsp->object_name()) : Null;
        result.SubjectId = rsp->has_subject_id() ? FromProto<TSubjectId>(rsp->subject_id()) : NullObjectId;
        result.SubjectName = rsp->has_subject_name() ? MakeNullable(rsp->subject_name()) : Null;
        return result;
    }


    TOperationId DoStartOperation(
        EOperationType type,
        const TYsonString& spec,
        TStartOperationOptions options)
    {
        auto req = SchedulerProxy_->StartOperation();
        SetTransactionId(req, options, true);
        GenerateMutationId(req, options);
        req->set_type(static_cast<int>(type));
        req->set_spec(spec.Data());

        auto rsp = WaitFor(req->Invoke())
            .ValueOrThrow();

        return FromProto<TOperationId>(rsp->operation_id());
    }

    void DoAbortOperation(
        const TOperationId& operationId,
        const TAbortOperationOptions& /*options*/)
    {
        auto req = SchedulerProxy_->AbortOperation();
        ToProto(req->mutable_operation_id(), operationId);

        WaitFor(req->Invoke())
            .ThrowOnError();
    }

    void DoSuspendOperation(
        const TOperationId& operationId,
        const TSuspendOperationOptions& /*options*/)
    {
        auto req = SchedulerProxy_->SuspendOperation();
        ToProto(req->mutable_operation_id(), operationId);

        WaitFor(req->Invoke())
            .ThrowOnError();
    }

    void DoResumeOperation(
        const TOperationId& operationId,
        const TResumeOperationOptions& /*options*/)
    {
        auto req = SchedulerProxy_->ResumeOperation();
        ToProto(req->mutable_operation_id(), operationId);

        WaitFor(req->Invoke())
            .ThrowOnError();
    }


    void DoDumpJobContext(
        const TJobId& jobId,
        const TYPath& path,
        const TDumpJobContextOptions& /*options*/)
    {
        auto req = JobProberProxy_->DumpInputContext();
        ToProto(req->mutable_job_id(), jobId);
        ToProto(req->mutable_path(), path);

        WaitFor(req->Invoke())
            .ThrowOnError();
    }

    TYsonString DoStraceJob(
        const TJobId& jobId,
        const TStraceJobOptions& /*options*/)
    {
        auto req = JobProberProxy_->Strace();
        ToProto(req->mutable_job_id(), jobId);

        auto rsp = WaitFor(req->Invoke())
            .ValueOrThrow();

        return TYsonString(rsp->trace());
    }

    void DoSignalJob(
        const TJobId& jobId,
        const Stroka& signalName,
        const TSignalJobOptions& /*options*/)
    {
        auto req = JobProberProxy_->SignalJob();
        ToProto(req->mutable_job_id(), jobId);
        ToProto(req->mutable_signal_name(), signalName);

        WaitFor(req->Invoke())
            .ThrowOnError();
    }

    void DoAbandonJob(
        const TJobId& jobId,
        const TAbandonJobOptions& /*options*/)
    {
        auto req = JobProberProxy_->AbandonJob();
        ToProto(req->mutable_job_id(), jobId);

        WaitFor(req->Invoke())
            .ThrowOnError();
    }
};

DEFINE_REFCOUNTED_TYPE(TClient)

IClientPtr CreateClient(IConnectionPtr connection, const TClientOptions& options)
{
    YCHECK(connection);

    return New<TClient>(std::move(connection), options);
}

////////////////////////////////////////////////////////////////////////////////

class TTransaction
    : public ITransaction
{
public:
    TTransaction(
        TClientPtr client,
        NTransactionClient::TTransactionPtr transaction)
        : Client_(std::move(client))
        , Transaction_(std::move(transaction))
        , Logger(Client_->Logger)
    {
        Logger.AddTag("TransactionId: %v", GetId());
    }


    virtual IConnectionPtr GetConnection() override
    {
        return Client_->GetConnection();
    }

    virtual IClientPtr GetClient() const override
    {
        return Client_;
    }

    virtual NTransactionClient::ETransactionType GetType() const override
    {
        return Transaction_->GetType();
    }

    virtual const TTransactionId& GetId() const override
    {
        return Transaction_->GetId();
    }

    virtual TTimestamp GetStartTimestamp() const override
    {
        return Transaction_->GetStartTimestamp();
    }

    virtual EAtomicity GetAtomicity() const override
    {
        return Transaction_->GetAtomicity();
    }

    virtual EDurability GetDurability() const override
    {
        return Transaction_->GetDurability();
    }


    virtual TFuture<void> Ping() override
    {
        return Transaction_->Ping();
    }

    virtual TFuture<void> Commit(const TTransactionCommitOptions& options) override
    {
        return BIND(&TTransaction::DoCommit, MakeStrong(this))
            .AsyncVia(Client_->GetConnection()->GetLightInvoker())
            .Run(options);
    }

    virtual TFuture<void> Abort(const TTransactionAbortOptions& options) override
    {
        return Transaction_->Abort(options);
    }

    virtual void Detach() override
    {
        Transaction_->Detach();
    }


    virtual void SubscribeAborted(const TClosure& callback) override
    {
        Transaction_->SubscribeAborted(callback);
    }

    virtual void UnsubscribeAborted(const TClosure& callback) override
    {
        Transaction_->UnsubscribeAborted(callback);
    }


    virtual TFuture<ITransactionPtr> StartTransaction(
        ETransactionType type,
        const TTransactionStartOptions& options) override
    {
        auto adjustedOptions = options;
        adjustedOptions.ParentId = GetId();
        return Client_->StartTransaction(
            type,
            adjustedOptions);
    }

    virtual void WriteRows(
        const TYPath& path,
        TNameTablePtr nameTable,
        std::vector<TUnversionedRow> rows,
        const TWriteRowsOptions& options) override
    {
        Requests_.push_back(std::unique_ptr<TRequestBase>(new TWriteRequest(
            this,
            path,
            std::move(nameTable),
            std::move(rows),
            options)));
        LOG_DEBUG("Row writes buffered (RowCount: %v)",
            rows.size());
    }

    virtual void DeleteRows(
        const TYPath& path,
        TNameTablePtr nameTable,
        std::vector<NTableClient::TKey> keys,
        const TDeleteRowsOptions& options) override
    {
        Requests_.push_back(std::unique_ptr<TRequestBase>(new TDeleteRequest(
            this,
            path,
            std::move(nameTable),
            std::move(keys),
            options)));
        LOG_DEBUG("Row deletes buffered (RowCount: %v)",
            keys.size());
    }


#define DELEGATE_TRANSACTIONAL_METHOD(returnType, method, signature, args) \
    virtual returnType method signature override \
    { \
        auto& originalOptions = options; \
        { \
            auto options = originalOptions; \
            options.TransactionId = GetId(); \
            return Client_->method args; \
        } \
    }

#define DELEGATE_TIMESTAMPED_METHOD(returnType, method, signature, args) \
    virtual returnType method signature override \
    { \
        auto& originalOptions = options; \
        { \
            auto options = originalOptions; \
            options.Timestamp = GetReadTimestamp(); \
            return Client_->method args; \
        } \
    }

    DELEGATE_TIMESTAMPED_METHOD(TFuture<IRowsetPtr>, LookupRows, (
        const TYPath& path,
        TNameTablePtr nameTable,
        const std::vector<NTableClient::TKey>& keys,
        const TLookupRowsOptions& options),
        (path, nameTable, keys, options))


    DELEGATE_TIMESTAMPED_METHOD(TFuture<TSelectRowsResult>, SelectRows, (
        const Stroka& query,
        const TSelectRowsOptions& options),
        (query, options))


    DELEGATE_TRANSACTIONAL_METHOD(TFuture<TYsonString>, GetNode, (
        const TYPath& path,
        const TGetNodeOptions& options),
        (path, options))
    DELEGATE_TRANSACTIONAL_METHOD(TFuture<void>, SetNode, (
        const TYPath& path,
        const TYsonString& value,
        const TSetNodeOptions& options),
        (path, value, options))
    DELEGATE_TRANSACTIONAL_METHOD(TFuture<void>, RemoveNode, (
        const TYPath& path,
        const TRemoveNodeOptions& options),
        (path, options))
    DELEGATE_TRANSACTIONAL_METHOD(TFuture<TYsonString>, ListNode, (
        const TYPath& path,
        const TListNodeOptions& options),
        (path, options))
    DELEGATE_TRANSACTIONAL_METHOD(TFuture<TNodeId>, CreateNode, (
        const TYPath& path,
        EObjectType type,
        const TCreateNodeOptions& options),
        (path, type, options))
    DELEGATE_TRANSACTIONAL_METHOD(TFuture<TLockId>, LockNode, (
        const TYPath& path,
        NCypressClient::ELockMode mode,
        const TLockNodeOptions& options),
        (path, mode, options))
    DELEGATE_TRANSACTIONAL_METHOD(TFuture<TNodeId>, CopyNode, (
        const TYPath& srcPath,
        const TYPath& dstPath,
        const TCopyNodeOptions& options),
        (srcPath, dstPath, options))
    DELEGATE_TRANSACTIONAL_METHOD(TFuture<TNodeId>, MoveNode, (
        const TYPath& srcPath,
        const TYPath& dstPath,
        const TMoveNodeOptions& options),
        (srcPath, dstPath, options))
    DELEGATE_TRANSACTIONAL_METHOD(TFuture<TNodeId>, LinkNode, (
        const TYPath& srcPath,
        const TYPath& dstPath,
        const TLinkNodeOptions& options),
        (srcPath, dstPath, options))
    DELEGATE_TRANSACTIONAL_METHOD(TFuture<void>, ConcatenateNodes, (
        const std::vector<TYPath>& srcPaths,
        const TYPath& dstPath,
        TConcatenateNodesOptions options),
        (srcPaths, dstPath, options))
    DELEGATE_TRANSACTIONAL_METHOD(TFuture<bool>, NodeExists, (
        const TYPath& path,
        const TNodeExistsOptions& options),
        (path, options))


    DELEGATE_TRANSACTIONAL_METHOD(TFuture<TObjectId>, CreateObject, (
        EObjectType type,
        const TCreateObjectOptions& options),
        (type, options))


    DELEGATE_TRANSACTIONAL_METHOD(IFileReaderPtr, CreateFileReader, (
        const TYPath& path,
        const TFileReaderOptions& options),
        (path, options))
    DELEGATE_TRANSACTIONAL_METHOD(IFileWriterPtr, CreateFileWriter, (
        const TYPath& path,
        const TFileWriterOptions& options),
        (path, options))


    DELEGATE_TRANSACTIONAL_METHOD(IJournalReaderPtr, CreateJournalReader, (
        const TYPath& path,
        const TJournalReaderOptions& options),
        (path, options))
    DELEGATE_TRANSACTIONAL_METHOD(IJournalWriterPtr, CreateJournalWriter, (
        const TYPath& path,
        const TJournalWriterOptions& options),
        (path, options))

    DELEGATE_TRANSACTIONAL_METHOD(TFuture<ISchemalessMultiChunkReaderPtr>, CreateTableReader, (
        const TRichYPath& path,
        const TTableReaderOptions& options),
        (path, options))

#undef DELEGATE_TRANSACTIONAL_METHOD
#undef DELEGATE_TIMESTAMPED_METHOD

    TRowBufferPtr GetRowBuffer() const
    {
        return RowBuffer_;
    }

private:
    const TClientPtr Client_;
    const NTransactionClient::TTransactionPtr Transaction_;

    TRowBufferPtr RowBuffer_ = New<TRowBuffer>();

    NLogging::TLogger Logger;


    class TRequestBase
    {
    public:
        void Run()
        {
            DoPrepare();
            DoRun();
        }

    protected:
        explicit TRequestBase(
            TTransaction* transaction,
            const TYPath& path,
            TNameTablePtr nameTable)
            : Transaction_(transaction)
            , Path_(path)
            , NameTable_(std::move(nameTable))
        { }

        TTransaction* const Transaction_;
        const TYPath Path_;
        const TNameTablePtr NameTable_;

        TTableMountInfoPtr TableInfo_;


        void DoPrepare()
        {
            TableInfo_ = Transaction_->Client_->SyncGetTableInfo(Path_);
        }

        virtual void DoRun() = 0;

    };

    class TModifyRequest
        : public TRequestBase
    {
    protected:
        using TRowValidator = void(TUnversionedRow, int, const TTableSchema&, const TNameTableToSchemaIdMapping&);

        TModifyRequest(
            TTransaction* transaction,
            const TYPath& path,
            TNameTablePtr nameTable)
            : TRequestBase(transaction, path, std::move(nameTable))
        { }

        void WriteRequests(
            const std::vector<TUnversionedRow>& rows,
            EWireProtocolCommand command,
            int columnCount,
            TRowValidator validateRow,
            const TWriteRowsOptions& writeOptions = TWriteRowsOptions())
        {
            const auto& idMapping = Transaction_->GetColumnIdMapping(TableInfo_, NameTable_);
            int keyColumnCount = TableInfo_->KeyColumns.size();
            const auto& schema = TableInfo_->Schema;
            const auto& rowBuffer = Transaction_->GetRowBuffer();
            auto evaluatorCache = Transaction_->GetConnection()->GetColumnEvaluatorCache();
            auto evaluator = TableInfo_->NeedKeyEvaluation
                ? evaluatorCache->Find(TableInfo_->Schema, keyColumnCount)
                : nullptr;

            for (auto row : rows) {
                validateRow(row, keyColumnCount, TableInfo_->Schema, idMapping);

                auto capturedRow = rowBuffer->CaptureAndPermuteRow(row, TableInfo_->Schema, idMapping);

                for (int index = keyColumnCount; index < capturedRow.GetCount(); ++index) {
                    auto& value = capturedRow[index];
                    const auto& columnSchema = schema.Columns()[value.Id];
                    value.Aggregate = columnSchema.Aggregate ? writeOptions.Aggregate : false;
                }

                if (evaluator) {
                    evaluator->EvaluateKeys(capturedRow, rowBuffer);
                }

                auto tabletInfo = GetTabletForKey(TableInfo_, capturedRow);
                auto* session = Transaction_->GetTabletSession(tabletInfo, TableInfo_);
                session->SubmitRow(command, capturedRow);
            }
        }
    };

    class TWriteRequest
        : public TModifyRequest
    {
    public:
        TWriteRequest(
            TTransaction* transaction,
            const TYPath& path,
            TNameTablePtr nameTable,
            std::vector<TUnversionedRow> rows,
            const TWriteRowsOptions& options)
            : TModifyRequest(transaction, path, std::move(nameTable))
            , Rows_(std::move(rows))
            , Options_(options)
        { }

    private:
        const std::vector<TUnversionedRow> Rows_;

        virtual void DoRun() override
        {
            WriteRequests(
                Rows_,
                EWireProtocolCommand::WriteRow,
                TableInfo_->Schema.Columns().size(),
                ValidateClientDataRow,
                Options_);
        }

        TWriteRowsOptions Options_;
    };

    class TDeleteRequest
        : public TModifyRequest
    {
    public:
        TDeleteRequest(
            TTransaction* transaction,
            const TYPath& path,
            TNameTablePtr nameTable,
            std::vector<NTableClient::TKey> keys,
            const TDeleteRowsOptions& /*options*/)
            : TModifyRequest(transaction, path, std::move(nameTable))
            , Keys_(std::move(keys))
        { }

    private:
        const std::vector<TUnversionedRow> Keys_;

        virtual void DoRun() override
        {
            WriteRequests(
                Keys_,
                EWireProtocolCommand::DeleteRow,
                TableInfo_->KeyColumns.size(),
                ValidateClientKey);
        }
    };

    std::vector<std::unique_ptr<TRequestBase>> Requests_;

    class TTabletCommitSession
        : public TIntrinsicRefCounted
    {
    public:
        TTabletCommitSession(
            TTransactionPtr owner,
            TTabletInfoPtr tabletInfo,
            TTableMountInfoPtr tableInfo,
            TColumnEvaluatorPtr columnEvauator)
            : TransactionId_(owner->Transaction_->GetId())
            , TableInfo_(std::move(tableInfo))
            , TabletInfo_(std::move(tabletInfo))
            , TabletId_(TabletInfo_->TabletId)
            , Config_(owner->Client_->Connection_->GetConfig())
            , Durability_(owner->Transaction_->GetDurability())
            , KeyColumnCount_(TableInfo_->KeyColumns.size())
            , ColumnEvaluator_(std::move(columnEvauator))
            , RowBuffer_(New<TRowBuffer>())
            , Logger(owner->Logger)
        {
            Logger.AddTag("TabletId: %v", TabletInfo_->TabletId);
        }

        TWireProtocolWriter* GetWriter()
        {
            if (Batches_.empty() || Batches_.back()->RowCount >= Config_->MaxRowsPerWriteRequest) {
                Batches_.emplace_back(new TBatch());
            }
            auto& batch = Batches_.back();
            ++batch->RowCount;
            return &batch->Writer;
        }

        void SubmitRow(
            EWireProtocolCommand command,
            TUnversionedRow row)
        {
            SubmittedRows_.push_back(TSubmittedRow{
                command,
                row,
                static_cast<int>(SubmittedRows_.size())});
        }

        TFuture<void> Invoke(IChannelPtr channel)
        {
            try {
                std::sort(
                    SubmittedRows_.begin(),
                    SubmittedRows_.end(),
                    [=] (const TSubmittedRow& lhs, const TSubmittedRow& rhs) {
                        int res = CompareRows(lhs.Row, rhs.Row, KeyColumnCount_);
                        return res != 0 ? res < 0 : lhs.SequentialId < rhs.SequentialId;
                    });
            } catch (const std::exception& ex) {
                // NB: CompareRows may throw on composite values.
                return MakeFuture(TError(ex));
            }

            std::vector<TSubmittedRow> mergedRows;
            mergedRows.reserve(SubmittedRows_.size());
            auto merger = New<TUnversionedRowMerger>(
                RowBuffer_,
                KeyColumnCount_,
                ColumnEvaluator_);

            auto addPartialRow = [&] (const TSubmittedRow& submittedRow) {
                switch (submittedRow.Command) {
                    case EWireProtocolCommand::DeleteRow:
                        merger->DeletePartialRow(submittedRow.Row);
                        break;

                    case EWireProtocolCommand::WriteRow:
                        merger->AddPartialRow(submittedRow.Row);
                        break;

                    default:
                        YUNREACHABLE();
                }
            };

            int index = 0;
            while (index < SubmittedRows_.size()) {
                if (index < SubmittedRows_.size() - 1 &&
                    CompareRows(SubmittedRows_[index].Row, SubmittedRows_[index + 1].Row, KeyColumnCount_) == 0)
                {
                    addPartialRow(SubmittedRows_[index]);
                    while (index < SubmittedRows_.size() - 1 &&
                        CompareRows(SubmittedRows_[index].Row, SubmittedRows_[index + 1].Row, KeyColumnCount_) == 0)
                    {
                        ++index;
                        addPartialRow(SubmittedRows_[index]);
                    }
                    SubmittedRows_[index].Row = merger->BuildMergedRow();
                }
                mergedRows.push_back(SubmittedRows_[index]);
                ++index;
            }

            SubmittedRows_ = std::move(mergedRows);

            for (const auto& submittedRow : SubmittedRows_) {
                WriteRow(submittedRow);
            }

            // Do all the heavy lifting here.
            YCHECK(!Batches_.empty());
            for (auto& batch : Batches_) {
                batch->RequestData = NCompression::CompressWithEnvelope(
                    batch->Writer.Flush(),
                    Config_->WriteRequestCodec);;
            }

            merger->Reset();

            InvokeChannel_ = channel;
            InvokeNextBatch();
            return InvokePromise_;
        }

    private:
        const TTransactionId TransactionId_;
        const TTableMountInfoPtr TableInfo_;
        const TTabletInfoPtr TabletInfo_;
        const TTabletId TabletId_;
        const TConnectionConfigPtr Config_;
        const EDurability Durability_;
        const int KeyColumnCount_;

        TColumnEvaluatorPtr ColumnEvaluator_;
        TRowBufferPtr RowBuffer_;

        NLogging::TLogger Logger;

        struct TBatch
        {
            TWireProtocolWriter Writer;
            std::vector<TSharedRef> RequestData;
            int RowCount = 0;
        };

        std::vector<std::unique_ptr<TBatch>> Batches_;

        struct TSubmittedRow
        {
            EWireProtocolCommand Command;
            TUnversionedRow Row;
            int SequentialId;
        };

        std::vector<TSubmittedRow> SubmittedRows_;

        IChannelPtr InvokeChannel_;
        int InvokeBatchIndex_ = 0;
        TPromise<void> InvokePromise_ = NewPromise<void>();

        void WriteRow(const TSubmittedRow& submittedRow)
        {
            if (Batches_.empty() || Batches_.back()->RowCount >= Config_->MaxRowsPerWriteRequest) {
                Batches_.emplace_back(new TBatch());
            }
            auto& batch = Batches_.back();
            ++batch->RowCount;
            auto& writer = batch->Writer;
            writer.WriteCommand(submittedRow.Command);

            switch (submittedRow.Command) {
                case EWireProtocolCommand::DeleteRow: {
                    auto req = TReqDeleteRow();
                    writer.WriteMessage(req);
                    break;
                }

                case EWireProtocolCommand::WriteRow: {
                    auto req = TReqWriteRow();
                    writer.WriteMessage(req);
                    break;
                }

                default:
                    YUNREACHABLE();
            }

            writer.WriteUnversionedRow(submittedRow.Row);
        }

        void InvokeNextBatch()
        {
            if (InvokeBatchIndex_ >= Batches_.size()) {
                InvokePromise_.Set(TError());
                return;
            }

            const auto& batch = Batches_[InvokeBatchIndex_];

            LOG_DEBUG("Sending batch (BatchIndex: %v/%v, RowCount: %v)",
                InvokeBatchIndex_,
                Batches_.size(),
                batch->RowCount);

            TTabletServiceProxy proxy(InvokeChannel_);
            proxy.SetDefaultTimeout(Config_->WriteTimeout);
            proxy.SetDefaultRequestAck(false);

            auto req = proxy.Write();
            ToProto(req->mutable_transaction_id(), TransactionId_);
            ToProto(req->mutable_tablet_id(), TabletInfo_->TabletId);
            req->set_mount_revision(TabletInfo_->MountRevision);
            req->set_durability(static_cast<int>(Durability_));
            req->Attachments() = std::move(batch->RequestData);

            req->Invoke().Subscribe(
                BIND(&TTabletCommitSession::OnResponse, MakeStrong(this)));
        }

        void OnResponse(const TTabletServiceProxy::TErrorOrRspWritePtr& rspOrError)
        {
            if (rspOrError.IsOK()) {
                LOG_DEBUG("Batch sent successfully");
                ++InvokeBatchIndex_;
                InvokeNextBatch();
            } else {
                LOG_DEBUG(rspOrError, "Error sending batch");
                InvokePromise_.Set(rspOrError);
            }
        }

    };

    typedef TIntrusivePtr<TTabletCommitSession> TTabletSessionPtr;

    yhash_map<TTabletInfoPtr, TTabletSessionPtr> TabletToSession_;

    std::vector<TFuture<void>> AsyncTransactionStartResults_;

    // Maps ids from name table to schema, for each involved name table.
    yhash_map<TNameTablePtr, TNameTableToSchemaIdMapping> NameTableToIdMapping_;


    const TNameTableToSchemaIdMapping& GetColumnIdMapping(const TTableMountInfoPtr& tableInfo, const TNameTablePtr& nameTable)
    {
        auto it = NameTableToIdMapping_.find(nameTable);
        if (it == NameTableToIdMapping_.end()) {
            auto mapping = BuildColumnIdMapping(tableInfo, nameTable);
            it = NameTableToIdMapping_.insert(std::make_pair(nameTable, std::move(mapping))).first;
        }
        return it->second;
    }

    TTabletCommitSession* GetTabletSession(const TTabletInfoPtr& tabletInfo, const TTableMountInfoPtr& tableInfo)
    {
        auto it = TabletToSession_.find(tabletInfo);
        if (it == TabletToSession_.end()) {
            AsyncTransactionStartResults_.push_back(Transaction_->AddTabletParticipant(tabletInfo->CellId));
            auto evaluatorCache = GetConnection()->GetColumnEvaluatorCache();
            auto evaluator = evaluatorCache->Find(tableInfo->Schema, tableInfo->KeyColumns.size());
            it = TabletToSession_.insert(std::make_pair(
                tabletInfo,
                New<TTabletCommitSession>(
                    this,
                    tabletInfo,
                    tableInfo,
                    evaluator)
                )).first;
        }
        return it->second.Get();
    }

    void DoCommit(const TTransactionCommitOptions& options)
    {
        try {
            for (const auto& request : Requests_) {
                request->Run();
            }

            WaitFor(Combine(AsyncTransactionStartResults_))
                .ThrowOnError();

            std::vector<TFuture<void>> asyncResults;
            for (const auto& pair : TabletToSession_) {
                const auto& tabletInfo = pair.first;
                const auto& session = pair.second;
                auto channel = GetTabletChannelOrThrow(tabletInfo->CellId);
                asyncResults.push_back(session->Invoke(std::move(channel)));
            }

            WaitFor(Combine(asyncResults))
                .ThrowOnError();
        } catch (const std::exception& ex) {
            // Fire and forget.
            Transaction_->Abort();
            throw;
        }

        WaitFor(Transaction_->Commit(options))
            .ThrowOnError();
    }

    IChannelPtr GetTabletChannelOrThrow(const TTabletCellId& cellId) const
    {
        const auto& cellDirectory = Client_->Connection_->GetCellDirectory();
        auto channel = cellDirectory->GetChannelOrThrow(cellId);
        return CreateAuthenticatedChannel(std::move(channel), Client_->Options_.User);
    }

    TTimestamp GetReadTimestamp() const
    {
        switch (Transaction_->GetAtomicity()) {
            case EAtomicity::Full:
                return GetStartTimestamp();
            case EAtomicity::None:
                // NB: Start timestamp is approximate.
                return SyncLastCommittedTimestamp;
            default:
                YUNREACHABLE();
        }
    }

};

DEFINE_REFCOUNTED_TYPE(TTransaction)

TFuture<ITransactionPtr> TClient::StartTransaction(
    ETransactionType type,
    const TTransactionStartOptions& options)
{
    return TransactionManager_->Start(type, options).Apply(
        BIND([=, this_ = MakeStrong(this)] (NTransactionClient::TTransactionPtr transaction) -> ITransactionPtr {
            return New<TTransaction>(this_, transaction);
        }));
}

ITransactionPtr TClient::AttachTransaction(
    const TTransactionId& transactionId,
    const TTransactionAttachOptions& options)
{
    auto transaction = TransactionManager_->Attach(transactionId, options);
    return New<TTransaction>(this, transaction);
}

////////////////////////////////////////////////////////////////////////////////

} // namespace NApi
} // namespace NYT
<|MERGE_RESOLUTION|>--- conflicted
+++ resolved
@@ -1624,21 +1624,8 @@
             ValidateClientKey(keys[index], keyColumnCount, tableInfo->Schema, idMapping);
             auto capturedKey = rowBuffer->CaptureAndPermuteRow(keys[index], tableInfo->Schema, idMapping);
 
-<<<<<<< HEAD
             if (evaluator) {
                 evaluator->EvaluateKeys(capturedKey, rowBuffer);
-=======
-            for (int index = 0; index < keys.Size(); ++index) {
-                ValidateClientKey(keys[index], keyColumnCount, tableInfo->Schema, idMapping);
-                auto capturedKey = evaluator->EvaluateKeys(keys[index], rowBuffer, idMapping, tableInfo->Schema);
-                sortedKeys.push_back(std::make_pair(capturedKey, index));
-            }
-        } else {
-            for (int index = 0; index < static_cast<int>(keys.Size()); ++index) {
-                ValidateClientKey(keys[index], keyColumnCount, tableInfo->Schema, idMapping);
-                auto capturedKey = CaptureRow(keys[index], rowBuffer, tableInfo->Schema, keyColumnCount, idMapping);
-                sortedKeys.push_back(std::make_pair(capturedKey, index));
->>>>>>> a18ce9b0
             }
 
             sortedKeys.push_back(std::make_pair(capturedKey, index));
