--- conflicted
+++ resolved
@@ -617,20 +617,6 @@
 struct IClient
     : public IClientBase
 {
-<<<<<<< HEAD
-=======
-    // TODO(babenko): consider hiding these guys
-    virtual NRpc::IChannelPtr GetMasterChannelOrThrow(
-        EMasterChannelKind kind,
-        NObjectClient::TCellTag cellTag = NObjectClient::PrimaryMasterCellTag) = 0;
-    virtual NRpc::IChannelPtr GetSchedulerChannel() = 0;
-    virtual NNodeTrackerClient::INodeChannelFactoryPtr GetLightChannelFactory() = 0;
-    virtual NNodeTrackerClient::INodeChannelFactoryPtr GetHeavyChannelFactory() = 0;
-    virtual NTransactionClient::TTransactionManagerPtr GetTransactionManager() = 0;
-    virtual NQueryClient::IExecutorPtr GetQueryExecutor() = 0;
-    virtual NQueryClient::IFunctionRegistryPtr GetFunctionRegistry() = 0;
-
->>>>>>> e7908b0a
     //! Terminates all channels.
     //! Aborts all pending uncommitted transactions.
     //! Returns a async flag indicating completion.
