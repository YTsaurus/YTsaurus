--- conflicted
+++ resolved
@@ -244,14 +244,9 @@
                 IChannelPtr heavyChannel,
                 TDuration rpcTimeout)
                 : Descriptor(descriptor)
-<<<<<<< HEAD
-                , LightProxy(lightChannel)
-                , HeavyProxy(heavyChannel)
-                , FirstPendingRowIndex(firstPendingRowIndex)
-=======
                 , LightProxy(std::move(lightChannel))
                 , HeavyProxy(std::move(heavyChannel))
->>>>>>> 87ad0ce3
+                , FirstPendingRowIndex(firstPendingRowIndex)
             {
                 LightProxy.SetDefaultTimeout(rpcTimeout);
                 HeavyProxy.SetDefaultTimeout(rpcTimeout);
