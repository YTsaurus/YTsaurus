--- conflicted
+++ resolved
@@ -448,7 +448,6 @@
                 reqExt->set_movable(true);
                 reqExt->set_vital(true);
                 reqExt->set_erasure_codec(static_cast<int>(NErasure::ECodec::None));
-                ToProto(reqExt->mutable_chunk_list_id(), ChunkListId_);
 
                 auto rspOrError = WaitFor(ObjectProxy_.Execute(req));
                 THROW_ERROR_EXCEPTION_IF_FAILED(rspOrError, "Error creating chunk");
@@ -532,33 +531,35 @@
                 node->PingExecutor->Start();
             }
 
-            LOG_INFO("Confirming chunk");
+            LOG_INFO("Attaching chunk");
             {
                 auto batchReq = CreateMasterBatchRequest();
 
-                YCHECK(!replicas.empty());
-                auto req = TChunkYPathProxy::Confirm(FromObjectId(CurrentSession_->ChunkId));
-                req->mutable_chunk_info();
-                ToProto(req->mutable_replicas(), replicas);
-                auto* meta = req->mutable_chunk_meta();
-                meta->set_type(static_cast<int>(EChunkType::Journal));
-                meta->set_version(0);
-                TMiscExt miscExt;
-                SetProtoExtension(meta->mutable_extensions(), miscExt);
-                GenerateMutationId(req);
-                batchReq->AddRequest(req, "confirm");
+                {
+                    YCHECK(!replicas.empty());
+                    auto req = TChunkYPathProxy::Confirm(FromObjectId(CurrentSession_->ChunkId));
+                    req->mutable_chunk_info();
+                    ToProto(req->mutable_replicas(), replicas);
+                    auto* meta = req->mutable_chunk_meta();
+                    meta->set_type(static_cast<int>(EChunkType::Journal));
+                    meta->set_version(0);
+                    TMiscExt miscExt;
+                    SetProtoExtension(meta->mutable_extensions(), miscExt);
+                    GenerateMutationId(req);
+                    batchReq->AddRequest(req, "confirm");
+                }
+                {
+                    auto req = TChunkListYPathProxy::Attach(FromObjectId(ChunkListId_));
+                    ToProto(req->add_children_ids(), CurrentSession_->ChunkId);
+                    GenerateMutationId(req);
+                    batchReq->AddRequest(req, "attach");
+                }
 
                 auto batchRspOrError = WaitFor(batchReq->Invoke());
-                THROW_ERROR_EXCEPTION_IF_FAILED(GetCumulativeError(batchRspOrError), "Error confirming chunk %v",
-                    CurrentSession_->ChunkId);
-            }
-<<<<<<< HEAD
-            LOG_INFO("Chunk confirmed");
-        
-=======
+                THROW_ERROR_EXCEPTION_IF_FAILED(GetCumulativeError(batchRspOrError), "Error attaching chunk");
+            }
             LOG_INFO("Chunk attached");
 
->>>>>>> 09a70722
             for (auto batch : PendingBatches_) {
                 EnqueueBatchToSession(batch);
             }
