#include "stdafx.h"
#include "file_node_proxy.h"
#include "file_chunk_server_meta.pb.h"

#include "../misc/string.h"

namespace NYT {
namespace NFileServer {

using namespace NChunkServer;
using namespace NCypress;
using namespace NYTree;
using namespace NRpc;
using namespace NChunkClient;
using namespace NFileClient::NProto;

////////////////////////////////////////////////////////////////////////////////

TFileNodeProxy::TFileNodeProxy(
    INodeTypeHandler* typeHandler,
    TCypressManager* cypressManager,
    TChunkManager* chunkManager,
    const TTransactionId& transactionId,
    const TNodeId& nodeId)
    : TCypressNodeProxyBase<IEntityNode, TFileNode>(
        typeHandler,
        cypressManager,
        transactionId,
        nodeId)
    , ChunkManager(chunkManager)
{ }

bool TFileNodeProxy::IsLogged(IServiceContext* context) const
{
    Stroka verb = context->GetVerb();
    if (verb == "SetFileChunk") {
        return true;
    } else {
        return TBase::IsLogged(context);
    }
}

void TFileNodeProxy::DoInvoke(IServiceContext* context)
{
    Stroka verb = context->GetVerb();
    if (verb == "GetFileChunk") {
        GetFileChunkThunk(context);
    } else if (verb == "SetFileChunk") {
        SetFileChunkThunk(context);
    } else {
        TBase::DoInvoke(context);
    }
}

////////////////////////////////////////////////////////////////////////////////

DEFINE_RPC_SERVICE_METHOD(TFileNodeProxy, GetFileChunk)
{
    UNUSED(request);

    const auto& impl = GetTypedImpl();

    TChunkId chunkId;
    auto chunkListId = impl.GetChunkListId();
    if (chunkListId == NullChunkId) {
        response->set_chunkid(NullChunkId.ToProto());

        context->SetResponseInfo("ChunkId: %s", ~NullChunkId.ToString());
    } else {
        const auto& chunkList = ChunkManager->GetChunkList(chunkListId);
        YASSERT(chunkList.ChunkIds().ysize() == 1);
        chunkId = chunkList.ChunkIds()[0];

        const auto& chunk = ChunkManager->GetChunk(chunkId);

        response->set_chunkid(chunkId.ToProto());
        FOREACH (auto holderId, chunk.Locations()) {
            auto& holder = ChunkManager->GetHolder(holderId);
            response->add_holderaddresses(holder.GetAddress());
        }   

<<<<<<< HEAD
        auto meta = chunk.DeserializeMasterMeta<TChunkServerMeta>();
        response->set_blockcount(meta.blockcount());
        response->set_size(meta.size());

        context->SetResponseInfo("ChunkId: %s, BlockCount: %d, Size: %" PRId64 ", HolderAddresses: [%s]",
            ~chunkId.ToString(),
            response->blockcount(),
            ~JoinToString(response->holderaddresses()),
            response->size());
=======
        auto chunkInfo = chunk.DeserializeChunkInfo();
        response->SetBlockCount(chunkInfo.BlocksSize());
        response->SetSize(chunkInfo.GetSize());

        const auto& attributes = chunkInfo.GetAttributes().GetExtension(TFileChunkAttributes::FileAttributes);
        response->SetCodecId(attributes.GetCodecId());

        context->SetResponseInfo("ChunkId: %s, BlockCount: %d, Size: %" PRId64 ", HolderAddresses: [%s]",
            ~chunkId.ToString(),
            response->GetBlockCount(),
            response->GetSize(),
            ~JoinToString(response->GetHolderAddresses()));
>>>>>>> ea891b92
    }

    context->Reply();
}

DEFINE_RPC_SERVICE_METHOD(TFileNodeProxy, SetFileChunk)
{
    UNUSED(response);

    auto chunkId = TChunkId::FromProto(request->chunkid());

    context->SetRequestInfo("ChunkId: %s", ~chunkId.ToString());

    auto& chunk = ChunkManager->GetChunkForUpdate(chunkId);
    if (chunk.GetChunkListId() != NullChunkListId) {
        ythrow yexception() << "Chunk is already assigned to another chunk list";
    }

    EnsureLocked();

    auto& impl = GetTypedImplForUpdate();

    if (impl.GetChunkListId() != NullChunkListId) {
        ythrow yexception() << "File already has a chunk";
    }

    // Create a chunklist and couple it with the chunk.
    auto& chunkList = ChunkManager->CreateChunkList();
    ChunkManager->AddChunkToChunkList(chunk, chunkList);

    // Reference the chunklist from the file.
    impl.SetChunkListId(chunkList.GetId());
    ChunkManager->RefChunkList(chunkList);

    context->Reply();
}

////////////////////////////////////////////////////////////////////////////////

} // namespace NFileServer
} // namespace NYT
<|MERGE_RESOLUTION|>--- conflicted
+++ resolved
@@ -79,30 +79,18 @@
             response->add_holderaddresses(holder.GetAddress());
         }   
 
-<<<<<<< HEAD
-        auto meta = chunk.DeserializeMasterMeta<TChunkServerMeta>();
-        response->set_blockcount(meta.blockcount());
-        response->set_size(meta.size());
+        auto chunkInfo = chunk.DeserializeChunkInfo();
+        response->set_blockcount(chunkInfo.blocks_size());
+        response->set_size(chunkInfo.size());
+
+        const auto& attributes = chunkInfo.attributes().GetExtension(TFileChunkAttributes::FileAttributes);
+        response->set_codecid(attributes.codecid());
 
         context->SetResponseInfo("ChunkId: %s, BlockCount: %d, Size: %" PRId64 ", HolderAddresses: [%s]",
             ~chunkId.ToString(),
             response->blockcount(),
-            ~JoinToString(response->holderaddresses()),
-            response->size());
-=======
-        auto chunkInfo = chunk.DeserializeChunkInfo();
-        response->SetBlockCount(chunkInfo.BlocksSize());
-        response->SetSize(chunkInfo.GetSize());
-
-        const auto& attributes = chunkInfo.GetAttributes().GetExtension(TFileChunkAttributes::FileAttributes);
-        response->SetCodecId(attributes.GetCodecId());
-
-        context->SetResponseInfo("ChunkId: %s, BlockCount: %d, Size: %" PRId64 ", HolderAddresses: [%s]",
-            ~chunkId.ToString(),
-            response->GetBlockCount(),
-            response->GetSize(),
-            ~JoinToString(response->GetHolderAddresses()));
->>>>>>> ea891b92
+            response->size(),
+            ~JoinToString(response->holderaddresses()));
     }
 
     context->Reply();
