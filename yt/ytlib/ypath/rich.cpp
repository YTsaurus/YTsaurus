#include "rich.h"

#include <yt/ytlib/chunk_client/chunk_owner_ypath.pb.h>
#include <yt/ytlib/chunk_client/chunk_spec.pb.h>
#include <yt/ytlib/chunk_client/read_limit.h>

#include <yt/ytlib/table_client/unversioned_row.h>

#include <yt/core/misc/error.h>
#include <yt/core/misc/parser_helpers.h>

#include <yt/core/ypath/tokenizer.h>

#include <yt/core/yson/consumer.h>
#include <yt/core/yson/token.h>
#include <yt/core/yson/tokenizer.h>

#include <yt/core/ytree/fluent.h>

namespace NYT {
namespace NYPath {

using namespace NYTree;
using namespace NYson;
using namespace NChunkClient;
using namespace NTableClient;

////////////////////////////////////////////////////////////////////////////////

const NYson::ETokenType BeginColumnSelectorToken = NYson::ETokenType::LeftBrace;
const NYson::ETokenType EndColumnSelectorToken = NYson::ETokenType::RightBrace;
const NYson::ETokenType ColumnSeparatorToken = NYson::ETokenType::Comma;
const NYson::ETokenType BeginRowSelectorToken = NYson::ETokenType::LeftBracket;
const NYson::ETokenType EndRowSelectorToken = NYson::ETokenType::RightBracket;
const NYson::ETokenType RowIndexMarkerToken = NYson::ETokenType::Hash;
const NYson::ETokenType BeginTupleToken = NYson::ETokenType::LeftParenthesis;
const NYson::ETokenType EndTupleToken = NYson::ETokenType::RightParenthesis;
const NYson::ETokenType KeySeparatorToken = NYson::ETokenType::Comma;
const NYson::ETokenType RangeToken = NYson::ETokenType::Colon;
const NYson::ETokenType RangeSeparatorToken = NYson::ETokenType::Comma;

////////////////////////////////////////////////////////////////////////////////

TRichYPath::TRichYPath()
{ }

TRichYPath::TRichYPath(const TRichYPath& other)
    : Path_(other.Path_)
    , Attributes_(other.Attributes_ ? other.Attributes_->Clone() : nullptr)
{ }

TRichYPath::TRichYPath(const char* path)
    : Path_(path)
{ }

TRichYPath::TRichYPath(const TYPath& path)
    : Path_(path)
{ }

TRichYPath::TRichYPath(TRichYPath&& other)
    : Path_(std::move(other.Path_))
    , Attributes_(std::move(other.Attributes_))
{ }

TRichYPath::TRichYPath(const TYPath& path, const IAttributeDictionary& attributes)
    : Path_(path)
    , Attributes_(attributes.Clone())
{ }

const TYPath& TRichYPath::GetPath() const
{
    return Path_;
}

void TRichYPath::SetPath(const TYPath& path)
{
    Path_ = path;
}

const IAttributeDictionary& TRichYPath::Attributes() const
{
    return Attributes_ ? *Attributes_ : EmptyAttributes();
}

IAttributeDictionary& TRichYPath::Attributes()
{
    if (!Attributes_) {
        Attributes_ = CreateEphemeralAttributes();
    }
    return *Attributes_;
}

TRichYPath& TRichYPath::operator = (const TRichYPath& other)
{
    if (this != &other) {
        Path_ = other.Path_;
        Attributes_ = other.Attributes_ ? other.Attributes_->Clone() : nullptr;
    }
    return *this;
}

////////////////////////////////////////////////////////////////////////////////

bool operator== (const TRichYPath& lhs, const TRichYPath& rhs)
{
    return lhs.GetPath() == rhs.GetPath() && lhs.Attributes() == rhs.Attributes();
}

////////////////////////////////////////////////////////////////////////////////

namespace {

void ThrowUnexpectedToken(const TToken& token)
{
    THROW_ERROR_EXCEPTION("Unexpected token %Qv",
        token);
}

TString ParseAttributes(const TString& str, IAttributeDictionary* attributes)
{
    int spaceCount = 0;
    {
        size_t index = 0;
        while (index < str.Size() && IsSpace(str[index])) {
            ++index;
        }
        if (index == str.Size() || str[index] != TokenTypeToChar(NYson::ETokenType::LeftAngle)) {
            return str;
        }
        spaceCount = index;
    }

    NYson::TTokenizer tokenizer(TStringBuf(str).SubStr(spaceCount));
    tokenizer.ParseNext();
    YCHECK(tokenizer.CurrentToken().GetType() == NYson::ETokenType::LeftAngle);

    int depth = 0;
    int attrStartPosition = spaceCount + 1;

    while (true) {
        switch (tokenizer.CurrentToken().GetType()) {
            case NYson::ETokenType::LeftAngle:
                ++depth;
                break;
            case NYson::ETokenType::RightAngle:
                --depth;
                break;
            default:
                break;
        }

        if (depth == 0) {
            break;
        }

        if (!tokenizer.ParseNext()) {
            THROW_ERROR_EXCEPTION("Unmatched '<' in YPath");
        }
    }

    int attrEndPosition = spaceCount + tokenizer.GetPosition() - 1;
    int pathStartPosition = attrEndPosition + 1;

    TYsonString attrYson(
        str.substr(attrStartPosition, attrEndPosition - attrStartPosition),
        NYson::EYsonType::MapFragment);
    attributes->MergeFrom(*ConvertToAttributes(attrYson));

    return TrimLeadingWhitespaces(str.substr(pathStartPosition));
}

void ParseColumns(NYson::TTokenizer& tokenizer, IAttributeDictionary* attributes)
{
    if (tokenizer.GetCurrentType() != BeginColumnSelectorToken) {
        return;
    }

    std::vector<Stroka> columns;

    tokenizer.ParseNext();
    while (tokenizer.GetCurrentType() != EndColumnSelectorToken) {
<<<<<<< HEAD
        Stroka begin;
=======
        TString begin;
        bool isRange = false;
>>>>>>> 4a72649d
        switch (tokenizer.GetCurrentType()) {
            case NYson::ETokenType::String:
                begin.assign(tokenizer.CurrentToken().GetStringValue());
                tokenizer.ParseNext();
                break;
            default:
                ThrowUnexpectedToken(tokenizer.CurrentToken());
                Y_UNREACHABLE();
        }
<<<<<<< HEAD

        columns.push_back(begin);

=======
        if (isRange) {
            switch (tokenizer.GetCurrentType()) {
                case NYson::ETokenType::String: {
                    TString end(tokenizer.CurrentToken().GetStringValue());
                    channel.AddRange(begin, end);
                    tokenizer.ParseNext();
                    break;
                }
                case ColumnSeparatorToken:
                case EndColumnSelectorToken:
                    channel.AddRange(TColumnRange(begin));
                    break;
                default:
                    ThrowUnexpectedToken(tokenizer.CurrentToken());
                    Y_UNREACHABLE();
            }
        } else {
            channel.AddColumn(begin);
        }
>>>>>>> 4a72649d
        switch (tokenizer.GetCurrentType()) {
            case ColumnSeparatorToken:
                tokenizer.ParseNext();
                break;
            case EndColumnSelectorToken:
                break;
            default:
                ThrowUnexpectedToken(tokenizer.CurrentToken());
                Y_UNREACHABLE();
        }
    }
    tokenizer.ParseNext();

    attributes->Set("columns", ConvertToYsonString(columns));
}

void ParseKeyPart(
    NYson::TTokenizer& tokenizer,
    TUnversionedOwningRowBuilder* rowBuilder)
{
    // We don't fill id here, because key part columns are well known.
    // Also we don't have a name table for them :)
    TUnversionedValue value;

    switch (tokenizer.GetCurrentType()) {
        case NYson::ETokenType::String: {
            auto str = tokenizer.CurrentToken().GetStringValue();
            value = MakeUnversionedStringValue(str);
            break;
        }

        case NYson::ETokenType::Int64: {
            value = MakeUnversionedInt64Value(tokenizer.CurrentToken().GetInt64Value());
            break;
        }

        case NYson::ETokenType::Uint64: {
            value = MakeUnversionedUint64Value(tokenizer.CurrentToken().GetUint64Value());
            break;
        }

        case NYson::ETokenType::Double: {
            value = MakeUnversionedDoubleValue(tokenizer.CurrentToken().GetDoubleValue());
            break;
        }

        case NYson::ETokenType::Boolean: {
            value = MakeUnversionedBooleanValue(tokenizer.CurrentToken().GetBooleanValue());
            break;
        }

        case NYson::ETokenType::Hash: {
            value = MakeUnversionedSentinelValue(EValueType::Null);
            break;
        }

        default:
            ThrowUnexpectedToken(tokenizer.CurrentToken());
            break;
    }
    rowBuilder->AddValue(value);
    tokenizer.ParseNext();
}

void ParseRowLimit(
    NYson::TTokenizer& tokenizer,
    std::vector<NYson::ETokenType> separators,
    TReadLimit* limit)
{
    if (std::find(separators.begin(), separators.end(), tokenizer.GetCurrentType()) != separators.end()) {
        return;
    }

    TUnversionedOwningRowBuilder rowBuilder;
    bool hasKeyLimit = false;
    switch (tokenizer.GetCurrentType()) {
        case RowIndexMarkerToken:
            tokenizer.ParseNext();
            limit->SetRowIndex(tokenizer.CurrentToken().GetInt64Value());
            tokenizer.ParseNext();
            break;

        case BeginTupleToken:
            tokenizer.ParseNext();
            hasKeyLimit = true;
            while (tokenizer.GetCurrentType() != EndTupleToken) {
                ParseKeyPart(tokenizer, &rowBuilder);
                switch (tokenizer.GetCurrentType()) {
                    case KeySeparatorToken:
                        tokenizer.ParseNext();
                        break;
                    case EndTupleToken:
                        break;
                    default:
                        ThrowUnexpectedToken(tokenizer.CurrentToken());
                        Y_UNREACHABLE();
                }
            }
            tokenizer.ParseNext();
            break;

        default:
            ParseKeyPart(tokenizer, &rowBuilder);
            hasKeyLimit = true;
            break;
    }

    if (hasKeyLimit) {
        auto key = rowBuilder.FinishRow();
        limit->SetKey(key);
    }

    tokenizer.CurrentToken().ExpectTypes(separators);
}

void ParseRowRanges(NYson::TTokenizer& tokenizer, IAttributeDictionary* attributes)
{
    if (tokenizer.GetCurrentType() == BeginRowSelectorToken) {
        tokenizer.ParseNext();

        std::vector<TReadRange> ranges;

        bool finished = false;
        while (!finished) {
            TReadLimit lowerLimit, upperLimit;
            ParseRowLimit(tokenizer, {RangeToken, RangeSeparatorToken, EndRowSelectorToken}, &lowerLimit);
            if (tokenizer.GetCurrentType() == RangeToken) {
                tokenizer.ParseNext();

                ParseRowLimit(tokenizer, {RangeSeparatorToken, EndRowSelectorToken}, &upperLimit);
                ranges.push_back(TReadRange(lowerLimit, upperLimit));
            } else {
                // The case of exact limit.
                ranges.push_back(TReadRange(lowerLimit));
            }
            if (tokenizer.CurrentToken().GetType() == EndRowSelectorToken) {
                finished = true;
            }
            tokenizer.ParseNext();
        }

        attributes->Set("ranges", ConvertToYsonString(ranges));
    }
}

template <class TFunc>
auto RunAttributeAccessor(const TRichYPath& path, const TString& key, TFunc accessor) -> decltype(accessor())
{
    try {
        return accessor();
    } catch (const std::exception& ex) {
        THROW_ERROR_EXCEPTION("Error parsing attribute %Qv of rich YPath %v",
            key,
            path.GetPath()) << ex;
    }
}

template <class T>
T GetAttribute(const TRichYPath& path, const TString& key, const T& defaultValue)
{
    return RunAttributeAccessor(path, key, [&] () {
        return path.Attributes().Get(key, defaultValue);
    });
}

template <class T>
TNullable<T> FindAttribute(const TRichYPath& path, const TString& key)
{
    return RunAttributeAccessor(path, key, [&] () {
        return path.Attributes().Find<T>(key);
    });
}

TYsonString FindAttributeYson(const TRichYPath& path, const TString& key)
{
    return RunAttributeAccessor(path, key, [&] () {
        return path.Attributes().FindYson(key);
    });
}

} // namespace

TRichYPath TRichYPath::Parse(const TString& str)
{
    auto attributes = CreateEphemeralAttributes();

    auto strWithoutAttributes = ParseAttributes(str, attributes.get());
    TTokenizer ypathTokenizer(strWithoutAttributes);

    while (ypathTokenizer.GetType() != ETokenType::EndOfStream && ypathTokenizer.GetType() != ETokenType::Range) {
        ypathTokenizer.Advance();
    }
    auto path = ypathTokenizer.GetPrefix();
    auto rangeStr = ypathTokenizer.GetToken();

    if (ypathTokenizer.GetType() == ETokenType::Range) {
        NYson::TTokenizer ysonTokenizer(rangeStr);
        ysonTokenizer.ParseNext();
        ParseColumns(ysonTokenizer, attributes.get());
        ParseRowRanges(ysonTokenizer, attributes.get());
        ysonTokenizer.CurrentToken().ExpectType(NYson::ETokenType::EndOfStream);
    }
    return TRichYPath(path, *attributes);
}

TRichYPath TRichYPath::Normalize() const
{
    auto parsed = TRichYPath::Parse(Path_);
    parsed.Attributes().MergeFrom(Attributes());
    return parsed;
}

void TRichYPath::Save(TStreamSaveContext& context) const
{
    using NYT::Save;
    Save(context, Path_);
    Save(context, Attributes_);
}

void TRichYPath::Load(TStreamLoadContext& context)
{
    using NYT::Load;
    Load(context, Path_);
    Load(context, Attributes_);
}

bool TRichYPath::GetAppend() const
{
    return GetAttribute(*this, "append", false);
}

void TRichYPath::SetAppend(bool value)
{
    Attributes().Set("append", value);
}

bool TRichYPath::GetTeleport() const
{
    return GetAttribute(*this, "teleport", false);
}

bool TRichYPath::GetPrimary() const
{
    return GetAttribute(*this, "primary", false);
}

bool TRichYPath::GetForeign() const
{
    return GetAttribute(*this, "foreign", false);
}

void TRichYPath::SetForeign(bool value)
{
    Attributes().Set("foreign", value);
}

TNullable<std::vector<Stroka>> TRichYPath::GetColumns() const
{
    if (Attributes().Contains("channel")) {
        THROW_ERROR_EXCEPTION("Deprecated attribute 'channel' in YPath");
    }
    return FindAttribute<std::vector<Stroka>>(*this, "columns");
}

std::vector<NChunkClient::TReadRange> TRichYPath::GetRanges() const
{
    // COMPAT(ignat): top-level "lower_limit" and "upper_limit" are processed for compatibility.
    auto maybeLowerLimit = FindAttribute<TReadLimit>(*this, "lower_limit");
    auto maybeUpperLimit = FindAttribute<TReadLimit>(*this, "upper_limit");
    auto maybeRanges = FindAttribute<std::vector<TReadRange>>(*this, "ranges");

    if (maybeLowerLimit || maybeUpperLimit) {
        if (maybeRanges) {
            THROW_ERROR_EXCEPTION("YPath cannot be annotated with both multiple (\"ranges\" attribute) "
                "and single (\"lower_limit\" or \"upper_limit\" attributes) ranges");
        }
        return std::vector<TReadRange>({
            TReadRange(
                maybeLowerLimit.Get(TReadLimit()),
                maybeUpperLimit.Get(TReadLimit())
            )});
    } else {
        return maybeRanges.Get(std::vector<TReadRange>({TReadRange()}));
    }
}

void TRichYPath::SetRanges(const std::vector<NChunkClient::TReadRange>& value)
{
    Attributes().Set("ranges", value);
    // COMPAT(ignat)
    Attributes().Remove("lower_limit");
    Attributes().Remove("upper_limit");
}

bool TRichYPath::HasNontrivialRanges() const
{
    auto maybeLowerLimit = FindAttribute<TReadLimit>(*this, "lower_limit");
    auto maybeUpperLimit = FindAttribute<TReadLimit>(*this, "upper_limit");
    auto maybeRanges = FindAttribute<std::vector<TReadRange>>(*this, "ranges");

    return maybeUpperLimit || maybeUpperLimit || maybeRanges;
}

TNullable<TString> TRichYPath::GetFileName() const
{
    return FindAttribute<TString>(*this, "file_name");
}

TNullable<bool> TRichYPath::GetExecutable() const
{
    return FindAttribute<bool>(*this, "executable");
}

TYsonString TRichYPath::GetFormat() const
{
    return FindAttributeYson(*this, "format");
}

TNullable<TTableSchema> TRichYPath::GetSchema() const
{
    return RunAttributeAccessor(*this, "schema", [&] () {
        auto schema = FindAttribute<TTableSchema>(*this, "schema");
        if (schema) {
            ValidateTableSchema(*schema);
        }
        return schema;
    });
}

TKeyColumns TRichYPath::GetSortedBy() const
{
    return GetAttribute(*this, "sorted_by", TKeyColumns());
}

void TRichYPath::SetSortedBy(const TKeyColumns& value)
{
    if (value.empty()) {
        Attributes().Remove("sorted_by");
    } else {
        Attributes().Set("sorted_by", value);
    }
}

TNullable<i64> TRichYPath::GetRowCountLimit() const
{
    return FindAttribute<i64>(*this, "row_count_limit");
}

TNullable<NTransactionClient::TTimestamp> TRichYPath::GetTimestamp() const
{
    return FindAttribute<NTransactionClient::TTimestamp>(*this, "timestamp");
}

TNullable<NTableClient::EOptimizeFor> TRichYPath::GetOptimizeFor() const
{
    return FindAttribute<NTableClient::EOptimizeFor>(*this, "optimize_for");
}

TNullable<NCompression::ECodec> TRichYPath::GetCompressionCodec() const
{
    return FindAttribute<NCompression::ECodec>(*this, "compression_codec");
}

TNullable<NErasure::ECodec> TRichYPath::GetErasureCodec() const
{
    return FindAttribute<NErasure::ECodec>(*this, "erasure_codec");
}

////////////////////////////////////////////////////////////////////////////////

TString ToString(const TRichYPath& path)
{
    auto keys = path.Attributes().List();
    if (keys.empty()) {
        return path.GetPath();
    }

    return
        TString('<') +
        ConvertToYsonString(path.Attributes()).GetData() +
        TString('>') +
        path.GetPath();
}

std::vector<TRichYPath> Normalize(const std::vector<TRichYPath>& paths)
{
    std::vector<TRichYPath> result;
    for (const auto& path : paths) {
        result.push_back(path.Normalize());
    }
    return result;
}

void Serialize(const TRichYPath& richPath, IYsonConsumer* consumer)
{
    BuildYsonFluently(consumer)
        .BeginAttributes()
            .Items(richPath.Attributes())
        .EndAttributes()
        .Value(richPath.GetPath());
}

void Deserialize(TRichYPath& richPath, INodePtr node)
{
    if (node->GetType() != ENodeType::String) {
        THROW_ERROR_EXCEPTION("YPath can only be parsed from \"string\"");
    }
    richPath.SetPath(node->GetValue<TString>());
    richPath.Attributes().Clear();
    richPath.Attributes().MergeFrom(node->Attributes());
}

////////////////////////////////////////////////////////////////////////////////

} // namespace NYPath
} // namespace NYT<|MERGE_RESOLUTION|>--- conflicted
+++ resolved
@@ -175,16 +175,11 @@
         return;
     }
 
-    std::vector<Stroka> columns;
+    std::vector<TString> columns;
 
     tokenizer.ParseNext();
     while (tokenizer.GetCurrentType() != EndColumnSelectorToken) {
-<<<<<<< HEAD
-        Stroka begin;
-=======
         TString begin;
-        bool isRange = false;
->>>>>>> 4a72649d
         switch (tokenizer.GetCurrentType()) {
             case NYson::ETokenType::String:
                 begin.assign(tokenizer.CurrentToken().GetStringValue());
@@ -194,31 +189,9 @@
                 ThrowUnexpectedToken(tokenizer.CurrentToken());
                 Y_UNREACHABLE();
         }
-<<<<<<< HEAD
 
         columns.push_back(begin);
 
-=======
-        if (isRange) {
-            switch (tokenizer.GetCurrentType()) {
-                case NYson::ETokenType::String: {
-                    TString end(tokenizer.CurrentToken().GetStringValue());
-                    channel.AddRange(begin, end);
-                    tokenizer.ParseNext();
-                    break;
-                }
-                case ColumnSeparatorToken:
-                case EndColumnSelectorToken:
-                    channel.AddRange(TColumnRange(begin));
-                    break;
-                default:
-                    ThrowUnexpectedToken(tokenizer.CurrentToken());
-                    Y_UNREACHABLE();
-            }
-        } else {
-            channel.AddColumn(begin);
-        }
->>>>>>> 4a72649d
         switch (tokenizer.GetCurrentType()) {
             case ColumnSeparatorToken:
                 tokenizer.ParseNext();
@@ -475,12 +448,12 @@
     Attributes().Set("foreign", value);
 }
 
-TNullable<std::vector<Stroka>> TRichYPath::GetColumns() const
+TNullable<std::vector<TString>> TRichYPath::GetColumns() const
 {
     if (Attributes().Contains("channel")) {
         THROW_ERROR_EXCEPTION("Deprecated attribute 'channel' in YPath");
     }
-    return FindAttribute<std::vector<Stroka>>(*this, "columns");
+    return FindAttribute<std::vector<TString>>(*this, "columns");
 }
 
 std::vector<NChunkClient::TReadRange> TRichYPath::GetRanges() const
