--- conflicted
+++ resolved
@@ -55,15 +55,7 @@
 {
     UNUSED(response);
 
-<<<<<<< HEAD
     auto transactionId = TTransactionId::FromProto(request->transactionid());
-    auto rootNodeId =
-        request->has_rootnodeid()
-        ? TNodeId::FromProto(request->rootnodeid())
-        : RootNodeId;
-=======
-    auto transactionId = TTransactionId::FromProto(request->GetTransactionId());
->>>>>>> ea891b92
 
     auto requestMessage = UnwrapYPathRequest(~context->GetUntypedContext());
     auto requestParts = requestMessage->GetParts();
