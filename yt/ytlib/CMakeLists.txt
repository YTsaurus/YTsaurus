--- conflicted
+++ resolved
@@ -29,41 +29,13 @@
 )
 
 add_library( ytlib STATIC
-<<<<<<< HEAD
-    ${YT_SOURCE_FILES}
+  ${YT_SOURCE_FILES}
 )
+
 target_link_libraries ( ytlib
   ytcore
 )
 
-if (HAVE_LIBUNWIND)
-  target_link_libraries( ytlib unwind )
-endif()
-
-if (YT_BUILD_ENABLE_PYTHON)
-  add_library( ytlib-without-lfalloc STATIC
-      ${YT_SOURCE_FILES}
-  )
-  target_link_libraries ( ytlib-without-lfalloc
-    ytcore-without-lfalloc
-  )
-endif()
-
-=======
-  ${YT_SOURCE_FILES}
-)
-
-target_link_libraries ( ytlib
-  ytext-arcadia-util
-  ytext-coro
-  ytext-ev
-  ytext-jerasure
-  ytext-json
-  ytext-httpserver
-  protobuf
-)
-
->>>>>>> 47838402
 include_directories(
   ${CMAKE_SOURCE_DIR}
   ${CMAKE_SOURCE_DIR}/yt
