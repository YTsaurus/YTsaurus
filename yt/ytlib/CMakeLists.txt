--- conflicted
+++ resolved
@@ -57,34 +57,4 @@
 
 include_directories(
   .
-<<<<<<< HEAD
-  ${CMAKE_CURRENT_SOURCE_DIR}
-  ${CMAKE_CURRENT_BINARY_DIR}/misc
-  ${CMAKE_CURRENT_BINARY_DIR}/chunk_server
-  ${CMAKE_CURRENT_BINARY_DIR}/chunk_holder
-  ${CMAKE_CURRENT_BINARY_DIR}/rpc
-  ${CMAKE_CURRENT_BINARY_DIR}/ytree
-  ${CMAKE_CURRENT_BINARY_DIR}/file_server
-  ${CMAKE_CURRENT_BINARY_DIR}/file_client
-  ${CMAKE_CURRENT_BINARY_DIR}/exec_agent
-  ${CMAKE_CURRENT_BINARY_DIR}/scheduler
-)
-
-if ( NOT "${CMAKE_CURRENT_BINARY_DIR}" STREQUAL "${CMAKE_CURRENT_SOURCE_DIR}" )
-  include_directories(
-    ${CMAKE_CURRENT_BINARY_DIR}/chunk_client
-    ${CMAKE_CURRENT_BINARY_DIR}/election
-    ${CMAKE_CURRENT_BINARY_DIR}/transaction_server
-    ${CMAKE_CURRENT_BINARY_DIR}/meta_state
-    ${CMAKE_CURRENT_BINARY_DIR}/cypress
-    ${CMAKE_CURRENT_BINARY_DIR}/orchid
-    ${CMAKE_CURRENT_BINARY_DIR}/table_server
-    ${CMAKE_CURRENT_BINARY_DIR}/table_client
-    ${CMAKE_CURRENT_BINARY_DIR}/object_server
-  )
-endif()
-
-#SET(USE_LF_ALLOCATOR yes)
-=======
-)
->>>>>>> 144ec9a9
+)