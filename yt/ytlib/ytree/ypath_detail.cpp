#include "stdafx.h"
#include "ypath_detail.h"
#include "ypath_client.h"
#include "node_detail.h"

#include <ytlib/ytree/convert.h>
#include <ytlib/ytree/attribute_helpers.h>
#include <ytlib/ytree/system_attribute_provider.h>

#include <ytlib/ypath/tokenizer.h>

#include <ytlib/bus/message.h>

#include <ytlib/rpc/rpc.pb.h>
#include <ytlib/rpc/server_detail.h>
#include <ytlib/rpc/message.h>

namespace NYT {
namespace NYTree {

using namespace NBus;
using namespace NRpc;
using namespace NYPath;
using namespace NRpc::NProto;

////////////////////////////////////////////////////////////////////////////////

IYPathService::TResolveResult TYPathServiceBase::Resolve(
    const TYPath& path,
    IServiceContextPtr context)
{
    NYPath::TTokenizer tokenizer(path);
    switch (tokenizer.Advance()) {
        case NYPath::ETokenType::EndOfStream:
            return ResolveSelf(tokenizer.GetSuffix(), context);

        case NYPath::ETokenType::Slash: {
            if (tokenizer.Advance() == NYPath::ETokenType::At) {
                return ResolveAttributes(tokenizer.GetSuffix(), context);
            } else {
                return ResolveRecursive(tokenizer.GetInput(), context);
            }
        }

        default:
            tokenizer.ThrowUnexpected();
            YUNREACHABLE();
    }
}

IYPathService::TResolveResult TYPathServiceBase::ResolveSelf(
    const TYPath& path,
    IServiceContextPtr context)
{
    UNUSED(context);
    return TResolveResult::Here(path);
}

IYPathService::TResolveResult TYPathServiceBase::ResolveAttributes(
    const TYPath& path,
    IServiceContextPtr context)
{
    UNUSED(path);
    UNUSED(context);
    THROW_ERROR_EXCEPTION("Object cannot have attributes");
}

IYPathService::TResolveResult TYPathServiceBase::ResolveRecursive(
    const TYPath& path,
    IServiceContextPtr context)
{
    UNUSED(path);
    UNUSED(context);
    THROW_ERROR_EXCEPTION("Object cannot have children");
}

void TYPathServiceBase::Invoke(IServiceContextPtr context)
{
    GuardedInvoke(context);
}

void TYPathServiceBase::GuardedInvoke(IServiceContextPtr context)
{
    try {
        if (!DoInvoke(context)) {
            ThrowVerbNotSuppored(context->GetVerb());
        }
    } catch (const std::exception& ex) {
        context->Reply(ex);
    }
}

bool TYPathServiceBase::DoInvoke(IServiceContextPtr context)
{
    UNUSED(context);
    return false;
}

Stroka TYPathServiceBase::GetLoggingCategory() const
{
    return Logger.GetCategory();
}

bool TYPathServiceBase::IsWriteRequest(IServiceContextPtr context) const
{
    UNUSED(context);
    return false;
}

void TYPathServiceBase::SerializeAttributes(
    NYson::IYsonConsumer* consumer,
    const TAttributeFilter& filter)
{
    UNUSED(consumer);
    UNUSED(filter);
}

////////////////////////////////////////////////////////////////////////////////

#define IMPLEMENT_SUPPORTS_VERB_RESOLVE(verb, defaultBehaviour) \
    DEFINE_RPC_SERVICE_METHOD(TSupports##verb, verb) \
    { \
        NYPath::TTokenizer tokenizer(context->GetPath()); \
        switch (tokenizer.Advance()) { \
            case NYPath::ETokenType::EndOfStream: \
                verb##Self(request, response, context); \
                break; \
            \
            case NYPath::ETokenType::Slash: \
                if (tokenizer.Advance() == NYPath::ETokenType::At) { \
                    verb##Attribute(tokenizer.GetSuffix(), request, response, context); \
                } else { \
                    verb##Recursive(tokenizer.GetInput(), request, response, context); \
                } \
                break; \
            \
            default: \
                defaultBehaviour; \
        } \
    }

#define IMPLEMENT_SUPPORTS_VERB(verb) \
    IMPLEMENT_SUPPORTS_VERB_RESOLVE( \
        verb, \
        { \
            tokenizer.ThrowUnexpected(); \
            YUNREACHABLE(); \
        } \
    ) \
    \
    void TSupports##verb::verb##Attribute(const TYPath& path, TReq##verb* request, TRsp##verb* response, TCtx##verb##Ptr context) \
    { \
        UNUSED(path); \
        UNUSED(request); \
        UNUSED(response); \
        NYTree::ThrowVerbNotSuppored(context->GetVerb(), Stroka("attribute")); \
    } \
    \
    void TSupports##verb::verb##Self(TReq##verb* request, TRsp##verb* response, TCtx##verb##Ptr context) \
    { \
        UNUSED(request); \
        UNUSED(response); \
        NYTree::ThrowVerbNotSuppored(context->GetVerb(), Stroka("self")); \
    } \
    \
    void TSupports##verb::verb##Recursive(const TYPath& path, TReq##verb* request, TRsp##verb* response, TCtx##verb##Ptr context) \
    { \
        UNUSED(path); \
        UNUSED(request); \
        UNUSED(response); \
        NYTree::ThrowVerbNotSuppored(context->GetVerb(), Stroka("recursive")); \
    }

IMPLEMENT_SUPPORTS_VERB(GetKey)
IMPLEMENT_SUPPORTS_VERB(Get)
IMPLEMENT_SUPPORTS_VERB(Set)
IMPLEMENT_SUPPORTS_VERB(List)
IMPLEMENT_SUPPORTS_VERB(Remove)

IMPLEMENT_SUPPORTS_VERB_RESOLVE(Exists, { Reply(context, false); })

#undef IMPLEMENT_SUPPORTS_VERB
#undef IMPLEMENT_SUPPORTS_VERB_RESOLVE

void TSupportsExists::Reply(TCtxExistsPtr context, bool value)
{
    context->Response().set_value(value);
<<<<<<< HEAD
    context->SetResponseInfo(Sprintf("Result: %s", ~FormatBool(value)));
=======
    context->SetResponseInfo("Result: %s", ~FormatBool(value));
>>>>>>> 23b56a3c
    context->Reply();
}

void TSupportsExists::ExistsAttribute(
    const TYPath& path,
    TReqExists* request,
    TRspExists* response,
    TCtxExistsPtr context)
{
    UNUSED(path);
    UNUSED(request);
    UNUSED(response);

    context->SetRequestInfo("");

    Reply(context, false);
}

void TSupportsExists::ExistsSelf(
    TReqExists* request,
    TRspExists* response,
    TCtxExistsPtr context)
{
    UNUSED(request);
    UNUSED(response);

    context->SetRequestInfo("");

    Reply(context, true);
}

void TSupportsExists::ExistsRecursive(
    const TYPath& path,
    TReqExists* request,
    TRspExists* response,
    TCtxExistsPtr context)
{
    UNUSED(path);
    UNUSED(request);
    UNUSED(response);

    context->SetRequestInfo("");

    Reply(context, false);
}

////////////////////////////////////////////////////////////////////////////////

TSupportsPermissions::~TSupportsPermissions()
{ }

void TSupportsPermissions::ValidatePermission(
    EPermissionCheckScope scope,
    EPermission permission)
{
    UNUSED(scope);
    UNUSED(permission);
}

////////////////////////////////////////////////////////////////////////////////

static TFuture<bool> TrueFuture = MakeFuture(true);
static TFuture<bool> FalseFuture = MakeFuture(false);

IYPathService::TResolveResult TSupportsAttributes::ResolveAttributes(
    const TYPath& path,
    IServiceContextPtr context)
{
    const auto& verb = context->GetVerb();
    if (verb != "Get" &&
        verb != "Set" &&
        verb != "List" &&
        verb != "Remove" &&
        verb != "Exists")
    {
        ThrowVerbNotSuppored(verb);
    }

    return TResolveResult::Here("/@" + path);
}

TFuture< TValueOrError<TYsonString> > TSupportsAttributes::DoFindAttribute(const Stroka& key)
{
    auto userAttributes = GetUserAttributes();
    auto systemAttributeProvider = GetSystemAttributeProvider();

    if (userAttributes) {
        auto userYson = userAttributes->FindYson(key);
        if (userYson) {
            return MakeFuture(TValueOrError<TYsonString>(userYson.Get()));
        }
    }

    if (systemAttributeProvider) {
        TStringStream syncStream;
        NYson::TYsonWriter syncWriter(&syncStream);
        if (systemAttributeProvider->GetSystemAttribute(key, &syncWriter)) {
            TYsonString systemYson(syncStream.Str());
            return MakeFuture(TValueOrError<TYsonString>(systemYson));
        }

        auto onAsyncAttribute = [] (
            TStringStream* stream,
            NYson::TYsonWriter* writer,
            TError error) ->
            TValueOrError<TYsonString>
        {
            if (error.IsOK()) {
                return TYsonString(stream->Str());
            } else {
                return error;
            }
        };

        TAutoPtr<TStringStream> asyncStream(new TStringStream());
        TAutoPtr<NYson::TYsonWriter> asyncWriter(new NYson::TYsonWriter(~asyncStream));
        auto asyncResult = systemAttributeProvider->GetSystemAttributeAsync(key, ~asyncWriter);
        if (asyncResult) {
            return asyncResult.Apply(BIND(
                onAsyncAttribute,
                Owned(asyncStream.Release()),
                Owned(asyncWriter.Release())));
        }
    }

    return Null;
}

TValueOrError<TYsonString> TSupportsAttributes::DoGetAttributeFragment(
    const TYPath& path,
    TValueOrError<TYsonString> wholeYsonOrError)
{
    if (!wholeYsonOrError.IsOK()) {
        return wholeYsonOrError;
    }
    auto node = ConvertToNode<TYsonString>(wholeYsonOrError.Value());
    try {
        return SyncYPathGet(node, path, TAttributeFilter::All);
    } catch (const std::exception& ex) {
        return ex;
    }
}

TFuture< TValueOrError<TYsonString> > TSupportsAttributes::DoGetAttribute(const TYPath& path)
{
    ValidatePermission(EPermissionCheckScope::This, EPermission::Read);

    auto userAttributes = GetUserAttributes();
    auto systemAttributeProvider = GetSystemAttributeProvider();

    NYPath::TTokenizer tokenizer(path);

    if (tokenizer.Advance() == NYPath::ETokenType::EndOfStream) {
        TStringStream stream;
        NYson::TYsonWriter writer(&stream);

        writer.OnBeginMap();

        if (systemAttributeProvider) {
            std::vector<ISystemAttributeProvider::TAttributeInfo> systemAttributes;
            systemAttributeProvider->ListSystemAttributes(&systemAttributes);
            FOREACH (const auto& attribute, systemAttributes) {
                if (attribute.IsPresent) {
                    writer.OnKeyedItem(attribute.Key);
                    if (attribute.IsOpaque) {
                        writer.OnEntity();
                    } else {
                        YCHECK(systemAttributeProvider->GetSystemAttribute(attribute.Key, &writer));
                    }
                }
            }
        }

        if (userAttributes) {
            FOREACH (const auto& key, userAttributes->List()) {
                writer.OnKeyedItem(key);
                Consume(userAttributes->GetYson(key), &writer);
            }
        }

        writer.OnEndMap();
        TYsonString yson(stream.Str());
        return MakeFuture(TValueOrError<TYsonString>(yson));
    } else {
        tokenizer.Expect(NYPath::ETokenType::Literal);
        auto key = tokenizer.GetLiteralValue();

        auto ysonOrError = DoFindAttribute(key);
        if (!ysonOrError) {
            return MakeFuture(TValueOrError<TYsonString>(TError(
                NYTree::EErrorCode::ResolveError,
                "Attribute %s is not found",
                ~ToYPathLiteral(key).Quote())));
        }

        if (tokenizer.Advance() == NYPath::ETokenType::EndOfStream) {
            return ysonOrError;
        }

        auto suffixPath = tokenizer.GetInput();
        return ysonOrError.Apply(BIND(&TSupportsAttributes::DoGetAttributeFragment, suffixPath));
   }
}

void TSupportsAttributes::GetAttribute(
    const TYPath& path,
    TReqGet* request,
    TRspGet* response,
    TCtxGetPtr context)
{
    DoGetAttribute(path).Subscribe(BIND([=] (TValueOrError<TYsonString> ysonOrError) {
        if (ysonOrError.IsOK()) {
            response->set_value(ysonOrError.Value().Data());
            context->Reply();
        } else {
            context->Reply(ysonOrError);
        }
    }));
}

TValueOrError<TYsonString> TSupportsAttributes::DoListAttributeFragment(
    const TYPath& path,
    TValueOrError<TYsonString> wholeYsonOrError)
{
    if (!wholeYsonOrError.IsOK()) {
        return wholeYsonOrError;
    }

    auto node = ConvertToNode(wholeYsonOrError.Value());

    std::vector<Stroka> listedKeys;
    try {
        listedKeys = SyncYPathList(node, path);
    } catch (const std::exception& ex) {
        return ex;
    }

    TStringStream stream;
    NYson::TYsonWriter writer(&stream);
    writer.OnBeginList();
    FOREACH (const auto& listedKey, listedKeys) {
        writer.OnListItem();
        writer.OnStringScalar(listedKey);
    }
    writer.OnEndList();

    return TYsonString(stream.Str());
}

TFuture< TValueOrError<TYsonString> > TSupportsAttributes::DoListAttribute(const TYPath& path)
{
    ValidatePermission(EPermissionCheckScope::This, EPermission::Read);

    auto userAttributes = GetUserAttributes();
    auto systemAttributeProvider = GetSystemAttributeProvider();

    NYPath::TTokenizer tokenizer(path);

    if (tokenizer.Advance() == NYPath::ETokenType::EndOfStream) {
        TStringStream stream;
        NYson::TYsonWriter writer(&stream);
        writer.OnBeginList();

        if (userAttributes) {
            auto userKeys = userAttributes->List();
            FOREACH (const auto& key, userKeys) {
                writer.OnListItem();
                writer.OnStringScalar(key);
            }
        }

        if (systemAttributeProvider) {
            std::vector<ISystemAttributeProvider::TAttributeInfo> systemAttributes;
            systemAttributeProvider->ListSystemAttributes(&systemAttributes);
            FOREACH (const auto& attribute, systemAttributes) {
                if (attribute.IsPresent) {
                    writer.OnListItem();
                    writer.OnStringScalar(attribute.Key);
                }
            }
        }

        writer.OnEndList();

        TYsonString yson(stream.Str());
        return MakeFuture(TValueOrError<TYsonString>(yson));
    } else  {
        tokenizer.Expect(NYPath::ETokenType::Literal);
        auto key = tokenizer.GetLiteralValue();

        auto ysonOrError = DoFindAttribute(key);
        if (!ysonOrError) {
            return MakeFuture(TValueOrError<TYsonString>(TError(
                NYTree::EErrorCode::ResolveError,
                "Attribute is not found: %s",
                ~ToYPathLiteral(key))));
        }

        auto pathSuffix = tokenizer.GetSuffix();
        return ysonOrError.Apply(BIND(&TSupportsAttributes::DoListAttributeFragment, pathSuffix));
    }
}

void TSupportsAttributes::ListAttribute(
    const TYPath& path,
    TReqList* request,
    TRspList* response,
    TCtxListPtr context)
{
    UNUSED(request);

    DoListAttribute(path).Subscribe(BIND([=] (TValueOrError<TYsonString> ysonOrError) {
        if (ysonOrError.IsOK()) {
            response->set_keys(ysonOrError.Value().Data());
            context->Reply();
        } else {
            context->Reply(ysonOrError);
        }
    }));
}

bool TSupportsAttributes::DoExistsAttributeFragment(
    const TYPath& path,
    TValueOrError<TYsonString> wholeYsonOrError)
{
    if (!wholeYsonOrError.IsOK()) {
        return false;
    }
    auto node = ConvertToNode<TYsonString>(wholeYsonOrError.Value());
    try {
        return SyncYPathExists(node, path);
    } catch (const std::exception&) {
        return false;
    }
}

TFuture<bool> TSupportsAttributes::DoExistsAttribute(const TYPath& path)
{
    ValidatePermission(EPermissionCheckScope::This, EPermission::Read);

    auto userAttributes = GetUserAttributes();
    auto systemAttributeProvider = GetSystemAttributeProvider();

    NYPath::TTokenizer tokenizer(path);
    if (tokenizer.Advance() == NYPath::ETokenType::EndOfStream) {
        return TrueFuture;
    }

    tokenizer.Expect(NYPath::ETokenType::Literal);
    auto key = tokenizer.GetLiteralValue();

    if (tokenizer.Advance() == NYPath::ETokenType::EndOfStream) {
        if (userAttributes) {
            auto userYson = userAttributes->FindYson(key);
            if (userYson) {
                return TrueFuture;
            }
        }

        if (systemAttributeProvider) {
            std::vector<ISystemAttributeProvider::TAttributeInfo> systemAttributes;
            systemAttributeProvider->ListSystemAttributes(&systemAttributes);
            FOREACH (const auto& attribute, systemAttributes) {
                if (attribute.Key == key && attribute.IsPresent) {
                    return TrueFuture;
                }
            }
        }

        return FalseFuture;
    } else {
        auto ysonOrError = DoFindAttribute(key);
        if (!ysonOrError) {
            return FalseFuture;
        }

        auto pathSuffix = tokenizer.GetInput();
        return ysonOrError.Apply(BIND(&TSupportsAttributes::DoExistsAttributeFragment, pathSuffix));
    }
}

void TSupportsAttributes::ExistsAttribute(
    const TYPath& path,
    TReqExists* request,
    TRspExists* response,
    TCtxExistsPtr context)
{
    UNUSED(request);

    context->SetRequestInfo("");

    DoExistsAttribute(path).Subscribe(BIND([=] (bool result) {
        response->set_value(result);
        context->SetResponseInfo("Result: %s", ~FormatBool(result));
        context->Reply();
    }));
}

void TSupportsAttributes::DoSetAttribute(const TYPath& path, const TYsonString& newYson)
{
    auto userAttributes = GetUserAttributes();
    auto systemAttributeProvider = GetSystemAttributeProvider();

    NYPath::TTokenizer tokenizer(path);

    if (tokenizer.Advance() == NYPath::ETokenType::EndOfStream) {
        auto newAttributes = ConvertToAttributes(newYson);

        if (systemAttributeProvider) {
            std::vector<ISystemAttributeProvider::TAttributeInfo> systemAttributes;
            systemAttributeProvider->ListSystemAttributes(&systemAttributes);

            FOREACH (const auto& attribute, systemAttributes) {
                Stroka key(attribute.Key);
                auto newAttributeYson = newAttributes->FindYson(key);
                if (newAttributeYson) {
                    if (!attribute.IsPresent) {
                        ThrowCannotSetSystemAttribute(key);
                    }
                    GuardedSetSystemAttribute(key, newAttributeYson.Get());
                    YCHECK(newAttributes->Remove(key));
                }
            }
        }

        auto newUserKeys = newAttributes->List();

        if (!userAttributes) {
             if (!newUserKeys.empty()) {
                 THROW_ERROR_EXCEPTION("User attributes are not supported");
             }
             return;
        }

        ValidatePermission(EPermissionCheckScope::This, EPermission::Write);

        auto oldUserKeys = userAttributes->List();

        FOREACH (const auto& key, newUserKeys) {
            auto newAttributeYson = newAttributes->GetYson(key);
            auto oldAttributeYson = userAttributes->FindYson(key);
            GuardedValidateUserAttributeUpdate(key, oldAttributeYson, newAttributeYson);
            userAttributes->SetYson(key, newAttributeYson);
        }

        FOREACH (const auto& key, oldUserKeys) {
            if (!newAttributes->FindYson(key)) {
                auto oldAttributeYson = userAttributes->GetYson(key);
                GuardedValidateUserAttributeUpdate(key, oldAttributeYson, Null);
                userAttributes->Remove(key);
            }
        }
    } else {
        tokenizer.Expect(NYPath::ETokenType::Literal);
        auto key = tokenizer.GetLiteralValue();

        if (key.Empty()) {
            THROW_ERROR_EXCEPTION("Attribute key cannot be empty");
        }

        const ISystemAttributeProvider::TAttributeInfo* attribute = nullptr;
        std::vector<ISystemAttributeProvider::TAttributeInfo> systemAttributes;
        if (systemAttributeProvider) {
            systemAttributeProvider->ListSystemAttributes(&systemAttributes);
            FOREACH (const auto& currentAttribute, systemAttributes) {
                if (currentAttribute.Key == key) {
                    attribute = &currentAttribute;
                    break;
                }
            }
        }

        if (attribute) {
            if (tokenizer.Advance() == NYPath::ETokenType::EndOfStream) {
                GuardedSetSystemAttribute(key, newYson);
            } else {
                TStringStream stream;
                NYson::TYsonWriter writer(&stream);
                if (!systemAttributeProvider->GetSystemAttribute(key, &writer)) {
                    ThrowNoSuchSystemAttribute(key);
                }

                TYsonString oldWholeYson(stream.Str());
                auto wholeNode = ConvertToNode(oldWholeYson);
                SyncYPathSet(wholeNode, tokenizer.GetInput(), newYson);
                auto newWholeYson = ConvertToYsonString(wholeNode);

                GuardedSetSystemAttribute(key, newWholeYson);
            }
        } else {
            if (!userAttributes) {
                THROW_ERROR_EXCEPTION("User attributes are not supported");
            }
            
            ValidatePermission(EPermissionCheckScope::This, EPermission::Write);
            
            auto oldWholeYson = userAttributes->FindYson(key);
            if (tokenizer.Advance() == NYPath::ETokenType::EndOfStream) {
                GuardedValidateUserAttributeUpdate(key, oldWholeYson, newYson);
                userAttributes->SetYson(key, newYson);
            } else {
                if (!oldWholeYson) {
                    ThrowNoSuchUserAttribute(key);
                }

                auto wholeNode = ConvertToNode(oldWholeYson.Get());
                SyncYPathSet(wholeNode, tokenizer.GetInput(), newYson);
                auto newWholeYson = ConvertToYsonString(wholeNode);

                GuardedValidateUserAttributeUpdate(key, oldWholeYson, newWholeYson);
                userAttributes->SetYson(key, newWholeYson);
            }
        }
    }
}

void TSupportsAttributes::SetAttribute(
    const TYPath& path,
    TReqSet* request,
    TRspSet* response,
    TCtxSetPtr context)
{
    UNUSED(response);
    UNUSED(response);

    context->SetRequestInfo("");

    DoSetAttribute(path, TYsonString(request->value()));
    
    context->Reply();
}

void TSupportsAttributes::DoRemoveAttribute(const TYPath& path)
{
    ValidatePermission(EPermissionCheckScope::This, EPermission::Write);

    auto userAttributes = GetUserAttributes();
    auto systemAttributeProvider = GetSystemAttributeProvider();

    NYPath::TTokenizer tokenizer(path);
    tokenizer.Advance();
    tokenizer.Expect(NYPath::ETokenType::Literal);

    if (tokenizer.GetToken() == WildcardToken) {
        if (userAttributes) {
            auto userKeys = userAttributes->List();
            FOREACH (const auto& key, userKeys) {
                GuardedValidateUserAttributeUpdate(key, userAttributes->GetYson(key), Null);
            }
            FOREACH (const auto& key, userKeys) {
                YCHECK(userAttributes->Remove(key));
            }
        }
    } else {
        tokenizer.Expect(NYPath::ETokenType::Literal);
        auto key = tokenizer.GetLiteralValue();

        auto userYson = userAttributes ? userAttributes->FindYson(key) : TNullable<TYsonString>(Null);
        if (tokenizer.Advance() == NYPath::ETokenType::EndOfStream) {
            if (!userYson) {
                if (systemAttributeProvider) {
                    auto* attributeInfo = systemAttributeProvider->FindSystemAttributeInfo(key);
                    if (attributeInfo) {
                        ThrowCannotRemoveAttribute(key);
                    } else {
                        ThrowNoSuchUserAttribute(key);
                    }
                } else {
                    ThrowNoSuchUserAttribute(key);
                }
            }

            GuardedValidateUserAttributeUpdate(key, userYson, Null);
            YCHECK(userAttributes->Remove(key));
        } else {
            if (userYson) {
                auto userNode = ConvertToNode(userYson);
                SyncYPathRemove(userNode, tokenizer.GetInput());
                auto updatedUserYson = ConvertToYsonString(userNode);

                GuardedValidateUserAttributeUpdate(key, userYson, updatedUserYson);
                userAttributes->SetYson(key, updatedUserYson);
            } else {
                TStringStream stream;
                NYson::TYsonWriter writer(&stream);
                if (!systemAttributeProvider || !systemAttributeProvider->GetSystemAttribute(key, &writer)) {
                    ThrowNoSuchSystemAttribute(key);
                }

                TYsonString systemYson(stream.Str());
                auto systemNode = ConvertToNode(systemYson);
                SyncYPathRemove(systemNode, tokenizer.GetInput());
                auto updatedSystemYson = ConvertToYsonString(systemNode);

                GuardedSetSystemAttribute(key, updatedSystemYson);
            }
        }
    }
}

void TSupportsAttributes::RemoveAttribute(
    const TYPath& path,
    TReqRemove* request,
    TRspRemove* response,
    TCtxRemovePtr context)
{
    UNUSED(request);
    UNUSED(response);

    context->SetRequestInfo("");

    DoRemoveAttribute(path);

    context->Reply();
}

void TSupportsAttributes::ValidateUserAttributeUpdate(
    const Stroka& key,
    const TNullable<TYsonString>& oldValue,
    const TNullable<TYsonString>& newValue)
{
    UNUSED(key);
    UNUSED(oldValue);
    UNUSED(newValue);
}

IAttributeDictionary* TSupportsAttributes::GetUserAttributes()
{
    return nullptr;
}

ISystemAttributeProvider* TSupportsAttributes::GetSystemAttributeProvider()
{
    return nullptr;
}

void TSupportsAttributes::GuardedSetSystemAttribute(const Stroka& key, const TYsonString& yson)
{
    bool result;
    try {
        result = GetSystemAttributeProvider()->SetSystemAttribute(key, yson);
    } catch (const std::exception& ex) {
        THROW_ERROR_EXCEPTION("Error setting system attribute: %s", ~key)
            << ex;
    }

    if (!result) {
        ThrowCannotSetSystemAttribute(key);
    }
}

void TSupportsAttributes::GuardedValidateUserAttributeUpdate(
    const Stroka& key,
    const TNullable<TYsonString>& oldValue,
    const TNullable<TYsonString>& newValue)
{
    try {
        ValidateUserAttributeUpdate(key, oldValue, newValue);
    } catch (const std::exception& ex) {
        if (newValue) {
            THROW_ERROR_EXCEPTION("Error setting user attribute: %s", ~key)
                << ex;
        } else {
            THROW_ERROR_EXCEPTION("Error removing user attribute: %s", ~key)
                << ex;
        }
    }
}

////////////////////////////////////////////////////////////////////////////////

class TNodeSetterBase::TAttributesSetter
    : public TForwardingYsonConsumer
{
public:
    explicit TAttributesSetter(IAttributeDictionary* attributes)
        : Attributes(attributes)
    { }

private:
    IAttributeDictionary* Attributes;

    TStringStream AttributeStream;
    THolder<NYson::TYsonWriter> AttributeWriter;

    virtual void OnMyKeyedItem(const TStringBuf& key) override
    {
        Stroka localKey(key);
        AttributeWriter.Reset(new NYson::TYsonWriter(&AttributeStream));
        Forward(
            ~AttributeWriter,
            BIND ([=] () {
                AttributeWriter.Reset(nullptr);
                Attributes->SetYson(localKey, TYsonString(AttributeStream.Str()));
                AttributeStream.clear();
            }));
    }
};

////////////////////////////////////////////////////////////////////////////////

TNodeSetterBase::TNodeSetterBase(INodePtr node, ITreeBuilder* builder)
    : Node(node)
    , TreeBuilder(builder)
    , NodeFactory(node->CreateFactory())
{
    Node->MutableAttributes()->Clear();
}

TNodeSetterBase::~TNodeSetterBase()
{ }

void TNodeSetterBase::ThrowInvalidType(ENodeType actualType)
{
    THROW_ERROR_EXCEPTION("Invalid node type: expected %s, actual %s",
        ~GetExpectedType().ToString(),
        ~actualType.ToString());
}

void TNodeSetterBase::OnMyStringScalar(const TStringBuf& value)
{
    UNUSED(value);

    ThrowInvalidType(ENodeType::String);
}

void TNodeSetterBase::OnMyIntegerScalar(i64 value)
{
    UNUSED(value);

    ThrowInvalidType(ENodeType::Integer);
}

void TNodeSetterBase::OnMyDoubleScalar(double value)
{
    UNUSED(value);

    ThrowInvalidType(ENodeType::Double);
}

void TNodeSetterBase::OnMyEntity()
{
    ThrowInvalidType(ENodeType::Entity);
}

void TNodeSetterBase::OnMyBeginList()
{
    ThrowInvalidType(ENodeType::List);
}

void TNodeSetterBase::OnMyBeginMap()
{
    ThrowInvalidType(ENodeType::Map);
}

void TNodeSetterBase::OnMyBeginAttributes()
{
    AttributesSetter.Reset(new TAttributesSetter(Node->MutableAttributes()));
    Forward(~AttributesSetter, TClosure(), NYson::EYsonType::MapFragment);
}

void TNodeSetterBase::OnMyEndAttributes()
{
    AttributesSetter.Destroy();
}

////////////////////////////////////////////////////////////////////////////////

class TYPathServiceContext
    : public TServiceContextBase
{
public:
    TYPathServiceContext(
        const TRequestHeader& header,
        IMessagePtr requestMessage,
        TYPathResponseHandler responseHandler,
        const Stroka& loggingCategory)
        : TServiceContextBase(header, requestMessage)
        , ResponseHandler(responseHandler)
        , Logger(loggingCategory)
    { }

protected:
    TYPathResponseHandler ResponseHandler;
    NLog::TLogger Logger;

    virtual void DoReply(IMessagePtr responseMessage) override
    {
        if (!ResponseHandler.IsNull()) {
            ResponseHandler.Run(responseMessage);
        }
    }

    virtual void LogRequest() override
    {
        Stroka str;
        AppendInfo(str, RequestInfo);
        LOG_DEBUG("%s %s <- %s",
            ~GetVerb(),
            ~GetPath(),
            ~str);
    }

    virtual void LogResponse(const TError& error) override
    {
        Stroka str;
        AppendInfo(str, Sprintf("Error: %s", ~ToString(error)));
        AppendInfo(str, ResponseInfo);
        LOG_DEBUG("%s %s -> %s",
            ~GetVerb(),
            ~GetPath(),
            ~str);
    }

};

IServiceContextPtr CreateYPathContext(
    IMessagePtr requestMessage,
    const Stroka& loggingCategory,
    TYPathResponseHandler responseHandler)
{
    YASSERT(requestMessage);

    NRpc::NProto::TRequestHeader requestHeader;
    YCHECK(ParseRequestHeader(requestMessage, &requestHeader));
    return New<TYPathServiceContext>(
        requestHeader,
        requestMessage,
        responseHandler,
        loggingCategory);
}

////////////////////////////////////////////////////////////////////////////////

class TRootService
    : public IYPathService
{
public:
    explicit TRootService(IYPathServicePtr underlyingService)
        : UnderlyingService(underlyingService)
    { }

    virtual void Invoke(IServiceContextPtr context) override
    {
        UNUSED(context);
        YUNREACHABLE();
    }

    virtual TResolveResult Resolve(const
        TYPath& path,
        IServiceContextPtr context) override
    {
        UNUSED(context);

        NYPath::TTokenizer tokenizer(path);
        if (tokenizer.Advance() != NYPath::ETokenType::Slash) {
            THROW_ERROR_EXCEPTION("YPath must start with \"/\"");
        }

        return TResolveResult::There(UnderlyingService, tokenizer.GetSuffix());
    }

    virtual Stroka GetLoggingCategory() const override
    {
        return UnderlyingService->GetLoggingCategory();
    }

    virtual bool IsWriteRequest(IServiceContextPtr context) const override
    {
        UNUSED(context);
        YUNREACHABLE();
    }

    // TODO(panin): remove this when getting rid of IAttributeProvider
    virtual void SerializeAttributes(
        NYson::IYsonConsumer* consumer,
        const TAttributeFilter& filter) override
    {
        UnderlyingService->SerializeAttributes(consumer, filter);
    }

private:
    IYPathServicePtr UnderlyingService;

};

IYPathServicePtr CreateRootService(IYPathServicePtr underlyingService)
{
    return New<TRootService>(underlyingService);
}

////////////////////////////////////////////////////////////////////////////////

} // namespace NYTree
} // namespace NYT<|MERGE_RESOLUTION|>--- conflicted
+++ resolved
@@ -185,11 +185,7 @@
 void TSupportsExists::Reply(TCtxExistsPtr context, bool value)
 {
     context->Response().set_value(value);
-<<<<<<< HEAD
-    context->SetResponseInfo(Sprintf("Result: %s", ~FormatBool(value)));
-=======
     context->SetResponseInfo("Result: %s", ~FormatBool(value));
->>>>>>> 23b56a3c
     context->Reply();
 }
 
