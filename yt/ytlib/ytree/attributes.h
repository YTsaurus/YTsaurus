--- conflicted
+++ resolved
@@ -1,13 +1,9 @@
 #pragma once
 
-<<<<<<< HEAD
-#include "yson_consumer.h"
+#include "public.h"
 #include "attributes.pb.h"
-=======
-#include "public.h"
 
 #include <ytlib/misc/nullable.h>
->>>>>>> fbd683c4
 
 namespace NYT {
 namespace NYTree {
@@ -17,57 +13,30 @@
 struct IMapNode;
 
 struct IAttributeDictionary
-// TODO(babenko): is ref counting needed here?
-    : public virtual TRefCounted
 {
-    typedef TIntrusivePtr<IAttributeDictionary> TPtr;
+    ~IAttributeDictionary()
+    { }
 
-<<<<<<< HEAD
-    // TODO(babenko): rekey
-    // ListAttributes -> Getkeys or List
-    // FindAttribute -> FindYson
-    // SetAttribute -> SetYson
-    // RemoveAttribute -> Remove
-    // GetAttribute -> GetYson
-
-    // Returns the list of all attribute keys.
-    virtual yhash_set<Stroka> ListAttributes() = 0;
-
-    //! Returns the value of the attribute (empty TYson indicates that the attribute is not found).
-    virtual TYson FindAttribute(const Stroka& key) = 0;
-
-    //! Sets the value of the attribute.
-    virtual void SetAttribute(const Stroka& key, const TYson& value) = 0;
-
-    //! Removes the attribute.
-    virtual bool RemoveAttribute(const Stroka& key) = 0;
-=======
     // Returns the list of all attribute names.
     virtual yhash_set<Stroka> List() = 0;
 
     //! Returns the value of the attribute (empty TYson indicates that the attribute is not found).
-    virtual TYson FindYson(const Stroka& name) = 0;
+    // TODO(babenko): make const
+    virtual TYson FindYson(const Stroka& key) = 0;
 
     //! Sets the value of the attribute.
-    virtual void SetYson(const Stroka& name, const TYson& value) = 0;
+    virtual void SetYson(const Stroka& key, const TYson& value) = 0;
 
     //! Removes the attribute.
-    virtual bool Remove(const Stroka& name) = 0;
->>>>>>> fbd683c4
-
+    virtual bool Remove(const Stroka& key) = 0;
 
     // Extension methods
 
+    // TODO(babenko): make const
     //! Returns the value of the attribute (throws an exception if the attribute is not found).
-<<<<<<< HEAD
-    // TODO(babenko): make const
-    TYson GetAttribute(const Stroka& key);
-
-    //! Converts the instance into a map node (by copying and deserializing the values).
-    // TODO(babenko): make const
-=======
     TYson GetYson(const Stroka& name);
 
+    // TODO(babenko): make const
     template <class T>
     typename TDeserializeTraits<T>::TReturnType Get(const Stroka& name);
 
@@ -77,7 +46,6 @@
     >::TNullableType Find(const Stroka& name);
     
     //! Converts the instance into a map node (by copying and deserliazing the values).
->>>>>>> fbd683c4
     TIntrusivePtr<IMapNode> ToMap();
 
     //! Adds more attributes from another map node.
@@ -88,65 +56,14 @@
     void MergeFrom(IAttributeDictionary* other);
 };
 
-IAttributeDictionary::TPtr CreateEphemeralAttributes();
-void ToProto(NProto::TAttributes* protoAttributes, IAttributeDictionary* attributes);
-IAttributeDictionary::TPtr FromProto(const NProto::TAttributes& protoAttributes);
+TAutoPtr<IAttributeDictionary> CreateEphemeralAttributes();
+
+// TODO(babenko): add const for attributes
+void ToProto(NProto::TAttributes* protoAttributes, IAttributeDictionary& attributes);
+TAutoPtr<IAttributeDictionary> FromProto(const NProto::TAttributes& protoAttributes);
 
 ////////////////////////////////////////////////////////////////////////////////
 
-<<<<<<< HEAD
-struct IAttributeProvider
-    : public virtual TRefCounted
-{
-    virtual IAttributeDictionary::TPtr GetAttributes() = 0;
-};
-
-////////////////////////////////////////////////////////////////////////////////
-
-struct ISystemAttributeProvider
-    : public virtual TRefCounted
-{
-    typedef TIntrusivePtr<ISystemAttributeProvider> TPtr;
-
-    //! Describes a system attribute.
-    struct TAttributeInfo
-    {
-        Stroka key;
-        bool IsPresent;
-        bool IsOpaque;
-
-        TAttributeInfo(const char* key, bool isPresent = true, bool isOpaque = false)
-            : key(key)
-            , IsPresent(isPresent)
-            , IsOpaque(isOpaque)
-        { }
-    };
-
-    //! Populates the list of all system attributes supported by this object.
-    /*!
-     *  \note
-     *  Must not clear #attributes since additional items may be added in inheritors.
-     */
-    virtual void GetSystemAttributes(std::vector<TAttributeInfo>* attributes) = 0;
-
-    //! Gets the value of a system attribute.
-    /*!
-     *  \returns False if there is no system attribute with the given key.
-     */
-    virtual bool GetSystemAttribute(const Stroka& key, IYsonConsumer* consumer) = 0;
-
-    //! Sets the value of a system attribute.
-    /*! 
-     *  \returns False if the attribute cannot be set or
-     *  there is no system attribute with the given key.
-     */
-    virtual bool SetSystemAttribute(const Stroka& key, TYsonProducer* producer) = 0;
-};
-
-////////////////////////////////////////////////////////////////////////////////
-
-=======
->>>>>>> fbd683c4
 } // namespace NYTree
 } // namespace NYT
 
