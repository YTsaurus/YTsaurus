--- conflicted
+++ resolved
@@ -35,11 +35,7 @@
      *  \param stream A stream for outputting the YSON data.
      *  \param format A format used for encoding the data.
      */
-<<<<<<< HEAD
-    TYsonWriter(TOutputStream* stream, EFormat format = EFormat::Binary);
-=======
-    TYsonWriter(TOutputStream* stream, EYsonFormat format);
->>>>>>> 53ba9757
+    TYsonWriter(TOutputStream* stream, EYsonFormat format = EYsonFormat::Binary);
 
     // IYsonConsumer overrides.
     virtual void OnStringScalar(const Stroka& value, bool hasAttributes = false);
