--- conflicted
+++ resolved
@@ -151,13 +151,7 @@
     SetTransactionId(req, GetTransactionId(true));
     NMetaState::GenerateRpcMutationId(req);
 
-<<<<<<< HEAD
-    req->Attributes().MergeFrom(Request->GetOptions());
-=======
-    req->set_mode(Request->Mode);
-
-    req->MutableAttributes()->MergeFrom(Request->GetOptions());
->>>>>>> 06fc6666
+    req->MutableAttributes()->MergeFrom(Request->GetOptions());
     auto rsp = ObjectProxy->Execute(req).Get();
     THROW_ERROR_EXCEPTION_IF_FAILED(*rsp);
 }
