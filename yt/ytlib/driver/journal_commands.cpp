#include "stdafx.h"
#include "journal_commands.h"
#include "config.h"

#include <core/misc/blob_output.h>

#include <core/concurrency/scheduler.h>

#include <core/yson/consumer.h>

#include <core/ytree/fluent.h>

#include <ytlib/chunk_client/read_limit.h>

#include <ytlib/formats/format.h>
#include <ytlib/formats/parser.h>

#include <ytlib/api/journal_reader.h>
#include <ytlib/api/journal_writer.h>

namespace NYT {
namespace NDriver {

using namespace NYson;
using namespace NYTree;
using namespace NFormats;
using namespace NConcurrency;
using namespace NChunkClient;
using namespace NApi;

////////////////////////////////////////////////////////////////////////////////

void TReadJournalCommand::Execute(ICommandContextPtr context)
{
    auto checkLimit = [] (const TReadLimit& limit) {
        if (limit.HasKey()) {
            THROW_ERROR_EXCEPTION("Reading key range is not supported in journals");
        }
        if (limit.HasChunkIndex()) {
            THROW_ERROR_EXCEPTION("Reading chunk index range is not supported in journals");
        }
        if (limit.HasOffset()) {
            THROW_ERROR_EXCEPTION("Reading offset range is not supported in journals");
        }
    };

    if (Path.GetRanges().size() > 1) {
        THROW_ERROR_EXCEPTION("Reading multiple ranges is not supported in journals");
    }

    Options.Config = UpdateYsonSerializable(
        context->GetConfig()->JournalReader,
        GetOptions());

    if (Path.GetRanges().size() == 1) {
        auto range = Path.GetRanges()[0];

        checkLimit(range.LowerLimit());
        checkLimit(range.UpperLimit());

<<<<<<< HEAD
        options.FirstRowIndex = range.LowerLimit().HasRowIndex()
            ? range.LowerLimit().GetRowIndex()
            : 0;

        if (range.UpperLimit().HasRowIndex()) {
            options.RowCount = range.UpperLimit().GetRowIndex() - *options.FirstRowIndex;
=======
        if (range.LowerLimit().HasRowIndex()) {
            Options.FirstRowIndex = range.LowerLimit().GetRowIndex();
        } else {
            Options.FirstRowIndex = static_cast<i64>(0);
        }

        if (range.UpperLimit().HasRowIndex()) {
            Options.RowCount = range.UpperLimit().GetRowIndex() - *Options.FirstRowIndex;
            Options.FirstRowIndex = range.LowerLimit().GetRowIndex();
>>>>>>> b30f2ed9
        }
    }

    auto reader = context->GetClient()->CreateJournalReader(
        Path.GetPath(),
        Options);

    {
        WaitFor(reader->Open())
            .ThrowOnError();
    }

    auto output = context->Request().OutputStream;

    // TODO(babenko): provide custom allocation tag
    TBlobOutput buffer;
    auto flushBuffer = [&] () {
        WaitFor(output->Write(buffer.Flush()))
            .ThrowOnError();
    };

    auto format = context->GetOutputFormat();
    auto consumer = CreateConsumerForFormat(format, EDataType::Tabular, &buffer);

    while (true) {
        auto rowsOrError = WaitFor(reader->Read());
        const auto& rows = rowsOrError.ValueOrThrow();

        if (rows.empty())
            break;

        for (auto row : rows) {
            BuildYsonListFluently(consumer.get())
                .Item().BeginMap()
                    .Item("data").Value(TStringBuf(row.Begin(), row.Size()))
                .EndMap();
        }

        if (buffer.Size() > context->GetConfig()->ReadBufferSize) {
            flushBuffer();
        }
    }

    if (buffer.Size() > 0) {
        flushBuffer();
    }
}

//////////////////////////////////////////////////////////////////////////////////

DEFINE_ENUM(EJournalConsumerState,
    (Root)
    (AtItem)
    (InsideMap)
    (AtData)
);

class TJournalConsumer
    : public TYsonConsumerBase
{
public:
    explicit TJournalConsumer(IJournalWriterPtr writer)
        : Writer_(writer)
    { }

private:
    IJournalWriterPtr Writer_;

    EJournalConsumerState State_ = EJournalConsumerState::Root;


    virtual void OnStringScalar(const TStringBuf& value) override
    {
        if (State_ != EJournalConsumerState::AtData) {
            ThrowMalformedData();
        }

        std::vector<TSharedRef> rows;
        rows.push_back(TSharedRef::FromString(Stroka(value)));

        WaitFor(Writer_->Write(rows))
            .ThrowOnError();

        State_ = EJournalConsumerState::InsideMap;
    }

    virtual void OnInt64Scalar(i64 /*value*/) override
    {
        ThrowMalformedData();
    }

    virtual void OnUint64Scalar(ui64 /*value*/) override
    {
        ThrowMalformedData();
    }

    virtual void OnDoubleScalar(double /*value*/) override
    {
        ThrowMalformedData();
    }

    virtual void OnBooleanScalar(bool /*value*/) override
    {
        ThrowMalformedData();
    }

    virtual void OnEntity() override
    {
        ThrowMalformedData();
    }

    virtual void OnBeginList() override
    {
        ThrowMalformedData();
    }

    virtual void OnListItem() override
    {
        if (State_ != EJournalConsumerState::Root) {
            ThrowMalformedData();
        }
        State_ = EJournalConsumerState::AtItem;
    }

    virtual void OnEndList() override
    {
        YUNREACHABLE();
    }

    virtual void OnBeginMap() override
    {
        if (State_ != EJournalConsumerState::AtItem) {
            ThrowMalformedData();
        }
        State_ = EJournalConsumerState::InsideMap;
    }

    virtual void OnKeyedItem(const TStringBuf& key) override
    {
        if (State_ != EJournalConsumerState::InsideMap) {
            ThrowMalformedData();
        }
        if (key != STRINGBUF("data")) {
            ThrowMalformedData();
        }
        State_ = EJournalConsumerState::AtData;
    }

    virtual void OnEndMap() override
    {
        if (State_ != EJournalConsumerState::InsideMap) {
            ThrowMalformedData();
        }
        State_ = EJournalConsumerState::Root;
    }

    virtual void OnBeginAttributes() override
    {
        ThrowMalformedData();
    }

    virtual void OnEndAttributes() override
    {
        YUNREACHABLE();
    }


    void ThrowMalformedData()
    {
        THROW_ERROR_EXCEPTION("Malformed journal data");
    }

};

void TWriteJournalCommand::Execute(ICommandContextPtr context)
{
    Options.Config = UpdateYsonSerializable(
        context->GetConfig()->JournalWriter,
        JournalWriter);

    auto writer = context->GetClient()->CreateJournalWriter(
        Path.GetPath(),
        Options);

    {
        WaitFor(writer->Open())
            .ThrowOnError();
    }

    TJournalConsumer consumer(writer);

    auto format = context->GetInputFormat();
    auto parser = CreateParserForFormat(format, EDataType::Tabular, &consumer);

    struct TWriteBufferTag { };

    auto buffer = TSharedMutableRef::Allocate<TWriteBufferTag>(context->GetConfig()->WriteBufferSize, false);

    auto input = context->Request().InputStream;

    while (true) {
        auto bytesRead = WaitFor(input->Read(buffer))
            .ValueOrThrow();

        if (bytesRead == 0)
            break;

        parser->Read(TStringBuf(buffer.Begin(), bytesRead));
    }

    parser->Finish();

    {
        WaitFor(writer->Close())
            .ThrowOnError();
    }
}

////////////////////////////////////////////////////////////////////////////////

} // namespace NDriver
} // namespace NYT<|MERGE_RESOLUTION|>--- conflicted
+++ resolved
@@ -58,24 +58,12 @@
         checkLimit(range.LowerLimit());
         checkLimit(range.UpperLimit());
 
-<<<<<<< HEAD
-        options.FirstRowIndex = range.LowerLimit().HasRowIndex()
+        Options.FirstRowIndex = range.LowerLimit().HasRowIndex()
             ? range.LowerLimit().GetRowIndex()
             : 0;
 
         if (range.UpperLimit().HasRowIndex()) {
-            options.RowCount = range.UpperLimit().GetRowIndex() - *options.FirstRowIndex;
-=======
-        if (range.LowerLimit().HasRowIndex()) {
-            Options.FirstRowIndex = range.LowerLimit().GetRowIndex();
-        } else {
-            Options.FirstRowIndex = static_cast<i64>(0);
-        }
-
-        if (range.UpperLimit().HasRowIndex()) {
             Options.RowCount = range.UpperLimit().GetRowIndex() - *Options.FirstRowIndex;
-            Options.FirstRowIndex = range.LowerLimit().GetRowIndex();
->>>>>>> b30f2ed9
         }
     }
 
