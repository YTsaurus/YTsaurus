#include "stdafx.h"
#include "journal_commands.h"
#include "config.h"

#include <core/misc/blob_output.h>

#include <core/concurrency/scheduler.h>

#include <core/yson/consumer.h>

#include <core/ytree/fluent.h>

#include <ytlib/chunk_client/read_limit.h>

#include <ytlib/formats/format.h>
#include <ytlib/formats/parser.h>

#include <ytlib/api/journal_reader.h>
#include <ytlib/api/journal_writer.h>

namespace NYT {
namespace NDriver {

using namespace NYson;
using namespace NYTree;
using namespace NFormats;
using namespace NConcurrency;
using namespace NChunkClient;
using namespace NApi;

////////////////////////////////////////////////////////////////////////////////

void TReadJournalCommand::DoExecute()
{
    auto checkLimit = [] (const TReadLimit& limit) {
        if (limit.HasKey()) {
            THROW_ERROR_EXCEPTION("Reading key range is not supported in journals");
        }
        if (limit.HasChunkIndex()) {
            THROW_ERROR_EXCEPTION("Reading chunk index range is not supported in journals");
        }
        if (limit.HasOffset()) {
            THROW_ERROR_EXCEPTION("Reading offset range is not supported in journals");
        }
    };

    const auto& path = Request_->Path;

    if (path.GetRanges().size() > 1) {
        THROW_ERROR_EXCEPTION("Reading multiple ranges is not supported in journals");
    }

    TJournalReaderOptions options;
    if (path.GetRanges().size() == 1) {
        auto range = path.GetRanges()[0];

        checkLimit(range.LowerLimit());
        checkLimit(range.UpperLimit());

        if (range.LowerLimit().HasRowIndex()) {
            options.FirstRowIndex = range.LowerLimit().GetRowIndex();
        } else {
            options.FirstRowIndex = static_cast<i64>(0);
        }

        if (range.UpperLimit().HasRowIndex()) {
            options.RowCount = range.UpperLimit().GetRowIndex() - *options.FirstRowIndex;
            options.FirstRowIndex = range.LowerLimit().GetRowIndex();
        }
    }
    options.Config = UpdateYsonSerializable(
        Context_->GetConfig()->JournalReader,
        Request_->GetOptions());
    SetTransactionalOptions(&options);

    auto reader = Context_->GetClient()->CreateJournalReader(
        Request_->Path.GetPath(),
        options);

    {
        auto error = WaitFor(reader->Open());
        THROW_ERROR_EXCEPTION_IF_FAILED(error);
    }

    auto output = Context_->Request().OutputStream;

    // TODO(babenko): provide custom allocation tag
    TBlobOutput buffer;
    auto flushBuffer = [&] () {
        auto result = WaitFor(output->Write(buffer.Flush()));
        THROW_ERROR_EXCEPTION_IF_FAILED(result);
    };

    auto format = Context_->GetOutputFormat();
    auto consumer = CreateConsumerForFormat(format, EDataType::Tabular, &buffer);

    while (true) {
        auto rowsOrError = WaitFor(reader->Read());
        const auto& rows = rowsOrError.ValueOrThrow();

        if (rows.empty())
            break;

        for (auto row : rows) {
            BuildYsonListFluently(consumer.get())
                .Item().BeginMap()
                    .Item("data").Value(TStringBuf(row.Begin(), row.Size()))
                .EndMap();
        }

        if (buffer.Size() > Context_->GetConfig()->ReadBufferSize) {
            flushBuffer();
        }
    }

    if (buffer.Size() > 0) {
        flushBuffer();
    }
}

//////////////////////////////////////////////////////////////////////////////////

DEFINE_ENUM(EJournalConsumerState,
    (Root)
    (AtItem)
    (InsideMap)
    (AtData)
);

class TJournalConsumer
    : public TYsonConsumerBase
{
public:
    explicit TJournalConsumer(IJournalWriterPtr writer)
        : Writer_(writer)
    { }

private:
    IJournalWriterPtr Writer_;

    EJournalConsumerState State_ = EJournalConsumerState::Root;


    virtual void OnStringScalar(const TStringBuf& value) override
    {
        if (State_ != EJournalConsumerState::AtData) {
            ThrowMalformedData();
        }

        std::vector<TSharedRef> rows;
        rows.push_back(TSharedRef::FromString(Stroka(value)));

        auto error = WaitFor(Writer_->Write(rows));
        THROW_ERROR_EXCEPTION_IF_FAILED(error);

        State_ = EJournalConsumerState::InsideMap;
    }

    virtual void OnInt64Scalar(i64 /*value*/) override
    {
        ThrowMalformedData();
    }

    virtual void OnUint64Scalar(ui64 /*value*/) override
    {
        ThrowMalformedData();
    }

    virtual void OnDoubleScalar(double /*value*/) override
    {
        ThrowMalformedData();
    }

    virtual void OnBooleanScalar(bool /*value*/) override
    {
        ThrowMalformedData();
    }

    virtual void OnEntity() override
    {
        ThrowMalformedData();
    }

    virtual void OnBeginList() override
    {
        ThrowMalformedData();
    }

    virtual void OnListItem() override
    {
        if (State_ != EJournalConsumerState::Root) {
            ThrowMalformedData();
        }
        State_ = EJournalConsumerState::AtItem;
    }

    virtual void OnEndList() override
    {
        YUNREACHABLE();
    }

    virtual void OnBeginMap() override
    {
        if (State_ != EJournalConsumerState::AtItem) {
            ThrowMalformedData();
        }
        State_ = EJournalConsumerState::InsideMap;
    }

    virtual void OnKeyedItem(const TStringBuf& key) override
    {
        if (State_ != EJournalConsumerState::InsideMap) {
            ThrowMalformedData();
        }
        if (key != STRINGBUF("data")) {
            ThrowMalformedData();
        }
        State_ = EJournalConsumerState::AtData;
    }

    virtual void OnEndMap() override
    {
        if (State_ != EJournalConsumerState::InsideMap) {
            ThrowMalformedData();
        }
        State_ = EJournalConsumerState::Root;
    }

    virtual void OnBeginAttributes() override
    {
        ThrowMalformedData();
    }

    virtual void OnEndAttributes() override
    {
        YUNREACHABLE();
    }


    void ThrowMalformedData()
    {
        THROW_ERROR_EXCEPTION("Malformed journal data");
    }

};

void TWriteJournalCommand::DoExecute()
{
    TJournalWriterOptions options;
    options.Config = UpdateYsonSerializable(
        Context_->GetConfig()->JournalWriter,
        Request_->GetOptions());
    SetTransactionalOptions(&options);

    auto writer = Context_->GetClient()->CreateJournalWriter(
        Request_->Path.GetPath(),
        options);

    {
        auto error = WaitFor(writer->Open());
        THROW_ERROR_EXCEPTION_IF_FAILED(error);
    }

    TJournalConsumer consumer(writer);

    auto format = Context_->GetInputFormat();
    auto parser = CreateParserForFormat(format, EDataType::Tabular, &consumer);

    struct TWriteBufferTag { };
<<<<<<< HEAD
    auto buffer = TSharedMutableRef::Allocate<TWriteBufferTag>(Context_->GetConfig()->WriteBufferSize, false);
=======
    auto buffer = TSharedRef::Allocate<TWriteBufferTag>(Context_->GetConfig()->WriteBufferSize, false);
>>>>>>> 418106cb

    auto input = Context_->Request().InputStream;

    while (true) {
        auto bytesRead = WaitFor(input->Read(buffer));
        THROW_ERROR_EXCEPTION_IF_FAILED(bytesRead);

        if (bytesRead.Value() == 0)
            break;

        parser->Read(TStringBuf(buffer.Begin(), bytesRead.Value()));
    }

    parser->Finish();

    {
        auto error = WaitFor(writer->Close());
        THROW_ERROR_EXCEPTION_IF_FAILED(error);
    }
}

////////////////////////////////////////////////////////////////////////////////

} // namespace NDriver
} // namespace NYT<|MERGE_RESOLUTION|>--- conflicted
+++ resolved
@@ -267,11 +267,8 @@
     auto parser = CreateParserForFormat(format, EDataType::Tabular, &consumer);
 
     struct TWriteBufferTag { };
-<<<<<<< HEAD
+
     auto buffer = TSharedMutableRef::Allocate<TWriteBufferTag>(Context_->GetConfig()->WriteBufferSize, false);
-=======
-    auto buffer = TSharedRef::Allocate<TWriteBufferTag>(Context_->GetConfig()->WriteBufferSize, false);
->>>>>>> 418106cb
 
     auto input = Context_->Request().InputStream;
 
