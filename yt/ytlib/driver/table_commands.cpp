#include "table_commands.h"
#include "config.h"

#include <yt/ytlib/api/rowset.h>
#include <yt/ytlib/api/transaction.h>

#include <yt/ytlib/query_client/query_statistics.h>

#include <yt/ytlib/table_client/helpers.h>
#include <yt/ytlib/table_client/name_table.h>
#include <yt/ytlib/table_client/row_buffer.h>
#include <yt/ytlib/table_client/schemaful_writer.h>
#include <yt/ytlib/table_client/schemaless_chunk_reader.h>
#include <yt/ytlib/table_client/schemaless_chunk_writer.h>
#include <yt/ytlib/table_client/table_consumer.h>

#include <yt/ytlib/tablet_client/table_mount_cache.h>

#include <yt/ytlib/formats/config.h>

namespace NYT {
namespace NDriver {

using namespace NYson;
using namespace NYTree;
using namespace NFormats;
using namespace NChunkClient;
using namespace NQueryClient;
using namespace NConcurrency;
using namespace NTransactionClient;
using namespace NHiveClient;
using namespace NTableClient;
using namespace NTabletClient;
using namespace NApi;

////////////////////////////////////////////////////////////////////////////////

static const auto& Logger = DriverLogger;

////////////////////////////////////////////////////////////////////////////////

void TReadTableCommand::Execute(ICommandContextPtr context)
{
    Options.Ping = true;
    Options.Config = UpdateYsonSerializable(
        context->GetConfig()->TableReader,
        TableReader);

    auto reader = WaitFor(context->GetClient()->CreateTableReader(
        Path,
        Options))
        .ValueOrThrow();

    if (reader->GetTotalRowCount() > 0) {
        BuildYsonMapFluently(context->Request().ResponseParametersConsumer)
            .Item("start_row_index").Value(reader->GetTableRowIndex())
            .Item("approximate_row_count").Value(reader->GetTotalRowCount());
    } else {
        BuildYsonMapFluently(context->Request().ResponseParametersConsumer)
            .Item("approximate_row_count").Value(reader->GetTotalRowCount());
    }

    auto writer = CreateSchemalessWriterForFormat(
        context->GetOutputFormat(),
        reader->GetNameTable(),
        context->Request().OutputStream,
        false,
        ControlAttributes,
        0);

    PipeReaderToWriter(
        reader,
        writer,
        context->GetConfig()->ReadBufferRowCount);
}

//////////////////////////////////////////////////////////////////////////////////

void TWriteTableCommand::Execute(ICommandContextPtr context)
{
    auto transaction = AttachTransaction(context, false);

    auto config = UpdateYsonSerializable(
        context->GetConfig()->TableWriter,
        TableWriter);


    auto nameTable = New<TNameTable>();
    nameTable->SetEnableColumnNameValidation();

    auto options = New<TTableWriterOptions>();
    options->ValidateDuplicateIds = true;
    options->ValidateRowWeight = true;
    options->ValidateColumnCount = true;

    auto writer = CreateSchemalessTableWriter(
        config,
        options,
        Path,
        nameTable,
        context->GetClient(),
        transaction);

    WaitFor(writer->Open())
        .ThrowOnError();

    TWritingValueConsumer valueConsumer(writer);
    TTableConsumer tableConsumer(&valueConsumer);

    TTableOutput output(context->GetInputFormat(), &tableConsumer);

    PipeInputToOutput(context->Request().InputStream, &output, config->BlockSize);

    valueConsumer.Flush();

    WaitFor(writer->Close())
        .ThrowOnError();
}

////////////////////////////////////////////////////////////////////////////////

void TMountTableCommand::Execute(ICommandContextPtr context)
{
    auto asyncResult = context->GetClient()->MountTable(
        Path.GetPath(),
        Options);
    WaitFor(asyncResult)
        .ThrowOnError();
}

////////////////////////////////////////////////////////////////////////////////

void TUnmountTableCommand::Execute(ICommandContextPtr context)
{
    auto asyncResult = context->GetClient()->UnmountTable(
        Path.GetPath(),
        Options);
    WaitFor(asyncResult)
        .ThrowOnError();
}

////////////////////////////////////////////////////////////////////////////////

void TRemountTableCommand::Execute(ICommandContextPtr context)
{
    auto asyncResult = context->GetClient()->RemountTable(
        Path.GetPath(),
        Options);
    WaitFor(asyncResult)
        .ThrowOnError();
}

////////////////////////////////////////////////////////////////////////////////

void TFreezeTableCommand::Execute(ICommandContextPtr context)
{
    auto asyncResult = context->GetClient()->FreezeTable(
        Path.GetPath(),
        Options);
    WaitFor(asyncResult)
        .ThrowOnError();
}

////////////////////////////////////////////////////////////////////////////////

void TUnfreezeTableCommand::Execute(ICommandContextPtr context)
{
    auto asyncResult = context->GetClient()->UnfreezeTable(
        Path.GetPath(),
        Options);
    WaitFor(asyncResult)
        .ThrowOnError();
}

////////////////////////////////////////////////////////////////////////////////

void TReshardTableCommand::Execute(ICommandContextPtr context)
{
    TFuture<void> asyncResult;
    if (PivotKeys) {
        asyncResult = context->GetClient()->ReshardTable(
            Path.GetPath(),
            *PivotKeys,
            Options);
    } else {
        asyncResult = context->GetClient()->ReshardTable(
            Path.GetPath(),
            *TabletCount,
            Options);
    }
    WaitFor(asyncResult)
        .ThrowOnError();
}

////////////////////////////////////////////////////////////////////////////////

void TAlterTableCommand::Execute(ICommandContextPtr context)
{
    auto asyncResult = context->GetClient()->AlterTable(
        Path.GetPath(),
        Options);
    WaitFor(asyncResult)
        .ThrowOnError();
}

////////////////////////////////////////////////////////////////////////////////

void TSelectRowsCommand::Execute(ICommandContextPtr context)
{
    auto clientBase = GetClientBase(context);
    auto asyncResult = clientBase->SelectRows(Query, Options);

    IRowsetPtr rowset;
    TQueryStatistics statistics;

    std::tie(rowset, statistics) = WaitFor(asyncResult)
        .ValueOrThrow();

    auto format = context->GetOutputFormat();
    auto output = context->Request().OutputStream;
    auto writer = CreateSchemafulWriterForFormat(format, rowset->Schema(), output);

    writer->Write(rowset->Rows());

    WaitFor(writer->Close())
        .ThrowOnError();

    LOG_INFO("Query result statistics (RowsRead: %v, RowsWritten: %v, AsyncTime: %v, SyncTime: %v, ExecuteTime: %v, "
        "ReadTime: %v, WriteTime: %v, IncompleteInput: %v, IncompleteOutput: %v)",
        statistics.RowsRead,
        statistics.RowsWritten,
        statistics.AsyncTime.MilliSeconds(),
        statistics.SyncTime.MilliSeconds(),
        statistics.ExecuteTime.MilliSeconds(),
        statistics.ReadTime.MilliSeconds(),
        statistics.WriteTime.MilliSeconds(),
        statistics.IncompleteInput,
        statistics.IncompleteOutput);
}

////////////////////////////////////////////////////////////////////////////////

namespace {

std::vector<TUnversionedRow> ParseRows(
    ICommandContextPtr context,
    TTableWriterConfigPtr config,
    TBuildingValueConsumer* valueConsumer)
{
    TTableConsumer tableConsumer(valueConsumer);
    TTableOutput output(context->GetInputFormat(), &tableConsumer);
    auto input = CreateSyncAdapter(context->Request().InputStream);
    PipeInputToOutput(input.get(), &output, config->BlockSize);
    return valueConsumer->GetRows();
}

} // namespace

void TInsertRowsCommand::Execute(ICommandContextPtr context)
{
    TWriteRowsOptions writeOptions;
    writeOptions.Aggregate = Aggregate;

    auto config = UpdateYsonSerializable(
        context->GetConfig()->TableWriter,
        TableWriter);

    auto tableMountCache = context->GetClient()->GetConnection()->GetTableMountCache();
    auto tableInfo = WaitFor(tableMountCache->GetTableInfo(Path.GetPath()))
        .ValueOrThrow();

    tableInfo->ValidateDynamic();

    if (!tableInfo->IsSorted() && Update) {
        THROW_ERROR_EXCEPTION("Cannot use \"update\" mode for ordered tables");
    }

    struct TInsertRowsBufferTag
    { };

    // Parse input data.
    TBuildingValueConsumer valueConsumer(tableInfo->Schemas[ETableSchemaKind::Write]);
    valueConsumer.SetTreatMissingAsNull(!Update);

    auto rows = ParseRows(context, config, &valueConsumer);
    auto rowBuffer = New<TRowBuffer>(TInsertRowsBufferTag());
    auto capturedRows = rowBuffer->Capture(rows);
    auto mutableRowRange = MakeSharedRange(std::move(capturedRows), std::move(rowBuffer));
    // XXX(sandello): No covariance here yet.
    auto rowRange = TSharedRange<TUnversionedRow>(
        static_cast<const TUnversionedRow*>(mutableRowRange.Begin()),
        static_cast<const TUnversionedRow*>(mutableRowRange.End()),
        mutableRowRange.GetHolder());

    // Run writes.
    auto transaction = GetTransaction(context);

    transaction->WriteRows(
        Path.GetPath(),
        valueConsumer.GetNameTable(),
        std::move(rowRange),
        writeOptions);

    if (ShouldCommitTransaction()) {
        WaitFor(transaction->Commit())
            .ThrowOnError();
    }
}

////////////////////////////////////////////////////////////////////////////////

void TLookupRowsCommand::Execute(ICommandContextPtr context)
{
    auto tableMountCache = context->GetClient()->GetConnection()->GetTableMountCache();
    auto asyncTableInfo = tableMountCache->GetTableInfo(Path.GetPath());
    auto tableInfo = WaitFor(asyncTableInfo)
        .ValueOrThrow();
    tableInfo->ValidateDynamic();

<<<<<<< HEAD
    const auto& schema = tableInfo->Schemas[ETableSchemaKind::Primary];
    if (ColumnNames) {
        Options.ColumnFilter.All = false;
        for (const auto& name : *ColumnNames) {
            const auto* column = schema.FindColumn(name);
            if (!column) {
                THROW_ERROR_EXCEPTION("No such column %Qv",
                    name);
            }
            Options.ColumnFilter.Indexes.push_back(schema.GetColumnIndex(*column));
        }
    }

=======
    // COMPAT(babenko): remove Request_->TableWriter
>>>>>>> c462c706
    auto config = UpdateYsonSerializable(
        context->GetConfig()->TableWriter,
        TableWriter);

    struct TLookupRowsBufferTag
    { };

    // Parse input data.
    TBuildingValueConsumer valueConsumer(tableInfo->Schemas[ETableSchemaKind::Lookup]);
    auto keys = ParseRows(context, config, &valueConsumer);
    auto rowBuffer = New<TRowBuffer>(TLookupRowsBufferTag());
    auto capturedKeys = rowBuffer->Capture(keys);
    auto mutableKeyRange = MakeSharedRange(std::move(capturedKeys), std::move(rowBuffer));
    auto keyRange = TSharedRange<TUnversionedRow>(
        static_cast<const TUnversionedRow*>(mutableKeyRange.Begin()),
        static_cast<const TUnversionedRow*>(mutableKeyRange.End()),
        mutableKeyRange.GetHolder());
    auto nameTable = valueConsumer.GetNameTable();

    if (ColumnNames) {
        Options.ColumnFilter.All = false;
        for (const auto& name : *ColumnNames) {
            auto maybeIndex = nameTable->FindId(name);
            if (!maybeIndex) {
                if (!tableInfo->Schemas[ETableSchemaKind::Primary].FindColumn(name)) {
                    THROW_ERROR_EXCEPTION("No such column %Qv",
                        name);
                }
                maybeIndex = nameTable->GetIdOrRegisterName(name);
            }
            Options.ColumnFilter.Indexes.push_back(*maybeIndex);
        }
    }

    // Run lookup.
    auto clientBase = GetClientBase(context);
    auto asyncRowset = clientBase->LookupRows(
        Path.GetPath(),
        std::move(nameTable),
        std::move(keyRange),
        Options);
    auto rowset = WaitFor(asyncRowset)
        .ValueOrThrow();

    auto format = context->GetOutputFormat();
    auto output = context->Request().OutputStream;
    auto writer = CreateSchemafulWriterForFormat(format, rowset->Schema(), output);

    writer->Write(rowset->Rows());

    WaitFor(writer->Close())
        .ThrowOnError();
}

////////////////////////////////////////////////////////////////////////////////

void TDeleteRowsCommand::Execute(ICommandContextPtr context)
{
    auto config = UpdateYsonSerializable(
        context->GetConfig()->TableWriter,
        TableWriter);

    auto tableMountCache = context->GetClient()->GetConnection()->GetTableMountCache();
    auto asyncTableInfo = tableMountCache->GetTableInfo(Path.GetPath());
    auto tableInfo = WaitFor(asyncTableInfo)
        .ValueOrThrow();
    tableInfo->ValidateDynamic();

    struct TDeleteRowsBufferTag
    { };

    // Parse input data.
    TBuildingValueConsumer valueConsumer(tableInfo->Schemas[ETableSchemaKind::Delete]);
    auto keys = ParseRows(context, config, &valueConsumer);
    auto rowBuffer = New<TRowBuffer>(TDeleteRowsBufferTag());
    auto capturedKeys = rowBuffer->Capture(keys);
    auto mutableKeyRange = MakeSharedRange(std::move(capturedKeys), std::move(rowBuffer));
    // XXX(sandello): No covariance here yet.
    auto keyRange = TSharedRange<TUnversionedRow>(
        static_cast<const TUnversionedRow*>(mutableKeyRange.Begin()),
        static_cast<const TUnversionedRow*>(mutableKeyRange.End()),
        mutableKeyRange.GetHolder());

    // Run deletes.
    auto transaction = GetTransaction(context);

    transaction->DeleteRows(
        Path.GetPath(),
        valueConsumer.GetNameTable(),
        std::move(keyRange));

    if (ShouldCommitTransaction()) {
        WaitFor(transaction->Commit())
            .ThrowOnError();
    }
}

////////////////////////////////////////////////////////////////////////////////

void TTrimRowsCommand::Execute(ICommandContextPtr context)
{
    auto client = context->GetClient();
    auto asyncResult = client->TrimTable(
        Path.GetPath(),
        TabletIndex,
        TrimmedRowCount);
    WaitFor(asyncResult)
        .ThrowOnError();
}

////////////////////////////////////////////////////////////////////////////////

} // namespace NDriver
} // namespace NYT<|MERGE_RESOLUTION|>--- conflicted
+++ resolved
@@ -317,23 +317,6 @@
         .ValueOrThrow();
     tableInfo->ValidateDynamic();
 
-<<<<<<< HEAD
-    const auto& schema = tableInfo->Schemas[ETableSchemaKind::Primary];
-    if (ColumnNames) {
-        Options.ColumnFilter.All = false;
-        for (const auto& name : *ColumnNames) {
-            const auto* column = schema.FindColumn(name);
-            if (!column) {
-                THROW_ERROR_EXCEPTION("No such column %Qv",
-                    name);
-            }
-            Options.ColumnFilter.Indexes.push_back(schema.GetColumnIndex(*column));
-        }
-    }
-
-=======
-    // COMPAT(babenko): remove Request_->TableWriter
->>>>>>> c462c706
     auto config = UpdateYsonSerializable(
         context->GetConfig()->TableWriter,
         TableWriter);
