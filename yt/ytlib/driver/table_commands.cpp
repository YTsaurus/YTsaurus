--- conflicted
+++ resolved
@@ -119,12 +119,7 @@
     TWritingValueConsumer valueConsumer(writer);
     TTableConsumer tableConsumer(&valueConsumer);
 
-<<<<<<< HEAD
     TTableOutput output(context->GetInputFormat(), &tableConsumer);
-    auto input = CreateSyncAdapter(context->Request().InputStream);
-=======
-    TTableOutput output(context->GetInputFormat(), &consumer);
->>>>>>> 7889f9ae
 
     PipeInputToOutput(context->Request().InputStream, &output, config->BlockSize);
 
