#include "table_commands.h"
#include "config.h"

#include <yt/ytlib/api/rowset.h>
#include <yt/ytlib/api/transaction.h>

#include <yt/ytlib/query_client/query_statistics.h>

#include <yt/ytlib/table_client/helpers.h>
#include <yt/ytlib/table_client/name_table.h>
#include <yt/ytlib/table_client/row_buffer.h>
#include <yt/ytlib/table_client/schemaful_writer.h>
#include <yt/ytlib/table_client/schemaless_chunk_reader.h>
#include <yt/ytlib/table_client/schemaless_chunk_writer.h>
#include <yt/ytlib/table_client/table_consumer.h>

#include <yt/ytlib/tablet_client/table_mount_cache.h>

#include <yt/ytlib/formats/config.h>

namespace NYT {
namespace NDriver {

using namespace NYson;
using namespace NYTree;
using namespace NFormats;
using namespace NChunkClient;
using namespace NQueryClient;
using namespace NConcurrency;
using namespace NTransactionClient;
using namespace NHive;
using namespace NTableClient;
using namespace NApi;

////////////////////////////////////////////////////////////////////////////////

static const auto& Logger = DriverLogger;

////////////////////////////////////////////////////////////////////////////////

void TReadTableCommand::Execute(ICommandContextPtr context)
{
    Options.Ping = true;

    // COMPAT(babenko): remove Request_->TableReader
    auto config = UpdateYsonSerializable(
        context->GetConfig()->TableReader,
        TableReader);

    config = UpdateYsonSerializable(
        config,
        GetOptions());

    Options.Config = config;

    auto reader = WaitFor(context->GetClient()->CreateTableReader(
        Path,
        Options))
        .ValueOrThrow();

    if (reader->GetTotalRowCount() > 0) {
        BuildYsonMapFluently(context->Request().ResponseParametersConsumer)
            .Item("start_row_index").Value(reader->GetTableRowIndex())
            .Item("approximate_row_count").Value(reader->GetTotalRowCount());
    } else {
        BuildYsonMapFluently(context->Request().ResponseParametersConsumer)
            .Item("approximate_row_count").Value(reader->GetTotalRowCount());
    }

    auto writer = CreateSchemalessWriterForFormat(
        context->GetOutputFormat(),
        reader->GetNameTable(),
        context->Request().OutputStream,
        false,
        ControlAttributes,
        0);

    PipeReaderToWriter(
        reader,
        writer,
        context->GetConfig()->ReadBufferRowCount);
}

//////////////////////////////////////////////////////////////////////////////////

void TWriteTableCommand::Execute(ICommandContextPtr context)
{
    auto transaction = AttachTransaction(context, false);

    // COMPAT(babenko): remove Request_->TableWriter
    auto config = UpdateYsonSerializable(
        context->GetConfig()->TableWriter,
        TableWriter);
    config = UpdateYsonSerializable(
        config,
        GetOptions());

    auto keyColumns = Path.GetSortedBy();
    auto nameTable = TNameTable::FromKeyColumns(keyColumns);

    auto options = New<TTableWriterOptions>();
    options->ValidateDuplicateIds = true;
    options->ValidateRowWeight = true;

    auto writer = CreateSchemalessTableWriter(
        config,
        options,
        Path,
        nameTable,
        keyColumns,
        context->GetClient(),
        transaction);

    WaitFor(writer->Open())
        .ThrowOnError();

    TWritingValueConsumer valueConsumer(writer);
    TTableConsumer tableConsumer(&valueConsumer);

    TTableOutput output(context->GetInputFormat(), &tableConsumer);
    auto input = CreateSyncAdapter(context->Request().InputStream);

    PipeInputToOutput(input.get(), &output, config->BlockSize);

    valueConsumer.Flush();

    WaitFor(writer->Close())
        .ThrowOnError();
}

////////////////////////////////////////////////////////////////////////////////

void TMountTableCommand::Execute(ICommandContextPtr context)
{
    auto asyncResult = context->GetClient()->MountTable(
        Path.GetPath(),
        Options);
    WaitFor(asyncResult)
        .ThrowOnError();
}

////////////////////////////////////////////////////////////////////////////////

void TUnmountTableCommand::Execute(ICommandContextPtr context)
{
    auto asyncResult = context->GetClient()->UnmountTable(
        Path.GetPath(),
        Options);
    WaitFor(asyncResult)
        .ThrowOnError();
}

////////////////////////////////////////////////////////////////////////////////

void TRemountTableCommand::Execute(ICommandContextPtr context)
{
    auto asyncResult = context->GetClient()->RemountTable(
        Path.GetPath(),
        Options);
    WaitFor(asyncResult)
        .ThrowOnError();
}

////////////////////////////////////////////////////////////////////////////////

void TReshardTableCommand::Execute(ICommandContextPtr context)
{
    std::vector<TUnversionedRow> pivotKeys;
    for (const auto& key : PivotKeys) {
        pivotKeys.push_back(key);
    }

    auto asyncResult = context->GetClient()->ReshardTable(
        Path.GetPath(),
        pivotKeys,
        Options);
    WaitFor(asyncResult)
        .ThrowOnError();
}

////////////////////////////////////////////////////////////////////////////////

void TAlterTableCommand::Execute(ICommandContextPtr context)
{
    auto asyncResult = context->GetClient()->AlterTable(
        Path.GetPath(),
        Options);
    WaitFor(asyncResult)
        .ThrowOnError();
}

////////////////////////////////////////////////////////////////////////////////

void TSelectRowsCommand::Execute(ICommandContextPtr context)
{
    TIntrusivePtr<IClientBase> clientBase = context->GetClient();
    {
        auto stickyTransaction = context->FindAndTouchTransaction(TransactionId);
        if (stickyTransaction) {
            clientBase = std::move(stickyTransaction);
        }
    }

    auto asyncResult = clientBase->SelectRows(Query, Options);

    IRowsetPtr rowset;
    TQueryStatistics statistics;

    std::tie(rowset, statistics) = WaitFor(asyncResult)
        .ValueOrThrow();

    auto format = context->GetOutputFormat();
    auto output = context->Request().OutputStream;
    auto writer = CreateSchemafulWriterForFormat(format, rowset->GetSchema(), output);

    writer->Write(rowset->GetRows());

    WaitFor(writer->Close())
        .ThrowOnError();

    LOG_INFO("Query result statistics (RowsRead: %v, RowsWritten: %v, AsyncTime: %v, SyncTime: %v, ExecuteTime: %v, "
        "ReadTime: %v, WriteTime: %v, IncompleteInput: %v, IncompleteOutput: %v)",
        statistics.RowsRead,
        statistics.RowsWritten,
        statistics.AsyncTime.MilliSeconds(),
        statistics.SyncTime.MilliSeconds(),
        statistics.ExecuteTime.MilliSeconds(),
        statistics.ReadTime.MilliSeconds(),
        statistics.WriteTime.MilliSeconds(),
        statistics.IncompleteInput,
        statistics.IncompleteOutput);

    BuildYsonMapFluently(context->Request().ResponseParametersConsumer)
        .Item("rows_read").Value(statistics.RowsRead)
        .Item("rows_written").Value(statistics.RowsWritten)
        .Item("async_time").Value(statistics.AsyncTime)
        .Item("sync_time").Value(statistics.SyncTime)
        .Item("execute_time").Value(statistics.ExecuteTime)
        .Item("read_time").Value(statistics.ReadTime)
        .Item("write_time").Value(statistics.WriteTime)
        .Item("codegen_time").Value(statistics.CodegenTime)
        .Item("incomplete_input").Value(statistics.IncompleteInput)
        .Item("incomplete_output").Value(statistics.IncompleteOutput);
}

////////////////////////////////////////////////////////////////////////////////

namespace {

std::vector<TUnversionedRow> ParseRows(
    ICommandContextPtr context,
    TTableWriterConfigPtr config,
    TBuildingValueConsumer* valueConsumer)
{
    TTableConsumer tableConsumer(valueConsumer);
    TTableOutput output(context->GetInputFormat(), &tableConsumer);
    auto input = CreateSyncAdapter(context->Request().InputStream);
    PipeInputToOutput(input.get(), &output, config->BlockSize);
    return valueConsumer->GetRows();
}

} // namespace

void TInsertRowsCommand::Execute(ICommandContextPtr context)
{
    TWriteRowsOptions writeOptions;
    writeOptions.Aggregate = Aggregate;

    // COMPAT(babenko): remove Request_->TableWriter
    auto config = UpdateYsonSerializable(
        context->GetConfig()->TableWriter,
        TableWriter);
    config = UpdateYsonSerializable(
        config,
        GetOptions());

    auto tableMountCache = context->GetClient()->GetConnection()->GetTableMountCache();
    auto tableInfo = WaitFor(tableMountCache->GetTableInfo(Path.GetPath()))
        .ValueOrThrow();

    tableInfo->ValidateDynamic();

    struct TInsertRowsBufferTag
    { };

    // Parse input data.
<<<<<<< HEAD
    TBuildingValueConsumer valueConsumer(tableInfo->Schema, tableInfo->KeyColumns);
    valueConsumer.SetTreatMissingAsNull(!Update);
    auto rows = ParseRows(context, config, &valueConsumer);
    auto rowBuffer = New<TRowBuffer>();
=======
    auto valueConsumer = New<TBuildingValueConsumer>(
        tableInfo->Schema,
        tableInfo->KeyColumns);
    valueConsumer->SetTreatMissingAsNull(!Update);
    auto rows = ParseRows(context, config, valueConsumer);
    auto rowBuffer = New<TRowBuffer>(TInsertRowsBufferTag{});
>>>>>>> c78a3c2a
    auto capturedRows = rowBuffer->Capture(rows);
    auto mutableRowRange = MakeSharedRange(std::move(capturedRows), std::move(rowBuffer));
    // XXX(sandello): No covariance here yet.
    auto rowRange = TSharedRange<TUnversionedRow>(
        static_cast<const TUnversionedRow*>(mutableRowRange.Begin()),
        static_cast<const TUnversionedRow*>(mutableRowRange.End()),
        mutableRowRange.GetHolder());

    // Run writes.
    auto transaction = context->FindAndTouchTransaction(TransactionId);
    bool shouldCommit = false;
    if (!transaction) {
        transaction = WaitFor(context->GetClient()->StartTransaction(ETransactionType::Tablet, Options))
            .ValueOrThrow();
        shouldCommit = true;
    }

    transaction->WriteRows(
        Path.GetPath(),
        valueConsumer.GetNameTable(),
        std::move(rowRange),
        writeOptions);

    if (shouldCommit) {
        WaitFor(transaction->Commit())
            .ThrowOnError();
    }
}

////////////////////////////////////////////////////////////////////////////////

void TLookupRowsCommand::Execute(ICommandContextPtr context)
{
    auto tableMountCache = context->GetClient()->GetConnection()->GetTableMountCache();
    auto asyncTableInfo = tableMountCache->GetTableInfo(Path.GetPath());
    auto tableInfo = WaitFor(asyncTableInfo)
        .ValueOrThrow();
    tableInfo->ValidateDynamic();

    auto nameTable = TNameTable::FromSchema(tableInfo->Schema);

    if (ColumnNames) {
        Options.ColumnFilter.All = false;
        for (const auto& name : *ColumnNames) {
            auto maybeIndex = nameTable->FindId(name);
            if (!maybeIndex) {
                THROW_ERROR_EXCEPTION("No such column %Qv",
                    name);
            }
            Options.ColumnFilter.Indexes.push_back(*maybeIndex);
        }
    }

    // COMPAT(babenko): remove Request_->TableWriter
    auto config = UpdateYsonSerializable(
        context->GetConfig()->TableWriter,
        TableWriter);
    config = UpdateYsonSerializable(
        config,
        GetOptions());

    // Parse input data.
    TBuildingValueConsumer valueConsumer(
        tableInfo->Schema.TrimNonkeyColumns(tableInfo->KeyColumns),
        tableInfo->KeyColumns);
<<<<<<< HEAD
    auto keys = ParseRows(context, config, &valueConsumer);
=======
    auto keys = ParseRows(context, config, valueConsumer);
    auto rowBuffer = New<TRowBuffer>();
    auto capturedKeys = rowBuffer->Capture(keys);
    auto keyRange = MakeSharedRange(std::move(capturedKeys), std::move(rowBuffer));
>>>>>>> c78a3c2a

    // Run lookup.
    TIntrusivePtr<IClientBase> clientBase = context->GetClient();
    {
        auto stickyTransaction = context->FindAndTouchTransaction(TransactionId);
        if (stickyTransaction) {
            clientBase = std::move(stickyTransaction);
        }
    }

    auto asyncRowset = clientBase->LookupRows(
<<<<<<< HEAD
        Path.GetPath(),
        valueConsumer.GetNameTable(),
        std::move(keys),
        Options);
=======
            Path.GetPath(),
            valueConsumer->GetNameTable(),
            std::move(keyRange),
            Options);
>>>>>>> c78a3c2a
    auto rowset = WaitFor(asyncRowset)
        .ValueOrThrow();

    auto format = context->GetOutputFormat();
    auto output = context->Request().OutputStream;
    auto writer = CreateSchemafulWriterForFormat(format, rowset->GetSchema(), output);

    writer->Write(rowset->GetRows());

    WaitFor(writer->Close())
        .ThrowOnError();
}

////////////////////////////////////////////////////////////////////////////////

void TDeleteRowsCommand::Execute(ICommandContextPtr context)
{
    // COMPAT(babenko): remove Request_->TableWriter
    auto config = UpdateYsonSerializable(
        context->GetConfig()->TableWriter,
        TableWriter);
    config = UpdateYsonSerializable(
        config,
        GetOptions());

    auto tableMountCache = context->GetClient()->GetConnection()->GetTableMountCache();
    auto asyncTableInfo = tableMountCache->GetTableInfo(Path.GetPath());
    auto tableInfo = WaitFor(asyncTableInfo)
        .ValueOrThrow();
    tableInfo->ValidateDynamic();

    struct TDeleteRowsBufferTag
    { };

    // Parse input data.
    TBuildingValueConsumer valueConsumer(
        tableInfo->Schema.TrimNonkeyColumns(tableInfo->KeyColumns),
        tableInfo->KeyColumns);
<<<<<<< HEAD
    auto keys = ParseRows(context, config, &valueConsumer);
    auto rowBuffer = New<TRowBuffer>();
=======
    auto keys = ParseRows(context, config, valueConsumer);
    auto rowBuffer = New<TRowBuffer>(TDeleteRowsBufferTag{});
>>>>>>> c78a3c2a
    auto capturedKeys = rowBuffer->Capture(keys);
    auto mutableKeyRange = MakeSharedRange(std::move(capturedKeys), std::move(rowBuffer));
    // XXX(sandello): No covariance here yet.
    auto keyRange = TSharedRange<TUnversionedRow>(
        static_cast<const TUnversionedRow*>(mutableKeyRange.Begin()),
        static_cast<const TUnversionedRow*>(mutableKeyRange.End()),
        mutableKeyRange.GetHolder());

    // Run deletes.
    auto transaction = context->FindAndTouchTransaction(TransactionId);
    bool shouldCommit = false;
    if (!transaction) {
        transaction = WaitFor(context->GetClient()->StartTransaction(ETransactionType::Tablet, Options))
            .ValueOrThrow();
        shouldCommit = true;
    }

    transaction->DeleteRows(
        Path.GetPath(),
        valueConsumer.GetNameTable(),
        std::move(keyRange));

    if (shouldCommit) {
        WaitFor(transaction->Commit())
            .ThrowOnError();
    }
}

////////////////////////////////////////////////////////////////////////////////

} // namespace NDriver
} // namespace NYT<|MERGE_RESOLUTION|>--- conflicted
+++ resolved
@@ -284,19 +284,10 @@
     { };
 
     // Parse input data.
-<<<<<<< HEAD
     TBuildingValueConsumer valueConsumer(tableInfo->Schema, tableInfo->KeyColumns);
     valueConsumer.SetTreatMissingAsNull(!Update);
     auto rows = ParseRows(context, config, &valueConsumer);
-    auto rowBuffer = New<TRowBuffer>();
-=======
-    auto valueConsumer = New<TBuildingValueConsumer>(
-        tableInfo->Schema,
-        tableInfo->KeyColumns);
-    valueConsumer->SetTreatMissingAsNull(!Update);
-    auto rows = ParseRows(context, config, valueConsumer);
     auto rowBuffer = New<TRowBuffer>(TInsertRowsBufferTag{});
->>>>>>> c78a3c2a
     auto capturedRows = rowBuffer->Capture(rows);
     auto mutableRowRange = MakeSharedRange(std::move(capturedRows), std::move(rowBuffer));
     // XXX(sandello): No covariance here yet.
@@ -358,18 +349,21 @@
         config,
         GetOptions());
 
+    struct TLookupRowsBufferTag
+    { };
+
     // Parse input data.
     TBuildingValueConsumer valueConsumer(
         tableInfo->Schema.TrimNonkeyColumns(tableInfo->KeyColumns),
         tableInfo->KeyColumns);
-<<<<<<< HEAD
     auto keys = ParseRows(context, config, &valueConsumer);
-=======
-    auto keys = ParseRows(context, config, valueConsumer);
-    auto rowBuffer = New<TRowBuffer>();
+    auto rowBuffer = New<TRowBuffer>(TLookupRowsBufferTag{});
     auto capturedKeys = rowBuffer->Capture(keys);
-    auto keyRange = MakeSharedRange(std::move(capturedKeys), std::move(rowBuffer));
->>>>>>> c78a3c2a
+    auto mutableKeyRange = MakeSharedRange(std::move(capturedKeys), std::move(rowBuffer));
+    auto keyRange = TSharedRange<TUnversionedRow>(
+        static_cast<const TUnversionedRow*>(mutableKeyRange.Begin()),
+        static_cast<const TUnversionedRow*>(mutableKeyRange.End()),
+        mutableKeyRange.GetHolder());
 
     // Run lookup.
     TIntrusivePtr<IClientBase> clientBase = context->GetClient();
@@ -381,17 +375,10 @@
     }
 
     auto asyncRowset = clientBase->LookupRows(
-<<<<<<< HEAD
         Path.GetPath(),
         valueConsumer.GetNameTable(),
-        std::move(keys),
-        Options);
-=======
-            Path.GetPath(),
-            valueConsumer->GetNameTable(),
-            std::move(keyRange),
-            Options);
->>>>>>> c78a3c2a
+        std::move(keyRange),
+        Options);
     auto rowset = WaitFor(asyncRowset)
         .ValueOrThrow();
 
@@ -430,13 +417,8 @@
     TBuildingValueConsumer valueConsumer(
         tableInfo->Schema.TrimNonkeyColumns(tableInfo->KeyColumns),
         tableInfo->KeyColumns);
-<<<<<<< HEAD
     auto keys = ParseRows(context, config, &valueConsumer);
-    auto rowBuffer = New<TRowBuffer>();
-=======
-    auto keys = ParseRows(context, config, valueConsumer);
     auto rowBuffer = New<TRowBuffer>(TDeleteRowsBufferTag{});
->>>>>>> c78a3c2a
     auto capturedKeys = rowBuffer->Capture(keys);
     auto mutableKeyRange = MakeSharedRange(std::move(capturedKeys), std::move(rowBuffer));
     // XXX(sandello): No covariance here yet.
