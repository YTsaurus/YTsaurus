#pragma once

#include "public.h"

#include <core/ytree/yson_serializable.h>

#include <core/rpc/retrying_channel.h>

#include <ytlib/hydra/config.h>

#include <ytlib/transaction_client/config.h>

#include <ytlib/table_client/config.h>

#include <ytlib/new_table_client/config.h>

#include <ytlib/scheduler/config.h>

#include <ytlib/hive/config.h>

#include <ytlib/api/config.h>

namespace NYT {
namespace NDriver {

////////////////////////////////////////////////////////////////////////////////

class TDriverConfig
    : public NApi::TConnectionConfig
{
public:
    NApi::TFileReaderConfigPtr FileReader;
    NApi::TFileWriterConfigPtr FileWriter;
    NVersionedTableClient::TTableReaderConfigPtr TableReader;
    NVersionedTableClient::TTableWriterConfigPtr TableWriter;
    NApi::TJournalReaderConfigPtr JournalReader;
    NApi::TJournalWriterConfigPtr JournalWriter;
<<<<<<< HEAD
=======
    bool ReadFromFollowers;
    i64 ReadBufferRowCount;
>>>>>>> fac53408
    i64 ReadBufferSize;

    i64 WriteBufferSize;
    int LightPoolSize;
    int HeavyPoolSize;

    TDriverConfig()
    {
        RegisterParameter("file_reader", FileReader)
            .DefaultNew();
        RegisterParameter("file_writer", FileWriter)
            .DefaultNew();
        RegisterParameter("table_reader", TableReader)
            .DefaultNew();
        RegisterParameter("table_writer", TableWriter)
            .DefaultNew();
        RegisterParameter("journal_reader", JournalReader)
            .DefaultNew();
        RegisterParameter("journal_writer", JournalWriter)
            .DefaultNew();
<<<<<<< HEAD
        RegisterParameter("new_table_writer", NewTableWriter)
            .DefaultNew();
=======

        RegisterParameter("read_from_followers", ReadFromFollowers)
            .Describe("Enable read-only requests to followers")
            .Default(false);
        RegisterParameter("read_buffer_row_count", ReadBufferRowCount)
            .Default((i64) 10000);
>>>>>>> fac53408
        RegisterParameter("read_buffer_size", ReadBufferSize)
            .Default((i64) 1 * 1024 * 1024);
        RegisterParameter("write_buffer_size", WriteBufferSize)
            .Default((i64) 1 * 1024 * 1024);
        RegisterParameter("light_pool_size", LightPoolSize)
            .Describe("Number of threads handling light requests")
            .Default(1);
        RegisterParameter("heavy_pool_size", HeavyPoolSize)
            .Describe("Number of threads handling heavy requests")
            .Default(4);
    }
};

DEFINE_REFCOUNTED_TYPE(TDriverConfig)

////////////////////////////////////////////////////////////////////////////////

} // namespace NDriver
} // namespace NYT
<|MERGE_RESOLUTION|>--- conflicted
+++ resolved
@@ -35,11 +35,7 @@
     NVersionedTableClient::TTableWriterConfigPtr TableWriter;
     NApi::TJournalReaderConfigPtr JournalReader;
     NApi::TJournalWriterConfigPtr JournalWriter;
-<<<<<<< HEAD
-=======
-    bool ReadFromFollowers;
     i64 ReadBufferRowCount;
->>>>>>> fac53408
     i64 ReadBufferSize;
 
     i64 WriteBufferSize;
@@ -60,17 +56,9 @@
             .DefaultNew();
         RegisterParameter("journal_writer", JournalWriter)
             .DefaultNew();
-<<<<<<< HEAD
-        RegisterParameter("new_table_writer", NewTableWriter)
-            .DefaultNew();
-=======
 
-        RegisterParameter("read_from_followers", ReadFromFollowers)
-            .Describe("Enable read-only requests to followers")
-            .Default(false);
         RegisterParameter("read_buffer_row_count", ReadBufferRowCount)
             .Default((i64) 10000);
->>>>>>> fac53408
         RegisterParameter("read_buffer_size", ReadBufferSize)
             .Default((i64) 1 * 1024 * 1024);
         RegisterParameter("write_buffer_size", WriteBufferSize)
