--- conflicted
+++ resolved
@@ -12,6 +12,8 @@
 
 namespace NYT {
 namespace NChunkManager {
+
+using namespace NMetaState;
 
 ////////////////////////////////////////////////////////////////////////////////
 
@@ -206,16 +208,6 @@
     }
 
 private:
-<<<<<<< HEAD
-=======
-    typedef NMetaState::TMetaStateMap<TChunkId, TChunk> TChunkMap;
-    typedef NMetaState::TMetaStateMap<THolderId, THolder> THolderMap;
-    typedef yhash_map<Stroka, THolderId> THolderAddressMap;
-    typedef NMetaState::TMetaStateMap<TChunkId, TJobList> TJobListMap;
-    typedef NMetaState::TMetaStateMap<TJobId, TJob> TJobMap;
-    typedef yhash_map<Stroka, TReplicationSink> TReplicationSinkMap;
-    
->>>>>>> 3009804e
     TConfig Config;
     TTransactionManager::TPtr TransactionManager;
     TChunkReplication::TPtr ChunkReplication;
