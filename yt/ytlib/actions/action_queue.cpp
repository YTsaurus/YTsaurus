#include "stdafx.h"
#include "action_queue.h"
#include "bind.h"
#include "action_queue_detail.h"
#include "invoker_util.h"

#include <ytlib/ypath/token.h>

#include <ytlib/profiling/profiling_manager.h>

namespace NYT {

using namespace NProfiling;
using namespace NYPath;
using namespace NYTree;

///////////////////////////////////////////////////////////////////////////////

namespace {

TTagIdList GetThreadTagIds(const Stroka& threadName)
{
    TTagIdList tagIds;
    auto* profilingManager = TProfilingManager::Get();
    tagIds.push_back(profilingManager->RegisterTag("thread", threadName));
	return tagIds;
}

TTagIdList GetBucketTagIds(const Stroka& threadName, const Stroka& bucketName)
{
    TTagIdList tagIds;
    auto* profilingManager = TProfilingManager::Get();
    tagIds.push_back(profilingManager->RegisterTag("thread", threadName));
	tagIds.push_back(profilingManager->RegisterTag("bucket", bucketName));
	return tagIds;
}

} // namespace

///////////////////////////////////////////////////////////////////////////////

class TActionQueue::TImpl
    : public TRefCounted
{
public:
    explicit TImpl(const Stroka& threadName)
        : Queue(New<TInvokerQueue>(
            &EventCount,
            nullptr,
            GetThreadTagIds(threadName),
            true,
            true))
        , Thread(New<TSingleQueueExecutorThread>(
            Queue,
            &EventCount,
            threadName,
            GetThreadTagIds(threadName),
            true,
            true))
    {
        Thread->Start();
    }

    ~TImpl()
    {
        Shutdown();
    }

    void Shutdown()
    {
        Queue->Shutdown();
        Thread->Shutdown();
    }

    IInvokerPtr GetInvoker()
    {
        return Queue;
    }

private:
    TEventCount EventCount;
    TInvokerQueuePtr Queue;
    TSingleQueueExecutorThreadPtr Thread;

};

TActionQueue::TActionQueue(const Stroka& threadName)
    : Impl(New<TImpl>(threadName))
{ }

TActionQueue::~TActionQueue()
{ }

void TActionQueue::Shutdown()
{
    return Impl->Shutdown();
}

IInvokerPtr TActionQueue::GetInvoker()
{
    return Impl->GetInvoker();
}

TCallback<TActionQueuePtr()> TActionQueue::CreateFactory(const Stroka& threadName)
{
    return BIND([=] () {
        return New<TActionQueue>(threadName);
    });
}

///////////////////////////////////////////////////////////////////////////////

class TFairShareActionQueue::TImpl
    : public TExecutorThread
{
public:
    TImpl(
    	const Stroka& threadName,
    	const std::vector<Stroka>& bucketNames)
        : TExecutorThread(
            &EventCount,
            threadName,
            GetThreadTagIds(threadName),
            true,
            true)
        , Buckets(bucketNames.size())
        , CurrentBucket(nullptr)
    {

        for (int index = 0; index < static_cast<int>(bucketNames.size()); ++index) {
            Buckets[index].Queue = New<TInvokerQueue>(
                &EventCount,
                nullptr,
                GetBucketTagIds(threadName, bucketNames[index]),
                true,
                true);
        }
        Start();
    }

    ~TImpl()
    {
        Shutdown();
    }

    void Shutdown()
    {
        FOREACH (auto& bucket, Buckets) {
            bucket.Queue->Shutdown();
        }
        TExecutorThread::Shutdown();
    }

    IInvokerPtr GetInvoker(int index)
    {
        YASSERT(0 <= index && index < static_cast<int>(Buckets.size()));
        return Buckets[index].Queue;
    }

private:
    TEventCount EventCount;

    struct TBucket
    {
        TBucket()
            : ExcessTime(0)
        { }

        TInvokerQueuePtr Queue;
        TCpuDuration ExcessTime;
    };

    std::vector<TBucket> Buckets;
    TCpuInstant StartInstant;

    TEnqueuedAction CurrentAction;
    TBucket* CurrentBucket;
    

    TBucket* GetStarvingBucket()
    {
        // Compute min excess over non-empty queues.
        i64 minExcess = std::numeric_limits<i64>::max();
        TBucket* minBucket = nullptr;
        FOREACH (auto& bucket, Buckets) {
            if (!bucket.Queue->IsEmpty()) {
                if (bucket.ExcessTime < minExcess) {
                    minExcess = bucket.ExcessTime;
                    minBucket = &bucket;
                }
            }
        }
        return minBucket;
    }

    virtual EBeginExecuteResult BeginExecute() override
    {
        YCHECK(!CurrentBucket);

        // Check if any action is ready at all.
        CurrentBucket = GetStarvingBucket();
        if (!CurrentBucket) {
            return EBeginExecuteResult::QueueEmpty;
        }

        // Reduce excesses (with truncation).
        FOREACH (auto& bucket, Buckets) {
            bucket.ExcessTime = std::max<i64>(0, bucket.ExcessTime - CurrentBucket->ExcessTime);
        }

        // Pump the starving queue.
        StartInstant = GetCpuInstant();
        return CurrentBucket->Queue->BeginExecute(&CurrentAction);
    }

    virtual void EndExecute() override
    {
<<<<<<< HEAD
        CurrentBucket->Queue->EndExecute(&CurrentAction);

        if (CurrentBucket) {
            auto endInstant = GetCpuInstant();
            CurrentBucket->ExcessTime += (endInstant - StartInstant);
            CurrentBucket = nullptr;
        }
=======
        if (!CurrentBucket)
            return;

        CurrentBucket->Queue->EndExecute();
        auto endInstant = GetCpuInstant();
        CurrentBucket->ExcessTime += (endInstant - StartInstant);
        CurrentBucket = nullptr;
>>>>>>> aede4ef5
    }

};

TFairShareActionQueue::TFairShareActionQueue(
    const Stroka& threadName,
    const std::vector<Stroka>& bucketNames)
    : Impl(New<TImpl>(threadName, bucketNames))
{ }

TFairShareActionQueue::~TFairShareActionQueue()
{ }

IInvokerPtr TFairShareActionQueue::GetInvoker(int index)
{
    return Impl->GetInvoker(index);
}

void TFairShareActionQueue::Shutdown()
{
    return Impl->Shutdown();
}

///////////////////////////////////////////////////////////////////////////////

class TThreadPool::TImpl
    : public TRefCounted
{
public:
    TImpl(int threadCount, const Stroka& threadNamePrefix)
        : Queue(New<TInvokerQueue>(
            &EventCount,
            nullptr,
            GetThreadTagIds(threadNamePrefix),
            true,
            true))
    {
        for (int i = 0; i < threadCount; ++i) {
            auto thread = New<TSingleQueueExecutorThread>(
                Queue,
                &EventCount,
                threadNamePrefix,
                GetThreadTagIds(threadNamePrefix),
                true,
                true);
            Threads.push_back(thread);
            thread->Start();
        }
    }

    ~TImpl()
    {
        Shutdown();
    }

    void Shutdown()
    {
        Queue->Shutdown();
        FOREACH (auto thread, Threads) {
            thread->Shutdown();
        }
    }

    IInvokerPtr GetInvoker()
    {
        return Queue;
    }

private:
    TEventCount EventCount;
    TInvokerQueuePtr Queue;
    std::vector<TExecutorThreadPtr> Threads;

};

TThreadPool::TThreadPool(int threadCount, const Stroka& threadNamePrefix)
    : Impl(New<TImpl>(threadCount, threadNamePrefix))
{ }

TThreadPool::~TThreadPool()
{ }

void TThreadPool::Shutdown()
{
    return Impl->Shutdown();
}

IInvokerPtr TThreadPool::GetInvoker()
{
    return Impl->GetInvoker();
}

TCallback<TThreadPoolPtr()> TThreadPool::CreateFactory(int queueCount, const Stroka& threadName)
{
    return BIND([=] () {
        return NYT::New<NYT::TThreadPool>(queueCount, threadName);
    });
}

///////////////////////////////////////////////////////////////////////////////

class TSerializedInvoker
    : public IInvoker
{
public:
    explicit TSerializedInvoker(IInvokerPtr underlyingInvoker)
        : UnderlyingInvoker(underlyingInvoker)
        , Lock(0)
    { }

    virtual bool Invoke(const TClosure& action) override
    {
        Queue.Enqueue(action);
        TrySchedule();
        return true;
    }

private:
    IInvokerPtr UnderlyingInvoker;
    TLockFreeQueue<TClosure> Queue;
    TAtomic Lock;

    void TrySchedule()
    {
        if (Queue.IsEmpty()) {
            return;
        }

        if (AtomicTryAndTryLock(&Lock)) {
            YCHECK(UnderlyingInvoker->Invoke(BIND(&TSerializedInvoker::DoInvoke, MakeStrong(this))));
        }
    }

    void DoInvoke()
    {
        // Execute as many actions as possible to minimize context switches.
        TClosure action;
        while (Queue.Dequeue(&action)) {
            TCurrentInvokerGuard guard(this);
            action.Run();
        }

        AtomicUnlock(&Lock);

        TrySchedule();
    }

};

IInvokerPtr CreateSerializedInvoker(IInvokerPtr underlyingInvoker)
{
    return New<TSerializedInvoker>(underlyingInvoker);
}

///////////////////////////////////////////////////////////////////////////////

class TPrioritizedInvoker
    : public IPrioritizedInvoker
{
public:
    explicit TPrioritizedInvoker(IInvokerPtr underlyingInvoker)
        : UnderlyingInvoker(underlyingInvoker)
    { }

    virtual bool Invoke(const TClosure& callback, i64 priority) override
    {
        {
            TGuard<TSpinLock> guard(SpinLock);
            TEntry entry;
            entry.Callback = callback;
            entry.Priority = priority;
            EntryHeap.emplace_back(std::move(entry));
            std::push_heap(EntryHeap.begin(), EntryHeap.end());
        }
        // TODO(babenko): there's no easy way to evict the entry; for now, we do not allow the
        // underlying invoker to reject the action.
        YCHECK(UnderlyingInvoker->Invoke(BIND(&TPrioritizedInvoker::DoExecute, MakeStrong(this))));
        return true;
    }

    virtual bool Invoke(const TClosure& callback) override
    {
        return UnderlyingInvoker->Invoke(callback);
    }

private:
    IInvokerPtr UnderlyingInvoker;

    struct TEntry
    {
        TClosure Callback;
        i64 Priority;

        bool operator < (const TEntry& other) const
        {
            return Priority < other.Priority;
        }
    };

    TSpinLock SpinLock;
    std::vector<TEntry> EntryHeap;

    void DoExecute()
    {
        TGuard<TSpinLock> guard(SpinLock);
        std::pop_heap(EntryHeap.begin(), EntryHeap.end());
        auto callback = std::move(EntryHeap.back().Callback);
        EntryHeap.pop_back();
        guard.Release();
        callback.Run();
    }

};

IPrioritizedInvokerPtr CreatePrioritizedInvoker(IInvokerPtr underlyingInvoker)
{
    return New<TPrioritizedInvoker>(underlyingInvoker);
}

///////////////////////////////////////////////////////////////////////////////

class TFakePrioritizedInvoker
    : public IPrioritizedInvoker
{
public:
    explicit TFakePrioritizedInvoker(IInvokerPtr underlyingInvoker)
        : UnderlyingInvoker(underlyingInvoker)
    { }

    virtual bool Invoke(const TClosure& callback, i64 /*priority*/) override
    {
        return UnderlyingInvoker->Invoke(callback);
    }

    virtual bool Invoke(const TClosure& callback) override
    {
        return UnderlyingInvoker->Invoke(callback);
    }

private:
    IInvokerPtr UnderlyingInvoker;

};

IPrioritizedInvokerPtr CreateFakePrioritizedInvoker(IInvokerPtr underlyingInvoker)
{
    return New<TFakePrioritizedInvoker>(underlyingInvoker);
}

///////////////////////////////////////////////////////////////////////////////

} // namespace NYT<|MERGE_RESOLUTION|>--- conflicted
+++ resolved
@@ -215,23 +215,12 @@
 
     virtual void EndExecute() override
     {
-<<<<<<< HEAD
-        CurrentBucket->Queue->EndExecute(&CurrentAction);
-
-        if (CurrentBucket) {
-            auto endInstant = GetCpuInstant();
-            CurrentBucket->ExcessTime += (endInstant - StartInstant);
-            CurrentBucket = nullptr;
-        }
-=======
         if (!CurrentBucket)
             return;
 
-        CurrentBucket->Queue->EndExecute();
-        auto endInstant = GetCpuInstant();
-        CurrentBucket->ExcessTime += (endInstant - StartInstant);
+        CurrentBucket->Queue->EndExecute(&CurrentAction);
+        CurrentBucket->ExcessTime += (GetCpuInstant() - StartInstant);
         CurrentBucket = nullptr;
->>>>>>> aede4ef5
     }
 
 };
