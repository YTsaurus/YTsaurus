--- conflicted
+++ resolved
@@ -47,15 +47,9 @@
     TSharedRef Read();
 
 private:
-<<<<<<< HEAD
     TFileReaderConfigPtr Config;
-    NRpc::IChannel::TPtr MasterChannel;
+    NRpc::IChannelPtr MasterChannel;
     NChunkClient::IBlockCachePtr BlockCache;
-=======
-    TConfig::TPtr Config;
-    NRpc::IChannelPtr MasterChannel;
-    NChunkClient::IBlockCache::TPtr BlockCache;
->>>>>>> 65d4425b
     NYTree::TYPath Path;
     bool IsOpen;
     i32 BlockCount;
