#include "stdafx.h"
#include "file_writer.h"
#include "file_chunk_writer.h"
#include "config.h"
#include "private.h"

#include <ytlib/object_client/object_service_proxy.h>

#include <ytlib/cypress_client/cypress_ypath_proxy.h>

#include <ytlib/file_client/file_ypath_proxy.h>

#include <ytlib/chunk_client/input_chunk.h>

#include <ytlib/transaction_client/transaction_manager.h>
#include <ytlib/transaction_client/transaction.h>

#include <ytlib/meta_state/rpc_helpers.h>

#include <ytlib/misc/sync.h>

namespace NYT {
namespace NFileClient {

using namespace NYTree;
using namespace NYPath;
using namespace NCypressClient;
using namespace NObjectClient;
using namespace NChunkClient;
using namespace NChunkClient::NProto;
using namespace NTransactionClient;

////////////////////////////////////////////////////////////////////////////////

TFileWriter::TFileWriter(
    TFileWriterConfigPtr config,
    NRpc::IChannelPtr masterChannel,
    ITransactionPtr transaction,
    TTransactionManagerPtr transactionManager,
    const TRichYPath& richPath)
    : Config(config)
    , MasterChannel(masterChannel)
    , Transaction(transaction)
    , TransactionManager(transactionManager)
<<<<<<< HEAD
    , RichPath(richPath)
=======
    , RichPath(richPath.Simplify())
    , Attributes(attributes ? attributes->Clone() : CreateEphemeralAttributes())
>>>>>>> 99abc4e1
    , Logger(FileWriterLogger)
{
    YCHECK(transactionManager);

    Logger.AddTag(Sprintf("Path: %s, TransactionId: %s",
        ~RichPath.GetPath(),
        transaction ? ~ToString(transaction->GetId()) : ~ToString(NullTransactionId)));

    if (Transaction) {
        ListenTransaction(Transaction);
    }
}

TFileWriter::~TFileWriter()
{ }

void TFileWriter::Open()
{
    CheckAborted();

    LOG_INFO("Creating upload transaction");
    try {
        TTransactionStartOptions options;
        options.ParentId = Transaction ? Transaction->GetId() : NullTransactionId;
        options.EnableUncommittedAccounting = false;
        options.Attributes->Set("title", Sprintf("File upload to %s", ~RichPath.GetPath()));
        UploadTransaction = TransactionManager->Start(options);
    } catch (const std::exception& ex) {
        THROW_ERROR_EXCEPTION("Error creating upload transaction") << ex;
    }

    ListenTransaction(UploadTransaction);

    LOG_INFO("Upload transaction created (TransactionId: %s)",
        ~ToString(UploadTransaction->GetId()));

    TObjectServiceProxy proxy(MasterChannel);

<<<<<<< HEAD
=======
    LOG_INFO("Creating file node");
    {
        auto req = TCypressYPathProxy::Create(RichPath.GetPath());
        NMetaState::GenerateMutationId(req);
        req->set_type(EObjectType::File);
        ToProto(req->mutable_node_attributes(), *Attributes);
        SetTransactionId(req, UploadTransaction);

        auto rsp = proxy.Execute(req).Get();
        THROW_ERROR_EXCEPTION_IF_FAILED(*rsp, "Error creating file node");

        NodeId = FromProto<NCypressClient::TNodeId>(rsp->node_id());
    }
    LOG_INFO("File node created (NodeId: %s)", ~ToString(NodeId));

>>>>>>> 99abc4e1
    LOG_INFO("Requesting file info");
    TChunkListId chunkListId;
    auto options = New<TMultiChunkWriterOptions>();
    {
        auto batchReq = proxy.ExecuteBatch();

        auto path = RichPath.GetPath();
        bool overwrite = NChunkClient::ExtractOverwriteFlag(RichPath.Attributes());

        {
            auto req = TCypressYPathProxy::Get(path);
            SetTransactionId(req, UploadTransaction);
            TAttributeFilter attributeFilter(EAttributeFilterMode::MatchingOnly);
            attributeFilter.Keys.push_back("replication_factor");
            attributeFilter.Keys.push_back("account");
            attributeFilter.Keys.push_back("compression_codec");
            ToProto(req->mutable_attribute_filter(), attributeFilter);
            batchReq->AddRequest(req, "get_attributes");
        }

        {
            auto req = TFileYPathProxy::PrepareForUpdate(path);
            req->set_mode(overwrite ? EUpdateMode::Overwrite : EUpdateMode::Append);
            NMetaState::GenerateMutationId(req);
            SetTransactionId(req, UploadTransaction);
            batchReq->AddRequest(req, "prepare_for_update");
        }

        auto batchRsp = batchReq->Invoke().Get();
        THROW_ERROR_EXCEPTION_IF_FAILED(*batchRsp, "Error preparing file for update");

        {
            auto rsp = batchRsp->GetResponse<TYPathProxy::TRspGet>("get_attributes");
            THROW_ERROR_EXCEPTION_IF_FAILED(*rsp, "Error getting file attributes");

            auto node = ConvertToNode(TYsonString(rsp->value()));
            const auto& attributes = node->Attributes();

            options->ReplicationFactor = attributes.Get<int>("replication_factor");
            options->Account = attributes.Get<Stroka>("account");
            options->Codec = attributes.Get<NCompression::ECodec>("compression_codec");
        }

        {
            auto rsp = batchRsp->GetResponse<TFileYPathProxy::TRspPrepareForUpdate>("prepare_for_update");
            THROW_ERROR_EXCEPTION_IF_FAILED(*rsp, "Error preparing file for update");
            chunkListId = FromProto<TChunkListId>(rsp->chunk_list_id());
        }
    }

    LOG_INFO("File info received (Account: %s, ChunkListId: %s)",
        ~options->Account,
        ~ToString(chunkListId));

    auto provider = New<TFileChunkWriterProvider>(
        Config,
        options);

    Writer = New<TWriter>(
        Config,
        options,
        provider,
        MasterChannel,
        UploadTransaction->GetId(),
        chunkListId);
    Sync(~Writer, &TWriter::AsyncOpen);

}

void TFileWriter::Write(const TRef& data)
{
    CheckAborted();
    while (true) {
        auto* facade = Writer->GetCurrentWriter();
        if (!facade) {
            Sync(~Writer, &TWriter::GetReadyEvent);
        } else {
            facade->Write(data);
            break;
        }
    }
}

void TFileWriter::Close()
{
    CheckAborted();

    Sync(~Writer, &TWriter::AsyncClose);

    LOG_INFO("Committing upload transaction");
    try {
        UploadTransaction->Commit();
    } catch (const std::exception& ex) {
        THROW_ERROR_EXCEPTION("Error committing upload transaction")
            << ex;
    }
    LOG_INFO("Upload transaction committed");
}

////////////////////////////////////////////////////////////////////////////////

} // namespace NFileClient
} // namespace NYT<|MERGE_RESOLUTION|>--- conflicted
+++ resolved
@@ -42,12 +42,7 @@
     , MasterChannel(masterChannel)
     , Transaction(transaction)
     , TransactionManager(transactionManager)
-<<<<<<< HEAD
-    , RichPath(richPath)
-=======
     , RichPath(richPath.Simplify())
-    , Attributes(attributes ? attributes->Clone() : CreateEphemeralAttributes())
->>>>>>> 99abc4e1
     , Logger(FileWriterLogger)
 {
     YCHECK(transactionManager);
@@ -86,24 +81,6 @@
 
     TObjectServiceProxy proxy(MasterChannel);
 
-<<<<<<< HEAD
-=======
-    LOG_INFO("Creating file node");
-    {
-        auto req = TCypressYPathProxy::Create(RichPath.GetPath());
-        NMetaState::GenerateMutationId(req);
-        req->set_type(EObjectType::File);
-        ToProto(req->mutable_node_attributes(), *Attributes);
-        SetTransactionId(req, UploadTransaction);
-
-        auto rsp = proxy.Execute(req).Get();
-        THROW_ERROR_EXCEPTION_IF_FAILED(*rsp, "Error creating file node");
-
-        NodeId = FromProto<NCypressClient::TNodeId>(rsp->node_id());
-    }
-    LOG_INFO("File node created (NodeId: %s)", ~ToString(NodeId));
-
->>>>>>> 99abc4e1
     LOG_INFO("Requesting file info");
     TChunkListId chunkListId;
     auto options = New<TMultiChunkWriterOptions>();
