--- conflicted
+++ resolved
@@ -85,16 +85,11 @@
             .Default(false);
         RegisterParameter("validate_duplicate_ids", ValidateDuplicateIds)
             .Default(false);
-<<<<<<< HEAD
-=======
         RegisterParameter("validate_column_count", ValidateColumnCount)
             .Default(false);
->>>>>>> 2bd59e87
         RegisterParameter("validate_unique_keys", ValidateUniqueKeys)
             .Default(false);
         RegisterParameter("explode_on_validation_error", ExplodeOnValidationError)
-            .Default(false);
-        RegisterParameter("validate_column_count", ValidateColumnCount)
             .Default(false);
         RegisterParameter("optimize_for", OptimizeFor)
             .Default(EOptimizeFor::Lookup);
