--- conflicted
+++ resolved
@@ -400,14 +400,11 @@
     TVersionedRow Get() const
     {
         return TVersionedRow(GetHeader());
-<<<<<<< HEAD
-=======
     }
 
     operator TVersionedRow() const
     {
         return Get();
->>>>>>> ffdf4c34
     }
 
     const TTimestamp* BeginWriteTimestamps() const
