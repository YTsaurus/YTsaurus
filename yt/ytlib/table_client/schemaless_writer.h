--- conflicted
+++ resolved
@@ -23,13 +23,8 @@
     virtual bool Write(const std::vector<TUnversionedRow>& rows) = 0;
 
     virtual TNameTablePtr GetNameTable() const = 0;
-<<<<<<< HEAD
 
-    virtual bool IsSorted() const = 0;
-    virtual bool IsUniqueKeys() const = 0;
-=======
     virtual const TTableSchema& GetSchema() const = 0;
->>>>>>> c462c706
 };
 
 DEFINE_REFCOUNTED_TYPE(ISchemalessWriter)
