--- conflicted
+++ resolved
@@ -125,15 +125,9 @@
     VERIFY_THREAD_AFFINITY(Client);
     YASSERT(IsOpen);
 
-<<<<<<< HEAD
-    if (Reader->IsValid()) {
+    if (Reader->GetFacade()) {
         if (IsReadStarted_) {
-            return Reader->FetchNextItem();
-=======
-    if ((Reader->GetFacade() != nullptr) && IsReadingStarted) {
-        if (!Reader->FetchNext()) {
-            Sync(~Reader, &TTableChunkSequenceReader::GetReadyEvent);
->>>>>>> 19d90dc1
+            return Reader->FetchNext();
         }
         IsReadStarted_ = true;
         return true;
@@ -141,31 +135,9 @@
     return false;
 }
 
-TAsyncError TAsyncTableReader::GetReadyEvent()
-{
-    if (IsAborted()) {
-        return MakePromise<TError>(TError("Transaction aborted"));
-    }
-    return Reader->GetReadyEvent();
-}
-
-<<<<<<< HEAD
-bool TAsyncTableReader::IsValid() const
-{
-    return Reader->IsValid();
-=======
-    auto* facade = Reader->GetFacade();
-    return facade ? &(facade->GetRow()) : nullptr;
->>>>>>> 19d90dc1
-}
-
 const TRow& TAsyncTableReader::GetRow() const
 {
-<<<<<<< HEAD
-    return Reader->CurrentReader()->GetRow();
-=======
-    return Reader->GetFacade()->GetKey();
->>>>>>> 19d90dc1
+    return Reader->GetFacade()->GetRow();
 }
 
 i64 TAsyncTableReader::GetRowIndex() const
