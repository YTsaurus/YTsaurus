﻿#include "stdafx.h"
#include "table_reader.h"
#include "config.h"
#include "table_chunk_reader.h"
#include "multi_chunk_sequential_reader.h"
#include "private.h"

#include <ytlib/misc/sync.h>

#include <ytlib/chunk_client/block_cache.h>
#include <ytlib/chunk_client/chunk_meta_extensions.h>
#include <ytlib/chunk_client/node_directory.h>

#include <ytlib/cypress_client/cypress_ypath_proxy.h>

#include <ytlib/transaction_client/transaction.h>

namespace NYT {
namespace NTableClient {

using namespace NCypressClient;
using namespace NTableClient;
using namespace NChunkClient;

////////////////////////////////////////////////////////////////////////////////

TTableReader::TTableReader(
    TTableReaderConfigPtr config,
    NRpc::IChannelPtr masterChannel,
    NTransactionClient::ITransactionPtr transaction,
    NChunkClient::IBlockCachePtr blockCache,
    const NYPath::TRichYPath& richPath)
    : Config(config)
    , MasterChannel(masterChannel)
    , Transaction(transaction)
    , TransactionId(transaction ? transaction->GetId() : NullTransactionId)
    , BlockCache(blockCache)
    , NodeDirectory(New<TNodeDirectory>())
    , RichPath(richPath)
    , IsOpen(false)
    , IsReadStarted(false)
    , Proxy(masterChannel)
    , Logger(TableReaderLogger)
{
    YCHECK(masterChannel);

    Logger.AddTag(Sprintf("Path: %s, TransactihonId: %s",
<<<<<<< HEAD
        ~ToString(RichPath),
        ~ToString(TransactionId)));
=======
        ~RichPath.GetPath(),
        ~TransactionId.ToString()));
>>>>>>> 55513f8f
}

void TTableReader::Open()
{
    VERIFY_THREAD_AFFINITY(Client);
    YASSERT(!IsOpen);

    LOG_INFO("Opening table reader");

    LOG_INFO("Fetching table info");

    auto fetchReq = TTableYPathProxy::Fetch(RichPath);
    SetTransactionId(fetchReq, TransactionId);
    fetchReq->add_extension_tags(TProtoExtensionTag<NChunkClient::NProto::TMiscExt>::Value);
    // ToDo(psushin): enable ignoring lost chunks.

    auto fetchRsp = Proxy.Execute(fetchReq).Get();
    THROW_ERROR_EXCEPTION_IF_FAILED(*fetchRsp, "Error fetching table info");

    NodeDirectory->MergeFrom(fetchRsp->node_directory());

    auto inputChunks = FromProto<NProto::TInputChunk>(fetchRsp->chunks());

    auto provider = New<TTableChunkReaderProvider>(Config);
    Reader = New<TTableChunkSequenceReader>(
        Config,
        MasterChannel,
        BlockCache,
        NodeDirectory,
        std::move(inputChunks),
        provider);
    Sync(~Reader, &TTableChunkSequenceReader::AsyncOpen);

    if (Transaction) {
        ListenTransaction(Transaction);
    }

    IsOpen = true;

    LOG_INFO("Table reader opened");
}

const TRow* TTableReader::GetRow()
{
    VERIFY_THREAD_AFFINITY(Client);
    YASSERT(IsOpen);

    CheckAborted();

    if (Reader->IsValid() && IsReadStarted) {
        if (!Reader->FetchNextItem()) {
            Sync(~Reader, &TTableChunkSequenceReader::GetReadyEvent);
        }
    }
    IsReadStarted = true;

    return Reader->IsValid() ? &(Reader->CurrentReader()->GetRow()) : NULL;
}

const TNonOwningKey& TTableReader::GetKey() const
{
    YUNREACHABLE();
}

i64 TTableReader::GetRowIndex() const
{
    return Reader->GetItemIndex();
}

i64 TTableReader::GetRowCount() const
{
    return Reader->GetItemCount();
}

std::vector<NChunkClient::TChunkId> TTableReader::GetFailedChunks() const
{
    return Reader->GetFailedChunks();
}

const NYTree::TYsonString& TTableReader::GetRowAttributes() const
{
    return Reader->CurrentReader()->GetRowAttributes();
}

////////////////////////////////////////////////////////////////////////////////

} // namespace NTableClient
} // namespace NYT<|MERGE_RESOLUTION|>--- conflicted
+++ resolved
@@ -45,13 +45,8 @@
     YCHECK(masterChannel);
 
     Logger.AddTag(Sprintf("Path: %s, TransactihonId: %s",
-<<<<<<< HEAD
-        ~ToString(RichPath),
+        ~RichPath.GetPath(),
         ~ToString(TransactionId)));
-=======
-        ~RichPath.GetPath(),
-        ~TransactionId.ToString()));
->>>>>>> 55513f8f
 }
 
 void TTableReader::Open()
