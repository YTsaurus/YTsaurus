--- conflicted
+++ resolved
@@ -31,15 +31,10 @@
     Logger.AddTag("ChunkId: %v", UnderlyingReader_->GetChunkId());
 }
 
-<<<<<<< HEAD
-TFuture<void> TChunkReaderBase::DoOpen(std::vector<TSequentialReader::TBlockInfo> blockSequence)
-{    
-=======
 TFuture<void> TChunkReaderBase::DoOpen(
     std::vector<TSequentialReader::TBlockInfo> blockSequence,
     const TMiscExt& miscExt)
 {
->>>>>>> 4c21d8c5
     if (blockSequence.empty()) {
         return VoidFuture;
     }
@@ -49,11 +44,7 @@
         std::move(blockSequence),
         UnderlyingReader_,
         BlockCache_,
-<<<<<<< HEAD
-        ECodec(Misc_.compression_codec()));
-=======
         ECodec(miscExt.compression_codec()));
->>>>>>> 4c21d8c5
 
     InitFirstBlockNeeded_ = true;
     YCHECK(SequentialReader_->HasMoreBlocks());
