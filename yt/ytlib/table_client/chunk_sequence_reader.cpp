﻿#include "stdafx.h"
#include "chunk_sequence_reader.h"

#include <limits>

namespace NYT {
namespace NTableClient {

using namespace NChunkServer;

////////////////////////////////////////////////////////////////////////////////

TChunkSequenceReader::TChunkSequenceReader(
    TConfig* config,
    const TChannel& channel,
    const NObjectServer::TTransactionId& transactionId,
    NRpc::IChannel* masterChannel,
    NChunkClient::IBlockCache* blockCache,
    const std::vector<NProto::TFetchedChunk>& fetchedChunks)
    : Config(config)
    , Channel(channel)
    , BlockCache(blockCache)
    , TransactionId(transactionId)
    , FetchedChunks(fetchedChunks)
    , MasterChannel(masterChannel)
    , NextChunkIndex(-1)
    , NextReader(New< TFuture<TChunkReader::TPtr> >())
{
    PrepareNextChunk();
}

void TChunkSequenceReader::PrepareNextChunk()
{
    YASSERT(!NextReader->IsSet());
    int chunkSlicesSize = static_cast<int>(FetchedChunks.size());
    YASSERT(NextChunkIndex < chunkSlicesSize);

    ++NextChunkIndex;
    if (NextChunkIndex == chunkSlicesSize) {
        NextReader->Set(NULL);
        return;
    }

    const auto& fetchedChunk = FetchedChunks[NextChunkIndex];
    const auto& slice = fetchedChunk.slice();
    auto remoteReader = CreateRemoteReader(
        ~Config->RemoteReader,
        ~BlockCache,
        ~MasterChannel,
        TChunkId::FromProto(fetchedChunk.slice().chunk_id()),
        FromProto<Stroka>(fetchedChunk.holder_addresses()));

    auto chunkReader = New<TChunkReader>(
        ~Config->SequentialReader,
        Channel,
        ~remoteReader,
        slice.start_limit(),
        slice.end_limit());

    chunkReader->AsyncOpen()->Subscribe(FromMethod(
        &TChunkSequenceReader::OnNextReaderOpened,
        TWeakPtr<TChunkSequenceReader>(this),
        chunkReader));
}

void TChunkSequenceReader::OnNextReaderOpened(
    TError error, 
    TChunkReader::TPtr reader)
{
    YASSERT(!NextReader->IsSet());

    if (error.IsOK()) {
        NextReader->Set(reader);
        return;
    }

    State.Fail(error);
    NextReader->Set(NULL);
}

TAsyncError::TPtr TChunkSequenceReader::AsyncOpen()
{
    YASSERT(NextChunkIndex == 0);
    YASSERT(!State.HasRunningOperation());

    if (FetchedChunks.size() != 0) {
        State.StartOperation();
        NextReader->Subscribe(FromMethod(
            &TChunkSequenceReader::SetCurrentChunk,
            TWeakPtr<TChunkSequenceReader>(this)));
    }

    return State.GetOperationError();
}

void TChunkSequenceReader::SetCurrentChunk(TChunkReader::TPtr nextReader)
{
    CurrentReader = nextReader;
    if (nextReader) {
        NextReader = New< TFuture<TChunkReader::TPtr> >();
        PrepareNextChunk();

        if (!CurrentReader->IsValid()) {
            NextReader->Subscribe(FromMethod(
                &TChunkSequenceReader::SetCurrentChunk,
                TWeakPtr<TChunkSequenceReader>(this)));
            return;
        }
<<<<<<< HEAD
    } else {
        //YASSERT(!State.IsActive());
    }
=======
    } 
>>>>>>> 6eb78b95

    // Finishing AsyncOpen.
    State.FinishOperation();
}

void TChunkSequenceReader::OnNextRow(TError error)
{
    if (!error.IsOK()) {
        State.Fail(error);
        return;
    }

    if (!CurrentReader->IsValid()) {
        NextReader->Subscribe(FromMethod(
            &TChunkSequenceReader::SetCurrentChunk,
            TWeakPtr<TChunkSequenceReader>(this)));
        return;
    }

    State.FinishOperation();
}

bool TChunkSequenceReader::IsValid() const
{
    YASSERT(!State.HasRunningOperation());
    if (!CurrentReader)
        return false;

    return CurrentReader->IsValid();
}

const TRow& TChunkSequenceReader::GetCurrentRow() const
{
    YASSERT(!State.HasRunningOperation());
    YASSERT(CurrentReader);
    YASSERT(CurrentReader->IsValid());

    return CurrentReader->GetCurrentRow();
}

TAsyncError::TPtr TChunkSequenceReader::AsyncNextRow()
{
    YASSERT(!State.HasRunningOperation());
    YASSERT(IsValid());

    State.StartOperation();
    
    CurrentReader->AsyncNextRow()->Subscribe(FromMethod(
        &TChunkSequenceReader::OnNextRow,
        TWeakPtr<TChunkSequenceReader>(this)));

    return State.GetOperationError();
}

////////////////////////////////////////////////////////////////////////////////

} // namespace NTableClient
} // namespace NYT<|MERGE_RESOLUTION|>--- conflicted
+++ resolved
@@ -106,13 +106,7 @@
                 TWeakPtr<TChunkSequenceReader>(this)));
             return;
         }
-<<<<<<< HEAD
-    } else {
-        //YASSERT(!State.IsActive());
-    }
-=======
     } 
->>>>>>> 6eb78b95
 
     // Finishing AsyncOpen.
     State.FinishOperation();
