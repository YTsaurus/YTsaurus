--- conflicted
+++ resolved
@@ -469,8 +469,6 @@
                 getBlockWriter(column)));
         }
 
-<<<<<<< HEAD
-=======
         if (!Schema_.GetStrict()) {
              auto blockWriter = std::make_unique<TDataBlockWriter>();
              ValueColumnWriters_.emplace_back(CreateSchemalessColumnWriter(
@@ -479,7 +477,6 @@
              BlockWriters_.emplace_back(std::move(blockWriter));
         }
 
->>>>>>> 67506b52
         YCHECK(BlockWriters_.size() > 0);
     }
 
