#include "stdafx.h"

#include "schemaless_chunk_writer.h"

#include "chunk_meta_extensions.h"
#include "chunk_writer_base.h"
#include "config.h"
#include "name_table.h"
#include "partitioner.h"
#include "schemaless_block_writer.h"
#include "schemaless_row_reorderer.h"
#include "table_ypath_proxy.h"

#include <ytlib/api/client.h>

#include <ytlib/chunk_client/dispatcher.h>
#include <ytlib/chunk_client/chunk_writer.h>
#include <ytlib/chunk_client/encoding_chunk_writer.h>
#include <ytlib/chunk_client/multi_chunk_writer_base.h>

#include <ytlib/cypress_client/cypress_ypath_proxy.h>

#include <ytlib/object_client/object_service_proxy.h>

#include <ytlib/transaction_client/helpers.h>
#include <ytlib/transaction_client/transaction_listener.h>
#include <ytlib/transaction_client/transaction_manager.h>

#include <ytlib/ypath/rich.h>

#include <core/concurrency/scheduler.h>

#include <core/rpc/channel.h>

#include <core/ytree/attribute_helpers.h>

namespace NYT {
namespace NTableClient {

using namespace NChunkClient;
using namespace NChunkClient::NProto;
using namespace NConcurrency;
using namespace NCypressClient;
using namespace NObjectClient;
using namespace NTableClient::NProto;
using namespace NRpc;
using namespace NApi;
using namespace NTransactionClient;
using namespace NNodeTrackerClient;
using namespace NYPath;
using namespace NYTree;

using NYT::ToProto;
using NYT::FromProto;

////////////////////////////////////////////////////////////////////////////////

static const auto& Logger = TableClientLogger;

////////////////////////////////////////////////////////////////////////////////

template <class TBase>
class TSchemalessChunkWriter
    : public TBase
    , public ISchemalessChunkWriter
{
public:
    TSchemalessChunkWriter(
        TChunkWriterConfigPtr config,
        TChunkWriterOptionsPtr options,
        TNameTablePtr nameTable,
        IChunkWriterPtr chunkWriter,
        IBlockCachePtr blockCache,
        const TKeyColumns& keyColumns = TKeyColumns());

    virtual bool Write(const std::vector<TUnversionedRow>& rows) override;

    virtual TNameTablePtr GetNameTable() const override;

    virtual bool IsSorted() const override;

private:
    const TNameTablePtr NameTable_;

    THorizontalSchemalessBlockWriter* CurrentBlockWriter_;

    virtual ETableChunkFormat GetFormatVersion() const override;
    virtual IBlockWriter* CreateBlockWriter() override;

    virtual void PrepareChunkMeta() override;

};

////////////////////////////////////////////////////////////////////////////////

template <class TBase>
TSchemalessChunkWriter<TBase>::TSchemalessChunkWriter(
    TChunkWriterConfigPtr config,
    TChunkWriterOptionsPtr options,
    TNameTablePtr nameTable,
    IChunkWriterPtr chunkWriter,
    IBlockCachePtr blockCache,
    const TKeyColumns& keyColumns)
    : TBase(
        config,
        options,
        chunkWriter,
        blockCache,
        keyColumns)
    , NameTable_(nameTable)
{ }

template <class TBase>
bool TSchemalessChunkWriter<TBase>::Write(const std::vector<TUnversionedRow>& rows)
{
    YCHECK(CurrentBlockWriter_);

    for (auto row : rows) {
        CurrentBlockWriter_->WriteRow(row);
        this->OnRow(row);
    }

    return TBase::EncodingChunkWriter_->IsReady();
}

template <class TBase>
ETableChunkFormat TSchemalessChunkWriter<TBase>::GetFormatVersion() const
{
    return ETableChunkFormat::SchemalessHorizontal;
}

template <class TBase>
void TSchemalessChunkWriter<TBase>::PrepareChunkMeta()
{
    TBase::PrepareChunkMeta();

    auto& meta = TBase::EncodingChunkWriter_->Meta();
    TNameTableExt nameTableExt;
    ToProto(&nameTableExt, NameTable_);

    SetProtoExtension(meta.mutable_extensions(), nameTableExt);
}

template <class TBase>
IBlockWriter* TSchemalessChunkWriter<TBase>::CreateBlockWriter()
{
    CurrentBlockWriter_ = new THorizontalSchemalessBlockWriter();
    return CurrentBlockWriter_;
}

template <class TBase>
TNameTablePtr TSchemalessChunkWriter<TBase>::GetNameTable() const
{
    return NameTable_;
}

template <class TBase>
bool TSchemalessChunkWriter<TBase>::IsSorted() const
{
    return TBase::IsSorted();
}

////////////////////////////////////////////////////////////////////////////////

ISchemalessChunkWriterPtr CreateSchemalessChunkWriter(
    TChunkWriterConfigPtr config,
    TChunkWriterOptionsPtr options,
    TNameTablePtr nameTable,
    const TKeyColumns& keyColumns,
    IChunkWriterPtr chunkWriter,
    IBlockCachePtr blockCache)
{
    if (keyColumns.empty()) {
        return New<TSchemalessChunkWriter<TSequentialChunkWriterBase>>(
            config,
            options,
            nameTable,
            chunkWriter,
            blockCache);
    } else {
        return New<TSchemalessChunkWriter<TSortedChunkWriterBase>>(
            config,
            options,
            nameTable,
            chunkWriter,
            blockCache,
            keyColumns);
    }
}

////////////////////////////////////////////////////////////////////////////////

class TPartitionChunkWriter
    : public ISchemalessChunkWriter
    , public TChunkWriterBase
{
public:
    TPartitionChunkWriter(
        TChunkWriterConfigPtr config,
        TChunkWriterOptionsPtr options,
        TNameTablePtr nameTable,
        IChunkWriterPtr chunkWriter,
        IBlockCachePtr blockCache,
        const TKeyColumns& keyColumns,
        IPartitioner* partitioner);

    virtual bool Write(const std::vector<TUnversionedRow>& rows) override;

    virtual TNameTablePtr GetNameTable() const override;

    virtual i64 GetDataSize() const override;

    virtual TChunkMeta GetSchedulerMeta() const override;

    virtual i64 GetMetaSize() const override;

    virtual bool IsSorted() const override;

private:
    const TNameTablePtr NameTable_;
    const TKeyColumns KeyColumns_;

    TPartitionsExt PartitionsExt_;

    IPartitioner* Partitioner_;

    std::vector<std::unique_ptr<THorizontalSchemalessBlockWriter>> BlockWriters_;

    i64 CurrentBufferCapacity_ = 0;

    int LargestPartitionIndex_ = 0;
    i64 LargestPartitionSize_ = 0;

    i64 BlockReserveSize_;


    void WriteRow(TUnversionedRow row);

    void InitLargestPartition();
    void FlushBlock(int partitionIndex);

    virtual void DoClose() override;
    virtual void PrepareChunkMeta() override;

    virtual ETableChunkFormat GetFormatVersion() const override;

};

////////////////////////////////////////////////////////////////////////////////

TPartitionChunkWriter::TPartitionChunkWriter(
    TChunkWriterConfigPtr config,
    TChunkWriterOptionsPtr options,
    TNameTablePtr nameTable,
    IChunkWriterPtr chunkWriter,
    IBlockCachePtr blockCache,
    const TKeyColumns& keyColumns,
    IPartitioner* partitioner)
    : TChunkWriterBase(
        config,
        options,
        chunkWriter,
        blockCache)
    , NameTable_(nameTable)
    , KeyColumns_(keyColumns)
    , Partitioner_(partitioner)
{
    int partitionCount = Partitioner_->GetPartitionCount();
    BlockWriters_.reserve(partitionCount);

    BlockReserveSize_ = Config_->MaxBufferSize / partitionCount;

    for (int partitionIndex = 0; partitionIndex < partitionCount; ++partitionIndex) {
        BlockWriters_.emplace_back(new THorizontalSchemalessBlockWriter(BlockReserveSize_));
        CurrentBufferCapacity_ += BlockWriters_.back()->GetCapacity();

        auto* partitionAttributes = PartitionsExt_.add_partitions();
        partitionAttributes->set_row_count(0);
        partitionAttributes->set_uncompressed_data_size(0);
    }
}

bool TPartitionChunkWriter::Write(const std::vector<TUnversionedRow>& rows)
{
    for (auto& row : rows) {
        WriteRow(row);
    }

    return EncodingChunkWriter_->IsReady();
}

void TPartitionChunkWriter::WriteRow(TUnversionedRow row)
{
    ++RowCount_;
    DataWeight_ += GetDataWeight(row);

    auto partitionIndex = Partitioner_->GetPartitionIndex(row);
    auto& blockWriter = BlockWriters_[partitionIndex];

    CurrentBufferCapacity_ -= blockWriter->GetCapacity();
    i64 oldSize = blockWriter->GetBlockSize();

    blockWriter->WriteRow(row);

    CurrentBufferCapacity_ += blockWriter->GetCapacity();
    i64 newSize = blockWriter->GetBlockSize();

    auto* partitionAttributes = PartitionsExt_.mutable_partitions(partitionIndex);
    partitionAttributes->set_row_count(partitionAttributes->row_count() + 1);
    partitionAttributes->set_uncompressed_data_size(partitionAttributes->uncompressed_data_size() + newSize - oldSize);

    if (newSize > LargestPartitionSize_) {
        LargestPartitionIndex_ = partitionIndex;
        LargestPartitionSize_ = newSize;
    }

    if (LargestPartitionSize_ >= Config_->BlockSize || CurrentBufferCapacity_ >= Config_->MaxBufferSize) {
        CurrentBufferCapacity_ -= BlockWriters_[LargestPartitionIndex_]->GetCapacity();

        FlushBlock(LargestPartitionIndex_);
        BlockWriters_[LargestPartitionIndex_].reset(new THorizontalSchemalessBlockWriter(BlockReserveSize_));
        CurrentBufferCapacity_ += BlockWriters_[LargestPartitionIndex_]->GetCapacity();

        InitLargestPartition();
    }
}

void TPartitionChunkWriter::FlushBlock(int partitionIndex)
{
    auto& blockWriter = BlockWriters_[partitionIndex];
    auto block = blockWriter->FlushBlock();
    block.Meta.set_partition_index(partitionIndex);

    RegisterBlock(block);
}

void TPartitionChunkWriter::InitLargestPartition()
{
    LargestPartitionIndex_ = 0;
    LargestPartitionSize_ = BlockWriters_.front()->GetBlockSize();
    for (int partitionIndex = 1; partitionIndex < BlockWriters_.size(); ++partitionIndex) {
        auto& blockWriter = BlockWriters_[partitionIndex];
        if (blockWriter->GetBlockSize() > LargestPartitionSize_) {
            LargestPartitionSize_ = blockWriter->GetBlockSize();
            LargestPartitionIndex_ = partitionIndex;
        }
    }
}

i64 TPartitionChunkWriter::GetDataSize() const
{
    return TChunkWriterBase::GetDataSize() + CurrentBufferCapacity_;
}

TChunkMeta TPartitionChunkWriter::GetSchedulerMeta() const
{
    auto meta = TChunkWriterBase::GetSchedulerMeta();
    SetProtoExtension(meta.mutable_extensions(), PartitionsExt_);
    return meta;
}

i64 TPartitionChunkWriter::GetMetaSize() const
{
    return TChunkWriterBase::GetMetaSize() + 2 * sizeof(i64) * BlockWriters_.size();
}

TNameTablePtr TPartitionChunkWriter::GetNameTable() const
{
    return NameTable_;
}

void TPartitionChunkWriter::DoClose()
{
    for (int partitionIndex = 0; partitionIndex < BlockWriters_.size(); ++partitionIndex) {
        if (BlockWriters_[partitionIndex]->GetRowCount() > 0) {
            FlushBlock(partitionIndex);
        }
    }

    TChunkWriterBase::DoClose();
}

void TPartitionChunkWriter::PrepareChunkMeta()
{
    TChunkWriterBase::PrepareChunkMeta();

    LOG_DEBUG("Partition totals: %v", PartitionsExt_.DebugString());

    auto& meta = EncodingChunkWriter_->Meta();

    SetProtoExtension(meta.mutable_extensions(), PartitionsExt_);

    TKeyColumnsExt keyColumnsExt;
    ToProto(keyColumnsExt.mutable_names(), KeyColumns_);
    SetProtoExtension(meta.mutable_extensions(), keyColumnsExt);

    TNameTableExt nameTableExt;
    ToProto(&nameTableExt, NameTable_);
    SetProtoExtension(meta.mutable_extensions(), nameTableExt);
}

ETableChunkFormat TPartitionChunkWriter::GetFormatVersion() const
{
    return ETableChunkFormat::SchemalessHorizontal;
}

bool TPartitionChunkWriter::IsSorted() const
{
    return false;
}

////////////////////////////////////////////////////////////////////////////////

ISchemalessChunkWriterPtr CreatePartitionChunkWriter(
    TChunkWriterConfigPtr config,
    TChunkWriterOptionsPtr options,
    TNameTablePtr nameTable,
    const TKeyColumns& keyColumns,
    IChunkWriterPtr chunkWriter,
    IPartitioner* partitioner,
    IBlockCachePtr blockCache)
{
    return New<TPartitionChunkWriter>(
        config,
        options,
        nameTable,
        chunkWriter,
        blockCache,
        keyColumns,
        partitioner);
}

////////////////////////////////////////////////////////////////////////////////

struct TReorderingSchemalessWriterPoolTag { };

class TReorderingSchemalessMultiChunkWriter
    : public ISchemalessMultiChunkWriter
{
public:
    TReorderingSchemalessMultiChunkWriter(
        const TKeyColumns& keyColumns,
        TNameTablePtr nameTable,
        TOwningKey lastKey,
        ISchemalessMultiChunkWriterPtr underlyingWriter);

    virtual bool Write(const std::vector<TUnversionedRow>& rows) override;

    virtual TNameTablePtr GetNameTable() const override;

    virtual bool IsSorted() const override;

private:
    TChunkedMemoryPool MemoryPool_;
    TSchemalessRowReorderer RowReorderer_;
    ISchemalessMultiChunkWriterPtr UnderlyingWriter_;

    TOwningKey LastKey_;
    int KeyColumnCount_;
    TError Error_;


    bool CheckSortOrder(TUnversionedRow lhs, TUnversionedRow rhs);

    virtual TFuture<void> Open() override;
    virtual TFuture<void> GetReadyEvent() override;
    virtual TFuture<void> Close() override;

    virtual void SetProgress(double progress) override;
    virtual const std::vector<TChunkSpec>& GetWrittenChunks() const override;
    virtual TNodeDirectoryPtr GetNodeDirectory() const override;
    virtual TDataStatistics GetDataStatistics() const override;

};

////////////////////////////////////////////////////////////////////////////////

TReorderingSchemalessMultiChunkWriter::TReorderingSchemalessMultiChunkWriter(
    const TKeyColumns& keyColumns,
    TNameTablePtr nameTable,
    TOwningKey lastKey,
    ISchemalessMultiChunkWriterPtr underlyingWriter)
    : MemoryPool_(TReorderingSchemalessWriterPoolTag())
    , RowReorderer_(nameTable, keyColumns)
    , UnderlyingWriter_(underlyingWriter)
    , LastKey_(lastKey)
    , KeyColumnCount_(keyColumns.size())
{ }

bool TReorderingSchemalessMultiChunkWriter::CheckSortOrder(TUnversionedRow lhs, TUnversionedRow rhs)
{
    try {
        if (CompareRows(lhs, rhs, KeyColumnCount_) <= 0) {
            return true;
        }
        TUnversionedOwningRowBuilder leftBuilder, rightBuilder;
        for (int i = 0; i < KeyColumnCount_; ++i) {
            leftBuilder.AddValue(lhs[i]);
            rightBuilder.AddValue(rhs[i]);
        }

        Error_ = TError(
            EErrorCode::SortOrderViolation,
            "Sort order violation: %v > %v",
            leftBuilder.FinishRow().Get(), 
            rightBuilder.FinishRow().Get());
    } catch (const std::exception& ex) {
        // NB: e.g. incomparable type.
        Error_ = TError(ex);
    }
    return false;
}

bool TReorderingSchemalessMultiChunkWriter::Write(const std::vector<TUnversionedRow>& rows)
{
    std::vector<TUnversionedRow> reorderedRows;
    reorderedRows.reserve(rows.size());

    for (const auto& row : rows) {
        reorderedRows.push_back(RowReorderer_.ReorderRow(row, &MemoryPool_));
    }

    if (IsSorted() && !reorderedRows.empty()) {
        if (!CheckSortOrder(LastKey_.Get(), reorderedRows.front())) {
            return false;
        }

        for (int i = 1; i < reorderedRows.size(); ++i) {
            if (!CheckSortOrder(reorderedRows[i-1], reorderedRows[i])) {
              return false;
            }
        }

        const auto& lastKey = reorderedRows.back();
        TUnversionedOwningRowBuilder keyBuilder;
        for (int i = 0; i < KeyColumnCount_; ++i) {
            keyBuilder.AddValue(lastKey[i]);
        }
        LastKey_ = keyBuilder.FinishRow();
    }

    auto result = UnderlyingWriter_->Write(reorderedRows);
    MemoryPool_.Clear();

    return result;
}

TFuture<void> TReorderingSchemalessMultiChunkWriter::Open()
{
    return UnderlyingWriter_->Open();
}

TFuture<void> TReorderingSchemalessMultiChunkWriter::GetReadyEvent()
{
    if (Error_.IsOK()) {
        return UnderlyingWriter_->GetReadyEvent();
    } else {
        return MakeFuture(Error_);
    }
}

TFuture<void> TReorderingSchemalessMultiChunkWriter::Close()
{
    return UnderlyingWriter_->Close();
}

void TReorderingSchemalessMultiChunkWriter::SetProgress(double progress)
{
    UnderlyingWriter_->SetProgress(progress);
}

const std::vector<TChunkSpec>& TReorderingSchemalessMultiChunkWriter::GetWrittenChunks() const
{
    return UnderlyingWriter_->GetWrittenChunks();
}

TNodeDirectoryPtr TReorderingSchemalessMultiChunkWriter::GetNodeDirectory() const
{
    return UnderlyingWriter_->GetNodeDirectory();
}

TDataStatistics TReorderingSchemalessMultiChunkWriter::GetDataStatistics() const
{
    return UnderlyingWriter_->GetDataStatistics();
}

TNameTablePtr TReorderingSchemalessMultiChunkWriter::GetNameTable() const
{
    return UnderlyingWriter_->GetNameTable();
}

bool TReorderingSchemalessMultiChunkWriter::IsSorted() const
{
    return UnderlyingWriter_->IsSorted();
}

////////////////////////////////////////////////////////////////////////////////

template <class TBase>
class TSchemalessMultiChunkWriter
    : public TBase
{
public:
    TSchemalessMultiChunkWriter(
        TMultiChunkWriterConfigPtr config,
        TMultiChunkWriterOptionsPtr options,
        IClientPtr client,
        const TTransactionId& transactionId,
        const TChunkListId& parentChunkListId,
        std::function<ISchemalessChunkWriterPtr(IChunkWriterPtr)> createChunkWriter,
        TNameTablePtr nameTable,
        bool isSorted,
        IThroughputThrottlerPtr throttler,
        IBlockCachePtr blockCache)
        : TBase(
            config,
            options,
            client,
            transactionId,
            parentChunkListId,
            createChunkWriter,
            throttler,
            blockCache)
        , NameTable_(nameTable)
        , IsSorted_(isSorted)
    { }

    virtual TNameTablePtr GetNameTable() const override
    {
        return NameTable_;
    }

    virtual bool IsSorted() const override
    {
        return IsSorted_;
    }

private:
    const TNameTablePtr NameTable_;
    const bool IsSorted_;

};

////////////////////////////////////////////////////////////////////////////////

ISchemalessMultiChunkWriterPtr CreateSchemalessMultiChunkWriter(
    TTableWriterConfigPtr config,
    TTableWriterOptionsPtr options,
    TNameTablePtr nameTable,
    const TKeyColumns& keyColumns,
    TOwningKey lastKey,
    IClientPtr client,
    const TTransactionId& transactionId,
    const TChunkListId& parentChunkListId,
    bool reorderValues,
    IThroughputThrottlerPtr throttler,
    IBlockCachePtr blockCache)
{
    typedef TMultiChunkWriterBase<
        ISchemalessMultiChunkWriter,
        ISchemalessChunkWriter,
        const std::vector<TUnversionedRow>&> TSchemalessMultiChunkWriterBase;
    typedef TSchemalessMultiChunkWriter<TSchemalessMultiChunkWriterBase> TWriter;

    auto createChunkWriter = [=] (IChunkWriterPtr underlyingWriter) {
        return CreateSchemalessChunkWriter(
            config, 
            options, 
            nameTable, 
            keyColumns, 
            underlyingWriter,
            blockCache);
    };

    bool isSorted = !keyColumns.empty();
    auto writer = New<TWriter>(
        config,
        options,
        client,
        transactionId,
        parentChunkListId,
        createChunkWriter,
        nameTable,
        isSorted,
        throttler,
        blockCache);

    if (reorderValues && isSorted) {
        return New<TReorderingSchemalessMultiChunkWriter>(
            keyColumns,
            nameTable,
            lastKey,
            writer);
    } else {
        return writer;
    }
}

////////////////////////////////////////////////////////////////////////////////

ISchemalessMultiChunkWriterPtr CreatePartitionMultiChunkWriter(
    TTableWriterConfigPtr config,
    TTableWriterOptionsPtr options,
    TNameTablePtr nameTable,
    const TKeyColumns& keyColumns,
    IClientPtr client,
    const TTransactionId& transactionId,
    const TChunkListId& parentChunkListId,
    std::unique_ptr<IPartitioner> partitioner,
    IThroughputThrottlerPtr throttler,
    IBlockCachePtr blockCache)
{
    YCHECK(!keyColumns.empty());

    typedef TMultiChunkWriterBase<
        ISchemalessMultiChunkWriter,
        ISchemalessChunkWriter,
        const std::vector<TUnversionedRow>&> TPartitionMultiChunkWriterBase;

    typedef TSchemalessMultiChunkWriter<TPartitionMultiChunkWriterBase> TWriter;

    // TODO(babenko): consider making IPartitioner ref-counted.
    auto createChunkWriter = [=, partitioner = std::shared_ptr<IPartitioner>(std::move(partitioner))] (IChunkWriterPtr underlyingWriter) {
        return CreatePartitionChunkWriter(
            config,
            options,
            nameTable,
            keyColumns,
            underlyingWriter,
            partitioner.get(),
            blockCache);
    };

    auto writer = New<TWriter>(
        config,
        options,
        client,
        transactionId,
        parentChunkListId,
        createChunkWriter,
        nameTable,
        false,
        throttler,
        blockCache);

    return New<TReorderingSchemalessMultiChunkWriter>(
        keyColumns,
        nameTable,
        TOwningKey(),
        writer);
}

////////////////////////////////////////////////////////////////////////////////

class TSchemalessTableWriter
    : public ISchemalessWriter
    , public TTransactionListener
{
public:
    TSchemalessTableWriter(
        TTableWriterConfigPtr config,
        TRemoteWriterOptionsPtr options,
        const TRichYPath& richPath,
        TNameTablePtr nameTable,
        const TKeyColumns& keyColumns,
        IClientPtr client,
        TTransactionPtr transaction,
        IThroughputThrottlerPtr throttler,
        IBlockCachePtr blockCache);

    virtual TFuture<void> Open() override;
    virtual bool Write(const std::vector<TUnversionedRow>& rows) override;
    virtual TFuture<void> GetReadyEvent() override;
    virtual TFuture<void> Close() override;
    virtual TNameTablePtr GetNameTable() const override;
    virtual bool IsSorted() const override;

private:
    NLogging::TLogger Logger;

    const TTableWriterConfigPtr Config_;
    const TTableWriterOptionsPtr Options_;
    const TRichYPath RichPath_;
    const TNameTablePtr NameTable_;
    const TKeyColumns KeyColumns_;
    const IClientPtr Client_;
    const TTransactionPtr Transaction_;
    const TTransactionManagerPtr TransactionManager_;
    const IThroughputThrottlerPtr Throttler_;
    const IBlockCachePtr BlockCache_;

    TTransactionId TransactionId_;

    TTransactionPtr UploadTransaction_;
    TChunkListId ChunkListId_;

    TOwningKey LastKey_;

    ISchemalessWriterPtr UnderlyingWriter_;


    void DoOpen();
    void FetchTableInfo();
    void CreateUploadTransaction();

    void DoClose();

};

////////////////////////////////////////////////////////////////////////////////

TSchemalessTableWriter::TSchemalessTableWriter(
    TTableWriterConfigPtr config,
    TRemoteWriterOptionsPtr options,
    const TRichYPath& richPath,
    TNameTablePtr nameTable,
    const TKeyColumns& keyColumns,
    IClientPtr client,
    TTransactionPtr transaction,
    IThroughputThrottlerPtr throttler,
    IBlockCachePtr blockCache)
    : Logger(TableClientLogger)
    , Config_(config)
    , Options_(New<TTableWriterOptions>())
    , RichPath_(richPath)
    , NameTable_(nameTable)
    , KeyColumns_(keyColumns)
    , Client_(client)
    , Transaction_(transaction)
    , Throttler_(throttler)
    , BlockCache_(blockCache)
    , TransactionId_(transaction ? transaction->GetId() : NullTransactionId)
{
<<<<<<< HEAD
    Options_->NetworkName = options->NetworkName;

    Logger.AddTag("Path: %v, TransactionId: %v",
=======
    Logger.AddTag("Path: %v, TransactihonId: %v",
>>>>>>> 66b1849d
        RichPath_.GetPath(),
        TransactionId_);
}

TFuture<void> TSchemalessTableWriter::Open()
{
    LOG_INFO("Opening table writer");

    return BIND(&TSchemalessTableWriter::DoOpen, MakeStrong(this))
        .AsyncVia(TDispatcher::Get()->GetWriterInvoker())
        .Run();
}

bool TSchemalessTableWriter::Write(const std::vector<TUnversionedRow>& rows)
{
    YCHECK(UnderlyingWriter_);
    if (IsAborted()) {
        return false;
    }

    return UnderlyingWriter_->Write(rows);
}

TFuture<void> TSchemalessTableWriter::GetReadyEvent()
{
    if (IsAborted()) {
        return MakeFuture(TError("Transaction %v aborted",
            TransactionId_));
    }

    return UnderlyingWriter_->GetReadyEvent();
}

TFuture<void> TSchemalessTableWriter::Close()
{
    return BIND(&TSchemalessTableWriter::DoClose, MakeStrong(this))
        .AsyncVia(TDispatcher::Get()->GetWriterInvoker())
        .Run();
}

void TSchemalessTableWriter::CreateUploadTransaction()
{
    LOG_INFO("Creating upload transaction");

    NTransactionClient::TTransactionStartOptions options;
    options.ParentId = TransactionId_;
    options.EnableUncommittedAccounting = false;

    auto attributes = CreateEphemeralAttributes();
    attributes->Set("title", Format("Table upload to %v", RichPath_.GetPath()));
    options.Attributes = std::move(attributes);

    auto transactionOrError = WaitFor(Client_->GetTransactionManager()->Start(
        ETransactionType::Master,
        options));

    THROW_ERROR_EXCEPTION_IF_FAILED(
        transactionOrError, 
        "Error creating upload transaction");

    UploadTransaction_ = transactionOrError.Value();
    ListenTransaction(UploadTransaction_);

    LOG_INFO("Upload transaction created (TransactionId: %v)",
        UploadTransaction_->GetId());
}

void TSchemalessTableWriter::FetchTableInfo()
{
    LOG_INFO("Requesting table info");

    auto path = RichPath_.GetPath();
    bool append = RichPath_.GetAppend();
    bool sorted = !KeyColumns_.empty();

    auto channel = Client_->GetMasterChannel(EMasterChannelKind::Leader);
    TObjectServiceProxy objectProxy(channel);
    auto batchReq = objectProxy.ExecuteBatch();

    {
        auto req = TCypressYPathProxy::Get(path);
        SetTransactionId(req, UploadTransaction_);
        TAttributeFilter attributeFilter(EAttributeFilterMode::MatchingOnly);
        attributeFilter.Keys.push_back("type");
        attributeFilter.Keys.push_back("replication_factor");
        attributeFilter.Keys.push_back("compression_codec");
        attributeFilter.Keys.push_back("erasure_codec");
        attributeFilter.Keys.push_back("account");
        attributeFilter.Keys.push_back("vital");

        if (sorted) {
            attributeFilter.Keys.push_back("row_count");
            attributeFilter.Keys.push_back("sorted_by");
        }

        ToProto(req->mutable_attribute_filter(), attributeFilter);
        batchReq->AddRequest(req, "get_attributes");
    }

    {
        auto req = TTableYPathProxy::PrepareForUpdate(path);
        SetTransactionId(req, UploadTransaction_);
        GenerateMutationId(req);
        req->set_update_mode(static_cast<int>(append ? EUpdateMode::Append : EUpdateMode::Overwrite));
        req->set_lock_mode(static_cast<int>((append && !sorted) ? ELockMode::Shared : ELockMode::Exclusive));
        if (append && sorted) {
            req->set_fetch_last_key(true);
        }
        batchReq->AddRequest(req, "prepare_for_update");
    }

    auto batchRspOrError = WaitFor(batchReq->Invoke());
    THROW_ERROR_EXCEPTION_IF_FAILED(
        GetCumulativeError(batchRspOrError), 
        "Error requesting table info for %v",
        path);
    const auto& batchRsp = batchRspOrError.Value();

    {
        auto rspOrError = batchRsp->GetResponse<TYPathProxy::TRspGet>("get_attributes");
        auto node = ConvertToNode(TYsonString(rspOrError.Value()->value()));
        const auto& attributes = node->Attributes();

        auto type = attributes.Get<EObjectType>("type");
        if (type != EObjectType::Table) {
            THROW_ERROR_EXCEPTION(
                "Invalid type of %v: expected %Qlv, actual %Qlv",
                path,
                EObjectType::Table,
                type);
        }

        if (append && sorted && attributes.Get<i64>("row_count") > 0) {
            auto tableKeyColumns = attributes.Get<TKeyColumns>("sorted_by", TKeyColumns());

            bool areKeyColumnsCompatible = true;
            if (tableKeyColumns.size() < KeyColumns_.size()) {
                areKeyColumnsCompatible = false;
            } else {
                for (int i = 0; i < KeyColumns_.size(); ++i) {
                    if (tableKeyColumns[i] != KeyColumns_[i]) {
                        areKeyColumnsCompatible = false;
                        break;
                    }
                }
            }

            if (!areKeyColumnsCompatible) {
                THROW_ERROR_EXCEPTION(
                    "Key columns mismatch while trying to append sorted data into a non-empty table %v", path)
                    << TErrorAttribute("append_key_columns", KeyColumns_)
                    << TErrorAttribute("current_key_columns", tableKeyColumns);
            }
        }

        Options_->ReplicationFactor = attributes.Get<int>("replication_factor");
        Options_->CompressionCodec = attributes.Get<NCompression::ECodec>("compression_codec");
        Options_->ErasureCodec = attributes.Get<NErasure::ECodec>("erasure_codec");
        Options_->Account = attributes.Get<Stroka>("account");
        Options_->ChunksVital = attributes.Get<bool>("vital");
    }

    {
        auto rspOrError = batchRsp->GetResponse<TTableYPathProxy::TRspPrepareForUpdate>("prepare_for_update");
        ChunkListId_ = FromProto<TChunkListId>(rspOrError.Value()->chunk_list_id());

        if (append && sorted) {
            auto lastKey = FromProto<TOwningKey>(rspOrError.Value()->last_key());
            if (lastKey) {
                YCHECK(lastKey.GetCount() >= KeyColumns_.size());
                LastKey_ = TOwningKey(lastKey.Begin(), lastKey.Begin() + KeyColumns_.size());
            }
        }
    }

    LOG_INFO("Table info received (ChunkListId: %v)",
        ChunkListId_);
}

void TSchemalessTableWriter::DoOpen()
{
    CreateUploadTransaction();
    FetchTableInfo();

    UnderlyingWriter_ = CreateSchemalessMultiChunkWriter(
        Config_,
        Options_,
        NameTable_,
        KeyColumns_,
        LastKey_,
        Client_,
        UploadTransaction_->GetId(),
        ChunkListId_,
        true,
        Throttler_,
        BlockCache_);

    auto error = WaitFor(UnderlyingWriter_->Open());
    THROW_ERROR_EXCEPTION_IF_FAILED(
        error, 
        "Error opening table chunk writer");

    if (Transaction_) {
        ListenTransaction(Transaction_);
    }
}

void TSchemalessTableWriter::DoClose()
{
    const auto& path = RichPath_.GetPath();

    LOG_INFO("Closing table writer");
    {
        auto error = WaitFor(UnderlyingWriter_->Close());
        THROW_ERROR_EXCEPTION_IF_FAILED(error, "Error closing chunk writer");
    }
    LOG_INFO("Chunk writer closed");

    if (!KeyColumns_.empty()) {
        LOG_INFO("Marking table as sorted by %v",
            ConvertToYsonString(KeyColumns_, NYson::EYsonFormat::Text).Data());

        auto req = TTableYPathProxy::SetSorted(path);
        SetTransactionId(req, UploadTransaction_);
        GenerateMutationId(req);
        ToProto(req->mutable_key_columns(), KeyColumns_);

        auto channel = Client_->GetMasterChannel(EMasterChannelKind::Leader);
        TObjectServiceProxy objectProxy(channel);
        auto rspOrError = WaitFor(objectProxy.Execute(req));

        THROW_ERROR_EXCEPTION_IF_FAILED(
            rspOrError, 
            "Error marking table %v as sorted",
            path);

        LOG_INFO("Table is marked as sorted");
    }

    LOG_INFO("Committing upload transaction");
    {
        auto error = WaitFor(UploadTransaction_->Commit());
        THROW_ERROR_EXCEPTION_IF_FAILED(
            error, 
            "Error committing upload transaction",
            RichPath_.GetPath());
    }
    LOG_INFO("Upload transaction committed");

    LOG_INFO("Table writer closed");
}

TNameTablePtr TSchemalessTableWriter::GetNameTable() const
{
    return NameTable_;
}

bool TSchemalessTableWriter::IsSorted() const
{
    return UnderlyingWriter_->IsSorted();
}

////////////////////////////////////////////////////////////////////////////////

ISchemalessWriterPtr CreateSchemalessTableWriter(
    TTableWriterConfigPtr config,
    TRemoteWriterOptionsPtr options,
    const TRichYPath& richPath,
    TNameTablePtr nameTable,
    const TKeyColumns& keyColumns,
    IClientPtr client,
    TTransactionPtr transaction,
    IThroughputThrottlerPtr throttler,
    IBlockCachePtr blockCache)
{
    return New<TSchemalessTableWriter>(
        config,
        options,
        richPath,
        nameTable,
        keyColumns,
        client,
        transaction,
        throttler,
        blockCache);
}

////////////////////////////////////////////////////////////////////////////////

} // namespace NTableClient
} // namespace NYT<|MERGE_RESOLUTION|>--- conflicted
+++ resolved
@@ -831,13 +831,7 @@
     , BlockCache_(blockCache)
     , TransactionId_(transaction ? transaction->GetId() : NullTransactionId)
 {
-<<<<<<< HEAD
-    Options_->NetworkName = options->NetworkName;
-
     Logger.AddTag("Path: %v, TransactionId: %v",
-=======
-    Logger.AddTag("Path: %v, TransactihonId: %v",
->>>>>>> 66b1849d
         RichPath_.GetPath(),
         TransactionId_);
 }
