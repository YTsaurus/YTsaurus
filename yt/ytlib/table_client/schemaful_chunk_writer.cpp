--- conflicted
+++ resolved
@@ -39,14 +39,6 @@
         TEncodingWriterOptionsPtr options,
         IChunkWriterPtr chunkWriter,
         IBlockCachePtr blockCache);
-
-    virtual TFuture<void> Open(
-        const TTableSchema& schema,
-<<<<<<< HEAD
-        const TKeyColumns& keyColumns) final override;
-=======
-        const TKeyColumns& keyColumns);
->>>>>>> 1bb117f5
 
     virtual bool Write(const std::vector<TUnversionedRow>& rows) final override;
 
@@ -111,12 +103,6 @@
     TChunkMeta Meta;
     TBlockMetaExt BlockMetaExt;
     TTableSchema Schema;
-
-    // ToDo(psushin): refactor.
-    void Open(
-        TNameTablePtr nameTable,
-        const TTableSchema& schema,
-        const TKeyColumns& keyColumns);
 
     // ToDo(psushin): refactor.
     void WriteValue(const TUnversionedValue& value);
@@ -149,79 +135,6 @@
     , RowIndex(0)
     , LargestBlockSize(0)
 { }
-
-TFuture<void> TChunkWriter::Open(
-   const TTableSchema& schema,
-   const TKeyColumns& keyColumns)
-{
-    auto nameTable = New<TNameTable>();
-    for (int i = 0; i < schema.Columns().size(); ++i) {
-        YCHECK(i == nameTable->RegisterName(schema.Columns()[i].Name));
-    }
-    Open(nameTable, schema, keyColumns);
-    return VoidFuture;
-}
-
-void TChunkWriter::Open(
-    TNameTablePtr nameTable,
-    const TTableSchema& schema,
-    const TKeyColumns& keyColumns)
-{
-    Schema = schema;
-    InputNameTable = nameTable;
-
-    // Integers and Doubles align at 8 bytes (stores the whole value),
-    // while String and Any align at 4 bytes (stores just offset to value).
-    // To ensure proper alignment during reading, move all integer and
-    // double columns to the front.
-    using NTableClient::TColumnSchema;
-    std::sort(
-        Schema.Columns().begin(),
-        Schema.Columns().end(),
-        [] (const TColumnSchema& lhs, const TColumnSchema& rhs) {
-            auto isFront = [] (const TColumnSchema& schema) {
-                return schema.Type == EValueType::Int64 || schema.Type == EValueType::Uint64 || schema.Type == EValueType::Double;
-            };
-            if (isFront(lhs) && !isFront(rhs)) {
-                return true;
-            }
-            if (!isFront(lhs) && isFront(rhs)) {
-                return false;
-            }
-            return &lhs < &rhs;
-        }
-    );
-
-    ColumnDescriptors.resize(InputNameTable->GetSize());
-
-    for (const auto& column : Schema.Columns()) {
-        TColumnDescriptor descriptor;
-        descriptor.IndexInBlock = ColumnSizes.size();
-        descriptor.OutputIndex = OutputNameTable->RegisterName(column.Name);
-        descriptor.Type = column.Type;
-
-        if (IsStringLikeType(column.Type)) {
-            ColumnSizes.push_back(4);
-        } else {
-            ColumnSizes.push_back(8);
-        }
-
-        auto id = InputNameTable->GetId(column.Name);
-        ColumnDescriptors[id] = descriptor;
-    }
-
-    for (const auto& column : keyColumns) {
-        auto id = InputNameTable->GetId(column);
-        KeyIds.push_back(id);
-
-        auto& descriptor = ColumnDescriptors[id];
-        YCHECK(descriptor.IndexInBlock >= 0);
-        YCHECK(descriptor.Type != EValueType::Any);
-        descriptor.IsKeyPart = true;
-    }
-
-    CurrentBlock.reset(new TBlockWriter(ColumnSizes));
-}
 
 bool TChunkWriter::Write(const std::vector<TUnversionedRow>& rows)
 {
