#include "unversioned_row.h"
#include "unversioned_value.h"

#include <yt/ytlib/table_client/name_table.h>
#include <yt/ytlib/table_client/row_buffer.h>
#include <yt/ytlib/table_client/schema.h>

#include <yt/core/misc/farm_hash.h>
#include <yt/core/misc/hash.h>
#include <yt/core/misc/string.h>
#include <yt/core/misc/varint.h>

#include <yt/core/yson/consumer.h>

#include <yt/core/ytree/helpers.h>
#include <yt/core/ytree/node.h>
#include <yt/core/ytree/convert.h>

#include <util/generic/ymath.h>

#include <util/stream/str.h>

#include <cmath>

namespace NYT {
namespace NTableClient {

using namespace NChunkClient;
using namespace NYTree;
using namespace NYson;

////////////////////////////////////////////////////////////////////////////////

static const Stroka SerializedNullRow("");
struct TOwningRowTag { };

////////////////////////////////////////////////////////////////////////////////

int GetByteSize(const TUnversionedValue& value)
{
    int result = MaxVarUint32Size * 2; // id and type

    switch (value.Type) {
        case EValueType::Null:
        case EValueType::Min:
        case EValueType::Max:
        case EValueType::TheBottom:
            break;

        case EValueType::Int64:
        case EValueType::Uint64:
            result += MaxVarInt64Size;
            break;

        case EValueType::Double:
            result += sizeof(double);
            break;

        case EValueType::Boolean:
            result += 1;
            break;

        case EValueType::String:
        case EValueType::Any:
            result += MaxVarUint32Size + value.Length;
            break;

        default:
            YUNREACHABLE();
    }

    return result;
}

int GetDataWeight(const TUnversionedValue& value)
{
    switch (value.Type) {
        case EValueType::Null:
        case EValueType::Min:
        case EValueType::Max:
        case EValueType::TheBottom:
            return 0;

        case EValueType::Int64:
            return sizeof(i64);

        case EValueType::Uint64:
            return sizeof(ui64);

        case EValueType::Double:
            return sizeof(double);

        case EValueType::Boolean:
            return 1;

        case EValueType::String:
        case EValueType::Any:
            return value.Length;

        default:
            YUNREACHABLE();
    }
}

int WriteValue(char* output, const TUnversionedValue& value)
{
    char* current = output;

    current += WriteVarUint32(current, value.Id);
    current += WriteVarUint32(current, static_cast<ui16>(value.Type));

    switch (value.Type) {
        case EValueType::Null:
        case EValueType::Min:
        case EValueType::Max:
        case EValueType::TheBottom:
            break;

        case EValueType::Int64:
            current += WriteVarInt64(current, value.Data.Int64);
            break;

        case EValueType::Uint64:
            current += WriteVarUint64(current, value.Data.Uint64);
            break;

        case EValueType::Double:
            ::memcpy(current, &value.Data.Double, sizeof (double));
            current += sizeof (double);
            break;

        case EValueType::Boolean:
            *current++ = value.Data.Boolean ? '\x01' : '\x00';
            break;

        case EValueType::String:
        case EValueType::Any:
            current += WriteVarUint32(current, value.Length);
            ::memcpy(current, value.Data.String, value.Length);
            current += value.Length;
            break;

        default:
            YUNREACHABLE();
    }

    return current - output;
}

int ReadValue(const char* input, TUnversionedValue* value)
{
    const char* current = input;

    ui32 id;
    current += ReadVarUint32(current, &id);
    value->Id = static_cast<ui16>(id);

    ui32 type;
    current += ReadVarUint32(current, &type);
    value->Type = static_cast<EValueType>(type);

    switch (value->Type) {
        case EValueType::Null:
        case EValueType::Min:
        case EValueType::Max:
        case EValueType::TheBottom:
            break;

        case EValueType::Int64:
            current += ReadVarInt64(current, &value->Data.Int64);
            break;

        case EValueType::Uint64:
            current += ReadVarUint64(current, &value->Data.Uint64);
            break;

        case EValueType::Double:
            ::memcpy(&value->Data.Double, current, sizeof (double));
            current += sizeof (double);
            break;

        case EValueType::Boolean:
            value->Data.Boolean = (*current) == 1;
            current += 1;
            break;

        case EValueType::String:
        case EValueType::Any:
            current += ReadVarUint32(current, &value->Length);
            value->Data.String = current;
            current += value->Length;
            break;

        default:
            YUNREACHABLE();
    }

    return current - input;
}

void Save(TStreamSaveContext& context, const TUnversionedValue& value)
{
    auto* output = context.GetOutput();
    if (IsStringLikeType(value.Type)) {
        output->Write(&value, sizeof (ui16) + sizeof (ui16) + sizeof (ui32)); // Id, Type, Length
        if (value.Length != 0) {
            output->Write(value.Data.String, value.Length);
        }
    } else {
        output->Write(&value, sizeof (TUnversionedValue));
    }
}

void Load(TStreamLoadContext& context, TUnversionedValue& value, TChunkedMemoryPool* pool)
{
    auto* input = context.GetInput();
    const size_t fixedSize = sizeof (ui16) + sizeof (ui16) + sizeof (ui32); // Id, Type, Length
    YCHECK(input->Load(&value, fixedSize) == fixedSize);
    if (IsStringLikeType(value.Type)) {
        if (value.Length != 0) {
            value.Data.String = pool->AllocateUnaligned(value.Length);
            YCHECK(input->Load(const_cast<char*>(value.Data.String), value.Length) == value.Length);
        } else {
            value.Data.String = nullptr;
        }
    } else {
        YCHECK(input->Load(&value.Data, sizeof (value.Data)) == sizeof (value.Data));
    }
}

Stroka ToString(const TUnversionedValue& value)
{
    switch (value.Type) {
        case EValueType::Null:
        case EValueType::Min:
        case EValueType::Max:
        case EValueType::TheBottom:
            return Format("<%v>", value.Type);

        case EValueType::Int64:
            return Format("%vi", value.Data.Int64);

        case EValueType::Uint64:
            return Format("%vu", value.Data.Uint64);

        case EValueType::Double:
            return Format("%v", value.Data.Double);

        case EValueType::Boolean:
            return Format("%v", value.Data.Boolean);

        case EValueType::String:
            return Stroka(value.Data.String, value.Length).Quote();

        case EValueType::Any:
            return ConvertToYsonString(
                    TYsonString(Stroka(value.Data.String, value.Length)),
                    EYsonFormat::Text)
                .Data();

        default:
            YUNREACHABLE();
    }
}

int CompareRowValues(const TUnversionedValue& lhs, const TUnversionedValue& rhs)
{
    if (lhs.Type == EValueType::Any || rhs.Type == EValueType::Any) {
        if (lhs.Type != EValueType::Min &&
            lhs.Type != EValueType::Max &&
            rhs.Type != EValueType::Min &&
            rhs.Type != EValueType::Max)
        {
            // Never compare composite values with non-sentinels.
            THROW_ERROR_EXCEPTION(
                EErrorCode::IncomparableType,
                "Cannot compare values of types %Qlv and %Qlv; only scalar types are allowed for key columns",
                lhs.Type,
                rhs.Type)
                << TErrorAttribute("lhs_value", lhs)
                << TErrorAttribute("rhs_value", rhs);
        }
    }

    if (Y_UNLIKELY(lhs.Type != rhs.Type)) {
        return static_cast<int>(lhs.Type) - static_cast<int>(rhs.Type);
    }

    switch (lhs.Type) {
        case EValueType::Int64: {
            auto lhsValue = lhs.Data.Int64;
            auto rhsValue = rhs.Data.Int64;
            if (lhsValue < rhsValue) {
                return -1;
            } else if (lhsValue > rhsValue) {
                return +1;
            } else {
                return 0;
            }
        }

        case EValueType::Uint64: {
            auto lhsValue = lhs.Data.Uint64;
            auto rhsValue = rhs.Data.Uint64;
            if (lhsValue < rhsValue) {
                return -1;
            } else if (lhsValue > rhsValue) {
                return +1;
            } else {
                return 0;
            }
        }

        case EValueType::Double: {
            double lhsValue = lhs.Data.Double;
            double rhsValue = rhs.Data.Double;
            if (lhsValue < rhsValue) {
                return -1;
            } else if (lhsValue > rhsValue) {
                return +1;
            } else {
                return 0;
            }
        }

        case EValueType::Boolean: {
            bool lhsValue = lhs.Data.Boolean;
            bool rhsValue = rhs.Data.Boolean;
            if (lhsValue < rhsValue) {
                return -1;
            } else if (lhsValue > rhsValue) {
                return +1;
            } else {
                return 0;
            }
        }

        case EValueType::String: {
            size_t lhsLength = lhs.Length;
            size_t rhsLength = rhs.Length;
            size_t minLength = std::min(lhsLength, rhsLength);
            int result = ::memcmp(lhs.Data.String, rhs.Data.String, minLength);
            if (result == 0) {
                if (lhsLength < rhsLength) {
                    return -1;
                } else if (lhsLength > rhsLength) {
                    return +1;
                } else {
                    return 0;
                }
            } else {
                return result;
            }
        }

        // NB: All sentinel types are equal.
        case EValueType::Null:
        case EValueType::Min:
        case EValueType::Max:
            return 0;

        case EValueType::Any:
        default:
            YUNREACHABLE();
    }
}

bool operator == (const TUnversionedValue& lhs, const TUnversionedValue& rhs)
{
    return CompareRowValues(lhs, rhs) == 0;
}

bool operator != (const TUnversionedValue& lhs, const TUnversionedValue& rhs)
{
    return CompareRowValues(lhs, rhs) != 0;
}

bool operator <= (const TUnversionedValue& lhs, const TUnversionedValue& rhs)
{
    return CompareRowValues(lhs, rhs) <= 0;
}

bool operator < (const TUnversionedValue& lhs, const TUnversionedValue& rhs)
{
    return CompareRowValues(lhs, rhs) < 0;
}

bool operator >= (const TUnversionedValue& lhs, const TUnversionedValue& rhs)
{
    return CompareRowValues(lhs, rhs) >= 0;
}

bool operator > (const TUnversionedValue& lhs, const TUnversionedValue& rhs)
{
    return CompareRowValues(lhs, rhs) > 0;
}

////////////////////////////////////////////////////////////////////////////////

int CompareRows(
    const TUnversionedValue* lhsBegin,
    const TUnversionedValue* lhsEnd,
    const TUnversionedValue* rhsBegin,
    const TUnversionedValue* rhsEnd)
{
    auto* lhsCurrent = lhsBegin;
    auto* rhsCurrent = rhsBegin;
    while (lhsCurrent != lhsEnd && rhsCurrent != rhsEnd) {
        int result = CompareRowValues(*lhsCurrent++, *rhsCurrent++);
        if (result != 0) {
            return result;
        }
    }
    return (lhsEnd - lhsBegin) - (rhsEnd - rhsBegin);
}

int CompareRows(TUnversionedRow lhs, TUnversionedRow rhs, int prefixLength)
{
    if (!lhs && !rhs) {
        return 0;
    }

    if (lhs && !rhs) {
        return +1;
    }

    if (!lhs && rhs) {
        return -1;
    }

    return CompareRows(
        lhs.Begin(),
        lhs.Begin() + std::min(lhs.GetCount(), prefixLength),
        rhs.Begin(),
        rhs.Begin() + std::min(rhs.GetCount(), prefixLength));
}

bool operator == (TUnversionedRow lhs, TUnversionedRow rhs)
{
    return CompareRows(lhs, rhs) == 0;
}

bool operator != (TUnversionedRow lhs, TUnversionedRow rhs)
{
    return CompareRows(lhs, rhs) != 0;
}

bool operator <= (TUnversionedRow lhs, TUnversionedRow rhs)
{
    return CompareRows(lhs, rhs) <= 0;
}

bool operator < (TUnversionedRow lhs, TUnversionedRow rhs)
{
    return CompareRows(lhs, rhs) < 0;
}

bool operator >= (TUnversionedRow lhs, TUnversionedRow rhs)
{
    return CompareRows(lhs, rhs) >= 0;
}

bool operator > (TUnversionedRow lhs, TUnversionedRow rhs)
{
    return CompareRows(lhs, rhs) > 0;
}

////////////////////////////////////////////////////////////////////////////////

bool operator == (TUnversionedRow lhs, const TUnversionedOwningRow& rhs)
{
    return CompareRows(lhs, rhs) == 0;
}

bool operator != (TUnversionedRow lhs, const TUnversionedOwningRow& rhs)
{
    return CompareRows(lhs, rhs) != 0;
}

bool operator <= (TUnversionedRow lhs, const TUnversionedOwningRow& rhs)
{
    return CompareRows(lhs, rhs) <= 0;
}

bool operator < (TUnversionedRow lhs, const TUnversionedOwningRow& rhs)
{
    return CompareRows(lhs, rhs) < 0;
}

bool operator >= (TUnversionedRow lhs, const TUnversionedOwningRow& rhs)
{
    return CompareRows(lhs, rhs) >= 0;
}

bool operator > (TUnversionedRow lhs, const TUnversionedOwningRow& rhs)
{
    return CompareRows(lhs, rhs) > 0;
}

////////////////////////////////////////////////////////////////////////////////

void ResetRowValues(TMutableUnversionedRow* row)
{
    for (int index = 0; index < row->GetCount(); ++index) {
        (*row)[index].Type = EValueType::Null;
    }
}

ui64 GetHash(TUnversionedRow row, int keyColumnCount)
{
    // NB: hash function may change in future. Use fingerprints for persistent hashing.
    return GetFarmFingerprint(row, keyColumnCount);
}

TFingerprint GetFarmFingerprint(TUnversionedRow row, int keyColumnCount)
{
    int partCount = std::min(row.GetCount(), keyColumnCount);
    const auto* begin = row.Begin();
    return GetFarmFingerprint(begin, begin + partCount);
}

size_t GetUnversionedRowByteSize(int valueCount)
{
    return sizeof(TUnversionedRowHeader) + sizeof(TUnversionedValue) * valueCount;
}

i64 GetDataWeight(TUnversionedRow row)
{
    return std::accumulate(
        row.Begin(),
        row.End(),
        0ll,
        [] (i64 x, const TUnversionedValue& value) {
            return GetDataWeight(value) + x;
        });
}

////////////////////////////////////////////////////////////////////////////////

TMutableUnversionedRow TMutableUnversionedRow::Allocate(TChunkedMemoryPool* pool, int valueCount)
{
    size_t byteSize = GetUnversionedRowByteSize(valueCount);
    auto* header = reinterpret_cast<TUnversionedRowHeader*>(pool->AllocateAligned(byteSize));
    header->Count = valueCount;
    header->Capacity = valueCount;
    return TMutableUnversionedRow(header);
}

////////////////////////////////////////////////////////////////////////////////

namespace {

void ValidateDynamicValue(const TUnversionedValue& value)
{
    switch (value.Type) {
        case EValueType::String:
        case EValueType::Any:
            if (value.Length > MaxStringValueLength) {
                THROW_ERROR_EXCEPTION("Value is too long: length %v, limit %v",
                    value.Length,
                    MaxStringValueLength);
            }
            break;

        case EValueType::Double:
            if (std::isnan(value.Data.Double)) {
                THROW_ERROR_EXCEPTION("Value of type \"double\" is not a number");
            }
            break;

        default:
            break;
    }
}

int ApplyIdMapping(
    const TUnversionedValue& value,
    const TTableSchema& schema,
    const TNameTableToSchemaIdMapping* idMappingPtr)
{
    auto id = value.Id;
    int schemaId = id;
    if (idMappingPtr) {
        const auto& idMapping = *idMappingPtr;
        if (id >= idMapping.size()) {
            THROW_ERROR_EXCEPTION("Invalid column id: actual %v, expected in range [0,%v]",
                id,
                idMapping.size() - 1);
        }
        schemaId = idMapping[id];
    }
    if (schemaId < 0 || schemaId >= schema.Columns().size()) {
        THROW_ERROR_EXCEPTION("Invalid mapped column id: actual %v, expected in range [0,%v]",
            schemaId,
            schema.Columns().size());
    }
    return schemaId;
}

void ValidateKeyPart(
    TUnversionedRow row,
    const TTableSchema& schema)
{
    ValidateKeyColumnCount(schema.GetKeyColumnCount());

    if (row.GetCount() < schema.GetKeyColumnCount()) {
        THROW_ERROR_EXCEPTION("Too few values in row: actual %v, expected >= %v",
            row.GetCount(),
            schema.GetKeyColumnCount());
    }

    for (int index = 0; index < schema.GetKeyColumnCount(); ++index) {
        const auto& value = row[index];
        ValidateKeyValue(value);
        int schemaId = ApplyIdMapping(value, schema, nullptr);
        ValidateValueType(value, schema, schemaId);
        if (schemaId != index) {
            THROW_ERROR_EXCEPTION("Invalid column: actual %Qv, expected %Qv",
                schema.Columns()[schemaId].Name,
                schema.Columns()[index].Name);
        }
    }
}

void ValidateDataRow(
    TUnversionedRow row,
    const TNameTableToSchemaIdMapping* idMappingPtr,
    const TTableSchema& schema)
{
    ValidateRowValueCount(row.GetCount());
    ValidateKeyPart(row, schema);

    for (int index = schema.GetKeyColumnCount(); index < row.GetCount(); ++index) {
        const auto& value = row[index];
        ValidateDataValue(value);
        int schemaId = ApplyIdMapping(value, schema, idMappingPtr);
        ValidateValueType(value, schema, schemaId);
    }
}

void ValidateKey(
    TKey key,
    const TTableSchema& schema)
{
    if (!key) {
        THROW_ERROR_EXCEPTION("Key cannot be null");
    }

    if (key.GetCount() != schema.GetKeyColumnCount()) {
        THROW_ERROR_EXCEPTION("Invalid number of key components: expected %v, actual %v",
            schema.GetKeyColumnCount(),
            key.GetCount());
    }

    ValidateKeyPart(key, schema);
}

void ValidateClientRow(
    TUnversionedRow row,
    const TTableSchema& schema,
    const TNameTableToSchemaIdMapping& idMapping,
    bool isKey)
{
    ValidateRowValueCount(row.GetCount());
    ValidateKeyColumnCount(schema.GetKeyColumnCount());

    bool keyColumnSeen[MaxKeyColumnCount] {};

    for (int index = 0; index < row.GetCount(); ++index) {
        const auto& value = row[index];
        int schemaId = ApplyIdMapping(value, schema, &idMapping);
        const auto& column = schema.Columns()[schemaId];
        ValidateValueType(value, schema, schemaId);

        if (column.Expression) {
            THROW_ERROR_EXCEPTION(
                "Column %Qv is computed automatically and should not be provided by user",
                column.Name);
        }

        if (schemaId < schema.GetKeyColumnCount()) {
            if (keyColumnSeen[schemaId]) {
                THROW_ERROR_EXCEPTION("Duplicate key column %Qv",
                    column.Name);
            }

            keyColumnSeen[schemaId] = true;
            ValidateKeyValue(value);
        } else if (isKey) {
                THROW_ERROR_EXCEPTION("Non-key column %Qv in a key",
                    column.Name);
        } else {
            ValidateDataValue(value);
        }
    }

    for (int index = 0; index < schema.GetKeyColumnCount(); ++index) {
        if (!keyColumnSeen[index] && !schema.Columns()[index].Expression) {
            THROW_ERROR_EXCEPTION("Missing key column %Qv",
                schema.Columns()[index].Name);
        }
    }
}

} // namespace

void ValidateValueType(
    const TUnversionedValue& value,
    const TTableSchema& schema,
    int schemaId)
{
    if (value.Type != EValueType::Null && value.Type != schema.Columns()[schemaId].Type) {
        THROW_ERROR_EXCEPTION("Invalid type of column %Qv: expected %Qlv or %Qlv but got %Qlv",
            schema.Columns()[schemaId].Name,
            schema.Columns()[schemaId].Type,
            EValueType::Null,
            value.Type);
    }
}

void ValidateStaticValue(const TUnversionedValue& value)
{
    ValidateDataValueType(value.Type);
    switch (value.Type) {
        case EValueType::String:
        case EValueType::Any:
            if (value.Length > MaxRowWeightLimit) {
                THROW_ERROR_EXCEPTION("Value is too long: length %v, limit %v",
                    value.Length,
                    MaxRowWeightLimit);
            }
            break;

        case EValueType::Double:
            if (std::isnan(value.Data.Double)) {
                THROW_ERROR_EXCEPTION("Value of type \"double\" is not a number");
            }
            break;

        default:
            break;
    }
}

void ValidateDataValue(const TUnversionedValue& value)
{
    ValidateDataValueType(value.Type);
    ValidateDynamicValue(value);
}

void ValidateKeyValue(const TUnversionedValue& value)
{
    ValidateKeyValueType(value.Type);
    ValidateDynamicValue(value);
}

void ValidateRowValueCount(int count)
{
    if (count < 0) {
        THROW_ERROR_EXCEPTION("Negative number of values in row");
    }
    if (count > MaxValuesPerRow) {
        THROW_ERROR_EXCEPTION("Too many values in row: actual %v, limit %v",
            count,
            MaxValuesPerRow);
    }
}

void ValidateKeyColumnCount(int count)
{
<<<<<<< HEAD
    if (count < 0) {
        THROW_ERROR_EXCEPTION("Negative number of key columns");
=======
    if (count == 0) {
        THROW_ERROR_EXCEPTION("At least one key column expected");
>>>>>>> bd64646d
    }
    if (count > MaxKeyColumnCount) {
        THROW_ERROR_EXCEPTION("Too many columns in key: actual %v, limit %v",
            count,
            MaxKeyColumnCount);
    }
}

void ValidateRowCount(int count)
{
    if (count < 0) {
        THROW_ERROR_EXCEPTION("Negative number of rows in rowset");
    }
    if (count > MaxRowsPerRowset) {
        THROW_ERROR_EXCEPTION("Too many rows in rowset: actual %v, limit %v",
            count,
            MaxRowsPerRowset);
    }
}

void ValidateClientDataRow(
    TUnversionedRow row,
    const TTableSchema& schema,
    const TNameTableToSchemaIdMapping& idMapping)
{
<<<<<<< HEAD
    ValidateClientRow(row, schema.GetKeyColumnCount(), schema, idMapping, false);
=======
    ValidateClientRow(row, schema, idMapping, false);
>>>>>>> bd64646d
}

void ValidateServerDataRow(
    TUnversionedRow row,
    const TTableSchema& schema)
{
<<<<<<< HEAD
    ValidateDataRow(row, keyColumnCount, nullptr, schema);
=======
    ValidateDataRow(row, nullptr, schema);

    if (row.GetCount() == schema.GetKeyColumnCount()) {
        THROW_ERROR_EXCEPTION("Write row must contain at least one non-key column");
    }
>>>>>>> bd64646d
}

void ValidateClientKey(TKey key)
{
    for (int index = 0; index < key.GetCount(); ++index) {
        ValidateKeyValue(key[index]);
    }
}

void ValidateClientKey(
    TKey key,
    const TTableSchema& schema,
    const TNameTableToSchemaIdMapping& idMapping)
{
<<<<<<< HEAD
    ValidateClientRow(key, schema.GetKeyColumnCount(), schema, idMapping, true);
=======
    ValidateClientRow(key, schema, idMapping, true);
>>>>>>> bd64646d
}

void ValidateServerKey(
    TKey key,
    const TTableSchema& schema)
{
    ValidateKey(key, schema);
}

void ValidateReadTimestamp(TTimestamp timestamp)
{
    if (timestamp != SyncLastCommittedTimestamp &&
        timestamp != AsyncLastCommittedTimestamp &&
        (timestamp < MinTimestamp || timestamp > MaxTimestamp))
    {
        THROW_ERROR_EXCEPTION("Invalid timestamp %v", timestamp);
    }
}

////////////////////////////////////////////////////////////////////////////////

TOwningKey GetKeySuccessorImpl(TKey key, int prefixLength, EValueType sentinelType)
{
    auto length = std::min(prefixLength, key.GetCount());
    TUnversionedOwningRowBuilder builder(length + 1);
    for (int index = 0; index < length; ++index) {
        builder.AddValue(key[index]);
    }
    builder.AddValue(MakeUnversionedSentinelValue(sentinelType));
    return builder.FinishRow();
}

TOwningKey GetKeySuccessor(TKey key)
{
    return GetKeySuccessorImpl(
        key,
        key.GetCount(),
        EValueType::Min);
}

TOwningKey GetKeyPrefixSuccessor(TKey key, int prefixLength)
{
    return GetKeySuccessorImpl(
        key,
        prefixLength,
        EValueType::Max);
}

TOwningKey GetKeyPrefix(TKey key, int prefixLength)
{
    return TOwningKey(
        key.Begin(),
        key.Begin() + std::min(key.GetCount(), prefixLength));
}

////////////////////////////////////////////////////////////////////////////////

static TOwningKey MakeSentinelKey(EValueType type)
{
    TUnversionedOwningRowBuilder builder;
    builder.AddValue(MakeUnversionedSentinelValue(type));
    return builder.FinishRow();
}

static const TOwningKey CachedMinKey = MakeSentinelKey(EValueType::Min);
static const TOwningKey CachedMaxKey = MakeSentinelKey(EValueType::Max);

const TOwningKey MinKey()
{
    return CachedMinKey;
}

const TOwningKey MaxKey()
{
    return CachedMaxKey;
}

static TOwningKey MakeEmptyKey()
{
    TUnversionedOwningRowBuilder builder;
    return builder.FinishRow();
}

static const TOwningKey CachedEmptyKey = MakeEmptyKey();

const TOwningKey EmptyKey()
{
    return CachedEmptyKey;
}

const TOwningKey& ChooseMinKey(const TOwningKey& a, const TOwningKey& b)
{
    int result = CompareRows(a, b);
    return result <= 0 ? a : b;
}

const TOwningKey& ChooseMaxKey(const TOwningKey& a, const TOwningKey& b)
{
    int result = CompareRows(a, b);
    return result >= 0 ? a : b;
}

////////////////////////////////////////////////////////////////////////////////

Stroka SerializeToString(const TUnversionedValue* begin, const TUnversionedValue* end)
{
    int size = 2 * MaxVarUint32Size; // header size
    for (auto* it = begin; it != end; ++it) {
        size += GetByteSize(*it);
    }

    Stroka buffer;
    buffer.resize(size);

    char* current = const_cast<char*>(buffer.data());
    current += WriteVarUint32(current, 0); // format version
    current += WriteVarUint32(current, static_cast<ui32>(std::distance(begin, end)));

    for (auto* it = begin; it != end; ++it) {
        current += WriteValue(current, *it);
    }

    buffer.resize(current - buffer.data());

    return buffer;
}

Stroka SerializeToString(TUnversionedRow row)
{
    return row
        ? SerializeToString(row.Begin(), row.End())
        : SerializedNullRow;
}

TUnversionedOwningRow DeserializeFromString(const Stroka& data)
{
    if (data == SerializedNullRow) {
        return TUnversionedOwningRow();
    }

    const char* current = data.data();

    ui32 version;
    current += ReadVarUint32(current, &version);
    YCHECK(version == 0);

    ui32 valueCount;
    current += ReadVarUint32(current, &valueCount);

    size_t fixedSize = GetUnversionedRowByteSize(valueCount);
    auto rowData = TSharedMutableRef::Allocate<TOwningRowTag>(fixedSize, false);
    auto* header = reinterpret_cast<TUnversionedRowHeader*>(rowData.Begin());

    header->Count = static_cast<i32>(valueCount);

    auto* values = reinterpret_cast<TUnversionedValue*>(header + 1);
    for (int index = 0; index < valueCount; ++index) {
        TUnversionedValue* value = values + index;
        current += ReadValue(current, value);
    }

    return TUnversionedOwningRow(std::move(rowData), data);
}

void ToProto(TProtoStringType* protoRow, TUnversionedRow row)
{
    *protoRow = SerializeToString(row);
}

void ToProto(TProtoStringType* protoRow, const TUnversionedOwningRow& row)
{
    ToProto(protoRow, row.Get());
}

void ToProto(TProtoStringType* protoRow, const TUnversionedValue* begin, const TUnversionedValue* end)
{
    *protoRow = SerializeToString(begin, end);
}

void FromProto(TUnversionedOwningRow* row, const TProtoStringType& protoRow)
{
    *row = DeserializeFromString(protoRow);
}

void FromProto(TUnversionedRow* row, const TProtoStringType& protoRow, const TRowBufferPtr& rowBuffer)
{
    if (protoRow == SerializedNullRow) {
        *row = TUnversionedRow();
    }

    const char* current = protoRow.data();

    ui32 version;
    current += ReadVarUint32(current, &version);
    YCHECK(version == 0);

    ui32 valueCount;
    current += ReadVarUint32(current, &valueCount);

    auto mutableRow = TMutableUnversionedRow::Allocate(rowBuffer->GetPool(), valueCount);
    *row = mutableRow;

    auto* values = mutableRow.Begin();
    for (auto* value = values; value < values + valueCount; ++value) {
        current += ReadValue(current, value);
        rowBuffer->Capture(value);
    }
}

Stroka ToString(TUnversionedRow row)
{
    return row
        ? "[" + JoinToString(row.Begin(), row.End()) + "]"
        : "<Null>";
}

Stroka ToString(TMutableUnversionedRow row)
{
    return ToString(TUnversionedRow(row));
}

Stroka ToString(const TUnversionedOwningRow& row)
{
    return ToString(row.Get());
}

void FromProto(TUnversionedOwningRow* row, const NChunkClient::NProto::TKey& protoKey)
{
    TUnversionedOwningRowBuilder rowBuilder(protoKey.parts_size());
    for (int id = 0; id < protoKey.parts_size(); ++id) {
        auto& keyPart = protoKey.parts(id);
        switch (ELegacyKeyPartType(keyPart.type())) {
            case ELegacyKeyPartType::Null:
                rowBuilder.AddValue(MakeUnversionedSentinelValue(EValueType::Null, id));
                break;

            case ELegacyKeyPartType::MinSentinel:
                rowBuilder.AddValue(MakeUnversionedSentinelValue(EValueType::Min, id));
                break;

            case ELegacyKeyPartType::MaxSentinel:
                rowBuilder.AddValue(MakeUnversionedSentinelValue(EValueType::Max, id));
                break;

            case ELegacyKeyPartType::Int64:
                rowBuilder.AddValue(MakeUnversionedInt64Value(keyPart.int64_value(), id));
                break;

            case ELegacyKeyPartType::Double:
                rowBuilder.AddValue(MakeUnversionedDoubleValue(keyPart.double_value(), id));
                break;

            case ELegacyKeyPartType::String:
                rowBuilder.AddValue(MakeUnversionedStringValue(keyPart.str_value(), id));
                break;

            case ELegacyKeyPartType::Composite:
                rowBuilder.AddValue(MakeUnversionedAnyValue(TStringBuf(), id));
                break;

            default:
                YUNREACHABLE();
        }
    }

    *row = rowBuilder.FinishRow();
}

void Serialize(const TUnversionedValue& value, IYsonConsumer* consumer)
{
    auto type = value.Type;
    switch (type) {
        case EValueType::Int64:
            consumer->OnInt64Scalar(value.Data.Int64);
            break;

        case EValueType::Uint64:
            consumer->OnUint64Scalar(value.Data.Uint64);
            break;

        case EValueType::Double:
            consumer->OnDoubleScalar(value.Data.Double);
            break;

        case EValueType::Boolean:
            consumer->OnBooleanScalar(value.Data.Boolean);
            break;

        case EValueType::String:
            consumer->OnStringScalar(TStringBuf(value.Data.String, value.Length));
            break;

        case EValueType::Any:
            THROW_ERROR_EXCEPTION("Key cannot contain \"any\" components");
            break;

        case EValueType::Null:
            consumer->OnEntity();
            break;

        default:
            consumer->OnBeginAttributes();
            consumer->OnKeyedItem("type");
            consumer->OnStringScalar(FormatEnum(type));
            consumer->OnEndAttributes();
            consumer->OnEntity();
            break;
    }
}

void Serialize(TKey key, IYsonConsumer* consumer)
{
    consumer->OnBeginList();
    for (int index = 0; index < key.GetCount(); ++index) {
        consumer->OnListItem();
        Serialize(key[index], consumer);
    }
    consumer->OnEndList();
}

void Serialize(const TOwningKey& key, IYsonConsumer* consumer)
{
    return Serialize(key.Get(), consumer);
}

void Deserialize(TOwningKey& key, INodePtr node)
{
    if (node->GetType() != ENodeType::List) {
        THROW_ERROR_EXCEPTION("Key cannot be parsed from %Qlv",
            node->GetType());
    }

    TUnversionedOwningRowBuilder builder;
    int id = 0;
    for (const auto& item : node->AsList()->GetChildren()) {
        try {
            switch (item->GetType()) {
                case ENodeType::Int64:
                    builder.AddValue(MakeUnversionedInt64Value(item->GetValue<i64>(), id));
                    break;

                case ENodeType::Uint64:
                    builder.AddValue(MakeUnversionedUint64Value(item->GetValue<ui64>(), id));
                    break;

                case ENodeType::Double:
                    builder.AddValue(MakeUnversionedDoubleValue(item->GetValue<double>(), id));
                    break;

                case ENodeType::Boolean:
                    builder.AddValue(MakeUnversionedBooleanValue(item->GetValue<bool>(), id));
                    break;

                case ENodeType::String:
                    builder.AddValue(MakeUnversionedStringValue(item->GetValue<Stroka>(), id));
                    break;

                case ENodeType::Entity: {
                    auto valueType = item->Attributes().Get<EValueType>("type", EValueType::Null);
                    if (valueType != EValueType::Null && !IsSentinelType(valueType)) {
                        THROW_ERROR_EXCEPTION("Entities can only represent %Qlv and sentinel values but "
                            "not values of type %Qlv",
                            EValueType::Null,
                            valueType);
                    }
                    builder.AddValue(MakeUnversionedSentinelValue(valueType, id));
                    break;
                }

                default:
                    THROW_ERROR_EXCEPTION("Key cannot contain %Qlv values",
                        item->GetType());
            }
        } catch (const std::exception& ex) {
            THROW_ERROR_EXCEPTION("Error deserializing key component #%v", id)
                << ex;
        }
        ++id;
    }
    key = builder.FinishRow();
}

void TUnversionedOwningRow::Save(TStreamSaveContext& context) const
{
    NYT::Save(context, SerializeToString(Get()));
}

void TUnversionedOwningRow::Load(TStreamLoadContext& context)
{
    Stroka data;
    NYT::Load(context, data);
    *this = DeserializeFromString(data);
}

////////////////////////////////////////////////////////////////////////////////

TUnversionedRowBuilder::TUnversionedRowBuilder(int initialValueCapacity /*= 16*/)
{
    RowData_.resize(GetUnversionedRowByteSize(initialValueCapacity));
    Reset();
    GetHeader()->Capacity = initialValueCapacity;
}

int TUnversionedRowBuilder::AddValue(const TUnversionedValue& value)
{
    auto* header = GetHeader();
    if (header->Count == header->Capacity) {
        auto valueCapacity = 2 * std::max(1U, header->Capacity);
        RowData_.resize(GetUnversionedRowByteSize(valueCapacity));
        header = GetHeader();
        header->Capacity = valueCapacity;
    }

    *GetValue(header->Count) = value;
    return header->Count++;
}

TMutableUnversionedRow TUnversionedRowBuilder::GetRow()
{
    return TMutableUnversionedRow(GetHeader());
}

void TUnversionedRowBuilder::Reset()
{
    auto* header = GetHeader();
    header->Count = 0;
}

TUnversionedRowHeader* TUnversionedRowBuilder::GetHeader()
{
    return reinterpret_cast<TUnversionedRowHeader*>(RowData_.data());
}

TUnversionedValue* TUnversionedRowBuilder::GetValue(int index)
{
    return reinterpret_cast<TUnversionedValue*>(GetHeader() + 1) + index;
}

////////////////////////////////////////////////////////////////////////////////

TUnversionedOwningRowBuilder::TUnversionedOwningRowBuilder(int initialValueCapacity /*= 16*/)
    : InitialValueCapacity_(initialValueCapacity)
    , RowData_(TOwningRowTag())
{
    Reset();
}

int TUnversionedOwningRowBuilder::AddValue(const TUnversionedValue& value)
{
    auto* header = GetHeader();
    if (header->Count == header->Capacity) {
        auto valueCapacity = 2 * std::max(1U, header->Capacity);
        RowData_.Resize(GetUnversionedRowByteSize(valueCapacity));
        header = GetHeader();
        header->Capacity = valueCapacity;
    }

    auto* newValue = GetValue(header->Count);
    *newValue = value;

    if (value.Type == EValueType::String || value.Type == EValueType::Any) {
        if (StringData_.length() + value.Length > StringData_.capacity()) {
            char* oldStringData = const_cast<char*>(StringData_.begin());
            StringData_.reserve(std::max(
                StringData_.capacity() * 2,
                StringData_.length() + value.Length));
            char* newStringData = const_cast<char*>(StringData_.begin());
            for (int index = 0; index < header->Count; ++index) {
                auto* existingValue = GetValue(index);
                if (existingValue->Type == EValueType::String || existingValue->Type == EValueType::Any) {
                    existingValue->Data.String = newStringData + (existingValue->Data.String - oldStringData);
                }
            }
        }
        newValue->Data.String = const_cast<char*>(StringData_.end());
        StringData_.append(value.Data.String, value.Data.String + value.Length);
    }

    return header->Count++;
}

TUnversionedValue* TUnversionedOwningRowBuilder::BeginValues()
{
    return reinterpret_cast<TUnversionedValue*>(GetHeader() + 1);
}

TUnversionedValue* TUnversionedOwningRowBuilder::EndValues()
{
    return BeginValues() + GetHeader()->Count;
}

TUnversionedOwningRow TUnversionedOwningRowBuilder::FinishRow()
{
    auto row = TUnversionedOwningRow(
        TSharedMutableRef::FromBlob(std::move(RowData_)),
        std::move(StringData_));
    Reset();
    return row;
}

void TUnversionedOwningRowBuilder::Reset()
{
    RowData_.Resize(GetUnversionedRowByteSize(InitialValueCapacity_));

    auto* header = GetHeader();
    header->Count = 0;
    header->Capacity = InitialValueCapacity_;
}

TUnversionedRowHeader* TUnversionedOwningRowBuilder::GetHeader()
{
    return reinterpret_cast<TUnversionedRowHeader*>(RowData_.Begin());
}

TUnversionedValue* TUnversionedOwningRowBuilder::GetValue(int index)
{
    return reinterpret_cast<TUnversionedValue*>(GetHeader() + 1) + index;
}

////////////////////////////////////////////////////////////////////////////////

void TUnversionedOwningRow::Init(const TUnversionedValue* begin, const TUnversionedValue* end)
{
    int count = std::distance(begin, end);

    size_t fixedSize = GetUnversionedRowByteSize(count);
    RowData_ = TSharedMutableRef::Allocate<TOwningRowTag>(fixedSize, false);
    auto* header = GetHeader();

    header->Count = count;
    header->Capacity = count;
    ::memcpy(header + 1, begin, reinterpret_cast<const char*>(end) - reinterpret_cast<const char*>(begin));

    size_t variableSize = 0;
    for (auto it = begin; it != end; ++it) {
        const auto& otherValue = *it;
        if (otherValue.Type == EValueType::String || otherValue.Type == EValueType::Any) {
            variableSize += otherValue.Length;
        }
    }

    if (variableSize > 0) {
        StringData_.resize(variableSize);
        char* current = const_cast<char*>(StringData_.data());

        for (int index = 0; index < count; ++index) {
            const auto& otherValue = begin[index];
            auto& value = reinterpret_cast<TUnversionedValue*>(header + 1)[index];;
            if (otherValue.Type == EValueType::String || otherValue.Type == EValueType::Any) {
                ::memcpy(current, otherValue.Data.String, otherValue.Length);
                value.Data.String = current;
                current += otherValue.Length;
            }
        }
    }
}

////////////////////////////////////////////////////////////////////////////////

TOwningKey WidenKey(const TOwningKey& key, int keyColumnCount)
{
    YCHECK(keyColumnCount >= key.GetCount());

    if (key.GetCount() == keyColumnCount) {
        return key;
    }

    TUnversionedOwningRowBuilder builder;
    for (const auto* value = key.Begin(); value != key.End(); ++value) {
        builder.AddValue(*value);
    }

    for (int i = key.GetCount(); i < keyColumnCount; ++i) {
        builder.AddValue(MakeUnversionedSentinelValue(EValueType::Null));
    }

    return builder.FinishRow();
}

////////////////////////////////////////////////////////////////////////////////

TUnversionedOwningRow BuildRow(
    const Stroka& yson,
    const TTableSchema& tableSchema,
    bool treatMissingAsNull /*= true*/)
{
    auto nameTable = TNameTable::FromSchema(tableSchema);

    auto rowParts = ConvertTo<yhash_map<Stroka, INodePtr>>(
        TYsonString(yson, EYsonType::MapFragment));

    TUnversionedOwningRowBuilder rowBuilder;
    auto addValue = [&] (int id, INodePtr value) {
        switch (value->GetType()) {
            case ENodeType::Int64:
                rowBuilder.AddValue(MakeUnversionedInt64Value(value->GetValue<i64>(), id));
                break;
            case ENodeType::Uint64:
                rowBuilder.AddValue(MakeUnversionedUint64Value(value->GetValue<ui64>(), id));
                break;
            case ENodeType::Double:
                rowBuilder.AddValue(MakeUnversionedDoubleValue(value->GetValue<double>(), id));
                break;
            case ENodeType::Boolean:
                rowBuilder.AddValue(MakeUnversionedBooleanValue(value->GetValue<bool>(), id));
                break;
            case ENodeType::String:
                rowBuilder.AddValue(MakeUnversionedStringValue(value->GetValue<Stroka>(), id));
                break;
            default:
                rowBuilder.AddValue(MakeUnversionedAnyValue(ConvertToYsonString(value).Data(), id));
                break;
        }
    };

    const auto& keyColumns = tableSchema.GetKeyColumns();

    // Key
    for (int id = 0; id < static_cast<int>(keyColumns.size()); ++id) {
        auto it = rowParts.find(nameTable->GetName(id));
        if (it == rowParts.end()) {
            rowBuilder.AddValue(MakeUnversionedSentinelValue(EValueType::Null, id));
        } else {
            addValue(id, it->second);
        }
    }

    // Fixed values
    for (int id = static_cast<int>(keyColumns.size()); id < static_cast<int>(tableSchema.Columns().size()); ++id) {
        auto it = rowParts.find(nameTable->GetName(id));
        if (it != rowParts.end()) {
            addValue(id, it->second);
        } else if (treatMissingAsNull) {
            rowBuilder.AddValue(MakeUnversionedSentinelValue(EValueType::Null, id));
        }
    }

    // Variable values
    for (const auto& pair : rowParts) {
        int id = nameTable->GetIdOrRegisterName(pair.first);
        if (id >= tableSchema.Columns().size()) {
            addValue(id, pair.second);
        }
    }

    return rowBuilder.FinishRow();
}

////////////////////////////////////////////////////////////////////////////////

} // namespace NTableClient
} // namespace NYT
<|MERGE_RESOLUTION|>--- conflicted
+++ resolved
@@ -768,13 +768,8 @@
 
 void ValidateKeyColumnCount(int count)
 {
-<<<<<<< HEAD
     if (count < 0) {
         THROW_ERROR_EXCEPTION("Negative number of key columns");
-=======
-    if (count == 0) {
-        THROW_ERROR_EXCEPTION("At least one key column expected");
->>>>>>> bd64646d
     }
     if (count > MaxKeyColumnCount) {
         THROW_ERROR_EXCEPTION("Too many columns in key: actual %v, limit %v",
@@ -800,26 +795,14 @@
     const TTableSchema& schema,
     const TNameTableToSchemaIdMapping& idMapping)
 {
-<<<<<<< HEAD
-    ValidateClientRow(row, schema.GetKeyColumnCount(), schema, idMapping, false);
-=======
     ValidateClientRow(row, schema, idMapping, false);
->>>>>>> bd64646d
 }
 
 void ValidateServerDataRow(
     TUnversionedRow row,
     const TTableSchema& schema)
 {
-<<<<<<< HEAD
-    ValidateDataRow(row, keyColumnCount, nullptr, schema);
-=======
     ValidateDataRow(row, nullptr, schema);
-
-    if (row.GetCount() == schema.GetKeyColumnCount()) {
-        THROW_ERROR_EXCEPTION("Write row must contain at least one non-key column");
-    }
->>>>>>> bd64646d
 }
 
 void ValidateClientKey(TKey key)
@@ -834,11 +817,7 @@
     const TTableSchema& schema,
     const TNameTableToSchemaIdMapping& idMapping)
 {
-<<<<<<< HEAD
-    ValidateClientRow(key, schema.GetKeyColumnCount(), schema, idMapping, true);
-=======
     ValidateClientRow(key, schema, idMapping, true);
->>>>>>> bd64646d
 }
 
 void ValidateServerKey(
