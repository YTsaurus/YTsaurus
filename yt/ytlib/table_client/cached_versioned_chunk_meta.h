--- conflicted
+++ resolved
@@ -28,14 +28,10 @@
     DEFINE_BYVAL_RO_PROPERTY(NChunkClient::TChunkId, ChunkId);
     DEFINE_BYREF_RO_PROPERTY(TOwningKey, MinKey);
     DEFINE_BYREF_RO_PROPERTY(TOwningKey, MaxKey);
-<<<<<<< HEAD
-    DEFINE_BYREF_RO_PROPERTY(TTableSchema, ChunkSchema);
-    DEFINE_BYREF_RO_PROPERTY(TTableSchema, Schema);
-=======
->>>>>>> 67506b52
     DEFINE_BYREF_RO_PROPERTY(std::vector<TColumnIdMapping>, SchemaIdMapping);
     DEFINE_BYVAL_RO_PROPERTY(int, ChunkKeyColumnCount);
     DEFINE_BYVAL_RO_PROPERTY(int, KeyColumnCount);
+    DEFINE_BYREF_RO_PROPERTY(TTableSchema, Schema);
 
     static TCachedVersionedChunkMetaPtr Create(
         const NChunkClient::TChunkId& chunkId,
@@ -62,7 +58,9 @@
 
     void ValidateChunkMeta();
     void ValidateSchema(const TTableSchema& readerSchema);
-    void BuildSchemalessIdMapping(const TTableSchema& readerSchema);
+    void BuildSchemalessIdMapping(
+        const TTableSchema& readerSchema,
+        const NChunkClient::NProto::TChunkMeta& chunkMeta);
 
     DECLARE_NEW_FRIEND();
 };
