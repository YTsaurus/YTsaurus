#include "stdafx.h"
#include "http_server.h"

#include <util/server/http.h>
#include <util/string/http.h>
#include <quality/Misc/HPTimer.h>

<<<<<<< HEAD
#include <ytlib/misc/assert.h>
#include <ytlib/misc/id_generator.h>
#include <ytlib/actions/action_util.h>
#include <ytlib/actions/future.h>
#include <ytlib/logging/log.h>
=======
#include <yt/ytlib/misc/id_generator.h>
#include <yt/ytlib/actions/action_util.h>
#include <yt/ytlib/actions/future.h>
#include <yt/ytlib/logging/log.h>
>>>>>>> 8b413969

namespace NYT {
namespace NHttp {

////////////////////////////////////////////////////////////////////////////////

static NLog::TLogger Logger("HTTP");

#if USE_NETLIBA_HTTP

////////////////////////////////////////////////////////////////////////////////

namespace {

static inline bool SendAndClose(SOCKET s, const Stroka& data)
{
    bool result = SendRetry(s, data.c_str(), data.size());
    if (result) {
        CloseConnection(s);
    }
    return result;
}

static inline bool SendAndClose(SOCKET s, const yvector<char>& data)
{
    bool result = SendRetry(s, &data[0], data.ysize());
    if (result) {
        // close connection here, because SendRetry closes socket only if failed
        CloseConnection(s);
    }
    return result;
}

static inline double SecondsSince(i64 start) {
    return NHPTimer::GetSeconds(GetCycleCount() - start);
}

} // namespace <anonymous>

////////////////////////////////////////////////////////////////////////////////

class TServer::TImpl
{
private:
    typedef yhash_map<Stroka, TSyncHandler::TPtr> TSyncHandlerMap;
    typedef yhash_map<Stroka, TAsyncHandler::TPtr> TAsyncHandlerMap;

    struct TPendingRequest
    {
        i64 Id;
        SOCKET Socket;
        Stroka Path;
        i64 StartTime;
        TFuture<Stroka>::TPtr Future;
    };

private:
    int Port;

    int InputConnectionWaitTime;
    int MaxAsyncRequestTime;

    TSyncHandlerMap SyncHandlers;
    TAsyncHandlerMap AsyncHandlers;

public:
    TImpl(int port, int inputConnectionWaitTime, int maxAsyncRequestTime)
        : Port(port)
        , InputConnectionWaitTime(inputConnectionWaitTime)
        , MaxAsyncRequestTime(maxAsyncRequestTime)
        , Thread(ThreadFunc, (void*) this)
    { }

    void Run() const;
    void Start();
    void Stop();

    void Register(const Stroka& prefix, TSyncHandler* handler)
    {
        YVERIFY(SyncHandlers.insert(MakePair(prefix, handler)).Second());
    }

    void Register(const Stroka& prefix, TAsyncHandler* handler)
    {
        YVERIFY(AsyncHandlers.insert(MakePair(prefix, handler)).Second());
    }

private:
    void SendResponse(const TPendingRequest& request, const Stroka& result) const;

    bool HandlePendingRequest(TPendingRequest& request) const;
    bool HandleNewRequest(TPendingRequest& request) const;

private:
    TThread Thread;
    static void* ThreadFunc(void* param);
};

////////////////////////////////////////////////////////////////////////////////

void TServer::TImpl::Run() const
{
    TIdGenerator<i64> idGenerator;
    ylist<TPendingRequest> pendingRequests;
    TNLHttpServer httpServer(Port);

    for (;;) {
        THttpRequest httpRequest;
        SOCKET clientSocket = httpServer.Accept(&httpRequest, InputConnectionWaitTime);

        if (clientSocket == INVALID_SOCKET) {
            // This block of code is, in fact, kinda "on idle".
            auto it = pendingRequests.begin();
            while (it != pendingRequests.end()) {
                bool responseWasSent = HandlePendingRequest(*it);
                if (responseWasSent) {
                    auto itToBeErased = it;
                    ++it;
                    pendingRequests.erase(itToBeErased);
                }

                ++it;
            }
        } else {
            // This block handles all new incoming requests.
            TPendingRequest request;
            request.Id = idGenerator.Next();
            request.Socket = clientSocket;
            request.Path = httpRequest.GetUrl();
            request.StartTime = GetCycleCount();

            bool responseWasSent = HandleNewRequest(request);
            if (!responseWasSent) {
                pendingRequests.push_back(request);
            }
        }
    }    
}

bool TServer::TImpl::HandlePendingRequest(TPendingRequest& request) const
{
    Stroka result;
    double timeElapsed = SecondsSince(request.StartTime);

    if (request.Future->TryGet(&result)) {
        SendResponse(request, result);
        return true;
    }

    if (timeElapsed > MaxAsyncRequestTime) {
        LOG_WARNING("Timed out HTTP request (RequestId: %lld, Path: %s, TimeElapsed: %.3lfs)",
            request.Id,
            ~request.Path,
            timeElapsed);
        SendResponse(request, FormatGatewayTimeoutResponse());

        return true;
    }

    return false;
}

bool TServer::TImpl::HandleNewRequest(TPendingRequest& request) const
{
    LOG_INFO("Started to serve HTTP request (RequestId: %lld, Path: %s)",
        request.Id,
        ~request.Path);

    // See http://www.w3.org/Protocols/rfc2616/rfc2616.html for HTTP RFC.

    // TODO(sandello): Implement proper request parsing here.
    const Stroka& path = request.Path;
    if (!path.empty() && path[0] == '/') {
        auto slashPosition = path.find('/', 1);
        if (slashPosition == Stroka::npos) {
            slashPosition = path.length() - 1;
        }

        Stroka prefix = path.substr(0, slashPosition);
        Stroka suffix = path.substr(slashPosition);

        if (suffix.empty()) {
            suffix = "/";
        }
        
        {
            auto it = SyncHandlers.find(prefix);
            if (it != SyncHandlers.end()) {
                Stroka result = it->second->Do(suffix);
                SendResponse(request, result);
                return true;
            }
        }

        {
            auto it = AsyncHandlers.find(prefix);
            if (it != AsyncHandlers.end()) {
                request.Future = it->second->Do(suffix);
                return false;
            }
        }
    }

    LOG_WARNING("Cannot find a handler for HTTP request (RequestId: %lld, Path: %s)",
        request.Id,
        ~request.Path);
    SendResponse(request, FormatNotFoundResponse());

    return true;
}

void TServer::TImpl::Start()
{
    LOG_INFO("Starting server on port %d", Port);

    Thread.Start();
    Thread.Detach();
}

void TServer::TImpl::Stop()
{
    // TODO(sandello): Implement proper stopping.
    LOG_INFO("Stopping server")
}

void TServer::TImpl::SendResponse(const TPendingRequest& request, const Stroka& result) const
{
    double timeElapsed = SecondsSince(request.StartTime);

    if (SendAndClose(request.Socket, result)) {
        LOG_INFO("Served HTTP request (RequestId: %lld, Path: %s, TimeElapsed: %.3lfs)",
            request.Id,
            ~request.Path,
            timeElapsed);
    } else {
        LOG_WARNING("Failed to send HTTP response (RequestId: %lld, Path: %s, TimeElapsed: %.3lfs)",
            request.Id,
            ~request.Path,
            timeElapsed);
    }
}

void* TServer::TImpl::ThreadFunc(void* param)
{
    auto* impl = (TServer::TImpl*) param;
    impl->Run();
    return NULL;
}

////////////////////////////////////////////////////////////////////////////////

#else // USE_NETLIBA_HTTP

////////////////////////////////////////////////////////////////////////////////

class TServer::TImpl
{
private:
    class TClient
        : public ::TClientRequest
    {
    public:
        TClient()
        { }

        virtual bool Reply(void* param)
        {
            auto impl = (TImpl*) param;
            TParsedHttpRequest request(Headers[0]);

            LOG_INFO("Started to serve HTTP request (Method: %s, Path: %s)",
                ~request.Method.ToString(),
                ~request.Request.ToString());

            // See http://www.w3.org/Protocols/rfc2616/rfc2616.html for HTTP RFC.

            if (request.Method != "GET") {
                Output() << FormatNotImplementedResponse();
                return true;
            }

            if (!request.Request.empty() && request.Request[0] == '/') {
                auto slashPosition = request.Request.find('/', 1);
                if (slashPosition == Stroka::npos) {
                    slashPosition = request.Request.length() - 1;
                }

                Stroka prefix = request.Request.substr(0, slashPosition).ToString();
                Stroka suffix = request.Request.substr(slashPosition).ToString();
                
                {
                    auto it = impl->SyncHandlers.find(prefix);
                    if (it != impl->SyncHandlers.end()) {
                        Output() << it->second->Do(suffix);
                        return true;
                    }
                }

                {
                    auto it = impl->AsyncHandlers.find(prefix);
                    if (it != impl->AsyncHandlers.end()) {
                        Output() << it->second->Do(suffix)->Get();
                        return true;
                    }
                }
            }

            LOG_WARNING("Cannot find a handler for HTTP request (Method; %s, Path: %s)",
                ~request.Method.ToString(),
                ~request.Request.ToString());
            Output() << FormatNotFoundResponse();
            return true;
        }
    };

    class TCallback
        : public THttpServer::ICallBack
    {
    public:
        TCallback(const TImpl& impl)
            : Impl(impl)
        { }

        virtual TClientRequest* CreateClient()
        {
            return new TClient();
        }

        virtual void* CreateThreadSpecificResource()
        {
            return (void*) &Impl;
        }
        
    private:
        const TImpl& Impl;
    };

private:
    typedef yhash_map<Stroka, TSyncHandler::TPtr> TSyncHandlerMap;
    typedef yhash_map<Stroka, TAsyncHandler::TPtr> TAsyncHandlerMap;

private:
    THolder<TCallback> Callback;
    THolder<THttpServer> Server;
    
    TSyncHandlerMap SyncHandlers;
    TAsyncHandlerMap AsyncHandlers;

public:
    TImpl(int port)
    {
        Callback.Reset(new TCallback(*this));
        Server.Reset(new THttpServer(~Callback,
            THttpServerOptions(static_cast<ui16>(port))
        ));
    }

    void Start()
    {
        Server->Start();
    }

    void Stop()
    {
        Server->Stop();
    }

    void Register(const Stroka& prefix, TSyncHandler* handler)
    {
        YVERIFY(SyncHandlers.insert(MakePair(prefix, handler)).Second());
    }

    void Register(const Stroka& prefix, TAsyncHandler* handler)
    {
        YVERIFY(AsyncHandlers.insert(MakePair(prefix, handler)).Second());
    }
};

////////////////////////////////////////////////////////////////////////////////

#endif // USE_NETLIBA_HTTP

Stroka FormatInternalServerErrorResponse(const Stroka& body)
{
    return Sprintf(
        "HTTP/1.1 500 Internal Server Error\r\n"
        "Connection: close\r\n"
        "Content-Type: application/json\r\n"
        "Content-Length: %"PRISZT"\r\n"
        "\r\n"
        "%s",
        body.length(),
        ~body);
}

Stroka FormatNotImplementedResponse(const Stroka& body)
{
    return Sprintf(
        "HTTP/1.1 501 Not Implemented\r\n"
        "Connection: close\r\n"
        "Content-Type: application/json\r\n"
        "Content-Length: %"PRISZT"\r\n"
        "\r\n"
        "%s",
        body.length(),
        ~body);
}

Stroka FormatBadGatewayResponse(const Stroka& body)
{
    return Sprintf(
        "HTTP/1.1 502 Bad Gateway\r\n"
        "Connection: close\r\n"
        "Content-Type: application/json\r\n"
        "Content-Length: %"PRISZT"\r\n"
        "\r\n"
        "%s",
        body.length(),
        ~body);
}

Stroka FormatServiceUnavailableResponse(const Stroka& body)
{
    return Sprintf(
        "HTTP/1.1 503 Service Unavailable\r\n"
        "Connection: close\r\n"
        "Content-Type: application/json\r\n"
        "Content-Length: %"PRISZT"\r\n"
        "\r\n"
        "%s",
        body.length(),
        ~body);
}

Stroka FormatGatewayTimeoutResponse(const Stroka& body)
{
    return Sprintf(
        "HTTP/1.1 504 Gateway Timeout\r\n"
        "Connection: close\r\n"
        "Content-Type: application/json\r\n"
        "Content-Length: %"PRISZT"\r\n"
        "\r\n"
        "%s",
        body.length(),
        ~body);
}

Stroka FormatBadRequestResponse(const Stroka& body)
{
    return Sprintf(
        "HTTP/1.1 400 Bad Request\r\n"
        "Connection: close\r\n"
        "Content-Type: application/json\r\n"
        "Content-Length: %"PRISZT"\r\n"
        "\r\n"
        "%s",
        body.length(),
        ~body);
}

Stroka FormatNotFoundResponse(const Stroka& body)
{
    return Sprintf(
        "HTTP/1.1 404 Not Found\r\n"
        "Connection: close\r\n"
        "Content-Type: application/json\r\n"
        "Content-Length: %"PRISZT"\r\n"
        "\r\n"
        "%s",
        body.length(),
        ~body);
}

Stroka FormatRedirectResponse(const Stroka& location)
{
    return Sprintf(
        "HTTP/1.1 303 See Other\r\n"
        "Connection: close\r\n"
        "Content-Type: text/plain\r\n"
        "Content-Length: 0\r\n"
        "Location: %s\r\n"
        "\r\n",
        ~location);
}

Stroka FormatOKResponse(const Stroka& body)
{
    // TODO(sandello): Unify headers across all these methods; also implement CRYT-61.
    return Sprintf(
        "HTTP/1.1 200 OK\r\n"
        "Server: YT\r\n"
        "Access-Control-Allow-Origin: *\r\n"
        "Connection: close\r\n"
        "Cache-Control: no-cache, max-age=0\r\n"
        "Expires: Thu, 01 Jan 1970 00:00:01 GMT\r\n"
        "Content-Type: application/json\r\n"
        "Content-Length: %"PRISZT"\r\n"
        "\r\n"
        "%s",
        body.length(),
        ~body);
}

////////////////////////////////////////////////////////////////////////////////

TServer::TServer(int port)
    : Impl(new TImpl(port))
{ }

TServer::~TServer()
{ }

void TServer::Register(const Stroka& prefix, TSyncHandler* handler)
{
    Impl->Register(prefix, handler);
}

void TServer::Register(const Stroka& prefix, TAsyncHandler* handler)
{
    Impl->Register(prefix, handler);
}

void TServer::Start()
{
    Impl->Start();
}

void TServer::Stop()
{
    Impl->Stop();
}

////////////////////////////////////////////////////////////////////////////////

} // namespace NHttp
} // namespace NYT
<|MERGE_RESOLUTION|>--- conflicted
+++ resolved
@@ -1,555 +1,547 @@
-#include "stdafx.h"
-#include "http_server.h"
-
-#include <util/server/http.h>
-#include <util/string/http.h>
-#include <quality/Misc/HPTimer.h>
-
-<<<<<<< HEAD
-#include <ytlib/misc/assert.h>
-#include <ytlib/misc/id_generator.h>
-#include <ytlib/actions/action_util.h>
-#include <ytlib/actions/future.h>
-#include <ytlib/logging/log.h>
-=======
-#include <yt/ytlib/misc/id_generator.h>
-#include <yt/ytlib/actions/action_util.h>
-#include <yt/ytlib/actions/future.h>
-#include <yt/ytlib/logging/log.h>
->>>>>>> 8b413969
-
-namespace NYT {
-namespace NHttp {
-
-////////////////////////////////////////////////////////////////////////////////
-
-static NLog::TLogger Logger("HTTP");
-
-#if USE_NETLIBA_HTTP
-
-////////////////////////////////////////////////////////////////////////////////
-
-namespace {
-
-static inline bool SendAndClose(SOCKET s, const Stroka& data)
-{
-    bool result = SendRetry(s, data.c_str(), data.size());
-    if (result) {
-        CloseConnection(s);
-    }
-    return result;
-}
-
-static inline bool SendAndClose(SOCKET s, const yvector<char>& data)
-{
-    bool result = SendRetry(s, &data[0], data.ysize());
-    if (result) {
-        // close connection here, because SendRetry closes socket only if failed
-        CloseConnection(s);
-    }
-    return result;
-}
-
-static inline double SecondsSince(i64 start) {
-    return NHPTimer::GetSeconds(GetCycleCount() - start);
-}
-
-} // namespace <anonymous>
-
-////////////////////////////////////////////////////////////////////////////////
-
-class TServer::TImpl
-{
-private:
-    typedef yhash_map<Stroka, TSyncHandler::TPtr> TSyncHandlerMap;
-    typedef yhash_map<Stroka, TAsyncHandler::TPtr> TAsyncHandlerMap;
-
-    struct TPendingRequest
-    {
-        i64 Id;
-        SOCKET Socket;
-        Stroka Path;
-        i64 StartTime;
-        TFuture<Stroka>::TPtr Future;
-    };
-
-private:
-    int Port;
-
-    int InputConnectionWaitTime;
-    int MaxAsyncRequestTime;
-
-    TSyncHandlerMap SyncHandlers;
-    TAsyncHandlerMap AsyncHandlers;
-
-public:
-    TImpl(int port, int inputConnectionWaitTime, int maxAsyncRequestTime)
-        : Port(port)
-        , InputConnectionWaitTime(inputConnectionWaitTime)
-        , MaxAsyncRequestTime(maxAsyncRequestTime)
-        , Thread(ThreadFunc, (void*) this)
-    { }
-
-    void Run() const;
-    void Start();
-    void Stop();
-
-    void Register(const Stroka& prefix, TSyncHandler* handler)
-    {
-        YVERIFY(SyncHandlers.insert(MakePair(prefix, handler)).Second());
-    }
-
-    void Register(const Stroka& prefix, TAsyncHandler* handler)
-    {
-        YVERIFY(AsyncHandlers.insert(MakePair(prefix, handler)).Second());
-    }
-
-private:
-    void SendResponse(const TPendingRequest& request, const Stroka& result) const;
-
-    bool HandlePendingRequest(TPendingRequest& request) const;
-    bool HandleNewRequest(TPendingRequest& request) const;
-
-private:
-    TThread Thread;
-    static void* ThreadFunc(void* param);
-};
-
-////////////////////////////////////////////////////////////////////////////////
-
-void TServer::TImpl::Run() const
-{
-    TIdGenerator<i64> idGenerator;
-    ylist<TPendingRequest> pendingRequests;
-    TNLHttpServer httpServer(Port);
-
-    for (;;) {
-        THttpRequest httpRequest;
-        SOCKET clientSocket = httpServer.Accept(&httpRequest, InputConnectionWaitTime);
-
-        if (clientSocket == INVALID_SOCKET) {
-            // This block of code is, in fact, kinda "on idle".
-            auto it = pendingRequests.begin();
-            while (it != pendingRequests.end()) {
-                bool responseWasSent = HandlePendingRequest(*it);
-                if (responseWasSent) {
-                    auto itToBeErased = it;
-                    ++it;
-                    pendingRequests.erase(itToBeErased);
-                }
-
-                ++it;
-            }
-        } else {
-            // This block handles all new incoming requests.
-            TPendingRequest request;
-            request.Id = idGenerator.Next();
-            request.Socket = clientSocket;
-            request.Path = httpRequest.GetUrl();
-            request.StartTime = GetCycleCount();
-
-            bool responseWasSent = HandleNewRequest(request);
-            if (!responseWasSent) {
-                pendingRequests.push_back(request);
-            }
-        }
-    }    
-}
-
-bool TServer::TImpl::HandlePendingRequest(TPendingRequest& request) const
-{
-    Stroka result;
-    double timeElapsed = SecondsSince(request.StartTime);
-
-    if (request.Future->TryGet(&result)) {
-        SendResponse(request, result);
-        return true;
-    }
-
-    if (timeElapsed > MaxAsyncRequestTime) {
-        LOG_WARNING("Timed out HTTP request (RequestId: %lld, Path: %s, TimeElapsed: %.3lfs)",
-            request.Id,
-            ~request.Path,
-            timeElapsed);
-        SendResponse(request, FormatGatewayTimeoutResponse());
-
-        return true;
-    }
-
-    return false;
-}
-
-bool TServer::TImpl::HandleNewRequest(TPendingRequest& request) const
-{
-    LOG_INFO("Started to serve HTTP request (RequestId: %lld, Path: %s)",
-        request.Id,
-        ~request.Path);
-
-    // See http://www.w3.org/Protocols/rfc2616/rfc2616.html for HTTP RFC.
-
-    // TODO(sandello): Implement proper request parsing here.
-    const Stroka& path = request.Path;
-    if (!path.empty() && path[0] == '/') {
-        auto slashPosition = path.find('/', 1);
-        if (slashPosition == Stroka::npos) {
-            slashPosition = path.length() - 1;
-        }
-
-        Stroka prefix = path.substr(0, slashPosition);
-        Stroka suffix = path.substr(slashPosition);
-
-        if (suffix.empty()) {
-            suffix = "/";
-        }
-        
-        {
-            auto it = SyncHandlers.find(prefix);
-            if (it != SyncHandlers.end()) {
-                Stroka result = it->second->Do(suffix);
-                SendResponse(request, result);
-                return true;
-            }
-        }
-
-        {
-            auto it = AsyncHandlers.find(prefix);
-            if (it != AsyncHandlers.end()) {
-                request.Future = it->second->Do(suffix);
-                return false;
-            }
-        }
-    }
-
-    LOG_WARNING("Cannot find a handler for HTTP request (RequestId: %lld, Path: %s)",
-        request.Id,
-        ~request.Path);
-    SendResponse(request, FormatNotFoundResponse());
-
-    return true;
-}
-
-void TServer::TImpl::Start()
-{
-    LOG_INFO("Starting server on port %d", Port);
-
-    Thread.Start();
-    Thread.Detach();
-}
-
-void TServer::TImpl::Stop()
-{
-    // TODO(sandello): Implement proper stopping.
-    LOG_INFO("Stopping server")
-}
-
-void TServer::TImpl::SendResponse(const TPendingRequest& request, const Stroka& result) const
-{
-    double timeElapsed = SecondsSince(request.StartTime);
-
-    if (SendAndClose(request.Socket, result)) {
-        LOG_INFO("Served HTTP request (RequestId: %lld, Path: %s, TimeElapsed: %.3lfs)",
-            request.Id,
-            ~request.Path,
-            timeElapsed);
-    } else {
-        LOG_WARNING("Failed to send HTTP response (RequestId: %lld, Path: %s, TimeElapsed: %.3lfs)",
-            request.Id,
-            ~request.Path,
-            timeElapsed);
-    }
-}
-
-void* TServer::TImpl::ThreadFunc(void* param)
-{
-    auto* impl = (TServer::TImpl*) param;
-    impl->Run();
-    return NULL;
-}
-
-////////////////////////////////////////////////////////////////////////////////
-
-#else // USE_NETLIBA_HTTP
-
-////////////////////////////////////////////////////////////////////////////////
-
-class TServer::TImpl
-{
-private:
-    class TClient
-        : public ::TClientRequest
-    {
-    public:
-        TClient()
-        { }
-
-        virtual bool Reply(void* param)
-        {
-            auto impl = (TImpl*) param;
-            TParsedHttpRequest request(Headers[0]);
-
-            LOG_INFO("Started to serve HTTP request (Method: %s, Path: %s)",
-                ~request.Method.ToString(),
-                ~request.Request.ToString());
-
-            // See http://www.w3.org/Protocols/rfc2616/rfc2616.html for HTTP RFC.
-
-            if (request.Method != "GET") {
-                Output() << FormatNotImplementedResponse();
-                return true;
-            }
-
-            if (!request.Request.empty() && request.Request[0] == '/') {
-                auto slashPosition = request.Request.find('/', 1);
-                if (slashPosition == Stroka::npos) {
-                    slashPosition = request.Request.length() - 1;
-                }
-
-                Stroka prefix = request.Request.substr(0, slashPosition).ToString();
-                Stroka suffix = request.Request.substr(slashPosition).ToString();
-                
-                {
-                    auto it = impl->SyncHandlers.find(prefix);
-                    if (it != impl->SyncHandlers.end()) {
-                        Output() << it->second->Do(suffix);
-                        return true;
-                    }
-                }
-
-                {
-                    auto it = impl->AsyncHandlers.find(prefix);
-                    if (it != impl->AsyncHandlers.end()) {
-                        Output() << it->second->Do(suffix)->Get();
-                        return true;
-                    }
-                }
-            }
-
-            LOG_WARNING("Cannot find a handler for HTTP request (Method; %s, Path: %s)",
-                ~request.Method.ToString(),
-                ~request.Request.ToString());
-            Output() << FormatNotFoundResponse();
-            return true;
-        }
-    };
-
-    class TCallback
-        : public THttpServer::ICallBack
-    {
-    public:
-        TCallback(const TImpl& impl)
-            : Impl(impl)
-        { }
-
-        virtual TClientRequest* CreateClient()
-        {
-            return new TClient();
-        }
-
-        virtual void* CreateThreadSpecificResource()
-        {
-            return (void*) &Impl;
-        }
-        
-    private:
-        const TImpl& Impl;
-    };
-
-private:
-    typedef yhash_map<Stroka, TSyncHandler::TPtr> TSyncHandlerMap;
-    typedef yhash_map<Stroka, TAsyncHandler::TPtr> TAsyncHandlerMap;
-
-private:
-    THolder<TCallback> Callback;
-    THolder<THttpServer> Server;
-    
-    TSyncHandlerMap SyncHandlers;
-    TAsyncHandlerMap AsyncHandlers;
-
-public:
-    TImpl(int port)
-    {
-        Callback.Reset(new TCallback(*this));
-        Server.Reset(new THttpServer(~Callback,
-            THttpServerOptions(static_cast<ui16>(port))
-        ));
-    }
-
-    void Start()
-    {
-        Server->Start();
-    }
-
-    void Stop()
-    {
-        Server->Stop();
-    }
-
-    void Register(const Stroka& prefix, TSyncHandler* handler)
-    {
-        YVERIFY(SyncHandlers.insert(MakePair(prefix, handler)).Second());
-    }
-
-    void Register(const Stroka& prefix, TAsyncHandler* handler)
-    {
-        YVERIFY(AsyncHandlers.insert(MakePair(prefix, handler)).Second());
-    }
-};
-
-////////////////////////////////////////////////////////////////////////////////
-
-#endif // USE_NETLIBA_HTTP
-
-Stroka FormatInternalServerErrorResponse(const Stroka& body)
-{
-    return Sprintf(
-        "HTTP/1.1 500 Internal Server Error\r\n"
-        "Connection: close\r\n"
-        "Content-Type: application/json\r\n"
-        "Content-Length: %"PRISZT"\r\n"
-        "\r\n"
-        "%s",
-        body.length(),
-        ~body);
-}
-
-Stroka FormatNotImplementedResponse(const Stroka& body)
-{
-    return Sprintf(
-        "HTTP/1.1 501 Not Implemented\r\n"
-        "Connection: close\r\n"
-        "Content-Type: application/json\r\n"
-        "Content-Length: %"PRISZT"\r\n"
-        "\r\n"
-        "%s",
-        body.length(),
-        ~body);
-}
-
-Stroka FormatBadGatewayResponse(const Stroka& body)
-{
-    return Sprintf(
-        "HTTP/1.1 502 Bad Gateway\r\n"
-        "Connection: close\r\n"
-        "Content-Type: application/json\r\n"
-        "Content-Length: %"PRISZT"\r\n"
-        "\r\n"
-        "%s",
-        body.length(),
-        ~body);
-}
-
-Stroka FormatServiceUnavailableResponse(const Stroka& body)
-{
-    return Sprintf(
-        "HTTP/1.1 503 Service Unavailable\r\n"
-        "Connection: close\r\n"
-        "Content-Type: application/json\r\n"
-        "Content-Length: %"PRISZT"\r\n"
-        "\r\n"
-        "%s",
-        body.length(),
-        ~body);
-}
-
-Stroka FormatGatewayTimeoutResponse(const Stroka& body)
-{
-    return Sprintf(
-        "HTTP/1.1 504 Gateway Timeout\r\n"
-        "Connection: close\r\n"
-        "Content-Type: application/json\r\n"
-        "Content-Length: %"PRISZT"\r\n"
-        "\r\n"
-        "%s",
-        body.length(),
-        ~body);
-}
-
-Stroka FormatBadRequestResponse(const Stroka& body)
-{
-    return Sprintf(
-        "HTTP/1.1 400 Bad Request\r\n"
-        "Connection: close\r\n"
-        "Content-Type: application/json\r\n"
-        "Content-Length: %"PRISZT"\r\n"
-        "\r\n"
-        "%s",
-        body.length(),
-        ~body);
-}
-
-Stroka FormatNotFoundResponse(const Stroka& body)
-{
-    return Sprintf(
-        "HTTP/1.1 404 Not Found\r\n"
-        "Connection: close\r\n"
-        "Content-Type: application/json\r\n"
-        "Content-Length: %"PRISZT"\r\n"
-        "\r\n"
-        "%s",
-        body.length(),
-        ~body);
-}
-
-Stroka FormatRedirectResponse(const Stroka& location)
-{
-    return Sprintf(
-        "HTTP/1.1 303 See Other\r\n"
-        "Connection: close\r\n"
-        "Content-Type: text/plain\r\n"
-        "Content-Length: 0\r\n"
-        "Location: %s\r\n"
-        "\r\n",
-        ~location);
-}
-
-Stroka FormatOKResponse(const Stroka& body)
-{
-    // TODO(sandello): Unify headers across all these methods; also implement CRYT-61.
-    return Sprintf(
-        "HTTP/1.1 200 OK\r\n"
-        "Server: YT\r\n"
-        "Access-Control-Allow-Origin: *\r\n"
-        "Connection: close\r\n"
-        "Cache-Control: no-cache, max-age=0\r\n"
-        "Expires: Thu, 01 Jan 1970 00:00:01 GMT\r\n"
-        "Content-Type: application/json\r\n"
-        "Content-Length: %"PRISZT"\r\n"
-        "\r\n"
-        "%s",
-        body.length(),
-        ~body);
-}
-
-////////////////////////////////////////////////////////////////////////////////
-
-TServer::TServer(int port)
-    : Impl(new TImpl(port))
-{ }
-
-TServer::~TServer()
-{ }
-
-void TServer::Register(const Stroka& prefix, TSyncHandler* handler)
-{
-    Impl->Register(prefix, handler);
-}
-
-void TServer::Register(const Stroka& prefix, TAsyncHandler* handler)
-{
-    Impl->Register(prefix, handler);
-}
-
-void TServer::Start()
-{
-    Impl->Start();
-}
-
-void TServer::Stop()
-{
-    Impl->Stop();
-}
-
-////////////////////////////////////////////////////////////////////////////////
-
-} // namespace NHttp
-} // namespace NYT
+#include "stdafx.h"
+#include "http_server.h"
+
+#include <util/server/http.h>
+#include <util/string/http.h>
+#include <quality/Misc/HPTimer.h>
+
+#include <ytlib/misc/id_generator.h>
+#include <ytlib/actions/action_util.h>
+#include <ytlib/actions/future.h>
+#include <ytlib/logging/log.h>
+
+namespace NYT {
+namespace NHttp {
+
+////////////////////////////////////////////////////////////////////////////////
+
+static NLog::TLogger Logger("HTTP");
+
+#if USE_NETLIBA_HTTP
+
+////////////////////////////////////////////////////////////////////////////////
+
+namespace {
+
+static inline bool SendAndClose(SOCKET s, const Stroka& data)
+{
+    bool result = SendRetry(s, data.c_str(), data.size());
+    if (result) {
+        CloseConnection(s);
+    }
+    return result;
+}
+
+static inline bool SendAndClose(SOCKET s, const yvector<char>& data)
+{
+    bool result = SendRetry(s, &data[0], data.ysize());
+    if (result) {
+        // close connection here, because SendRetry closes socket only if failed
+        CloseConnection(s);
+    }
+    return result;
+}
+
+static inline double SecondsSince(i64 start) {
+    return NHPTimer::GetSeconds(GetCycleCount() - start);
+}
+
+} // namespace <anonymous>
+
+////////////////////////////////////////////////////////////////////////////////
+
+class TServer::TImpl
+{
+private:
+    typedef yhash_map<Stroka, TSyncHandler::TPtr> TSyncHandlerMap;
+    typedef yhash_map<Stroka, TAsyncHandler::TPtr> TAsyncHandlerMap;
+
+    struct TPendingRequest
+    {
+        i64 Id;
+        SOCKET Socket;
+        Stroka Path;
+        i64 StartTime;
+        TFuture<Stroka>::TPtr Future;
+    };
+
+private:
+    int Port;
+
+    int InputConnectionWaitTime;
+    int MaxAsyncRequestTime;
+
+    TSyncHandlerMap SyncHandlers;
+    TAsyncHandlerMap AsyncHandlers;
+
+public:
+    TImpl(int port, int inputConnectionWaitTime, int maxAsyncRequestTime)
+        : Port(port)
+        , InputConnectionWaitTime(inputConnectionWaitTime)
+        , MaxAsyncRequestTime(maxAsyncRequestTime)
+        , Thread(ThreadFunc, (void*) this)
+    { }
+
+    void Run() const;
+    void Start();
+    void Stop();
+
+    void Register(const Stroka& prefix, TSyncHandler* handler)
+    {
+        YVERIFY(SyncHandlers.insert(MakePair(prefix, handler)).Second());
+    }
+
+    void Register(const Stroka& prefix, TAsyncHandler* handler)
+    {
+        YVERIFY(AsyncHandlers.insert(MakePair(prefix, handler)).Second());
+    }
+
+private:
+    void SendResponse(const TPendingRequest& request, const Stroka& result) const;
+
+    bool HandlePendingRequest(TPendingRequest& request) const;
+    bool HandleNewRequest(TPendingRequest& request) const;
+
+private:
+    TThread Thread;
+    static void* ThreadFunc(void* param);
+};
+
+////////////////////////////////////////////////////////////////////////////////
+
+void TServer::TImpl::Run() const
+{
+    TIdGenerator<i64> idGenerator;
+    ylist<TPendingRequest> pendingRequests;
+    TNLHttpServer httpServer(Port);
+
+    for (;;) {
+        THttpRequest httpRequest;
+        SOCKET clientSocket = httpServer.Accept(&httpRequest, InputConnectionWaitTime);
+
+        if (clientSocket == INVALID_SOCKET) {
+            // This block of code is, in fact, kinda "on idle".
+            auto it = pendingRequests.begin();
+            while (it != pendingRequests.end()) {
+                bool responseWasSent = HandlePendingRequest(*it);
+                if (responseWasSent) {
+                    auto itToBeErased = it;
+                    ++it;
+                    pendingRequests.erase(itToBeErased);
+                }
+
+                ++it;
+            }
+        } else {
+            // This block handles all new incoming requests.
+            TPendingRequest request;
+            request.Id = idGenerator.Next();
+            request.Socket = clientSocket;
+            request.Path = httpRequest.GetUrl();
+            request.StartTime = GetCycleCount();
+
+            bool responseWasSent = HandleNewRequest(request);
+            if (!responseWasSent) {
+                pendingRequests.push_back(request);
+            }
+        }
+    }    
+}
+
+bool TServer::TImpl::HandlePendingRequest(TPendingRequest& request) const
+{
+    Stroka result;
+    double timeElapsed = SecondsSince(request.StartTime);
+
+    if (request.Future->TryGet(&result)) {
+        SendResponse(request, result);
+        return true;
+    }
+
+    if (timeElapsed > MaxAsyncRequestTime) {
+        LOG_WARNING("Timed out HTTP request (RequestId: %lld, Path: %s, TimeElapsed: %.3lfs)",
+            request.Id,
+            ~request.Path,
+            timeElapsed);
+        SendResponse(request, FormatGatewayTimeoutResponse());
+
+        return true;
+    }
+
+    return false;
+}
+
+bool TServer::TImpl::HandleNewRequest(TPendingRequest& request) const
+{
+    LOG_INFO("Started to serve HTTP request (RequestId: %lld, Path: %s)",
+        request.Id,
+        ~request.Path);
+
+    // See http://www.w3.org/Protocols/rfc2616/rfc2616.html for HTTP RFC.
+
+    // TODO(sandello): Implement proper request parsing here.
+    const Stroka& path = request.Path;
+    if (!path.empty() && path[0] == '/') {
+        auto slashPosition = path.find('/', 1);
+        if (slashPosition == Stroka::npos) {
+            slashPosition = path.length() - 1;
+        }
+
+        Stroka prefix = path.substr(0, slashPosition);
+        Stroka suffix = path.substr(slashPosition);
+
+        if (suffix.empty()) {
+            suffix = "/";
+        }
+        
+        {
+            auto it = SyncHandlers.find(prefix);
+            if (it != SyncHandlers.end()) {
+                Stroka result = it->second->Do(suffix);
+                SendResponse(request, result);
+                return true;
+            }
+        }
+
+        {
+            auto it = AsyncHandlers.find(prefix);
+            if (it != AsyncHandlers.end()) {
+                request.Future = it->second->Do(suffix);
+                return false;
+            }
+        }
+    }
+
+    LOG_WARNING("Cannot find a handler for HTTP request (RequestId: %lld, Path: %s)",
+        request.Id,
+        ~request.Path);
+    SendResponse(request, FormatNotFoundResponse());
+
+    return true;
+}
+
+void TServer::TImpl::Start()
+{
+    LOG_INFO("Starting server on port %d", Port);
+
+    Thread.Start();
+    Thread.Detach();
+}
+
+void TServer::TImpl::Stop()
+{
+    // TODO(sandello): Implement proper stopping.
+    LOG_INFO("Stopping server")
+}
+
+void TServer::TImpl::SendResponse(const TPendingRequest& request, const Stroka& result) const
+{
+    double timeElapsed = SecondsSince(request.StartTime);
+
+    if (SendAndClose(request.Socket, result)) {
+        LOG_INFO("Served HTTP request (RequestId: %lld, Path: %s, TimeElapsed: %.3lfs)",
+            request.Id,
+            ~request.Path,
+            timeElapsed);
+    } else {
+        LOG_WARNING("Failed to send HTTP response (RequestId: %lld, Path: %s, TimeElapsed: %.3lfs)",
+            request.Id,
+            ~request.Path,
+            timeElapsed);
+    }
+}
+
+void* TServer::TImpl::ThreadFunc(void* param)
+{
+    auto* impl = (TServer::TImpl*) param;
+    impl->Run();
+    return NULL;
+}
+
+////////////////////////////////////////////////////////////////////////////////
+
+#else // USE_NETLIBA_HTTP
+
+////////////////////////////////////////////////////////////////////////////////
+
+class TServer::TImpl
+{
+private:
+    class TClient
+        : public ::TClientRequest
+    {
+    public:
+        TClient()
+        { }
+
+        virtual bool Reply(void* param)
+        {
+            auto impl = (TImpl*) param;
+            TParsedHttpRequest request(Headers[0]);
+
+            LOG_INFO("Started to serve HTTP request (Method: %s, Path: %s)",
+                ~request.Method.ToString(),
+                ~request.Request.ToString());
+
+            // See http://www.w3.org/Protocols/rfc2616/rfc2616.html for HTTP RFC.
+
+            if (request.Method != "GET") {
+                Output() << FormatNotImplementedResponse();
+                return true;
+            }
+
+            if (!request.Request.empty() && request.Request[0] == '/') {
+                auto slashPosition = request.Request.find('/', 1);
+                if (slashPosition == Stroka::npos) {
+                    slashPosition = request.Request.length() - 1;
+                }
+
+                Stroka prefix = request.Request.substr(0, slashPosition).ToString();
+                Stroka suffix = request.Request.substr(slashPosition).ToString();
+                
+                {
+                    auto it = impl->SyncHandlers.find(prefix);
+                    if (it != impl->SyncHandlers.end()) {
+                        Output() << it->second->Do(suffix);
+                        return true;
+                    }
+                }
+
+                {
+                    auto it = impl->AsyncHandlers.find(prefix);
+                    if (it != impl->AsyncHandlers.end()) {
+                        Output() << it->second->Do(suffix)->Get();
+                        return true;
+                    }
+                }
+            }
+
+            LOG_WARNING("Cannot find a handler for HTTP request (Method; %s, Path: %s)",
+                ~request.Method.ToString(),
+                ~request.Request.ToString());
+            Output() << FormatNotFoundResponse();
+            return true;
+        }
+    };
+
+    class TCallback
+        : public THttpServer::ICallBack
+    {
+    public:
+        TCallback(const TImpl& impl)
+            : Impl(impl)
+        { }
+
+        virtual TClientRequest* CreateClient()
+        {
+            return new TClient();
+        }
+
+        virtual void* CreateThreadSpecificResource()
+        {
+            return (void*) &Impl;
+        }
+        
+    private:
+        const TImpl& Impl;
+    };
+
+private:
+    typedef yhash_map<Stroka, TSyncHandler::TPtr> TSyncHandlerMap;
+    typedef yhash_map<Stroka, TAsyncHandler::TPtr> TAsyncHandlerMap;
+
+private:
+    THolder<TCallback> Callback;
+    THolder<THttpServer> Server;
+    
+    TSyncHandlerMap SyncHandlers;
+    TAsyncHandlerMap AsyncHandlers;
+
+public:
+    TImpl(int port)
+    {
+        Callback.Reset(new TCallback(*this));
+        Server.Reset(new THttpServer(~Callback,
+            THttpServerOptions(static_cast<ui16>(port))
+        ));
+    }
+
+    void Start()
+    {
+        Server->Start();
+    }
+
+    void Stop()
+    {
+        Server->Stop();
+    }
+
+    void Register(const Stroka& prefix, TSyncHandler* handler)
+    {
+        YVERIFY(SyncHandlers.insert(MakePair(prefix, handler)).Second());
+    }
+
+    void Register(const Stroka& prefix, TAsyncHandler* handler)
+    {
+        YVERIFY(AsyncHandlers.insert(MakePair(prefix, handler)).Second());
+    }
+};
+
+////////////////////////////////////////////////////////////////////////////////
+
+#endif // USE_NETLIBA_HTTP
+
+Stroka FormatInternalServerErrorResponse(const Stroka& body)
+{
+    return Sprintf(
+        "HTTP/1.1 500 Internal Server Error\r\n"
+        "Connection: close\r\n"
+        "Content-Type: application/json\r\n"
+        "Content-Length: %"PRISZT"\r\n"
+        "\r\n"
+        "%s",
+        body.length(),
+        ~body);
+}
+
+Stroka FormatNotImplementedResponse(const Stroka& body)
+{
+    return Sprintf(
+        "HTTP/1.1 501 Not Implemented\r\n"
+        "Connection: close\r\n"
+        "Content-Type: application/json\r\n"
+        "Content-Length: %"PRISZT"\r\n"
+        "\r\n"
+        "%s",
+        body.length(),
+        ~body);
+}
+
+Stroka FormatBadGatewayResponse(const Stroka& body)
+{
+    return Sprintf(
+        "HTTP/1.1 502 Bad Gateway\r\n"
+        "Connection: close\r\n"
+        "Content-Type: application/json\r\n"
+        "Content-Length: %"PRISZT"\r\n"
+        "\r\n"
+        "%s",
+        body.length(),
+        ~body);
+}
+
+Stroka FormatServiceUnavailableResponse(const Stroka& body)
+{
+    return Sprintf(
+        "HTTP/1.1 503 Service Unavailable\r\n"
+        "Connection: close\r\n"
+        "Content-Type: application/json\r\n"
+        "Content-Length: %"PRISZT"\r\n"
+        "\r\n"
+        "%s",
+        body.length(),
+        ~body);
+}
+
+Stroka FormatGatewayTimeoutResponse(const Stroka& body)
+{
+    return Sprintf(
+        "HTTP/1.1 504 Gateway Timeout\r\n"
+        "Connection: close\r\n"
+        "Content-Type: application/json\r\n"
+        "Content-Length: %"PRISZT"\r\n"
+        "\r\n"
+        "%s",
+        body.length(),
+        ~body);
+}
+
+Stroka FormatBadRequestResponse(const Stroka& body)
+{
+    return Sprintf(
+        "HTTP/1.1 400 Bad Request\r\n"
+        "Connection: close\r\n"
+        "Content-Type: application/json\r\n"
+        "Content-Length: %"PRISZT"\r\n"
+        "\r\n"
+        "%s",
+        body.length(),
+        ~body);
+}
+
+Stroka FormatNotFoundResponse(const Stroka& body)
+{
+    return Sprintf(
+        "HTTP/1.1 404 Not Found\r\n"
+        "Connection: close\r\n"
+        "Content-Type: application/json\r\n"
+        "Content-Length: %"PRISZT"\r\n"
+        "\r\n"
+        "%s",
+        body.length(),
+        ~body);
+}
+
+Stroka FormatRedirectResponse(const Stroka& location)
+{
+    return Sprintf(
+        "HTTP/1.1 303 See Other\r\n"
+        "Connection: close\r\n"
+        "Content-Type: text/plain\r\n"
+        "Content-Length: 0\r\n"
+        "Location: %s\r\n"
+        "\r\n",
+        ~location);
+}
+
+Stroka FormatOKResponse(const Stroka& body)
+{
+    // TODO(sandello): Unify headers across all these methods; also implement CRYT-61.
+    return Sprintf(
+        "HTTP/1.1 200 OK\r\n"
+        "Server: YT\r\n"
+        "Access-Control-Allow-Origin: *\r\n"
+        "Connection: close\r\n"
+        "Cache-Control: no-cache, max-age=0\r\n"
+        "Expires: Thu, 01 Jan 1970 00:00:01 GMT\r\n"
+        "Content-Type: application/json\r\n"
+        "Content-Length: %"PRISZT"\r\n"
+        "\r\n"
+        "%s",
+        body.length(),
+        ~body);
+}
+
+////////////////////////////////////////////////////////////////////////////////
+
+TServer::TServer(int port)
+    : Impl(new TImpl(port))
+{ }
+
+TServer::~TServer()
+{ }
+
+void TServer::Register(const Stroka& prefix, TSyncHandler* handler)
+{
+    Impl->Register(prefix, handler);
+}
+
+void TServer::Register(const Stroka& prefix, TAsyncHandler* handler)
+{
+    Impl->Register(prefix, handler);
+}
+
+void TServer::Start()
+{
+    Impl->Start();
+}
+
+void TServer::Stop()
+{
+    Impl->Stop();
+}
+
+////////////////////////////////////////////////////////////////////////////////
+
+} // namespace NHttp
+} // namespace NYT