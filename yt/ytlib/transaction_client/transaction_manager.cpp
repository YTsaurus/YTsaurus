--- conflicted
+++ resolved
@@ -1276,14 +1276,9 @@
         primaryCellId,
         std::move(connection),
         user,
-<<<<<<< HEAD
         std::move(timestampProvider),
-        std::move(cellDirectory)))
-=======
-        timestampProvider,
-        cellDirectory,
-        downedCellTracker))
->>>>>>> 2eeb589d
+        std::move(cellDirectory),
+        std::move(downedCellTracker)))
 { }
 
 TTransactionManager::~TTransactionManager() = default;
