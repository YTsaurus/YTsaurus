#include "transaction_manager.h"
#include "private.h"
#include "config.h"
#include "helpers.h"
#include "action.h"

#include <yt/ytlib/api/native/connection.h>

#include <yt/ytlib/hive/cell_directory.h>
#include <yt/ytlib/hive/transaction_supervisor_service_proxy.h>
#include <yt/ytlib/hive/transaction_participant_service_proxy.h>

#include <yt/client/hive/timestamp_map.h>

#include <yt/client/object_client/helpers.h>

#include <yt/ytlib/transaction_client/transaction_service_proxy.h>
#include <yt/client/transaction_client/timestamp_provider.h>

#include <yt/ytlib/tablet_client/tablet_service_proxy.h>

#include <yt/core/concurrency/delayed_executor.h>
#include <yt/core/concurrency/thread_affinity.h>

#include <yt/core/rpc/helpers.h>
#include <yt/core/rpc/retrying_channel.h>

#include <yt/core/ytree/public.h>

#include <atomic>

namespace NYT {
namespace NTransactionClient {

using namespace NApi;
using namespace NConcurrency;
using namespace NHiveClient;
using namespace NHydra;
using namespace NObjectClient;
using namespace NRpc;
using namespace NTabletClient;
using namespace NYTree;

using NYT::ToProto;
using NYT::FromProto;

using NNative::IConnection;
using NNative::IConnectionPtr;

////////////////////////////////////////////////////////////////////////////////

static std::atomic<ui32> TabletTransactionHashCounter; // used as a part of transaction id

////////////////////////////////////////////////////////////////////////////////

class TTransactionManager::TImpl
    : public TRefCounted
{
public:
    TImpl(
        TTransactionManagerConfigPtr config,
        const TCellId& primaryCellId,
        IConnectionPtr connection,
        const TString& user,
        ITimestampProviderPtr timestampProvider,
        TCellDirectoryPtr cellDirectory);

    TFuture<TTransactionPtr> Start(
        ETransactionType type,
        const TTransactionStartOptions& options);

    TTransactionPtr Attach(
        const TTransactionId& id,
        const TTransactionAttachOptions& options);

    void AbortAll();

private:
    friend class TTransaction;
    class TCellTracker;

    const TTransactionManagerConfigPtr Config_;
    const TCellId PrimaryCellId_;
    const TWeakPtr<IConnection> Connection_;

    const TString User_;
    const ITimestampProviderPtr TimestampProvider_;
    const TCellDirectoryPtr CellDirectory_;
    const TIntrusivePtr<TCellTracker> DownedCellTracker_;

    TSpinLock SpinLock_;
    THashSet<TTransaction::TImpl*> AliveTransactions_;


    TTransactionSupervisorServiceProxy MakeSupervisorProxy(IChannelPtr channel, bool retry)
    {
        if (retry) {
            channel = CreateRetryingChannel(Config_, std::move(channel));
        }
        TTransactionSupervisorServiceProxy proxy(std::move(channel));
        proxy.SetDefaultTimeout(Config_->RpcTimeout);
        return proxy;
    }
};

////////////////////////////////////////////////////////////////////////////////

class TTransactionManager::TImpl::TCellTracker
    : public TRefCounted
{
public:
    std::vector<TCellId> Select(const std::vector<TCellId>& candidates)
    {
        auto guard = Guard(SpinLock_);

        std::vector<TCellId> result;
        result.reserve(candidates.size());

        for (const auto& id : candidates) {
            if (CellIds_.find(id) != CellIds_.end()) {
                result.push_back(id);
            }
        }

        return result;
    }

    void Update(const std::vector<TCellId>& toRemove, const std::vector<TCellId>& toAdd)
    {
        auto guard = Guard(SpinLock_);

        for (const auto& id : toRemove) {
            CellIds_.erase(id);
        }
        for (const auto& id : toAdd) {
            CellIds_.insert(id);
        }
    }

private:
    TSpinLock SpinLock_;
    THashSet<TCellId> CellIds_;
};

////////////////////////////////////////////////////////////////////////////////

DEFINE_ENUM(ETransactionState,
    (Initializing)
    (Active)
    (Aborted)
    (Committing)
    (Committed)
    (Detached)
);

class TTransaction::TImpl
    : public TRefCounted
{
public:
    explicit TImpl(TIntrusivePtr<TTransactionManager::TImpl> owner)
        : Owner_(owner)
        , Logger(NLogging::TLogger(TransactionClientLogger)
            .AddTag("ConnectionCellTag: %v",
                CellTagFromId(Owner_->PrimaryCellId_)))
    { }

    ~TImpl()
    {
        LOG_DEBUG("Destroy transaction (TransactionId: %v)",
            Id_);

        Unregister();
    }


    TFuture<void> Start(
        ETransactionType type,
        const TTransactionStartOptions& options)
    {
        try {
            ValidateStartOptions(type, options);
        } catch (const std::exception& ex) {
            return MakeFuture<void>(ex);
        }

        Type_ = type;
        CellTag_ = options.CellTag == PrimaryMasterCellTag
            ? CellTagFromId(Owner_->PrimaryCellId_)
            : options.CellTag;
        CellId_ = options.CellTag == PrimaryMasterCellTag
            ? Owner_->PrimaryCellId_
            : ReplaceCellTagInId(Owner_->PrimaryCellId_, CellTag_);
        AutoAbort_ = options.AutoAbort;
        PingPeriod_ = options.PingPeriod;
        Ping_ = options.Ping;
        PingAncestors_ = options.PingAncestors;
        Timeout_ = options.Timeout;
        Atomicity_ = options.Atomicity;
        Durability_ = options.Durability;

        switch (Atomicity_) {
            case EAtomicity::Full:
                if (options.StartTimestamp != NullTimestamp) {
                    return OnGotStartTimestamp(options, options.StartTimestamp);
                } else {
                    LOG_DEBUG("Generating transaction start timestamp");
                    return Owner_->TimestampProvider_->GenerateTimestamps()
                        .Apply(BIND(&TImpl::OnGotStartTimestamp, MakeStrong(this), options));
                }

            case EAtomicity::None:
                return StartNonAtomicTabletTransaction();

            default:
                Y_UNREACHABLE();
        }
    }

    void Attach(
        const TTransactionId& id,
        const TTransactionAttachOptions& options)
    {
        ValidateAttachOptions(id, options);

        Type_ = ETransactionType::Master;
        CellTag_ = CellTagFromId(Owner_->PrimaryCellId_);
        CellId_ = Owner_->PrimaryCellId_;
        Id_ = id;
        AutoAbort_ = options.AutoAbort;
        YCHECK(!options.Sticky);
        PingPeriod_ = options.PingPeriod;
        Ping_ = options.Ping;
        PingAncestors_ = options.PingAncestors;
        State_ = ETransactionState::Active;
        YCHECK(RegisteredParticipantIds_.insert(CellId_).second);
        YCHECK(ConfirmedParticipantIds_.insert(CellId_).second);

        Register();

        LOG_DEBUG("Master transaction attached (TransactionId: %v, AutoAbort: %v, Ping: %v, PingAncestors: %v)",
            Id_,
            AutoAbort_,
            Ping_,
            PingAncestors_);

        if (Ping_) {
            RunPeriodicPings();
        }
    }

    TFuture<TTransactionCommitResult> Commit(const TTransactionCommitOptions& options)
    {
        VERIFY_THREAD_AFFINITY_ANY();

        {
            auto guard = Guard(SpinLock_);

            if (!Error_.IsOK()) {
                return MakeFuture<TTransactionCommitResult>(Error_);
            }

            switch (State_) {
                case ETransactionState::Committing:
                    return MakeFuture<TTransactionCommitResult>(TError("Transaction %v is already being committed",
                        Id_));

                case ETransactionState::Committed:
                    MakeFuture<TTransactionCommitResult>(TError("Transaction %v is already committed",
                        Id_));

                case ETransactionState::Aborted:
                    MakeFuture<TTransactionCommitResult>(TError("Transaction %v is already aborted",
                        Id_));

                case ETransactionState::Active:
                    State_ = ETransactionState::Committing;
                    break;

                default:
                    Y_UNREACHABLE();
            }
        }

        switch (Atomicity_) {
            case EAtomicity::Full:
                return DoCommitAtomic(options);

            case EAtomicity::None:
                return DoCommitNonAtomic();

            default:
                Y_UNREACHABLE();
        }
    }

    TFuture<void> Abort(const TTransactionAbortOptions& options = TTransactionAbortOptions())
    {
        VERIFY_THREAD_AFFINITY_ANY();

        LOG_DEBUG("Transaction abort requested (TransactionId: %v)",
            Id_);
        SetAborted(TError("Transaction aborted by user request"));

        if (Atomicity_ != EAtomicity::Full) {
            return VoidFuture;
        }

        return SendAbort(options);
    }

    TFuture<void> Ping()
    {
        VERIFY_THREAD_AFFINITY_ANY();

        if (Atomicity_ != EAtomicity::Full) {
            return MakeFuture(TError("Cannot ping a transaction with %Qlv atomicity",
                Atomicity_));
        }

        return SendPing(true);
    }

    void Detach()
    {
        VERIFY_THREAD_AFFINITY_ANY();

        YCHECK(Atomicity_ == EAtomicity::Full);

        auto guard = Guard(SpinLock_);

        switch (State_) {
            case ETransactionState::Committed:
                THROW_ERROR_EXCEPTION("Transaction %v is already committed",
                    Id_);

            case ETransactionState::Aborted:
                THROW_ERROR_EXCEPTION("Transaction %v is already aborted",
                    Id_);

            case ETransactionState::Active:
                State_ = ETransactionState::Detached;
                break;

            case ETransactionState::Detached:
                return;

            default:
                Y_UNREACHABLE();
        }

        LOG_DEBUG("Transaction detached (TransactionId: %v)",
            Id_);
    }


    ETransactionType GetType() const
    {
        VERIFY_THREAD_AFFINITY_ANY();

        return Type_;
    }

    const TTransactionId& GetId() const
    {
        VERIFY_THREAD_AFFINITY_ANY();

        return Id_;
    }

    TTimestamp GetStartTimestamp() const
    {
        VERIFY_THREAD_AFFINITY_ANY();

        return StartTimestamp_;
    }

    ETransactionState GetState()
    {
        auto guard = Guard(SpinLock_);
        return State_;
    }

    EAtomicity GetAtomicity() const
    {
        return Atomicity_;
    }

    EDurability GetDurability() const
    {
        return Durability_;
    }

    TDuration GetTimeout() const
    {
        return Timeout_.Get(Owner_->Config_->DefaultTransactionTimeout);
    }


    void RegisterParticipant(const TCellId& cellId)
    {
        YCHECK(TypeFromId(cellId) == EObjectType::TabletCell ||
               TypeFromId(cellId) == EObjectType::ClusterCell);


        if (Atomicity_ != EAtomicity::Full) {
            return;
        }

        {
            auto guard = Guard(SpinLock_);

            if (State_ != ETransactionState::Active) {
                return;
            }

            if (RegisteredParticipantIds_.insert(cellId).second) {
                LOG_DEBUG("Transaction participant registered (TransactionId: %v, CellId: %v)",
                    Id_,
                    cellId);
            }
        }
    }

    void ConfirmParticipant(const TCellId& cellId)
    {
        YCHECK(TypeFromId(cellId) == EObjectType::TabletCell);


        if (Atomicity_ != EAtomicity::Full) {
            return;
        }

        {
            auto guard = Guard(SpinLock_);

            if (State_ != ETransactionState::Active) {
                return;
            }

            YCHECK(RegisteredParticipantIds_.find(cellId) != RegisteredParticipantIds_.end());
            if (ConfirmedParticipantIds_.insert(cellId).second) {
                LOG_DEBUG("Transaction participant confirmed (TransactionId: %v, CellId: %v)",
                    Id_,
                    cellId);
            }
        }
    }

    void ChooseCoordinator(const TTransactionCommitOptions& options)
    {
        YCHECK(!CoordinatorCellId_);

        if (Atomicity_ != EAtomicity::Full || RegisteredParticipantIds_.empty()) {
            return;
        }

        CoordinatorCellId_ = PickCoordinator(options);
    }

    TFuture<void> ValidateNoDownedParticipants()
    {
        if (Atomicity_ != EAtomicity::Full) {
            return VoidFuture;
        }

        auto participantIds = Owner_->DownedCellTracker_->Select(GetRegisteredParticipantIds());
        return CheckDownedParticipants(participantIds);
    }

    void SubscribeCommitted(const TCallback<void()>& handler)
    {
        VERIFY_THREAD_AFFINITY_ANY();

        Committed_.Subscribe(handler);
    }

    void UnsubscribeCommitted(const TCallback<void()>& handler)
    {
        VERIFY_THREAD_AFFINITY_ANY();

        Committed_.Unsubscribe(handler);
    }


    void SubscribeAborted(const TCallback<void()>& handler)
    {
        VERIFY_THREAD_AFFINITY_ANY();

        Aborted_.Subscribe(handler);
    }

    void UnsubscribeAborted(const TCallback<void()>& handler)
    {
        VERIFY_THREAD_AFFINITY_ANY();

        Aborted_.Unsubscribe(handler);
    }

private:
    friend class TTransactionManager::TImpl;

    const TIntrusivePtr<TTransactionManager::TImpl> Owner_;
    ETransactionType Type_;
    TCellTag CellTag_;
    TCellId CellId_;
    bool AutoAbort_ = false;
    TNullable<TDuration> PingPeriod_;
    bool Ping_ = false;
    bool PingAncestors_ = false;
    TNullable<TDuration> Timeout_;
    EAtomicity Atomicity_ = EAtomicity::Full;
    EDurability Durability_ = EDurability::Sync;

    TSpinLock SpinLock_;

    ETransactionState State_ = ETransactionState::Initializing;

    TSingleShotCallbackList<void()> Committed_;
    TSingleShotCallbackList<void()> Aborted_;

    THashSet<TCellId> RegisteredParticipantIds_;
    THashSet<TCellId> ConfirmedParticipantIds_;

    TCellId CoordinatorCellId_;

    TError Error_;

    TTimestamp StartTimestamp_ = NullTimestamp;
    TTransactionId Id_;

    const NLogging::TLogger Logger;


    static void ValidateStartOptions(
        ETransactionType type,
        const TTransactionStartOptions& options)
    {
        switch (type) {
            case ETransactionType::Master:
                ValidateMasterStartOptions(options);
                break;
            case ETransactionType::Tablet:
                ValidateTabletStartOptions(options);
                break;
            default:
                Y_UNREACHABLE();
        }
    }

    static void ValidateMasterStartOptions(const TTransactionStartOptions& options)
    {
        if (options.Id) {
            THROW_ERROR_EXCEPTION("Cannot use externally provided id for master transactions");
        }
        if (options.Atomicity != EAtomicity::Full) {
            THROW_ERROR_EXCEPTION("Atomicity must be %Qlv for master transactions",
                EAtomicity::Full);
        }
        if (options.Durability != EDurability::Sync) {
            THROW_ERROR_EXCEPTION("Durability must be %Qlv for master transactions",
                EDurability::Sync);
        }
    }

    static void ValidateTabletStartOptions(const TTransactionStartOptions& options)
    {
        if (options.ParentId) {
            THROW_ERROR_EXCEPTION("Tablet transaction cannot have a parent");
        }
        if (!options.PrerequisiteTransactionIds.empty()) {
            THROW_ERROR_EXCEPTION("Tablet transaction cannot have prerequisites");
        }
        if (options.Id) {
            auto type = TypeFromId(options.Id);
            if (type != EObjectType::AtomicTabletTransaction) {
                THROW_ERROR_EXCEPTION("Externally provided transaction id %v has invalid type",
                    options.Id);
            }
        }
        if (!options.Ping) {
            THROW_ERROR_EXCEPTION("Cannot switch off pings for a tablet transaction");
        }
        if (options.Atomicity == EAtomicity::Full && options.Durability != EDurability::Sync) {
            THROW_ERROR_EXCEPTION("Durability must be %Qlv for tablet transactions with %Qlv atomicity",
                EDurability::Sync,
                EAtomicity::Full);
        }
    }

    static void ValidateAttachOptions(
        const TTransactionId& id,
        const TTransactionAttachOptions& options)
    {
        ValidateMasterTransactionId(id);
        // NB: Sticky transactions are handled in TNativeClient.
        YCHECK(!options.Sticky);
    }


    void Register()
    {
        if (AutoAbort_) {
            auto guard = Guard(Owner_->SpinLock_);
            YCHECK(Owner_->AliveTransactions_.insert(this).second);
        }
    }

    void Unregister()
    {
        if (AutoAbort_) {
            {
                auto guard = Guard(Owner_->SpinLock_);
                // NB: Instance is not necessarily registered.
                Owner_->AliveTransactions_.erase(this);
            }

            if (State_ == ETransactionState::Active) {
                SendAbort();
            }
        }
    }


    TFuture<void> OnGotStartTimestamp(const TTransactionStartOptions& options, TTimestamp timestamp)
    {
        StartTimestamp_ = timestamp;

        Register();

        LOG_DEBUG("Starting transaction (StartTimestamp: %llx, Type: %v)",
            StartTimestamp_,
            Type_);

        switch (Type_) {
            case ETransactionType::Master:
                return StartMasterTransaction(options);
            case ETransactionType::Tablet:
                return StartAtomicTabletTransaction(options);
            default:
                Y_UNREACHABLE();
        }
    }

    TFuture<void> StartMasterTransaction(const TTransactionStartOptions& options)
    {
        auto connection = Owner_->Connection_.Lock();
        if (!connection) {
            THROW_ERROR_EXCEPTION("Unable to start master transaction: connection terminated");
        }

        auto cellTag = options.Multicell
            ? CellTagFromId(Owner_->PrimaryCellId_)
            : CellTag_;

        auto channel = connection->GetMasterChannelOrThrow(EMasterChannelKind::Leader, cellTag);

        TTransactionServiceProxy proxy(channel);
        auto req = proxy.StartTransaction();
        req->SetUser(Owner_->User_);
        auto attributes = options.Attributes
            ? options.Attributes->Clone()
            : CreateEphemeralAttributes();
        auto maybeTitle = attributes->FindAndRemove<TString>("title");
        if (maybeTitle) {
            req->set_title(*maybeTitle);
        }
        ToProto(req->mutable_attributes(), *attributes);
        req->set_timeout(ToProto<i64>(GetTimeout()));
        if (options.ParentId) {
            ToProto(req->mutable_parent_id(), options.ParentId);
        }
        ToProto(req->mutable_prerequisite_transaction_ids(), options.PrerequisiteTransactionIds);
        SetOrGenerateMutationId(req, options.MutationId, options.Retry);

        if (options.Multicell) {
            auto replicateToCellTags = TCellTagList{CellTag_};
            ToProto(req->mutable_replicate_to_cell_tags(), replicateToCellTags);
        }

        return req->Invoke().Apply(
            BIND(&TImpl::OnMasterTransactionStarted, MakeStrong(this), cellTag));
    }

<<<<<<< HEAD
    void OnMasterTransactionStarted(TCellTag cellTag, const TTransactionServiceProxy::TErrorOrRspStartTransactionPtr& rspOrError)
=======
    TError OnMasterTransactionStarted(const TTransactionServiceProxy::TErrorOrRspStartTransactionPtr& rspOrError)
>>>>>>> 3d396066
    {
        if (!rspOrError.IsOK()) {
            State_ = ETransactionState::Aborted;
            return rspOrError;
        }

        auto cellId = ReplaceCellTagInId(CellId_, cellTag);

        State_ = ETransactionState::Active;
        YCHECK(RegisteredParticipantIds_.insert(cellId).second);
        YCHECK(ConfirmedParticipantIds_.insert(cellId).second);

        const auto& rsp = rspOrError.Value();
        Id_ = FromProto<TTransactionId>(rsp->id());

        LOG_DEBUG("Master transaction started (TransactionId: %v, CellTag: %v, StartTimestamp: %llx, AutoAbort: %v, Ping: %v, PingAncestors: %v)",
            Id_,
            cellTag,
            StartTimestamp_,
            AutoAbort_,
            Ping_,
            PingAncestors_);

        if (Ping_) {
            RunPeriodicPings();
        }

        return TError();
    }

    TFuture<void> StartAtomicTabletTransaction(const TTransactionStartOptions& options)
    {
        YCHECK(Atomicity_ == EAtomicity::Full);
        YCHECK(Durability_ == EDurability::Sync);

        Id_ = options.Id
            ? options.Id
            : MakeTabletTransactionId(
                Atomicity_,
                CellTagFromId(Owner_->PrimaryCellId_),
                StartTimestamp_,
                TabletTransactionHashCounter++);

        State_ = ETransactionState::Active;

        LOG_DEBUG("Atomic tablet transaction started (TransactionId: %v, StartTimestamp: %llx, AutoAbort: %v)",
            Id_,
            StartTimestamp_,
            AutoAbort_);

        // Start ping scheduling.
        // Participants will be added into it upon arrival.
        YCHECK(Ping_);
        RunPeriodicPings();

        return VoidFuture;
    }

    TFuture<void> StartNonAtomicTabletTransaction()
    {
        YCHECK(Atomicity_ == EAtomicity::None);

        StartTimestamp_ = InstantToTimestamp(TInstant::Now()).first;

        Id_ = MakeTabletTransactionId(
            Atomicity_,
            CellTag_,
            StartTimestamp_,
            TabletTransactionHashCounter++);

        State_ = ETransactionState::Active;

        LOG_DEBUG("Non-atomic tablet transaction started (TransactionId: %v, Durability: %v)",
            Id_,
            Durability_);

        return VoidFuture;
    }

    void FireCommitted()
    {
        Committed_.Fire();
    }

    TError SetCommitted(const TTransactionCommitResult& result)
    {
        {
            auto guard = Guard(SpinLock_);
            if (State_ != ETransactionState::Committing) {
                return Error_;
            }
            State_ = ETransactionState::Committed;
        }

        FireCommitted();

        LOG_DEBUG("Transaction committed (TransactionId: %v, CommitTimestamps: %v)",
            Id_,
            result.CommitTimestamps);

        return TError();
    }

    TFuture<TTransactionCommitResult> DoCommitAtomic(const TTransactionCommitOptions& options)
    {
        if (RegisteredParticipantIds_.empty()) {
            TTransactionCommitResult result;
            auto error = SetCommitted(result);
            if (!error.IsOK()) {
                return MakeFuture<TTransactionCommitResult>(error);
            }
            return MakeFuture(result);
        }

        try {
            YCHECK(CoordinatorCellId_);

            LOG_DEBUG("Committing transaction (TransactionId: %v, CoordinatorCellId: %v)",
                Id_,
                CoordinatorCellId_);

            auto coordinatorChannel = Owner_->CellDirectory_->GetChannelOrThrow(CoordinatorCellId_);
            auto proxy = Owner_->MakeSupervisorProxy(std::move(coordinatorChannel), true);
            auto req = proxy.CommitTransaction();
            req->SetUser(Owner_->User_);

            ToProto(req->mutable_transaction_id(), Id_);
            auto participantIds = GetRegisteredParticipantIds();
            for (const auto& cellId : participantIds) {
                if (cellId != CoordinatorCellId_) {
                    ToProto(req->add_participant_cell_ids(), cellId);
                }
            }
            req->set_force_2pc(options.Force2PC);
            req->set_generate_prepare_timestamp(options.GeneratePrepareTimestamp);
            req->set_inherit_commit_timestamp(options.InheritCommitTimestamp);
            req->set_coordinator_commit_mode(static_cast<int>(options.CoordinatorCommitMode));
            SetOrGenerateMutationId(req, options.MutationId, options.Retry);

            return req->Invoke().Apply(
                BIND(&TImpl::OnAtomicTransactionCommitted, MakeStrong(this), CoordinatorCellId_));
        } catch (const std::exception& ex) {
            return MakeFuture<TTransactionCommitResult>(TError(ex));
        }
    }

    TFuture<TTransactionCommitResult> DoCommitNonAtomic()
    {
        TTransactionCommitResult result;
        auto error = SetCommitted(result);
        if (!error.IsOK()) {
            return MakeFuture<TTransactionCommitResult>(error);
        }
        return MakeFuture(result);
    }

    TCellId PickCoordinator(const TTransactionCommitOptions& options)
    {
        if (Type_ == ETransactionType::Master) {
            return CellId_;
        }

        if (options.CoordinatorCellId) {
            if (!IsParticipantRegistered(options.CoordinatorCellId)) {
                THROW_ERROR_EXCEPTION("Cell %v is not a participant",
                    options.CoordinatorCellId);
            }
            return options.CoordinatorCellId;
        }

        std::vector<TCellId> feasibleParticipantIds;
        for (const auto& cellId : GetRegisteredParticipantIds()) {
            if (options.CoordinatorCellTag == InvalidCellTag ||
                CellTagFromId(cellId) == options.CoordinatorCellTag)
            {
                feasibleParticipantIds.push_back(cellId);
            }
        }

        if (feasibleParticipantIds.empty()) {
            THROW_ERROR_EXCEPTION("No participant matches the coordinator criteria");
        }

        return feasibleParticipantIds[RandomNumber(feasibleParticipantIds.size())];
    }

    void UpdateDownedParticipants()
    {
        auto participantIds = GetRegisteredParticipantIds();
        CheckDownedParticipants(participantIds);
    }

    TFuture<void> CheckDownedParticipants(std::vector<TCellId> participantIds)
    {
        if (participantIds.empty()) {
            return VoidFuture;
        }

        YCHECK(CoordinatorCellId_);
        auto coordinatorChannel = Owner_->CellDirectory_->GetChannelOrThrow(CoordinatorCellId_);
        auto proxy = Owner_->MakeSupervisorProxy(std::move(coordinatorChannel), true);
        auto req = proxy.GetDownedParticipants();
        req->SetUser(Owner_->User_);
        ToProto(req->mutable_cell_ids(), participantIds);

        return req->Invoke().Apply(
            BIND([this, this_ = MakeStrong(this), participantIds = std::move(participantIds)] (
                const TTransactionSupervisorServiceProxy::TErrorOrRspGetDownedParticipantsPtr& rspOrError)
            {
                if (rspOrError.IsOK()) {
                    const auto& rsp = rspOrError.Value();
                    auto downedParticipantIds = FromProto<std::vector<TCellId>>(rsp->cell_ids());
                    Owner_->DownedCellTracker_->Update(participantIds, downedParticipantIds);

                    if (!downedParticipantIds.empty()) {
                        LOG_DEBUG("Some transaction participants are known to be down (CellIds: %v)",
                            downedParticipantIds);
                        return TError("Some transaction participants are known to be down")
                            << TErrorAttribute("downed_participants", downedParticipantIds);
                    }
                } else if (rspOrError.GetCode() == NYT::NRpc::EErrorCode::NoSuchMethod) {
                    // COMPAT(savrus)
                    LOG_DEBUG("Method GetDownedParticipants is not implemented (CellId: %v)",
                        CoordinatorCellId_);
                } else {
                    LOG_WARNING("Error updating downed participants (CellId: %v)",
                        CoordinatorCellId_);
                    return TError("Error updating downed participants at cell %v",
                        CoordinatorCellId_)
                        << rspOrError;
                }
                return TError();
            }));
    }


    TErrorOr<TTransactionCommitResult> OnAtomicTransactionCommitted(
        const TCellId& cellId,
        const TTransactionSupervisorServiceProxy::TErrorOrRspCommitTransactionPtr& rspOrError)
    {
        if (!rspOrError.IsOK()) {
            auto error = TError("Error committing transaction %v at cell %v",
                Id_,
                cellId)
                << rspOrError;
            UpdateDownedParticipants();
            OnFailure(error);
            return error;
        }

        const auto& rsp = rspOrError.Value();
        TTransactionCommitResult result;
        result.CommitTimestamps = FromProto<TTimestampMap>(rsp->commit_timestamps());
        auto error = SetCommitted(result);
        if (!error.IsOK()) {
            return error;
        }
        return result;
    }


    TFuture<void> SendPing(bool retry)
    {
        std::vector<TFuture<void>> asyncResults;
        auto participantIds = GetConfirmedParticipantIds();
        for (const auto& cellId : participantIds) {
            LOG_DEBUG("Pinging transaction (TransactionId: %v, CellId: %v)",
                Id_,
                cellId);

            auto channel = Owner_->CellDirectory_->FindChannel(cellId);
            if (!channel) {
                continue;
            }

            auto proxy = Owner_->MakeSupervisorProxy(std::move(channel), retry);
            auto req = proxy.PingTransaction();
            req->SetUser(Owner_->User_);
            ToProto(req->mutable_transaction_id(), Id_);
            if (cellId == CellId_) {
                req->set_ping_ancestors(PingAncestors_);
            }

            auto asyncRspOrError = req->Invoke();
            asyncResults.push_back(asyncRspOrError.Apply(
                BIND([=, this_ = MakeStrong(this)] (const TTransactionSupervisorServiceProxy::TErrorOrRspPingTransactionPtr& rspOrError) {
                    if (rspOrError.IsOK()) {
                        LOG_DEBUG("Transaction pinged (TransactionId: %v, CellId: %v)",
                            Id_,
                            cellId);
                        return TError();
                    } else if (rspOrError.GetCode() == NTransactionClient::EErrorCode::NoSuchTransaction) {
                        // Hard error.
                        LOG_DEBUG("Transaction has expired or was aborted (TransactionId: %v, CellId: %v)",
                            Id_,
                            cellId);
                        auto error = TError(
                            NTransactionClient::EErrorCode::NoSuchTransaction,
                            "Transaction %v has expired or was aborted at cell %v",
                            Id_,
                            cellId);
                        if (GetState() == ETransactionState::Active) {
                            OnFailure(error);
                        }
                        return error;
                    } else {
                        // Soft error.
                        LOG_DEBUG(rspOrError, "Error pinging transaction (TransactionId: %v, CellId: %v)",
                            Id_,
                            cellId);
                        return TError("Failed to ping transaction %v at cell %v",
                            Id_,
                            cellId)
                            << rspOrError;
                    }
                })));
        }

        return Combine(asyncResults);
    }

    void RunPeriodicPings()
    {
        if (!IsPingableState()) {
            LOG_DEBUG("Transaction is not in pingable state (TransactionId: %v, State: %v)",
                Id_,
                GetState());
            return;
        }

        SendPing(false).Subscribe(BIND([=, this_ = MakeStrong(this)] (const TError& error) {
            if (!IsPingableState()) {
                LOG_DEBUG("Transaction is not in pingable state (TransactionId: %v, State: %v)",
                    Id_,
                    GetState());
                return;
            }

            if (error.FindMatching(NYT::EErrorCode::Timeout)) {
                RunPeriodicPings();
                return;
            }

            LOG_DEBUG("Transaction ping scheduled (TransactionId: %v)",
                Id_);

            TDelayedExecutor::Submit(
                BIND(&TImpl::RunPeriodicPings, MakeWeak(this)),
                PingPeriod_.Get(Owner_->Config_->DefaultPingPeriod));
        }));
    }

    bool IsPingableState()
    {
        auto state = GetState();
        // NB: We have to continue pinging the transaction while committing.
        return state == ETransactionState::Active || state == ETransactionState::Committing;
    }


    TFuture<void> SendAbort(const TTransactionAbortOptions& options = TTransactionAbortOptions())
    {
        std::vector<TFuture<void>> asyncResults;
        auto participantIds = GetRegisteredParticipantIds();
        for (const auto& cellId : participantIds) {
            LOG_DEBUG("Aborting transaction (TransactionId: %v, CellId: %v)",
                Id_,
                cellId);

            auto channel = Owner_->CellDirectory_->FindChannel(cellId);
            if (!channel) {
                continue;
            }

            auto proxy = Owner_->MakeSupervisorProxy(std::move(channel), true);
            auto req = proxy.AbortTransaction();
            req->SetHeavy(true);
            req->SetUser(Owner_->User_);
            ToProto(req->mutable_transaction_id(), Id_);
            req->set_force(options.Force);
            SetMutationId(req, options.MutationId, options.Retry);

            auto asyncRspOrError = req->Invoke();
            // NB: "this" could be dying; can't capture it.
            auto transactionId = Id_;
            asyncResults.push_back(asyncRspOrError.Apply(
                BIND([=, Logger = Logger] (const TTransactionSupervisorServiceProxy::TErrorOrRspAbortTransactionPtr& rspOrError) {
                    if (rspOrError.IsOK()) {
                        LOG_DEBUG("Transaction aborted (TransactionId: %v, CellId: %v)",
                            transactionId,
                            cellId);
                        return TError();
                    } else if (rspOrError.GetCode() == NTransactionClient::EErrorCode::NoSuchTransaction) {
                        LOG_DEBUG("Transaction has expired or was already aborted, ignored (TransactionId: %v, CellId: %v)",
                            transactionId,
                            cellId);
                        return TError();
                    } else {
                        LOG_WARNING(rspOrError, "Error aborting transaction (TransactionId: %v, CellId: %v)",
                            transactionId,
                            cellId);
                        return TError("Error aborting transaction %v at cell %v",
                            transactionId,
                            cellId)
                            << rspOrError;
                    }
                })));
        }

        return Combine(asyncResults);
    }


    void FireAborted()
    {
        Aborted_.Fire();
    }

    void SetAborted(const TError& error)
    {
        VERIFY_THREAD_AFFINITY_ANY();

        {
            auto guard = Guard(SpinLock_);
            if (State_ == ETransactionState::Aborted) {
                return;
            }
            State_ = ETransactionState::Aborted;
            Error_ = error;
        }

        FireAborted();
    }

    void OnFailure(const TError& error)
    {
        SetAborted(error);
        // Best-effort, fire-and-forget.
        SendAbort();
    }

    std::vector<TCellId> GetRegisteredParticipantIds()
    {
        auto guard = Guard(SpinLock_);
        return std::vector<TCellId>(RegisteredParticipantIds_.begin(), RegisteredParticipantIds_.end());
    }

    std::vector<TCellId> GetConfirmedParticipantIds()
    {
        auto guard = Guard(SpinLock_);
        return std::vector<TCellId>(ConfirmedParticipantIds_.begin(), ConfirmedParticipantIds_.end());
    }

    bool IsParticipantRegistered(const TCellId& cellId)
    {
        auto guard = Guard(SpinLock_);
        return RegisteredParticipantIds_.find(cellId) != RegisteredParticipantIds_.end();
    }

};

////////////////////////////////////////////////////////////////////////////////

TTransactionManager::TImpl::TImpl(
    TTransactionManagerConfigPtr config,
    const TCellId& primaryCellId,
    IConnectionPtr connection,
    const TString& user,
    ITimestampProviderPtr timestampProvider,
    TCellDirectoryPtr cellDirectory)
    : Config_(config)
    , PrimaryCellId_(primaryCellId)
    , Connection_(connection)
    , User_(user)
    , TimestampProvider_(timestampProvider)
    , CellDirectory_(cellDirectory)
    , DownedCellTracker_(New<TCellTracker>())
{
    YCHECK(Config_);
    YCHECK(TimestampProvider_);
    YCHECK(CellDirectory_);
}

TFuture<TTransactionPtr> TTransactionManager::TImpl::Start(
    ETransactionType type,
    const TTransactionStartOptions& options)
{
    VERIFY_THREAD_AFFINITY_ANY();

    auto transaction = New<TTransaction::TImpl>(this);
    return transaction->Start(type, options).Apply(BIND([=] () {
        return TTransaction::Create(transaction);
    }));
}

TTransactionPtr TTransactionManager::TImpl::Attach(
    const TTransactionId& id,
    const TTransactionAttachOptions& options)
{
    VERIFY_THREAD_AFFINITY_ANY();

    auto transaction = New<TTransaction::TImpl>(this);
    transaction->Attach(id, options);
    return TTransaction::Create(transaction);
}

void TTransactionManager::TImpl::AbortAll()
{
    VERIFY_THREAD_AFFINITY_ANY();

    std::vector<TIntrusivePtr<TTransaction::TImpl>> transactions;
    {
        auto guard = Guard(SpinLock_);
        for (auto* rawTransaction : AliveTransactions_) {
            auto transaction = TRefCounted::DangerousGetPtr(rawTransaction);
            if (transaction) {
                transactions.push_back(transaction);
            }
        }
    }

    for (const auto& transaction : transactions) {
        transaction->Abort();
    }
}

////////////////////////////////////////////////////////////////////////////////

TTransaction::TTransaction(TIntrusivePtr<TImpl> impl)
    : Impl_(std::move(impl))
{ }

TTransactionPtr TTransaction::Create(TIntrusivePtr<TImpl> impl)
{
    return New<TTransaction>(std::move(impl));
}

TTransaction::~TTransaction() = default;

TFuture<TTransactionCommitResult> TTransaction::Commit(const TTransactionCommitOptions& options)
{
    return Impl_->Commit(options);
}

TFuture<void> TTransaction::Abort(const TTransactionAbortOptions& options)
{
    return Impl_->Abort(options);
}

void TTransaction::Detach()
{
    Impl_->Detach();
}

TFuture<void> TTransaction::Ping()
{
    return Impl_->Ping();
}

ETransactionType TTransaction::GetType() const
{
    return Impl_->GetType();
}

const TTransactionId& TTransaction::GetId() const
{
    return Impl_->GetId();
}

TTimestamp TTransaction::GetStartTimestamp() const
{
    return Impl_->GetStartTimestamp();
}

EAtomicity TTransaction::GetAtomicity() const
{
    return Impl_->GetAtomicity();
}

EDurability TTransaction::GetDurability() const
{
    return Impl_->GetDurability();
}

TDuration TTransaction::GetTimeout() const
{
    return Impl_->GetTimeout();
}

void TTransaction::RegisterParticipant(const TCellId& cellId)
{
    Impl_->RegisterParticipant(cellId);
}

void TTransaction::ConfirmParticipant(const TCellId& cellId)
{
    Impl_->ConfirmParticipant(cellId);
}

void TTransaction::ChooseCoordinator(const TTransactionCommitOptions& options)
{
    Impl_->ChooseCoordinator(options);
}

TFuture<void> TTransaction::ValidateNoDownedParticipants()
{
    return Impl_->ValidateNoDownedParticipants();
}

DELEGATE_SIGNAL(TTransaction, void(), Committed, *Impl_);
DELEGATE_SIGNAL(TTransaction, void(), Aborted, *Impl_);

////////////////////////////////////////////////////////////////////////////////

TTransactionManager::TTransactionManager(
    TTransactionManagerConfigPtr config,
    const TCellId& primaryCellId,
    IConnectionPtr connection,
    const TString& user,
    ITimestampProviderPtr timestampProvider,
    TCellDirectoryPtr cellDirectory)
    : Impl_(New<TImpl>(
        std::move(config),
        primaryCellId,
        std::move(connection),
        user,
        std::move(timestampProvider),
        std::move(cellDirectory)))
{ }

TTransactionManager::~TTransactionManager() = default;

TFuture<TTransactionPtr> TTransactionManager::Start(
    ETransactionType type,
    const TTransactionStartOptions& options)
{
    return Impl_->Start(type, options);
}

TTransactionPtr TTransactionManager::Attach(
    const TTransactionId& id,
    const TTransactionAttachOptions& options)
{
    return Impl_->Attach(id, options);
}

void TTransactionManager::AbortAll()
{
    Impl_->AbortAll();
}

////////////////////////////////////////////////////////////////////////////////

} // namespace NTransactionClient
} // namespace NYT<|MERGE_RESOLUTION|>--- conflicted
+++ resolved
@@ -681,11 +681,7 @@
             BIND(&TImpl::OnMasterTransactionStarted, MakeStrong(this), cellTag));
     }
 
-<<<<<<< HEAD
-    void OnMasterTransactionStarted(TCellTag cellTag, const TTransactionServiceProxy::TErrorOrRspStartTransactionPtr& rspOrError)
-=======
-    TError OnMasterTransactionStarted(const TTransactionServiceProxy::TErrorOrRspStartTransactionPtr& rspOrError)
->>>>>>> 3d396066
+    TError OnMasterTransactionStarted(TCellTag cellTag, const TTransactionServiceProxy::TErrorOrRspStartTransactionPtr& rspOrError)
     {
         if (!rspOrError.IsOK()) {
             State_ = ETransactionState::Aborted;
