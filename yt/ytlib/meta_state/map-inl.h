#ifndef MAP_INL_H_
#error "Direct inclusion of this file is not allowed, include map.h"
#endif
#undef MAP_INL_H_

#include <ytlib/actions/action_util.h>

namespace NYT {
namespace NMetaState {

////////////////////////////////////////////////////////////////////////////////

template <class TKey, class TValue>
TAutoPtr<TValue> TDefaultMetaMapTraits<TKey, TValue>::Create(const TKey& key) const
{
    return new TValue(key);
}

////////////////////////////////////////////////////////////////////////////////

template <class TKey, class TValue, class TTraits, class THash>
TMetaStateMap<TKey, TValue, TTraits, THash>::TMetaStateMap(TTraits traits)
    : Traits(traits)
    , Size(0)
{ }

template <class TKey, class TValue, class TTraits, class THash>
TMetaStateMap<TKey, TValue, TTraits, THash>::~TMetaStateMap()
{
    FOREACH (const auto& pair, Map) {
        delete pair.second;
    }
    Map.clear();
}

template <class TKey, class TValue, class TTraits, class THash>
void TMetaStateMap<TKey, TValue, TTraits, THash>::Insert(const TKey& key, TValue* value)
{
    VERIFY_THREAD_AFFINITY(UserThread);

    YASSERT(value);
    YVERIFY(Map.insert(MakePair(key, value)).second);
    ++Size;
}

template <class TKey, class TValue, class TTraits, class THash>
const TValue* TMetaStateMap<TKey, TValue, TTraits, THash>::Find(const TKey& key) const
{
    VERIFY_THREAD_AFFINITY(UserThread);

    auto it = Map.find(key);
    return it == Map.end() ? NULL : it->second;
}

template <class TKey, class TValue, class TTraits, class THash>
TValue* TMetaStateMap<TKey, TValue, TTraits, THash>::Find(const TKey& key)
{
    VERIFY_THREAD_AFFINITY(UserThread);

    auto it = Map.find(key);
    return it == Map.end() ? NULL : it->second;
}

template <class TKey, class TValue, class TTraits, class THash>
const TValue& TMetaStateMap<TKey, TValue, TTraits, THash>::Get(const TKey& key) const
{
    VERIFY_THREAD_AFFINITY(UserThread);

    auto* value = Find(key);
    YASSERT(value);
    return *value;
}

template <class TKey, class TValue, class TTraits, class THash>
TValue& TMetaStateMap<TKey, TValue, TTraits, THash>::Get(const TKey& key)
{
    VERIFY_THREAD_AFFINITY(UserThread);

    auto* value = Find(key);
    YASSERT(value);
    return *value;
}

template <class TKey, class TValue, class TTraits, class THash>
void TMetaStateMap<TKey, TValue, TTraits, THash>::Remove(const TKey& key)
{
    VERIFY_THREAD_AFFINITY(UserThread);

    auto it = Map.find(key);
    YASSERT(it != Map.end());
    delete it->second;
    Map.erase(it);
    --Size;
}

template <class TKey, class TValue, class TTraits, class THash>
TValue* TMetaStateMap<TKey, TValue, TTraits, THash>::Release(const TKey& key)
{
    VERIFY_THREAD_AFFINITY(UserThread);

    auto it = Map.find(key);
    YASSERT(it != Map.end());
    TValue* value = it->second;
    Map.erase(it);
    --Size;
    return value;
}

template <class TKey, class TValue, class TTraits, class THash>
bool TMetaStateMap<TKey, TValue, TTraits, THash>::Contains(const TKey& key) const
{
    VERIFY_THREAD_AFFINITY(UserThread);

    return Find(key);
}

template <class TKey, class TValue, class TTraits, class THash>
void TMetaStateMap<TKey, TValue, TTraits, THash>::Clear()
{
    VERIFY_THREAD_AFFINITY(UserThread);

    FOREACH(const auto& pair, Map) {
        delete pair.second;
    }
    Map.clear();
    Size = 0;
}

template <class TKey, class TValue, class TTraits, class THash>
int TMetaStateMap<TKey, TValue, TTraits, THash>::GetSize() const
{
    VERIFY_THREAD_AFFINITY(UserThread);

    return Size;
}

template <class TKey, class TValue, class TTraits, class THash>
yvector<TKey> TMetaStateMap<TKey, TValue, TTraits, THash>::GetKeys(size_t sizeLimit) const
{
    VERIFY_THREAD_AFFINITY(UserThread);

    yvector<TKey> keys;
    keys.reserve(Min(static_cast<size_t>(Size), sizeLimit));

    FOREACH(const auto& pair, Map) {
        keys.push_back(pair.first);
        if (keys.size() == sizeLimit) {
            break;
        }
    }
<<<<<<< HEAD
    
    return keys;
=======

    YASSERT(keys.ysize() == Min(static_cast<size_t>(Size), sizeLimit));

    return MoveRV(keys);
>>>>>>> a0053a70
}

template <class TKey, class TValue, class TTraits, class THash>
typename TMetaStateMap<TKey, TValue, TTraits, THash>::TIterator
TMetaStateMap<TKey, TValue, TTraits, THash>::Begin()
{
    VERIFY_THREAD_AFFINITY(UserThread);

    return Map.begin();
}

template <class TKey, class TValue, class TTraits, class THash>
typename TMetaStateMap<TKey, TValue, TTraits, THash>::TIterator
TMetaStateMap<TKey, TValue, TTraits, THash>::End()
{
    VERIFY_THREAD_AFFINITY(UserThread);

    return Map.end();
}

template <class TKey, class TValue, class TTraits, class THash>
typename TMetaStateMap<TKey, TValue, TTraits, THash>::TConstIterator
TMetaStateMap<TKey, TValue, TTraits, THash>::Begin() const
{
    VERIFY_THREAD_AFFINITY(UserThread);

    return Map.begin();
}

template <class TKey, class TValue, class TTraits, class THash>
typename TMetaStateMap<TKey, TValue, TTraits, THash>::TConstIterator
TMetaStateMap<TKey, TValue, TTraits, THash>::End() const
{
    VERIFY_THREAD_AFFINITY(UserThread);

    return Map.end();
}

template <class TKey, class TValue, class TTraits, class THash>
void TMetaStateMap<TKey, TValue, TTraits, THash>::LoadKeys(TInputStream* input)
{
    VERIFY_THREAD_AFFINITY(UserThread);

    Map.clear();
    Size = ::LoadSize(input);
    
    TKey previousKey;
    for (i32 index = 0; index < Size; ++index) {
        TKey key;
        ::Load(input, key);

        if (index > 0) {
            YASSERT(previousKey < key);
        }
        previousKey = key;

        auto value = Traits.Create(key);
        YVERIFY(Map.insert(MakePair(key, value.Release())).second);
    }
}

template <class TKey, class TValue, class TTraits, class THash>
template <class TContext>
void TMetaStateMap<TKey, TValue, TTraits, THash>::LoadValues(
    TInputStream* input,
    const TContext& context)
{
    VERIFY_THREAD_AFFINITY(UserThread);

    yvector<TKey> keys;
    keys.reserve(Map.size());
    FOREACH (const auto& pair, Map) {
        keys.push_back(pair.first);
    }
    std::sort(keys.begin(), keys.end());

    FOREACH (const auto& key, keys) {
        auto it = Map.find(key);
        YASSERT(it != Map.end());
        it->second->Load(input, context);
    }
}

template <class TKey, class TValue, class TTraits, class THash>
void TMetaStateMap<TKey, TValue, TTraits, THash>::SaveKeys(TOutputStream* output) const
{
    VERIFY_THREAD_AFFINITY(UserThread);

    ::SaveSize(output, Map.size());

    yvector<TKey> keys;
    keys.reserve(Map.size());
    FOREACH (const auto& pair, Map) {
        keys.push_back(pair.first);
    }
    std::sort(keys.begin(), keys.end());

    FOREACH(const auto& key, keys) {
        ::Save(output, key);
    }
}

template <class TKey, class TValue, class TTraits, class THash>
void TMetaStateMap<TKey, TValue, TTraits, THash>::SaveValues(TOutputStream* output) const
{
    VERIFY_THREAD_AFFINITY(UserThread);

    yvector<TItem> items(Map.begin(), Map.end());
    std::sort(items.begin(), items.end());

    FOREACH(const auto& item, items) {
        item.second->Save(output);
    }
}

////////////////////////////////////////////////////////////////////////////////

} // namespace NMetaState
} // namespace NYT<|MERGE_RESOLUTION|>--- conflicted
+++ resolved
@@ -148,15 +148,10 @@
             break;
         }
     }
-<<<<<<< HEAD
-    
-    return keys;
-=======
 
     YASSERT(keys.ysize() == Min(static_cast<size_t>(Size), sizeLimit));
 
     return MoveRV(keys);
->>>>>>> a0053a70
 }
 
 template <class TKey, class TValue, class TTraits, class THash>
