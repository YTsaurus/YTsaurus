#include "stdafx.h"
#include "persistent_state_manager.h"

#include "change_log.h"
#include "change_log_cache.h"
#include "meta_state_manager_proxy.h"
#include "snapshot.h"
#include "snapshot_builder.h"
#include "recovery.h"
#include "cell_manager.h"
#include "change_committer.h"
#include "follower_tracker.h"
#include "follower_pinger.h"
#include "meta_state.h"
#include "snapshot_store.h"
#include "decorated_meta_state.h"

#include <ytlib/election/election_manager.h>
#include <ytlib/rpc/service.h>
#include <ytlib/actions/bind.h>
#include <ytlib/misc/thread_affinity.h>
#include <ytlib/ytree/fluent.h>

namespace NYT {
namespace NMetaState {

using namespace NElection;
using namespace NRpc;
using namespace NYTree;

///////////////////////////////////////////////////////////////////////////////

static NLog::TLogger& Logger = MetaStateLogger;

////////////////////////////////////////////////////////////////////////////////

class TPersistentStateManager
    : public TServiceBase
    , public IMetaStateManager
{
public:
    typedef TIntrusivePtr<TPersistentStateManager> TPtr;
    typedef TPersistentStateManagerConfig TConfig;

    class TElectionCallbacks
        : public IElectionCallbacks
    {
    public:
        TElectionCallbacks(TPersistentStateManager* owner)
            : Owner(owner)
        { }

    private:
        TPersistentStateManager::TPtr Owner;

        void OnStartLeading(const TEpoch& epoch)
        {
            Owner->OnElectionStartLeading(epoch);
        }

        void OnStopLeading()
        {
            Owner->OnElectionStopLeading();
        }

        void OnStartFollowing(TPeerId leaderId, const TEpoch& epoch)
        {
            Owner->OnElectionStartFollowing(leaderId, epoch);
        }

        void OnStopFollowing()
        {
            Owner->OnElectionStopFollowing();
        }

        TPeerPriority GetPriority()
        {
            return Owner->GetPriority();
        }

        Stroka FormatPriority(TPeerPriority priority)
        {
            return Owner->FormatPriority(priority);
        }
    };

    TPersistentStateManager(
        TConfig* config,
        IInvoker* controlInvoker,
        IInvoker* stateInvoker,
        IMetaState* metaState,
        NRpc::IServer* server)
        : TServiceBase(controlInvoker, TProxy::GetServiceName(), Logger.GetCategory())
        , ControlStatus(EPeerStatus::Stopped)
        , StateStatus(EPeerStatus::Stopped)
        , Config(config)
        , LeaderId(NElection::InvalidPeerId)
        , ControlInvoker(controlInvoker)
        , ReadOnly(false)
        , InCommit(false)
    {
        RegisterMethod(RPC_SERVICE_METHOD_DESC(GetSnapshotInfo));
        RegisterMethod(RPC_SERVICE_METHOD_DESC(ReadSnapshot));
        RegisterMethod(RPC_SERVICE_METHOD_DESC(GetChangeLogInfo));
        RegisterMethod(RPC_SERVICE_METHOD_DESC(ReadChangeLog));
        RegisterMethod(RPC_SERVICE_METHOD_DESC(ApplyChanges));
        RegisterMethod(RPC_SERVICE_METHOD_DESC(AdvanceSegment));
        RegisterMethod(RPC_SERVICE_METHOD_DESC(PingFollower));
        RegisterMethod(RPC_SERVICE_METHOD_DESC(LookupSnapshot));

        ChangeLogCache = New<TChangeLogCache>(Config->LogPath);

        SnapshotStore = New<TSnapshotStore>(Config->SnapshotPath);

        DecoratedState = New<TDecoratedMetaState>(
            metaState,
            stateInvoker,
            ~SnapshotStore,
            ~ChangeLogCache);

        IOQueue = New<TActionQueue>("MetaStateIO");

        VERIFY_INVOKER_AFFINITY(controlInvoker, ControlThread);
        VERIFY_INVOKER_AFFINITY(GetStateInvoker(), StateThread);
        VERIFY_INVOKER_AFFINITY(IOQueue->GetInvoker(), IOThread);

        CellManager = New<TCellManager>(~Config->Cell);

        ElectionManager = New<TElectionManager>(
            ~Config->Election,
            ~CellManager,
            controlInvoker,
            ~New<TElectionCallbacks>(this));

        server->RegisterService(this);
        server->RegisterService(~ElectionManager);
    }

    virtual void Start()
    {
        VERIFY_THREAD_AFFINITY_ANY();
        YASSERT(ControlStatus == EPeerStatus::Stopped);

        ChangeLogCache->Start();
        SnapshotStore->Start();

        ControlStatus = EPeerStatus::Elections;

        GetStateInvoker()->Invoke(FromMethod(
            &TDecoratedMetaState::Clear,
            DecoratedState));

        ElectionManager->Start();
    }

    virtual void Stop()
    {
        //TODO: implement this
        YUNIMPLEMENTED();
    }

    virtual EPeerStatus GetControlStatus() const
    {
        VERIFY_THREAD_AFFINITY(ControlThread);

        return ControlStatus;
    }

    virtual EPeerStatus GetStateStatus() const
    {
        VERIFY_THREAD_AFFINITY(StateThread);

        return StateStatus;
    }

    virtual EPeerStatus GetStateStatusAsync() const
    {
        VERIFY_THREAD_AFFINITY_ANY();

        return StateStatus;
    }

    virtual IInvoker::TPtr GetStateInvoker() const
    {
        VERIFY_THREAD_AFFINITY_ANY();

        return DecoratedState->GetStateInvoker();
    }

    virtual bool HasActiveQuorum() const
    {
        auto tracker = FollowerTracker;
        if (!tracker) {
            return false;
        }
        return tracker->HasActiveQuorum();
    }

    virtual TCancelableContextPtr GetEpochContext() const
    {
        VERIFY_THREAD_AFFINITY_ANY();

        return EpochContext;
    }

    virtual void SetReadOnly(bool readOnly)
    {
        VERIFY_THREAD_AFFINITY_ANY();

        ReadOnly = readOnly;
    }

    virtual void GetMonitoringInfo(NYTree::IYsonConsumer* consumer)
    {
        auto tracker = FollowerTracker;

        BuildYsonFluently(consumer)
            .BeginMap()
                .Item("state").Scalar(ControlStatus.ToString())
                .Item("version").Scalar(DecoratedState->GetVersionAsync().ToString())
                .Item("reachable_version").Scalar(DecoratedState->GetReachableVersionAsync().ToString())
                .Item("elections").Do(~FromMethod(&TElectionManager::GetMonitoringInfo, ElectionManager))
                .DoIf(tracker, [=] (TFluentMap fluent)
                    {
                        fluent
                            .Item("has_quorum").Scalar(tracker->HasActiveQuorum())
                            .Item("active_followers").DoListFor(0, CellManager->GetPeerCount(),
                                [=] (TFluentList fluent, TPeerId id)
                                    {
                                        if (tracker->IsFollowerActive(id)) {
                                            fluent.Item().Scalar(id);
                                        }
                                    });
                    })
            .EndMap();
    }

    DEFINE_SIGNAL(void(), StartLeading);
    DEFINE_SIGNAL(void(), LeaderRecoveryComplete);
    DEFINE_SIGNAL(void(), StopLeading);
    DEFINE_SIGNAL(void(), StartFollowing);
    DEFINE_SIGNAL(void(), FollowerRecoveryComplete);
    DEFINE_SIGNAL(void(), StopFollowing);

    virtual TAsyncCommitResult::TPtr CommitChange(
        const TSharedRef& changeData,
        IAction* changeAction)
    {
        VERIFY_THREAD_AFFINITY(StateThread);
        YASSERT(!InCommit);

        if (GetStateStatus() != EPeerStatus::Leading) {
            return New<TAsyncCommitResult>(ECommitResult::InvalidStatus);
        }

        if (ReadOnly) {
            return New<TAsyncCommitResult>(ECommitResult::ReadOnly);
        }

        // FollowerTracker is modified concurrently from the ControlThread.
        auto followerTracker = FollowerTracker;
        if (!followerTracker || !followerTracker->HasActiveQuorum()) {
            return New<TAsyncCommitResult>(ECommitResult::NotCommitted);
        }

        InCommit = true;

        auto actualChangeAction =
            changeAction
            ? changeAction
            : FromMethod(&IMetaState::ApplyChange, DecoratedState->GetState(), changeData);

        auto result =
            LeaderCommitter
            ->Commit(actualChangeAction, changeData)
            ->Apply(FromMethod(&TThis::OnChangeCommit, MakeStrong(this)));

        InCommit = false;

        return result;
    }

    virtual bool IsInCommit() const
    {
        return InCommit;
    }

 private:
    typedef TPersistentStateManager TThis;
    typedef TMetaStateManagerProxy TProxy;
    typedef TProxy::EErrorCode EErrorCode;

    EPeerStatus ControlStatus;
    EPeerStatus StateStatus;
    TPersistentStateManagerConfigPtr Config;
    TPeerId LeaderId;
    TCellManagerPtr CellManager;
    IInvoker::TPtr ControlInvoker;
    bool ReadOnly;
    bool InCommit;

    NElection::TElectionManager::TPtr ElectionManager;
    TChangeLogCachePtr ChangeLogCache;
    TSnapshotStorePtr SnapshotStore;
    TDecoratedMetaStatePtr DecoratedState;

    TActionQueue::TPtr IOQueue;

    TEpoch Epoch;
    TCancelableContextPtr EpochContext;

    IInvoker::TPtr EpochControlInvoker;
    IInvoker::TPtr EpochStateInvoker;

    TSnapshotBuilderPtr SnapshotBuilder;
    TLeaderRecoveryPtr LeaderRecovery;
    TFollowerRecoveryPtr FollowerRecovery;

    TLeaderCommitterPtr LeaderCommitter;
    TFollowerCommitterPtr FollowerCommitter;

    TFollowerTrackerPtr FollowerTracker;
    TFollowerPinger::TPtr FollowerPinger;

    // RPC methods
    DECLARE_RPC_SERVICE_METHOD(NProto, GetSnapshotInfo)
    {
        VERIFY_THREAD_AFFINITY(ControlThread);

        i32 snapshotId = request->snapshot_id();

        context->SetRequestInfo("SnapshotId: %d",
            snapshotId);

        auto result = SnapshotStore->GetReader(snapshotId);
        if (!result.IsOK()) {
            // TODO: cannot use ythrow here
            throw TServiceException(result);
        }

        auto reader = result.Value();
        reader->Open();
        
        i64 length = reader->GetLength();
        TChecksum checksum = reader->GetChecksum();
        int prevRecordCount = reader->GetPrevRecordCount();

        response->set_length(length);

        context->SetResponseInfo("Length: %" PRId64 ", PrevRecordCount: %d, Checksum: %" PRIx64,
            length,
            prevRecordCount,
            checksum);

        context->Reply();
    }

    DECLARE_RPC_SERVICE_METHOD(NProto, ReadSnapshot)
    {
        VERIFY_THREAD_AFFINITY(ControlThread);

        UNUSED(response);

        i32 snapshotId = request->snapshot_id();
        i64 offset = request->offset();
        i32 length = request->length();

        context->SetRequestInfo("SnapshotId: %d, Offset: %" PRId64 ", Length: %d",
            snapshotId,
            offset,
            length);

        YASSERT(offset >= 0);
        YASSERT(length >= 0);

        auto result = SnapshotStore->GetRawReader(snapshotId);
        if (!result.IsOK()) {
            // TODO: cannot use ythrow here
            throw TServiceException(result);
        }

        auto snapshotFile = result.Value();
        IOQueue->GetInvoker()->Invoke(context->Wrap(~FromFunctor([=] ()
            {
                VERIFY_THREAD_AFFINITY(IOThread);

                TBlob data(length);
                i32 bytesRead;
                try {
                    snapshotFile->Seek(offset, sSet);
                    bytesRead = snapshotFile->Read(data.begin(), length);
                } catch (const std::exception& ex) {
                    LOG_FATAL("IO error while reading snapshot (SnapshotId: %d)\n%s",
                        snapshotId,
                        ex.what());
                }

                data.erase(data.begin() + bytesRead, data.end());
                context->Response().Attachments().push_back(TSharedRef(MoveRV(data)));

                context->SetResponseInfo("BytesRead: %d", bytesRead);

                context->Reply();
            })));
    }

    DECLARE_RPC_SERVICE_METHOD(NProto, GetChangeLogInfo)
    {
        VERIFY_THREAD_AFFINITY(ControlThread);

        i32 changeLogId = request->change_log_id();

        context->SetRequestInfo("ChangeLogId: %d",
            changeLogId);

        auto result = ChangeLogCache->Get(changeLogId);
        if (!result.IsOK()) {
            // TODO: cannot use ythrow here
            throw TServiceException(result);
        }

        auto changeLog = result.Value();
        i32 recordCount = changeLog->GetRecordCount();
        
        response->set_record_count(recordCount);
        
        context->SetResponseInfo("RecordCount: %d", recordCount);
        context->Reply();
    }

    DECLARE_RPC_SERVICE_METHOD(NProto, ReadChangeLog)
    {
        VERIFY_THREAD_AFFINITY(ControlThread);

        UNUSED(response);

        i32 changeLogId = request->change_log_id();
        i32 startRecordId = request->start_record_id();
        i32 recordCount = request->record_count();
    
        context->SetRequestInfo("ChangeLogId: %d, StartRecordId: %d, RecordCount: %d",
            changeLogId,
            startRecordId,
            recordCount);

        YASSERT(startRecordId >= 0);
        YASSERT(recordCount >= 0);
    
        auto result = ChangeLogCache->Get(changeLogId);
        if (!result.IsOK()) {
            // TODO: cannot use ythrow here
            throw TServiceException(result);
        }

        auto changeLog = result.Value();
        IOQueue->GetInvoker()->Invoke(~context->Wrap(~FromFunctor([=] ()
            {
                VERIFY_THREAD_AFFINITY(IOThread);

                yvector<TSharedRef> recordData;
                try {
                    changeLog->Read(startRecordId, recordCount, &recordData);
                } catch (const std::exception& ex) {
                    LOG_FATAL("IO error while reading changelog (ChangeLogId: %d)\n%s",
                        changeLogId,
                        ex.what());
                }

                context->Response().set_records_read(recordData.ysize());
                context->Response().Attachments().insert(
                    context->Response().Attachments().end(),
                    recordData.begin(),
                    recordData.end());

                context->SetResponseInfo("RecordCount: %d", recordData.ysize());
                context->Reply();
            })));
    }

    DECLARE_RPC_SERVICE_METHOD(NProto, ApplyChanges)
    {
        VERIFY_THREAD_AFFINITY(ControlThread);

        TEpoch epoch = TEpoch::FromProto(request->epoch());
        i32 segmentId = request->segment_id();
        i32 recordCount = request->record_count();
        TMetaVersion version(segmentId, recordCount);

        context->SetRequestInfo("Epoch: %s, Version: %s",
            ~epoch.ToString(),
            ~version.ToString());

        if (GetControlStatus() != EPeerStatus::Following && GetControlStatus() != EPeerStatus::FollowerRecovery) {
            ythrow TServiceException(EErrorCode::InvalidStatus) <<
                Sprintf("Invalid status (Status: %s)", ~GetControlStatus().ToString());
        }

        if (epoch != Epoch) {
            Restart();
            ythrow TServiceException(EErrorCode::InvalidEpoch) <<
                Sprintf("Invalid epoch (Expected: %s, Received: %s)",
                    ~Epoch.ToString(),
                    ~epoch.ToString());
        }

        int changeCount = request->Attachments().size();
        switch (GetControlStatus()) {
            case EPeerStatus::Following: {
                LOG_DEBUG("ApplyChange: applying changes (Version: %s, ChangeCount: %d)",
                    ~version.ToString(),
                    changeCount);

                YASSERT(FollowerCommitter);

                FollowerCommitter
                    ->Commit(version, request->Attachments())
                    ->Subscribe(FromMethod(&TThis::OnFollowerCommit, MakeStrong(this), context));
                break;
            }

            case EPeerStatus::FollowerRecovery: {
                if (FollowerRecovery) {
                    LOG_DEBUG("ApplyChange: keeping postponed changes (Version: %s, ChangeCount: %d)",
                        ~version.ToString(),
                        changeCount);

                    auto result = FollowerRecovery->PostponeChanges(version, request->Attachments());
                    if (result != TRecovery::EResult::OK) {
                        Restart();
                    }

                    response->set_committed(false);
                    context->Reply();
                } else {
                    LOG_DEBUG("ApplyChange: ignoring changes (Version: %s, ChangeCount: %d)",
                        ~version.ToString(),
                        changeCount);
                    context->Reply(
                        EErrorCode::InvalidStatus,
                        Sprintf("Ping is not received yet (Status: %s)", ~GetControlStatus().ToString()));
                }
                break;
            }

            default:
                YUNREACHABLE();
        }
    }

    DECLARE_RPC_SERVICE_METHOD(NProto, PingFollower)
    {
        VERIFY_THREAD_AFFINITY(ControlThread);

        i32 segmentId = request->segment_id();
        i32 recordCount = request->record_count();
        auto version = TMetaVersion(segmentId, recordCount);
        auto epoch = TEpoch::FromProto(request->epoch());

        context->SetRequestInfo("Version: %s, Epoch: %s",
            ~version.ToString(),
            ~epoch.ToString());

        auto status = GetControlStatus();

        if (status != EPeerStatus::Following && status != EPeerStatus::FollowerRecovery) {
            ythrow TServiceException(EErrorCode::InvalidStatus) <<
                Sprintf("Invalid status %s",
                    ~GetControlStatus().ToString());
        }

        if (epoch != Epoch) {
            Restart();
            ythrow TServiceException(EErrorCode::InvalidEpoch) <<
                Sprintf("Invalid epoch: expected %s but got %s",
                    ~Epoch.ToString(),
                    ~epoch.ToString());
        }

        switch (status) {
            case EPeerStatus::Following:
                // code here for two-phase commit
                // right now, ignoring ping
                break;

            case EPeerStatus::FollowerRecovery:
                if (!FollowerRecovery) {
                    LOG_INFO("Received sync ping from leader (Version: %s, Epoch: %s)",
                        ~version.ToString(),
                        ~epoch.ToString());

                    FollowerRecovery = New<TFollowerRecovery>(
                        ~Config,
                        ~CellManager,
                        ~DecoratedState,
                        ~ChangeLogCache,
                        ~SnapshotStore,
                        Epoch,
                        LeaderId,
                        ~EpochControlInvoker,
                        ~EpochStateInvoker,
                        version);

                    FollowerRecovery->Run()->Subscribe(
                        FromMethod(&TThis::OnFollowerRecoveryFinished, MakeStrong(this))
                        ->Via(~EpochControlInvoker));
                }
                break;

            default:
                YUNREACHABLE();
        }

        response->set_status(status);

        // Reply with OK in any case.
        context->Reply();
    }

    DECLARE_RPC_SERVICE_METHOD(NProto, AdvanceSegment)
    {
        UNUSED(response);
        VERIFY_THREAD_AFFINITY(ControlThread);

        auto epoch = TEpoch::FromProto(request->epoch());
        i32 segmentId = request->segment_id();
        i32 recordCount = request->record_count();
        TMetaVersion version(segmentId, recordCount);
        bool createSnapshot = request->create_snapshot();

        context->SetRequestInfo("Epoch: %s, Version: %s, CreateSnapshot: %s",
            ~epoch.ToString(),
            ~version.ToString(),
            ~ToString(createSnapshot));

        if (GetControlStatus() != EPeerStatus::Following && GetControlStatus() != EPeerStatus::FollowerRecovery) {
            ythrow TServiceException(EErrorCode::InvalidStatus) <<
                Sprintf("Invalid status (Status: %s)", ~GetControlStatus().ToString());
        }

        if (epoch != Epoch) {
            Restart();
            ythrow TServiceException(EErrorCode::InvalidEpoch) <<
                Sprintf("Invalid epoch (Expected: %s, Received: %s)",
                    ~Epoch.ToString(),
                    ~epoch.ToString());
        }

        switch (GetControlStatus()) {
            case EPeerStatus::Following:
                if (createSnapshot) {
                    LOG_DEBUG("AdvanceSegment: starting snapshot creation");

                    FromMethod(&TSnapshotBuilder::CreateLocalSnapshot, SnapshotBuilder, version)
                        ->AsyncVia(GetStateInvoker())
                        ->Do()
                        ->Subscribe(FromMethod(
                            &TThis::OnCreateLocalSnapshot,
                            MakeStrong(this),
                            context));
                } else {
                    LOG_DEBUG("AdvanceSegment: advancing segment");

                    GetStateInvoker()->Invoke(context->Wrap(~FromMethod(
                        &TThis::DoAdvanceSegment,
                        MakeStrong(this),
                        version)));
                }
                break;

            case EPeerStatus::FollowerRecovery: {
                if (FollowerRecovery) {
                    LOG_DEBUG("AdvanceSegment: postponing snapshot creation");

                    auto result = FollowerRecovery->PostponeSegmentAdvance(version);
                    if (result != TRecovery::EResult::OK) {
                        Restart();
                    }

                    if (createSnapshot) {
                        context->Reply(
                            EErrorCode::InvalidStatus,
                            "Unable to create a snapshot during recovery");
                    } else {
                        context->Reply();
                    }
                } else {
                    context->Reply(
                        EErrorCode::InvalidStatus,
                        Sprintf("Ping is not received yet (Status: %s)",
                            ~GetControlStatus().ToString()));
                }
                break;
            }

            default:
                YUNREACHABLE();
        }
    }

    DECLARE_RPC_SERVICE_METHOD(NProto, LookupSnapshot)
    {
        i32 maxSnapshotId = request->max_snapshot_id();
        context->SetRequestInfo("MaxSnapshotId: %d", maxSnapshotId);

        i32 snapshotId = SnapshotStore->LookupLatestSnapshot(maxSnapshotId);

        response->set_snapshot_id(snapshotId);
        context->SetResponseInfo("SnapshotId: %d", snapshotId);
        context->Reply();
    }
    // End of RPC methods

    void OnLeaderRecoveryFinished(TRecovery::EResult result)
    {
        VERIFY_THREAD_AFFINITY(ControlThread);

        YASSERT(LeaderRecovery);
        LeaderRecovery.Reset();

        if (result != TRecovery::EResult::OK) {
            LOG_WARNING("Leader recovery failed, restarting");
            Restart();
            return;
        }

        EpochStateInvoker->Invoke(FromMethod(
            &TThis::DoLeaderRecoveryComplete,
            MakeStrong(this),
            Epoch));

<<<<<<< HEAD
=======
        YASSERT(!LeaderCommitter);
        LeaderCommitter = New<TLeaderCommitter>(
            ~Config->LeaderCommitter,
            ~CellManager,
            ~MetaState,
            ~ChangeLogCache,
            ~FollowerTracker,
            Epoch,
            ~EpochControlInvoker,
            ~EpochStateInvoker);
        LeaderCommitter->SubscribeChangeApplied(Bind(&TThis::OnChangeApplied, MakeWeak(this)));

        YASSERT(!SnapshotBuilder);
        SnapshotBuilder = New<TSnapshotBuilder>(
            ~Config->SnapshotBuilder,
            CellManager,
            MetaState,
            ChangeLogCache,
            SnapshotStore,
            Epoch,
            ControlInvoker);

>>>>>>> e128524d
        FollowerTracker->Start();

        ControlStatus = EPeerStatus::Leading;

        LOG_INFO("Leader recovery complete");
    }

    void OnFollowerRecoveryFinished(TRecovery::EResult result)
    {
        VERIFY_THREAD_AFFINITY(ControlThread);
        YASSERT(result == TRecovery::EResult::OK ||
            result == TRecovery::EResult::Failed);

        YASSERT(FollowerRecovery);
        FollowerRecovery.Reset();

        if (result != TRecovery::EResult::OK) {
            LOG_INFO("Follower recovery failed, restarting");
            Restart();
            return;
        }

        GetStateInvoker()->Invoke(FromMethod(
            &TThis::DoFollowerRecoveryComplete,
            MakeStrong(this)));

        YASSERT(!FollowerCommitter);
        FollowerCommitter = New<TFollowerCommitter>(
            ~DecoratedState,
            ~EpochControlInvoker,
            ~EpochStateInvoker);

        YASSERT(!SnapshotBuilder);
        SnapshotBuilder = New<TSnapshotBuilder>(
            ~Config->SnapshotBuilder,
            CellManager,
            DecoratedState,
            ChangeLogCache,
            SnapshotStore,
            Epoch,
            EpochControlInvoker,
            EpochStateInvoker);

        ControlStatus = EPeerStatus::Following;

        LOG_INFO("Follower recovery complete");
    }

    void DoLeaderRecoveryComplete(const TEpoch& epoch)
    {
        VERIFY_THREAD_AFFINITY(StateThread);

        YASSERT(!SnapshotBuilder);
        SnapshotBuilder = New<TSnapshotBuilder>(
            ~New<TSnapshotBuilder::TConfig>(),
            CellManager,
            DecoratedState,
            ChangeLogCache,
            SnapshotStore,
            Epoch,
            EpochControlInvoker,
            EpochStateInvoker);

        YASSERT(StateStatus == EPeerStatus::LeaderRecovery);
        StateStatus = EPeerStatus::Leading;

        // Switch to a new changelog unless the current one is empty.
        // This enables changelog truncation for those followers that are down and have uncommitted changes.
        auto version = DecoratedState->GetVersion();
        if (version.RecordCount > 0) {
            LOG_INFO("Switching to a new changelog for a new epoch (Version: %s)",
                ~version.ToString());

            SnapshotBuilder->RotateChangeLog();
        }

        LeaderRecoveryComplete_.Fire();
    }

    void DoAdvanceSegment(TCtxAdvanceSegment::TPtr context, TMetaVersion version)
    {
        VERIFY_THREAD_AFFINITY(StateThread);

        if (DecoratedState->GetVersion() != version) {
            Restart();
            ythrow TServiceException(EErrorCode::InvalidVersion) <<
                Sprintf("Invalid version, segment advancement canceled (Expected: %s, Received: %s)",
                    ~version.ToString(),
                    ~DecoratedState->GetVersion().ToString());
        }

        DecoratedState->RotateChangeLog();

        context->Reply();
    }

    void OnFollowerCommit(TLeaderCommitter::EResult result, TCtxApplyChanges::TPtr context)
    {
        VERIFY_THREAD_AFFINITY_ANY();

        auto& response = context->Response();

        switch (result) {
            case TCommitter::EResult::Committed:
                response.set_committed(true);
                context->Reply();
                break;

            case TCommitter::EResult::LateChanges:
                context->Reply(
                    TProxy::EErrorCode::InvalidVersion,
                    "Changes are late");
                break;

            case TCommitter::EResult::OutOfOrderChanges:
                context->Reply(
                    TProxy::EErrorCode::InvalidVersion,
                    "Changes are out of order");
                Restart();
                break;

            default:
                YUNREACHABLE();
        }
    }

    void Restart()
    {
        VERIFY_THREAD_AFFINITY_ANY();

        // To prevent multiple restarts.
        auto epochContext = EpochContext;
        if (epochContext) {
            epochContext->Cancel();
        }

        ElectionManager->Restart();
    }

    void OnCreateLocalSnapshot(
        TSnapshotBuilder::TLocalResult result,
        TCtxAdvanceSegment::TPtr context)
    {
        VERIFY_THREAD_AFFINITY_ANY();

        auto& response = context->Response();

        switch (result.ResultCode) {
            case TSnapshotBuilder::EResultCode::OK:
                response.set_checksum(result.Checksum);
                context->Reply();
                break;
            case TSnapshotBuilder::EResultCode::InvalidVersion:
                context->Reply(
                    TProxy::EErrorCode::InvalidVersion,
                    "Requested to create a snapshot for an invalid version");
                break;
            case TSnapshotBuilder::EResultCode::AlreadyInProgress:
                context->Reply(
                    TProxy::EErrorCode::SnapshotAlreadyInProgress,
                    "Snapshot creation is already in progress");
                break;
            case TSnapshotBuilder::EResultCode::ForkError:
                context->Reply(TError("Fork error"));
                break;
            default:
                YUNREACHABLE();
        }
    }

    ECommitResult OnChangeCommit(TLeaderCommitter::EResult result)
    {
        VERIFY_THREAD_AFFINITY_ANY();

        switch (result) {
            case TLeaderCommitter::EResult::Committed:
                return ECommitResult::Committed;

            case TLeaderCommitter::EResult::MaybeCommitted:
                Restart();
                return ECommitResult::MaybeCommitted;

            default:
                YUNREACHABLE();
        }
    }

    // IElectionCallbacks implementation.
    // TODO: get rid of these stupid names.
    void OnElectionStartLeading(const TEpoch& epoch)
    {
        VERIFY_THREAD_AFFINITY(ControlThread);

        LOG_INFO("Starting leader recovery");

        ControlStatus = EPeerStatus::LeaderRecovery;
        LeaderId = CellManager->GetSelfId();

        StartEpoch(epoch);

        GetStateInvoker()->Invoke(FromMethod(
            &TThis::DoStartLeading,
            MakeStrong(this)));

        YASSERT(!FollowerTracker);
        FollowerTracker = New<TFollowerTracker>(
            ~Config->FollowerTracker,
            ~CellManager,
            ~EpochControlInvoker);

        YASSERT(!LeaderCommitter);
        LeaderCommitter = New<TLeaderCommitter>(
            ~Config->LeaderCommitter,
            ~CellManager,
            ~DecoratedState,
            ~ChangeLogCache,
            ~FollowerTracker,
            Epoch,
            ~EpochControlInvoker,
            ~EpochStateInvoker);
        LeaderCommitter->SubscribeChangeApplied(Bind(&TThis::OnChangeApplied, MakeWeak(this)));

        YASSERT(!FollowerPinger);
        FollowerPinger = New<TFollowerPinger>(
            ~Config->FollowerPinger,
            ~CellManager,
            ~LeaderCommitter,
            ~FollowerTracker,
            Epoch,
            ~EpochControlInvoker);
        FollowerPinger->Start();

        YASSERT(!LeaderRecovery);
        LeaderRecovery = New<TLeaderRecovery>(
            ~Config,
            ~CellManager,
            ~DecoratedState,
            ~ChangeLogCache,
            ~SnapshotStore,
            Epoch,
            ~EpochControlInvoker,
            ~EpochStateInvoker);
        LeaderRecovery->Run()->Subscribe(
            FromMethod(&TThis::OnLeaderRecoveryFinished, MakeStrong(this))
            ->Via(~EpochControlInvoker));
    }

    void OnElectionStopLeading()
    {
        VERIFY_THREAD_AFFINITY(ControlThread);

        LOG_INFO("Stopped leading");

        GetStateInvoker()->Invoke(FromMethod(
            &TThis::DoStopLeading,
            MakeStrong(this)));

        ControlStatus = EPeerStatus::Elections;

        StopEpoch();

        if (LeaderCommitter) {
            LeaderCommitter->Stop();
            LeaderCommitter.Reset();
        }

        if (FollowerPinger) {
            FollowerPinger->Stop();
            FollowerPinger.Reset();
        }

        if (FollowerTracker) {
            FollowerTracker->Stop();
            FollowerTracker.Reset();
        }

        if (SnapshotBuilder) {
            GetStateInvoker()->Invoke(FromMethod(
                &TSnapshotBuilder::WaitUntilFinished,
                SnapshotBuilder));
            SnapshotBuilder.Reset();
        }
    }

    void OnElectionStartFollowing(TPeerId leaderId, const TEpoch& epoch)
    {
        VERIFY_THREAD_AFFINITY(ControlThread);

        LOG_INFO("Starting follower state recovery");

        ControlStatus = EPeerStatus::FollowerRecovery;
        LeaderId = leaderId;

        StartEpoch(epoch);

        GetStateInvoker()->Invoke(FromMethod(&TThis::DoStartFollowing, MakeStrong(this)));

        YASSERT(!FollowerRecovery);
    }

    void OnElectionStopFollowing()
    {
        VERIFY_THREAD_AFFINITY(ControlThread);

        LOG_INFO("Stopped following");

        GetStateInvoker()->Invoke(FromMethod(
            &TThis::DoStopFollowing,
            MakeStrong(this)));

        ControlStatus = EPeerStatus::Elections;

        StopEpoch();

        FollowerRecovery.Reset();

        FollowerCommitter.Reset();

        if (SnapshotBuilder) {
            GetStateInvoker()->Invoke(FromMethod(
                &TSnapshotBuilder::WaitUntilFinished,
                SnapshotBuilder));
            SnapshotBuilder.Reset();
        }
    }
    // End of IElectionCallback methods.

    void StartEpoch(const TEpoch& epoch)
    {
        VERIFY_THREAD_AFFINITY(ControlThread);

        YASSERT(!EpochContext);
        EpochContext = New<TCancelableContext>();
        EpochControlInvoker = EpochContext->CreateInvoker(~ControlInvoker);
        EpochStateInvoker = EpochContext->CreateInvoker(~GetStateInvoker());

        Epoch = epoch;
    }

    void StopEpoch()
    {
        VERIFY_THREAD_AFFINITY(ControlThread);

        LeaderId = NElection::InvalidPeerId;
        Epoch = TEpoch();

        YASSERT(EpochContext);
        EpochContext->Cancel();
        EpochContext.Reset();
        EpochControlInvoker.Reset();
        EpochStateInvoker.Reset();
    }

    void OnChangeApplied()
    {
        VERIFY_THREAD_AFFINITY(StateThread);
        YASSERT(StateStatus == EPeerStatus::Leading);

        if (Config->MaxChangesBetweenSnapshots > 0 &&
            DecoratedState->GetVersion().RecordCount % Config->MaxChangesBetweenSnapshots == 0)
        {
            LeaderCommitter->Flush(true);
            SnapshotBuilder->CreateDistributedSnapshot();
        }
    }

    TPeerPriority GetPriority()
    {
        VERIFY_THREAD_AFFINITY_ANY();

        auto version = DecoratedState->GetReachableVersionAsync();
        return ((TPeerPriority) version.SegmentId << 32) | version.RecordCount;
    }

    static Stroka FormatPriority(TPeerPriority priority)
    {
        VERIFY_THREAD_AFFINITY_ANY();

        i32 segmentId = (priority >> 32);
        i32 recordCount = priority & ((1ll << 32) - 1);
        return Sprintf("(%d, %d)", segmentId, recordCount);
    }

    void DoStartLeading()
    {
        VERIFY_THREAD_AFFINITY(StateThread);
    
        YASSERT(StateStatus == EPeerStatus::Stopped);
        StateStatus = EPeerStatus::LeaderRecovery;

        StartLeading_.Fire();
    }

    void DoStopLeading()
    {
        VERIFY_THREAD_AFFINITY(StateThread);
    
        YASSERT(StateStatus == EPeerStatus::Leading || StateStatus == EPeerStatus::LeaderRecovery);
        StateStatus = EPeerStatus::Stopped;

        StopLeading_.Fire();
    }


    void DoStartFollowing()
    {
        VERIFY_THREAD_AFFINITY(StateThread);
    
        YASSERT(StateStatus == EPeerStatus::Stopped);
        StateStatus = EPeerStatus::FollowerRecovery;

        StartFollowing_.Fire();
    }

    void DoFollowerRecoveryComplete()
    {
        VERIFY_THREAD_AFFINITY(StateThread);
    
        YASSERT(StateStatus == EPeerStatus::FollowerRecovery);
        StateStatus = EPeerStatus::Following;

        FollowerRecoveryComplete_.Fire();
    }

    void DoStopFollowing()
    {
        VERIFY_THREAD_AFFINITY(StateThread);
    
        YASSERT(StateStatus == EPeerStatus::Following || StateStatus == EPeerStatus::FollowerRecovery);
        StateStatus = EPeerStatus::Stopped;

        StopFollowing_.Fire();
    }

    DECLARE_THREAD_AFFINITY_SLOT(ControlThread);
    DECLARE_THREAD_AFFINITY_SLOT(StateThread);
    DECLARE_THREAD_AFFINITY_SLOT(IOThread);
};

////////////////////////////////////////////////////////////////////////////////

IMetaStateManagerPtr CreatePersistentStateManager(
    TPersistentStateManagerConfig* config,
    IInvoker* controlInvoker,
    IInvoker* stateInvoker,
    IMetaState* metaState,
    NRpc::IServer* server)
{
    YASSERT(controlInvoker);
    YASSERT(metaState);
    YASSERT(server);

    return New<TPersistentStateManager>(
        config,
        controlInvoker,
        stateInvoker,
        metaState,
        server);
}

////////////////////////////////////////////////////////////////////////////////

} // namespace NMetaState
} // namespace NYT<|MERGE_RESOLUTION|>--- conflicted
+++ resolved
@@ -728,31 +728,6 @@
             MakeStrong(this),
             Epoch));
 
-<<<<<<< HEAD
-=======
-        YASSERT(!LeaderCommitter);
-        LeaderCommitter = New<TLeaderCommitter>(
-            ~Config->LeaderCommitter,
-            ~CellManager,
-            ~MetaState,
-            ~ChangeLogCache,
-            ~FollowerTracker,
-            Epoch,
-            ~EpochControlInvoker,
-            ~EpochStateInvoker);
-        LeaderCommitter->SubscribeChangeApplied(Bind(&TThis::OnChangeApplied, MakeWeak(this)));
-
-        YASSERT(!SnapshotBuilder);
-        SnapshotBuilder = New<TSnapshotBuilder>(
-            ~Config->SnapshotBuilder,
-            CellManager,
-            MetaState,
-            ChangeLogCache,
-            SnapshotStore,
-            Epoch,
-            ControlInvoker);
-
->>>>>>> e128524d
         FollowerTracker->Start();
 
         ControlStatus = EPeerStatus::Leading;
@@ -807,7 +782,7 @@
 
         YASSERT(!SnapshotBuilder);
         SnapshotBuilder = New<TSnapshotBuilder>(
-            ~New<TSnapshotBuilder::TConfig>(),
+            ~Config->SnapshotBuilder,
             CellManager,
             DecoratedState,
             ChangeLogCache,
