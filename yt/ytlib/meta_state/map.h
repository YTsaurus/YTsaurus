--- conflicted
+++ resolved
@@ -217,24 +217,8 @@
     
     typedef TPair<TKey, TValue*> TItem;
 
-<<<<<<< HEAD
-    TVoid DoSave(TOutputStream* output)
-    {
-        ::Save(output, static_cast<i32>(MainMap.size()));
-
-        yvector<TItem> items(MainMap.begin(), MainMap.end());
-        std::sort(items.begin(), items.end());
-
-        FOREACH(const auto& item, items) {
-            ::Save(output, item.First());
-            Traits.Save(item.Second(), output);
-        }
-        
-        State = EState::HasPendingChanges;
-=======
     TVoid DoSave(TOutputStream* output);
     TVoid DoLoad(TInputStream* input);
->>>>>>> c6e570e2
 
     void MergeTempTablesIfNeeded();
 };
