#include "stdafx.h"

#include "private.h"
#include "range_inferrer.h"
#include "plan_helpers.h"
#include "key_trie.h"
#include "folding_profiler.h"

#include <yt/core/misc/ref_counted.h>
#include <yt/core/misc/variant.h>
#include <yt/core/misc/small_vector.h>

#include <yt/ytlib/table_client/row_buffer.h>
#include <yt/ytlib/table_client/schema.h>
#include <yt/ytlib/table_client/unversioned_row.h>

#include <cstdlib>

namespace NYT {
namespace NQueryClient {

using namespace NConcurrency;
using namespace NTableClient;

////////////////////////////////////////////////////////////////////////////////

static const auto& Logger = QueryClientLogger;

////////////////////////////////////////////////////////////////////////////////

namespace {

////////////////////////////////////////////////////////////////////////////////

using TDivisors = SmallVector<TUnversionedValue, 1>;

class TModuloRangeGenerator
{
public:
    explicit TModuloRangeGenerator(TUnversionedValue modulo)
        : Value_(modulo)
    {
        Modulo_ = (Value_.Type == EValueType::Uint64)
            ? modulo.Data.Uint64
            : std::abs(modulo.Data.Int64);
        Reset();
    }

    ui64 Count() const
    {
        return (Value_.Type == EValueType::Uint64)
            ? Modulo_
            : (Modulo_ * 2) - 1;
    }

    bool Finished() const
    {
        return Value_.Data.Uint64 == Modulo_;
    }

    TUnversionedValue Next()
    {
        YCHECK(!Finished());
        auto result = Value_;
        ++Value_.Data.Uint64;
        return result;
    }

    void Reset()
    {
        Value_.Data.Uint64 = (Value_.Type == EValueType::Uint64)
            ? 0
            : (-Modulo_ + 1);
    }
private:
    TUnversionedValue Value_;
    ui64 Modulo_;
};

template <class T>
class TQuotientEnumerationGenerator
{
public:
    TQuotientEnumerationGenerator(T lower, T upper, const SmallVector<T, 1>& divisors)
        : DivisorQueue_(CreateDivisorQueue(lower, divisors))
        , Estimate_(Estimate(lower, upper, divisors))
        , Lower_(lower)
        , Upper_(upper)
    {
        Reset();
    }

    void Reset()
    {
        CurrentQueue_ = DivisorQueue_;
        Current_ = Lower_;
        Delta_ = 0;
    }

    T Next()
    {
        YCHECK(!Finished());

        auto result = Current_;

        while (!CurrentQueue_.empty() && CurrentQueue_.top().first == Delta_) {
            auto top = CurrentQueue_.top();
            CurrentQueue_.pop();
            if (top.second + Delta_ >= Delta_ ) {
                CurrentQueue_.emplace(top.second + Delta_, top.second);
            }
        }

        if (!CurrentQueue_.empty()) {
            auto top = CurrentQueue_.top();
            if (top.first - Delta_ > static_cast<ui64>(Upper_ - Current_)) {
                while (!CurrentQueue_.empty()) {
                    CurrentQueue_.pop();
                }
            } else {
                Current_ += top.first - Delta_;
                Delta_ = top.first;
            }
        }

        return result;
    }

    bool Finished() const
    {
        return CurrentQueue_.empty();
    }

    ui64 Estimation() const
    {
        return Estimate_;
    }

    static ui64 Estimate(T lower, T upper, const SmallVector<T, 1>& divisors)
    {
        ui64 estimate = 1;
        for (auto divisor : divisors) {
            estimate += static_cast<ui64>(upper - lower) / Abs(divisor) + 1;
        }
        return std::min(estimate, static_cast<ui64>(upper - lower + 1));
    }

private:
    using TPriorityQueue = std::priority_queue<
        std::pair<ui64, ui64>,
        std::vector<std::pair<ui64, ui64>>,
        std::greater<std::pair<ui64, ui64>>>;

    const TPriorityQueue DivisorQueue_;
    const ui64 Estimate_;
    const T Lower_;
    const T Upper_;

    TPriorityQueue CurrentQueue_;
    T Current_ = T();
    ui64 Delta_ = 0;

    static TPriorityQueue CreateDivisorQueue(T lower, const SmallVector<T, 1>& divisors)
    {
        TPriorityQueue queue;
        for (auto divisor : divisors) {
            ui64 step = lower >= 0 ? Abs(divisor) - (lower % divisor) : - (lower % divisor);
            queue.emplace(step, Abs(divisor));
        }
        return queue;
    }



    static ui64 Abs(T value)
    {
        return value >= 0 ? value : -value;
    }
};

struct IGenerator
{
    virtual ~IGenerator() = default;

    virtual void Reset() = 0;
    virtual TUnversionedValue Next() = 0;

    virtual bool Finished() const = 0;
    virtual ui64 Estimation() const = 0;
};

template <class TGenerator, class TLift>
class TLiftedGenerator
    : public IGenerator
{
public:
    TLiftedGenerator(TGenerator underlying, TLift lift)
        : Underlying_(std::move(underlying))
        , Lift_(std::move(lift))
    { }

    virtual void Reset() override
    {
        Underlying_.Reset();
    }

    virtual TUnversionedValue Next() override
    {
        return Lift_(Underlying_.Next());
    }

    virtual bool Finished() const override
    {
        return Underlying_.Finished();
    }

    virtual ui64 Estimation() const override
    {
        return Underlying_.Estimation();
    }

private:
    TGenerator Underlying_;
    TLift Lift_;
};

template <class TPrimitive, class TLift, class TUnlift>
std::unique_ptr<IGenerator> CreateLiftedGenerator(
    TLift lift,
    TUnlift unlift,
    TUnversionedValue lower,
    TUnversionedValue upper,
    const TDivisors& divisors)
{
    auto unliftedDivisors = SmallVector<TPrimitive, 1>();
    for (const auto& divisor : divisors) {
        unliftedDivisors.push_back(unlift(divisor));
    }
    auto underlying = TQuotientEnumerationGenerator<TPrimitive>(
        unlift(lower),
        unlift(upper),
        unliftedDivisors);
    return std::make_unique<TLiftedGenerator<decltype(underlying), TLift>>(
        std::move(underlying),
        std::move(lift));
}

std::unique_ptr<IGenerator> CreateQuotientEnumerationGenerator(
    TUnversionedValue lower,
    TUnversionedValue upper,
    const TDivisors& divisors)
{
    std::unique_ptr<IGenerator> generator;
    switch (lower.Type) {
        case EValueType::Int64:
            generator = CreateLiftedGenerator<i64>(
                [] (i64 value) { return MakeUnversionedInt64Value(value); },
                [] (const TUnversionedValue& value) { return value.Data.Int64; },
                lower, upper, divisors);
            break;
        case EValueType::Uint64:
            generator = CreateLiftedGenerator<ui64>(
                [] (ui64 value) { return MakeUnversionedUint64Value(value); },
                [] (const TUnversionedValue& value) { return value.Data.Uint64; },
                lower, upper, divisors);
        default:
            break;
    }
    return generator;
}

ui64 Estimate(TUnversionedValue lower, TUnversionedValue upper, TDivisors partial)
{
    YCHECK(partial.empty() || lower.Type == upper.Type);

<<<<<<< HEAD
    switch (lower.Type) {
        case EValueType::Int64: {
            auto unliftedDivisors = SmallVector<i64, 1>();
            for (const auto& divisor : partial) {
                unliftedDivisors.push_back(divisor.Data.Int64);
            }
=======
        // TODO(savrus): use enriched key columns here.
        KeyTrie_ = ExtractMultipleConstraints(
            predicate,
            depletedKeyColumns,
            Buffer_,
            functionRegistry);

        LOG_DEBUG_IF(
            VerboseLogging_,
            "Predicate %Qv defines key constraints %Qv",
            InferName(predicate),
            KeyTrie_);

        //TODO(savrus): this is a hotfix for YT-2836. Further discussion in YT-2842.
        auto rangeCountLimit = GetRangeCountLimit();

        auto ranges = GetExtendedRangesFromTrieWithinRange(
            TRowRange(Buffer_->Capture(MinKey().Get()), Buffer_->Capture(MaxKey().Get())),
            KeyTrie_,
            Buffer_,
            rangeCountLimit);
        YCHECK(ranges.first.size() == ranges.second.size());

        RangeExpansionLeft_ = (RangeExpansionLimit_ > ranges.first.size())
            ? RangeExpansionLimit_ - ranges.first.size()
            : 0;
>>>>>>> 5fb53e9d

            return TQuotientEnumerationGenerator<i64>::Estimate(
                lower.Data.Int64,
                upper.Data.Int64,
                unliftedDivisors);
            break;
        }
        case EValueType::Uint64: {
            auto unliftedDivisors = SmallVector<ui64, 1>();
            for (const auto& divisor : partial) {
                unliftedDivisors.push_back(divisor.Data.Uint64);
            }

            return TQuotientEnumerationGenerator<ui64>::Estimate(
                lower.Data.Uint64,
                upper.Data.Uint64,
                unliftedDivisors);
        }
        default:
            break;
    }
    return 1;
}

static TNullable<TUnversionedValue> TrimSentinel(TRow row)
{
    TNullable<TUnversionedValue> result;
    for (int index = row.GetCount() - 1; index >= 0 && IsSentinelType(row[index].Type); --index) {
        result = row[index];
        row.SetCount(index);
    }
    return result;
}

static void AppendSentinel(TRow row, TNullable<TUnversionedValue> sentinel)
{
    if (sentinel) {
        row[row.GetCount()] = sentinel.Get();
        row.SetCount(row.GetCount() + 1);
    }
}

void Copy(TRow source, TRow dest, int count)
{
    count = std::min(count, source.GetCount());
    for (int index = 0; index < count; ++index) {
        dest[index] = source[index];
    }
}

TRow Copy(TRowBuffer* buffer, TRow source, int size = std::numeric_limits<int>::max())
{
    size = std::min(size, source.GetCount());
    auto row = TUnversionedRow::Allocate(buffer->GetPool(), size);
    for (int index = 0; index < size; ++index) {
        row[index] = source[index];
    }
    return row;
}

<<<<<<< HEAD
TDivisors GetDivisors(const std::vector<TColumnSchema>& columns, int keyIndex, TConstExpressionPtr expr)
{
    auto name = columns[keyIndex].Name;

    TUnversionedValue one;
    one.Id = 0;
    one.Type = columns[keyIndex].Type;
    one.Data.Int64 = 1;
=======
    ui64 GetRangeCountLimit() {
        ui64 moduloExpansion = 1;
        for (int index = 0; index < KeySize_; ++index) {
            if (Schema_.Columns()[index].Expression) {
                auto expr = Evaluator_->GetExpression(index)->As<TBinaryOpExpression>();
                if (expr && expr->Opcode == EBinaryOp::Modulo) {
                    if (auto literalExpr = expr->Rhs->As<TLiteralExpression>()) {
                        TUnversionedValue value = literalExpr->Value;
                        switch (value.Type) {
                            case EValueType::Int64:
                                moduloExpansion *= value.Data.Int64 * 2;
                                break;

                            case EValueType::Uint64:
                                moduloExpansion *= value.Data.Uint64 + 1;
                                break;

                            default:
                                break;
                        }
                    }
                }
            }
        }

        return moduloExpansion == 1
            ? std::numeric_limits<ui64>::max()
            : RangeExpansionLimit_ / moduloExpansion;
    }

    TDivisors GetDivisors(int keyIndex, std::vector<int> referries)
    {
        auto name = Schema_.Columns()[keyIndex].Name;
        TUnversionedValue one;
        one.Id = 0;
        one.Type = Schema_.Columns()[keyIndex].Type;
        one.Data.Int64 = 1;

        std::function<TDivisors(TConstExpressionPtr expr)> getDivisors =
            [&] (TConstExpressionPtr expr)
        {
            if (auto referenceExpr = expr->As<TReferenceExpression>()) {
                return (referenceExpr->ColumnName == name) ? TDivisors{one} : TDivisors();
            } else if (auto functionExpr = expr->As<TFunctionExpression>()) {
                TDivisors result;
                for (const auto& argument : functionExpr->Arguments) {
                    const auto arg = getDivisors(argument);
                    result.append(arg.begin(), arg.end());
                }
                return result;
            } else if (auto unaryOp = expr->As<TUnaryOpExpression>()) {
                return getDivisors(unaryOp->Operand);
            } else if (auto binaryOp = expr->As<TBinaryOpExpression>()) {
                auto reference = binaryOp->Lhs->As<TReferenceExpression>();
                auto literal = binaryOp->Rhs->As<TLiteralExpression>();
                if (binaryOp->Opcode == EBinaryOp::Divide
                    && reference
                    && literal
                    && IsIntegralType(static_cast<TUnversionedValue>(literal->Value).Type)
                    && reference->ColumnName == name)
                {
                    TUnversionedValue value = literal->Value;
                    value.Id = 0;
                    return TDivisors{value};
                }
                auto lhs = getDivisors(binaryOp->Lhs);
                auto rhs = getDivisors(binaryOp->Rhs);
                lhs.append(rhs.begin(), rhs.end());
                return lhs;
            } else if (auto inOp = expr->As<TInOpExpression>()) {
                TDivisors result;
                for (const auto& argument : inOp->Arguments) {
                    const auto arg = getDivisors(argument);
                    result.append(arg.begin(), arg.end());
                }
                return result;
            } else if (expr->As<TLiteralExpression>()) {
                return TDivisors();
            } else {
                YUNREACHABLE();
            }
        };
>>>>>>> 5fb53e9d

    if (auto referenceExpr = expr->As<TReferenceExpression>()) {
        return (referenceExpr->ColumnName == name) ? TDivisors{one} : TDivisors();
    } else if (auto functionExpr = expr->As<TFunctionExpression>()) {
        TDivisors result;
        for (const auto& argument : functionExpr->Arguments) {
            const auto arg = GetDivisors(columns, keyIndex, argument);
            result.append(arg.begin(), arg.end());
        }
        return result;
    } else if (auto unaryOp = expr->As<TUnaryOpExpression>()) {
        return GetDivisors(columns, keyIndex, unaryOp->Operand);
    } else if (auto binaryOp = expr->As<TBinaryOpExpression>()) {
        auto reference = binaryOp->Lhs->As<TReferenceExpression>();
        auto literal = binaryOp->Rhs->As<TLiteralExpression>();
        if (binaryOp->Opcode == EBinaryOp::Divide
            && reference
            && literal
            && IsIntegralType(static_cast<TUnversionedValue>(literal->Value).Type)
            && reference->ColumnName == name)
        {
            TUnversionedValue value = literal->Value;
            value.Id = 0;
            return TDivisors{value};
        }
        auto lhs = GetDivisors(columns, keyIndex, binaryOp->Lhs);
        auto rhs = GetDivisors(columns, keyIndex, binaryOp->Rhs);
        lhs.append(rhs.begin(), rhs.end());
        return lhs;
    } else if (auto inOp = expr->As<TInOpExpression>()) {
        TDivisors result;
        for (const auto& argument : inOp->Arguments) {
            const auto arg = GetDivisors(columns, keyIndex, argument);
            result.append(arg.begin(), arg.end());
        }
        return result;
    } else if (expr->As<TLiteralExpression>()) {
        return TDivisors();
    } else {
        YUNREACHABLE();
    }
}

TNullable<TModuloRangeGenerator> GetModuloGeneratorForColumn(
    const TColumnEvaluator& evaluator,
    const std::vector<TColumnSchema>& columns,
    int index)
{
    if (!columns[index].Expression) {
        return Null;
    }
    auto expr = evaluator.GetExpression(index)->As<TBinaryOpExpression>();
    if (expr && expr->Opcode == EBinaryOp::Modulo) {
        if (auto literalExpr = expr->Rhs->As<TLiteralExpression>()) {
            TUnversionedValue value = literalExpr->Value;
            if (IsIntegralType(value.Type)) {
                value.Id = index;
                return TModuloRangeGenerator(value);
            }
        }
    }
    return Null;
}

void EnrichKeyRange(
    const TColumnEvaluator& evaluator,
    const std::vector<TColumnSchema>& columns,
    TRowBuffer* buffer,
    TRowRange& range,
    std::vector<TRowRange>& ranges,
    size_t keySize,
    ui64* rangeExpansionLeft)
{
    TRow lower = range.first;
    TRow upper = range.second;

    auto lowerSentinel = TrimSentinel(lower);
    auto upperSentinel = TrimSentinel(upper);

    bool canEnumerate = false;
    size_t prefixSize = 0;
    for (; prefixSize < std::min(range.first.GetCount(), range.second.GetCount()); ++prefixSize) {
        if (lower[prefixSize].Type == EValueType::TheBottom) {
            YCHECK(upper[prefixSize].Type == EValueType::TheBottom);
            continue;
        }

        YCHECK(!IsSentinelType(lower[prefixSize].Type) && !IsSentinelType(upper[prefixSize].Type));

        if (lower[prefixSize] != upper[prefixSize]) {
            if (IsIntegralType(lower[prefixSize].Type) && IsIntegralType(upper[prefixSize].Type)) {
                canEnumerate = true;
            }
            break;
        }

        YCHECK(lower[prefixSize] == upper[prefixSize]);
    }

    // In prefix there are only Fixed, computed columns and Bottom (undefined).

    // Collect here evalutable columns.
    std::vector<std::pair<size_t, TNullable<TModuloRangeGenerator>>> computedColumns;
    std::vector<ui64> estimations;

    std::set<TUnversionedValue> divisorsSet;
    ui64 rangeCount = 1;

    size_t shrinkSize;
    for (shrinkSize = 0; shrinkSize < keySize; ++shrinkSize) {
        if (shrinkSize < prefixSize && lower[shrinkSize].Type != EValueType::TheBottom) {
            // Is fixed.
            continue;
        }

        // Is computed or Bottom.
        if (!columns[shrinkSize].Expression) {
            // Is Bottom (undefined)
            break;
        }

        const auto& references = evaluator.GetReferenceIds(shrinkSize);
        auto isEvaluatable = true;
        for (int referenceIndex : references) {
            if (referenceIndex >= (canEnumerate ? prefixSize + 1 : prefixSize)) {
                isEvaluatable = false;
            }
        }

        auto moduloGenerator = GetModuloGeneratorForColumn(evaluator, columns, shrinkSize);
        TDivisors partial;
        ui64 estimation = moduloGenerator ? moduloGenerator->Count() : std::numeric_limits<ui64>::max();

        if (isEvaluatable) {
            if (canEnumerate) {
                partial = GetDivisors(columns, prefixSize, evaluator.GetExpression(shrinkSize));
                partial.erase(
                    std::remove_if(partial.begin(), partial.end(), [&] (TUnversionedValue value) {
                        return divisorsSet.count(value);
                    }),
                    partial.end());

                auto enumEstimation = Estimate(lower[prefixSize], upper[prefixSize], partial);

                // Here we solve whether create modulo generator or collect divisors.
                if (enumEstimation < estimation) {
                    estimation = enumEstimation;
                    moduloGenerator.Reset();
                } else {
                    partial.clear();
                }
            } else {
                estimation = 1;
                moduloGenerator.Reset();
            }
        } else if (!moduloGenerator) {
            break;
        }

        if (estimation <= *rangeExpansionLeft &&
            rangeCount * estimation <= *rangeExpansionLeft)
        {
            rangeCount *= estimation;
        } else if (estimation > 1) {
            break;
        }

        divisorsSet.insert(partial.begin(), partial.end());
        computedColumns.emplace_back(shrinkSize, moduloGenerator);
        estimations.push_back(estimation);
    }

    // Trim trailing modulo columns
    if (shrinkSize != prefixSize) { // or !canEnumerate || shrinkSize < prefixSize ?
        while (!computedColumns.empty() &&
            computedColumns.back().second &&
            computedColumns.back().first + 1 == shrinkSize)
        {
            --shrinkSize;
            rangeCount /= estimations.back();

            estimations.pop_back();
            computedColumns.pop_back();
        }
    }

    // Update range expansion limit utilization.
    *rangeExpansionLeft -= std::min(rangeCount, *rangeExpansionLeft);

    TDivisors divisors(divisorsSet.begin(), divisorsSet.end());

    auto enumerateModulo = [&] (TUnversionedRow& prefixRow, auto yield) {
        for (auto& column : computedColumns) {
            auto columnIndex = column.first;
            if (column.second) {
                column.second->Reset();
                prefixRow[columnIndex] = MakeUnversionedSentinelValue(EValueType::Null, columnIndex);
            } else {
                evaluator.EvaluateKey(prefixRow, buffer, columnIndex);
            }
        }

        yield();

        size_t evalIndex = computedColumns.size();
        while (evalIndex > 0) {
            auto columnIndex = computedColumns[evalIndex - 1].first;
            auto generator = computedColumns[evalIndex - 1].second.GetPtr();
            if (!generator || generator->Finished()) {
                --evalIndex;
            } else {
                YASSERT(generator);
                prefixRow[columnIndex] = generator->Next();
                while (evalIndex < computedColumns.size()) {
                    ++evalIndex;
                    computedColumns[evalIndex - 1].second->Reset();
                    auto columnIndex = computedColumns[evalIndex - 1].first;
                    prefixRow[columnIndex] = MakeUnversionedSentinelValue(EValueType::Null, columnIndex);
                }
                yield();
            }
        }
    };

    auto lowerRow = TUnversionedRow::Allocate(buffer->GetPool(), keySize + 1);
    auto upperRow = TUnversionedRow::Allocate(buffer->GetPool(), keySize + 1);

    size_t lowerSize = shrinkSize;
    while (lowerSize < range.first.GetCount() && !IsSentinelType(range.first[lowerSize].Type)) {
        ++lowerSize;
    }

    size_t upperSize = shrinkSize;
    while (upperSize < range.second.GetCount() && !IsSentinelType(range.second[upperSize].Type)) {
        ++upperSize;
    }

    Copy(range.first, lowerRow, keySize + 1);
    Copy(range.second, upperRow, keySize + 1);

    std::function<void(TUnversionedRow& row,
        size_t,
        TNullable<TUnversionedValue> finalizeSentinel,
        TNullable<TUnversionedValue> sentinel)> finalizeRow;
    if (shrinkSize < prefixSize) {
        // Shrinked.
        // If is shrinked, then we append fixed sentinels: No sentinel for lower bound and Max sentinel for
        // upper bound
        finalizeRow = [&] (TUnversionedRow& row,
            size_t size,
            TNullable<TUnversionedValue> finalizeSentinel,
            TNullable<TUnversionedValue> sentinel)
        {
            row.SetCount(shrinkSize);
            AppendSentinel(row, finalizeSentinel);
        };
    } else {
        finalizeRow = [&] (TUnversionedRow& row,
            size_t size,
            TNullable<TUnversionedValue> finalizeSentinel,
            TNullable<TUnversionedValue> sentinel)
        {
            row.SetCount(size);
            AppendSentinel(row, sentinel);
        };
    }

    // Add range to result.
    auto yieldRange = [&] (
        TUnversionedRow lowerRow,
        TUnversionedRow upperRow,
        TNullable<TUnversionedValue> lowerSentinel,
        TNullable<TUnversionedValue> upperSentinel)
    {
        finalizeRow(lowerRow, lowerSize, Null, lowerSentinel);
        finalizeRow(upperRow, upperSize, MakeUnversionedSentinelValue(EValueType::Max), upperSentinel);
        YASSERT(lowerRow <= upperRow);
        ranges.push_back(std::make_pair(Copy(buffer, lowerRow), Copy(buffer, upperRow)));
    };

    TRow prefixRow = TUnversionedRow::Allocate(buffer->GetPool(), keySize + 1);
    Copy(range.first, prefixRow, prefixSize);

    if (canEnumerate && !divisors.empty()) {
        auto generator = CreateQuotientEnumerationGenerator(
            range.first[prefixSize],
            range.second[prefixSize],
            divisors);

        generator->Reset();

        auto upperBound = upperRow[prefixSize];

        auto step = generator->Next();
        YCHECK(step == lowerRow[prefixSize]);

        while (!generator->Finished()) {
            prefixRow[prefixSize] = step;

            lowerRow[prefixSize] = step;
            step = generator->Next();
            upperRow[prefixSize] = step;

            enumerateModulo(prefixRow, [&] () {
                Copy(prefixRow, lowerRow, prefixSize);
                Copy(prefixRow, upperRow, prefixSize);
                yieldRange(lowerRow, upperRow, lowerSentinel, Null);
            });

            lowerSentinel.Reset();
        }

        prefixRow[prefixSize] = step;
        lowerRow[prefixSize] = step;
        upperRow[prefixSize] = upperBound;
        enumerateModulo(prefixRow, [&] () {
            Copy(prefixRow, lowerRow, prefixSize);
            Copy(prefixRow, upperRow, prefixSize);
            yieldRange(lowerRow, upperRow, Null, upperSentinel);
        });
    } else {
        enumerateModulo(prefixRow, [&] () {
            Copy(prefixRow, lowerRow, shrinkSize);
            Copy(prefixRow, upperRow, shrinkSize);
            yieldRange(lowerRow, upperRow, lowerSentinel, upperSentinel);
        });
    }
}

////////////////////////////////////////////////////////////////////////////////

TRangeInferrer CreateHeavyRangeInferrer(
    TConstExpressionPtr predicate,
    const TTableSchema& schema,
    const TKeyColumns& renamedKeyColumns,
    const TColumnEvaluatorCachePtr& evaluatorCache,
    const IFunctionRegistryPtr functionRegistry,
    ui64 rangeExpansionLimit,
    bool verboseLogging)
{
    auto buffer = New<TRowBuffer>();
    auto keySize = renamedKeyColumns.size();

    auto evaluator = evaluatorCache->Find(schema, keySize);
    // TODO(savrus): use enriched key columns here.
    auto keyTrie = ExtractMultipleConstraints(
        predicate,
        renamedKeyColumns,
        buffer,
        functionRegistry);

    LOG_DEBUG_IF(
        verboseLogging,
        "Predicate %Qv defines key constraints %Qv",
        InferName(predicate),
        keyTrie);

    auto ranges = GetRangesFromTrieWithinRange(
        TRowRange(buffer->Capture(MinKey().Get()), buffer->Capture(MaxKey().Get())),
        keyTrie,
        buffer,
        true);

    LOG_DEBUG_IF(
        verboseLogging,
        "Got %v from key trie",
        ranges.size());

    auto rangeExpansionLeft = (rangeExpansionLimit > ranges.size())
        ? rangeExpansionLimit - ranges.size()
        : 0;

    std::vector<TRowRange> enrichedRanges;
    for (int index = 0; index < ranges.size(); ++index) {
        EnrichKeyRange(
            *evaluator,
            schema.Columns(),
            buffer.Get(),
            ranges[index],
            enrichedRanges,
            keySize,
            &rangeExpansionLeft );
    }
    enrichedRanges = MergeOverlappingRanges(std::move(enrichedRanges));

    return [
        MOVE(enrichedRanges),
        MOVE(buffer)
    ] (const TRowRange& keyRange, const TRowBufferPtr& rowBuffer) mutable {
        auto startIt = std::lower_bound(
            enrichedRanges.begin(),
            enrichedRanges.end(),
            keyRange,
            [] (const TRowRange& it, const TRowRange& value) {
                return it.second <= value.first;
            });

        std::vector<TRowRange> result;
        while (startIt < enrichedRanges.end() && startIt->first < keyRange.second) {
            auto lower = std::max(startIt->first, keyRange.first);
            auto upper = std::min(startIt->second, keyRange.second);
            result.emplace_back(rowBuffer->Capture(lower), rowBuffer->Capture(upper));
            ++startIt;
        }

        return result;
    };
}

TRangeInferrer CreateLightRangeInferrer(
    TConstExpressionPtr predicate,
    const TKeyColumns& keyColumns,
    const IFunctionRegistryPtr functionRegistry,
    bool verboseLogging)
{
    auto keyTrieBuffer = New<TRowBuffer>();
    auto keyTrie = ExtractMultipleConstraints(
        predicate,
        keyColumns,
        keyTrieBuffer,
        functionRegistry);

    LOG_DEBUG_IF(
        verboseLogging,
        "Predicate %Qv defines key constraints %Qv",
        InferName(predicate),
        keyTrie);

    return [
        MOVE(keyTrieBuffer),
        MOVE(keyTrie)
    ] (const TRowRange& keyRange, const TRowBufferPtr& rowBuffer) {
        return GetRangesFromTrieWithinRange(keyRange, keyTrie, rowBuffer);
    };
}

////////////////////////////////////////////////////////////////////////////////

} // namespace

////////////////////////////////////////////////////////////////////////////////

TRangeInferrer CreateRangeInferrer(
    TConstExpressionPtr predicate,
    const TTableSchema& schema,
    const TKeyColumns& keyColumns,
    const TColumnEvaluatorCachePtr& evaluatorCache,
    const IFunctionRegistryPtr& functionRegistry,
    ui64 rangeExpansionLimit,
    bool verboseLogging)
{
    return schema.HasComputedColumns()
        ? CreateHeavyRangeInferrer(
            predicate,
            schema,
            keyColumns,
            evaluatorCache,
            functionRegistry,
            rangeExpansionLimit,
            verboseLogging)
        : CreateLightRangeInferrer(
            predicate,
            keyColumns,
            functionRegistry,
            verboseLogging);
}

////////////////////////////////////////////////////////////////////////////////

} // namespace NQueryClient
} // namespace NYT
<|MERGE_RESOLUTION|>--- conflicted
+++ resolved
@@ -273,41 +273,12 @@
 {
     YCHECK(partial.empty() || lower.Type == upper.Type);
 
-<<<<<<< HEAD
     switch (lower.Type) {
         case EValueType::Int64: {
             auto unliftedDivisors = SmallVector<i64, 1>();
             for (const auto& divisor : partial) {
                 unliftedDivisors.push_back(divisor.Data.Int64);
             }
-=======
-        // TODO(savrus): use enriched key columns here.
-        KeyTrie_ = ExtractMultipleConstraints(
-            predicate,
-            depletedKeyColumns,
-            Buffer_,
-            functionRegistry);
-
-        LOG_DEBUG_IF(
-            VerboseLogging_,
-            "Predicate %Qv defines key constraints %Qv",
-            InferName(predicate),
-            KeyTrie_);
-
-        //TODO(savrus): this is a hotfix for YT-2836. Further discussion in YT-2842.
-        auto rangeCountLimit = GetRangeCountLimit();
-
-        auto ranges = GetExtendedRangesFromTrieWithinRange(
-            TRowRange(Buffer_->Capture(MinKey().Get()), Buffer_->Capture(MaxKey().Get())),
-            KeyTrie_,
-            Buffer_,
-            rangeCountLimit);
-        YCHECK(ranges.first.size() == ranges.second.size());
-
-        RangeExpansionLeft_ = (RangeExpansionLimit_ > ranges.first.size())
-            ? RangeExpansionLimit_ - ranges.first.size()
-            : 0;
->>>>>>> 5fb53e9d
 
             return TQuotientEnumerationGenerator<i64>::Estimate(
                 lower.Data.Int64,
@@ -368,7 +339,6 @@
     return row;
 }
 
-<<<<<<< HEAD
 TDivisors GetDivisors(const std::vector<TColumnSchema>& columns, int keyIndex, TConstExpressionPtr expr)
 {
     auto name = columns[keyIndex].Name;
@@ -377,90 +347,6 @@
     one.Id = 0;
     one.Type = columns[keyIndex].Type;
     one.Data.Int64 = 1;
-=======
-    ui64 GetRangeCountLimit() {
-        ui64 moduloExpansion = 1;
-        for (int index = 0; index < KeySize_; ++index) {
-            if (Schema_.Columns()[index].Expression) {
-                auto expr = Evaluator_->GetExpression(index)->As<TBinaryOpExpression>();
-                if (expr && expr->Opcode == EBinaryOp::Modulo) {
-                    if (auto literalExpr = expr->Rhs->As<TLiteralExpression>()) {
-                        TUnversionedValue value = literalExpr->Value;
-                        switch (value.Type) {
-                            case EValueType::Int64:
-                                moduloExpansion *= value.Data.Int64 * 2;
-                                break;
-
-                            case EValueType::Uint64:
-                                moduloExpansion *= value.Data.Uint64 + 1;
-                                break;
-
-                            default:
-                                break;
-                        }
-                    }
-                }
-            }
-        }
-
-        return moduloExpansion == 1
-            ? std::numeric_limits<ui64>::max()
-            : RangeExpansionLimit_ / moduloExpansion;
-    }
-
-    TDivisors GetDivisors(int keyIndex, std::vector<int> referries)
-    {
-        auto name = Schema_.Columns()[keyIndex].Name;
-        TUnversionedValue one;
-        one.Id = 0;
-        one.Type = Schema_.Columns()[keyIndex].Type;
-        one.Data.Int64 = 1;
-
-        std::function<TDivisors(TConstExpressionPtr expr)> getDivisors =
-            [&] (TConstExpressionPtr expr)
-        {
-            if (auto referenceExpr = expr->As<TReferenceExpression>()) {
-                return (referenceExpr->ColumnName == name) ? TDivisors{one} : TDivisors();
-            } else if (auto functionExpr = expr->As<TFunctionExpression>()) {
-                TDivisors result;
-                for (const auto& argument : functionExpr->Arguments) {
-                    const auto arg = getDivisors(argument);
-                    result.append(arg.begin(), arg.end());
-                }
-                return result;
-            } else if (auto unaryOp = expr->As<TUnaryOpExpression>()) {
-                return getDivisors(unaryOp->Operand);
-            } else if (auto binaryOp = expr->As<TBinaryOpExpression>()) {
-                auto reference = binaryOp->Lhs->As<TReferenceExpression>();
-                auto literal = binaryOp->Rhs->As<TLiteralExpression>();
-                if (binaryOp->Opcode == EBinaryOp::Divide
-                    && reference
-                    && literal
-                    && IsIntegralType(static_cast<TUnversionedValue>(literal->Value).Type)
-                    && reference->ColumnName == name)
-                {
-                    TUnversionedValue value = literal->Value;
-                    value.Id = 0;
-                    return TDivisors{value};
-                }
-                auto lhs = getDivisors(binaryOp->Lhs);
-                auto rhs = getDivisors(binaryOp->Rhs);
-                lhs.append(rhs.begin(), rhs.end());
-                return lhs;
-            } else if (auto inOp = expr->As<TInOpExpression>()) {
-                TDivisors result;
-                for (const auto& argument : inOp->Arguments) {
-                    const auto arg = getDivisors(argument);
-                    result.append(arg.begin(), arg.end());
-                }
-                return result;
-            } else if (expr->As<TLiteralExpression>()) {
-                return TDivisors();
-            } else {
-                YUNREACHABLE();
-            }
-        };
->>>>>>> 5fb53e9d
 
     if (auto referenceExpr = expr->As<TReferenceExpression>()) {
         return (referenceExpr->ColumnName == name) ? TDivisors{one} : TDivisors();
@@ -790,6 +676,41 @@
     }
 }
 
+ui64 GetRangeCountLimit(
+    const TColumnEvaluator& evaluator,
+    const std::vector<TColumnSchema>& columns,
+    size_t keySize,
+    ui64 rangeExpansionLimit)
+{
+    ui64 moduloExpansion = 1;
+    for (int index = 0; index < keySize; ++index) {
+        if (columns[index].Expression) {
+            auto expr = evaluator.GetExpression(index)->As<TBinaryOpExpression>();
+            if (expr && expr->Opcode == EBinaryOp::Modulo) {
+                if (auto literalExpr = expr->Rhs->As<TLiteralExpression>()) {
+                    TUnversionedValue value = literalExpr->Value;
+                    switch (value.Type) {
+                        case EValueType::Int64:
+                            moduloExpansion *= value.Data.Int64 * 2;
+                            break;
+
+                        case EValueType::Uint64:
+                            moduloExpansion *= value.Data.Uint64 + 1;
+                            break;
+
+                        default:
+                            break;
+                    }
+                }
+            }
+        }
+    }
+
+    return moduloExpansion == 1
+        ? std::numeric_limits<ui64>::max()
+        : rangeExpansionLimit / moduloExpansion;
+}
+
 ////////////////////////////////////////////////////////////////////////////////
 
 TRangeInferrer CreateHeavyRangeInferrer(
@@ -805,7 +726,6 @@
     auto keySize = renamedKeyColumns.size();
 
     auto evaluator = evaluatorCache->Find(schema, keySize);
-    // TODO(savrus): use enriched key columns here.
     auto keyTrie = ExtractMultipleConstraints(
         predicate,
         renamedKeyColumns,
@@ -818,11 +738,19 @@
         InferName(predicate),
         keyTrie);
 
+    //TODO(savrus): this is a hotfix for YT-2836. Further discussion in YT-2842.
+    auto rangeCountLimit = GetRangeCountLimit(
+        *evaluator,
+        schema.Columns(),
+        keySize,
+        rangeExpansionLimit);
+
     auto ranges = GetRangesFromTrieWithinRange(
         TRowRange(buffer->Capture(MinKey().Get()), buffer->Capture(MaxKey().Get())),
         keyTrie,
         buffer,
-        true);
+        true,
+        rangeCountLimit);
 
     LOG_DEBUG_IF(
         verboseLogging,
