--- conflicted
+++ resolved
@@ -22,11 +22,7 @@
 
     static int GetProtocolVersion()
     {
-<<<<<<< HEAD
-        return 15;
-=======
         return 16;
->>>>>>> 4ffa0de8
     }
 
     explicit TQueryServiceProxy(NRpc::IChannelPtr channel)
