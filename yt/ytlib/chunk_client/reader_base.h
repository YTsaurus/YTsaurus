#pragma once

#include "public.h"

<<<<<<< HEAD
#include "data_statistics.h"

#include <core/actions/future.h>
=======
#include <yt/core/actions/future.h>
>>>>>>> df77f74d

#include <yt/core/misc/ref_counted.h>

namespace NYT {
namespace NChunkClient {

////////////////////////////////////////////////////////////////////////////////

struct IReaderBase
    : public virtual TRefCounted
{
    virtual TFuture<void> GetReadyEvent() = 0;

    virtual NProto::TDataStatistics GetDataStatistics() const = 0;

    virtual bool IsFetchingCompleted() const = 0;

    virtual std::vector<TChunkId> GetFailedChunkIds() const = 0;
};

DEFINE_REFCOUNTED_TYPE(IReaderBase)

////////////////////////////////////////////////////////////////////////////////

} // namespace NChunkClient
} // namespace NYT<|MERGE_RESOLUTION|>--- conflicted
+++ resolved
@@ -2,15 +2,7 @@
 
 #include "public.h"
 
-<<<<<<< HEAD
-#include "data_statistics.h"
-
-#include <core/actions/future.h>
-=======
 #include <yt/core/actions/future.h>
->>>>>>> df77f74d
-
-#include <yt/core/misc/ref_counted.h>
 
 namespace NYT {
 namespace NChunkClient {
