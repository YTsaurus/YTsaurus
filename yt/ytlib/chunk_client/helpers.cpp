#include "helpers.h"
#include "private.h"
#include "config.h"
#include "chunk_slice.h"
#include "erasure_reader.h"
#include "replication_reader.h"

#include <yt/ytlib/api/client.h>

#include <yt/ytlib/chunk_client/chunk_replica.h>
#include <yt/ytlib/chunk_client/chunk_ypath_proxy.h>
#include <yt/ytlib/chunk_client/chunk_service_proxy.h>
#include <yt/ytlib/chunk_client/chunk_meta_extensions.h>
#include <yt/ytlib/chunk_client/chunk_spec.h>
<<<<<<< HEAD
#include <yt/ytlib/chunk_client/public.h>

#include <yt/ytlib/cypress_client/rpc_helpers.cpp>
=======
>>>>>>> ffdf4c34

#include <yt/ytlib/node_tracker_client/node_directory.h>

#include <yt/ytlib/object_client/object_service_proxy.h>
#include <yt/ytlib/object_client/helpers.h>

#include <yt/core/erasure/codec.h>

#include <yt/core/concurrency/scheduler.h>

#include <yt/core/compression/codec.h>

#include <yt/core/erasure/codec.h>

namespace NYT {
namespace NChunkClient {

using namespace NApi;
using namespace NRpc;
using namespace NConcurrency;
using namespace NObjectClient;
using namespace NErasure;
using namespace NNodeTrackerClient;
using namespace NProto;
<<<<<<< HEAD
using namespace NYTree;
using namespace NCypressClient;
=======
using namespace NApi;
>>>>>>> ffdf4c34

using NYT::FromProto;

////////////////////////////////////////////////////////////////////////////////

const auto& Logger = ChunkClientLogger;

////////////////////////////////////////////////////////////////////////////////

TChunkId CreateChunk(
    IClientPtr client,
    TCellTag cellTag,
    TMultiChunkWriterOptionsPtr options,
    const TTransactionId& transactionId,
    const TChunkListId& chunkListId,
    const NLogging::TLogger& logger)
{
    const auto& Logger = logger;

    LOG_DEBUG("Creating chunk (ReplicationFactor: %v, TransactionId: %v, ChunkListId: %v)",
        options->ReplicationFactor, 
        transactionId,
        chunkListId);

    auto channel = client->GetMasterChannelOrThrow(EMasterChannelKind::Leader, cellTag);
    TObjectServiceProxy proxy(channel);

    auto chunkType = options->ErasureCodec == ECodec::None
         ? EObjectType::Chunk
         : EObjectType::ErasureChunk;

    auto req = TMasterYPathProxy::CreateObject();
    ToProto(req->mutable_transaction_id(), transactionId);
    GenerateMutationId(req);
    req->set_type(static_cast<int>(chunkType));
    req->set_account(options->Account);

    auto* reqExt = req->mutable_extensions()->MutableExtension(NProto::TChunkCreationExt::chunk_creation_ext);
    reqExt->set_replication_factor(options->ReplicationFactor);
    reqExt->set_movable(options->ChunksMovable);
    reqExt->set_vital(options->ChunksVital);
    reqExt->set_erasure_codec(static_cast<int>(options->ErasureCodec));
    if (chunkListId) {
        ToProto(reqExt->mutable_chunk_list_id(), chunkListId);
    }

    auto rspOrError = WaitFor(proxy.Execute(req));
    const auto& rsp = rspOrError.ValueOrThrow();
    return FromProto<TChunkId>(rsp->object_id());
}

void ProcessFetchResponse(
    IClientPtr client,
    TChunkOwnerYPathProxy::TRspFetchPtr fetchResponse,
    TCellTag fetchCellTag,
    TNodeDirectoryPtr nodeDirectory,
    int maxChunksPerLocateRequest,
    const NLogging::TLogger& logger,
    std::vector<NProto::TChunkSpec>* chunkSpecs)
{
    const auto& Logger = logger;

    nodeDirectory->MergeFrom(fetchResponse->node_directory());

    yhash_map<TCellTag, std::vector<NProto::TChunkSpec*>> foreignChunkMap;
    for (auto& chunkSpec : *fetchResponse->mutable_chunks()) {
        auto chunkId = FromProto<TChunkId>(chunkSpec.chunk_id());
        auto chunkCellTag = CellTagFromId(chunkId);
        if (chunkCellTag != fetchCellTag) {
            foreignChunkMap[chunkCellTag].push_back(&chunkSpec);
        }
    }

    for (const auto& pair : foreignChunkMap) {
        auto foreignCellTag = pair.first;
        auto& foreignChunkSpecs = pair.second;

        auto channel = client->GetMasterChannelOrThrow(EMasterChannelKind::LeaderOrFollower, foreignCellTag);
        TChunkServiceProxy proxy(channel);

        for (int beginIndex = 0; beginIndex < foreignChunkSpecs.size(); beginIndex += maxChunksPerLocateRequest) {
            int endIndex = std::min(
                beginIndex + maxChunksPerLocateRequest,
                static_cast<int>(foreignChunkSpecs.size()));

            auto req = proxy.LocateChunks();
            for (int index = beginIndex; index < endIndex; ++index) {
                req->add_chunk_ids()->CopyFrom(foreignChunkSpecs[index]->chunk_id());
            }

            LOG_DEBUG("Locating foreign chunks (CellTag: %v, ChunkCount: %v)",
                foreignCellTag,
                req->chunk_ids_size());

            auto rspOrError = WaitFor(req->Invoke());
            THROW_ERROR_EXCEPTION_IF_FAILED(rspOrError, "Error locating foreign chunks at cell %v",
                foreignCellTag);
            const auto& rsp = rspOrError.Value();

            nodeDirectory->MergeFrom(rsp->node_directory());

            for (int index = beginIndex; index < endIndex; ++index) {
                int rspIndex = index - beginIndex;
                auto expectedChunkId = FromProto<TChunkId>(foreignChunkSpecs[index]->chunk_id());
                auto actualChunkId = rspIndex < rsp->chunks_size()
                    ? FromProto<TChunkId>(rsp->chunks(rspIndex).chunk_id())
                    : NullChunkId;
                if (expectedChunkId != actualChunkId) {
                    THROW_ERROR_EXCEPTION(
                        NChunkClient::EErrorCode::NoSuchChunk,
                        "No such chunk %v",
                        expectedChunkId);
                }
                foreignChunkSpecs[index]->mutable_replicas()->Swap(rsp->mutable_chunks(rspIndex)->mutable_replicas());
            }
        }
    }

    for (auto& chunkSpec : *fetchResponse->mutable_chunks()) {
        chunkSpecs->push_back(NProto::TChunkSpec());
        chunkSpecs->back().Swap(&chunkSpec);
    }
}

////////////////////////////////////////////////////////////////////////////////

i64 GetChunkReaderMemoryEstimate(const TChunkSpec& chunkSpec, TMultiChunkReaderConfigPtr config)
{
<<<<<<< HEAD
    i64 currentSize;
    GetStatistics(chunkSpec, &currentSize);
    auto miscExt = GetProtoExtension<TMiscExt>(chunkSpec.chunk_meta().extensions());

    // Block used by upper level chunk reader.
    i64 chunkBufferSize = ChunkReaderMemorySize + miscExt.max_block_size();

    if (currentSize > miscExt.max_block_size()) {
        chunkBufferSize += config->WindowSize + config->GroupSize;
    }

    return chunkBufferSize;
=======
    // Misc may be cleared out by the scheduler (e.g. for partition chunks).
    auto miscExt = FindProtoExtension<TMiscExt>(chunkSpec.chunk_meta().extensions());
    if (miscExt) {
        i64 currentSize;
        GetStatistics(chunkSpec, &currentSize);

        // Block used by upper level chunk reader.
        i64 chunkBufferSize = ChunkReaderMemorySize + miscExt->max_block_size();

        if (currentSize > miscExt->max_block_size()) {
            chunkBufferSize += config->WindowSize + config->GroupSize;
        }
        return chunkBufferSize;
    } else {
        return ChunkReaderMemorySize + 
            config->WindowSize + 
            config->GroupSize + 
            DefaultMaxBlockSize;
    }
>>>>>>> ffdf4c34
}

IChunkReaderPtr CreateRemoteReader(
    const TChunkSpec& chunkSpec, 
    TReplicationReaderConfigPtr config,
    TRemoteReaderOptionsPtr options,
    NApi::IClientPtr client,
    NNodeTrackerClient::TNodeDirectoryPtr nodeDirectory,
    IBlockCachePtr blockCache,
    NConcurrency::IThroughputThrottlerPtr throttler)
{
    auto chunkId = NYT::FromProto<TChunkId>(chunkSpec.chunk_id());
    auto replicas = NYT::FromProto<TChunkReplica, TChunkReplicaList>(chunkSpec.replicas());

    LOG_DEBUG("Creating remote reader (ChunkId: %v)", chunkId);

    if (IsErasureChunkId(chunkId)) {
        std::sort(
            replicas.begin(),
            replicas.end(),
            [] (TChunkReplica lhs, TChunkReplica rhs) {
                return lhs.GetIndex() < rhs.GetIndex();
            });

        auto erasureCodecId = ECodec(chunkSpec.erasure_codec());
        auto* erasureCodec = GetCodec(erasureCodecId);
        auto dataPartCount = erasureCodec->GetDataPartCount();

        std::vector<IChunkReaderPtr> readers;
        readers.reserve(dataPartCount);

        auto it = replicas.begin();
        while (it != replicas.end() && it->GetIndex() < dataPartCount) {
            auto jt = it;
            while (jt != replicas.end() && it->GetIndex() == jt->GetIndex()) {
                ++jt;
            }

            TChunkReplicaList partReplicas(it, jt);
            auto partId = ErasurePartIdFromChunkId(chunkId, it->GetIndex());
            auto reader = CreateReplicationReader(
                config,
                options,
                client,
                nodeDirectory,
                Null,
                partId,
                partReplicas,
                blockCache,
                throttler);
            readers.push_back(reader);

            it = jt;
        }

        YCHECK(readers.size() == dataPartCount);
        return CreateNonRepairingErasureReader(readers);
    } else {
        return CreateReplicationReader(
            config,
            options,
            client,
            nodeDirectory,
            Null,
            chunkId,
            replicas,
            blockCache,
            throttler);
    }
}

////////////////////////////////////////////////////////////////////////////////

void TUserObject::Persist(NPhoenix::TPersistenceContext& context)
{
    using NYT::Persist;
    Persist(context, Path);
    Persist(context, ObjectId);
    Persist(context, CellTag);
}

////////////////////////////////////////////////////////////////////////////////

} // namespace NChunkClient
} // namespace NYT<|MERGE_RESOLUTION|>--- conflicted
+++ resolved
@@ -12,12 +12,9 @@
 #include <yt/ytlib/chunk_client/chunk_service_proxy.h>
 #include <yt/ytlib/chunk_client/chunk_meta_extensions.h>
 #include <yt/ytlib/chunk_client/chunk_spec.h>
-<<<<<<< HEAD
 #include <yt/ytlib/chunk_client/public.h>
 
 #include <yt/ytlib/cypress_client/rpc_helpers.cpp>
-=======
->>>>>>> ffdf4c34
 
 #include <yt/ytlib/node_tracker_client/node_directory.h>
 
@@ -42,12 +39,8 @@
 using namespace NErasure;
 using namespace NNodeTrackerClient;
 using namespace NProto;
-<<<<<<< HEAD
 using namespace NYTree;
 using namespace NCypressClient;
-=======
-using namespace NApi;
->>>>>>> ffdf4c34
 
 using NYT::FromProto;
 
@@ -176,20 +169,6 @@
 
 i64 GetChunkReaderMemoryEstimate(const TChunkSpec& chunkSpec, TMultiChunkReaderConfigPtr config)
 {
-<<<<<<< HEAD
-    i64 currentSize;
-    GetStatistics(chunkSpec, &currentSize);
-    auto miscExt = GetProtoExtension<TMiscExt>(chunkSpec.chunk_meta().extensions());
-
-    // Block used by upper level chunk reader.
-    i64 chunkBufferSize = ChunkReaderMemorySize + miscExt.max_block_size();
-
-    if (currentSize > miscExt.max_block_size()) {
-        chunkBufferSize += config->WindowSize + config->GroupSize;
-    }
-
-    return chunkBufferSize;
-=======
     // Misc may be cleared out by the scheduler (e.g. for partition chunks).
     auto miscExt = FindProtoExtension<TMiscExt>(chunkSpec.chunk_meta().extensions());
     if (miscExt) {
@@ -209,7 +188,6 @@
             config->GroupSize + 
             DefaultMaxBlockSize;
     }
->>>>>>> ffdf4c34
 }
 
 IChunkReaderPtr CreateRemoteReader(
