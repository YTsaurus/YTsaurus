#include "input_chunk.h"

#include <yt/core/erasure/codec.h>

#include <yt/ytlib/chunk_client/chunk_meta_extensions.h>

namespace NYT {
namespace NChunkClient {

using namespace NTableClient;
using namespace NNodeTrackerClient;

using NYT::FromProto;
using NYT::ToProto;

////////////////////////////////////////////////////////////////////////////////

TInputChunkBase::TInputChunkBase(const NProto::TChunkSpec& chunkSpec)
    : ChunkId_(FromProto<TChunkId>(chunkSpec.chunk_id()))
    , ErasureCodec_(NErasure::ECodec(chunkSpec.erasure_codec()))
    , TableRowIndex_(chunkSpec.table_row_index())
    , RangeIndex_(chunkSpec.range_index())
{
    SetReplicaList(FromProto<TChunkReplicaList>(chunkSpec.replicas()));

    const auto& chunkMeta = chunkSpec.chunk_meta();
    auto miscExt = GetProtoExtension<NProto::TMiscExt>(chunkMeta.extensions());

    UncompressedDataSize_ = chunkSpec.has_uncompressed_data_size_override()
        ? chunkSpec.uncompressed_data_size_override()
        : miscExt.uncompressed_data_size();
    RowCount_ = chunkSpec.has_row_count_override()
        ? chunkSpec.row_count_override()
        : miscExt.row_count();

    CompressedDataSize_ = miscExt.compressed_data_size();
    DataWeight_ = miscExt.data_weight();
    MaxBlockSize_ = miscExt.has_max_block_size()
        ? miscExt.max_block_size()
        : DefaultMaxBlockSize;
    UniqueKeys_ = miscExt.unique_keys();

    YCHECK(EChunkType(chunkMeta.type()) == EChunkType::Table);
    TableChunkFormat_ = ETableChunkFormat(chunkMeta.version());
}

TChunkReplicaList TInputChunkBase::GetReplicaList() const
{
    TChunkReplicaList replicas;

    replicas.reserve(MaxInputChunkReplicaCount);
    for (auto replica : Replicas_) {
        if (replica.GetNodeId() != InvalidNodeId) {
            replicas.push_back(replica);
        }
    }
    return replicas;
}

void TInputChunkBase::SetReplicaList(const TChunkReplicaList& replicas)
{
    Replicas_.fill(TChunkReplica());
    for (int index = 0; index < replicas.size(); ++index) {
        auto replica = replicas[index];
        if (ErasureCodec_ == NErasure::ECodec::None) {
            if (index < MaxInputChunkReplicaCount) {
                Replicas_[index] = replica;
            }
        } else {
            int erasureIndex = replica.GetReplicaIndex();
            YCHECK(erasureIndex < MaxInputChunkReplicaCount);
            Replicas_[erasureIndex] = replica;
        }
    }
}

// Workaround for TSerializationDumpPodWriter.
Stroka ToString(const TInputChunkBase&)
{
    Y_UNREACHABLE();
}

// Intentionally used.
void TInputChunkBase::CheckOffsets()
{
    static_assert(offsetof(TInputChunkBase, ChunkId_) == 0, "invalid offset");
    static_assert(offsetof(TInputChunkBase, Replicas_) == 16, "invalid offset");
    static_assert(offsetof(TInputChunkBase, TableIndex_) == 80, "invalid offset");
    static_assert(offsetof(TInputChunkBase, ErasureCodec_) == 84, "invalid offset");
    static_assert(offsetof(TInputChunkBase, TableRowIndex_) == 88, "invalid offset");
    static_assert(offsetof(TInputChunkBase, RangeIndex_) == 96, "invalid offset");
    static_assert(offsetof(TInputChunkBase, TableChunkFormat_) == 100, "invalid offset");
    static_assert(offsetof(TInputChunkBase, ChunkIndex_) == 104, "invalid offsetof");
    static_assert(offsetof(TInputChunkBase, UncompressedDataSize_) == 112, "invalid offset");
    static_assert(offsetof(TInputChunkBase, RowCount_) == 120, "invalid offset");
    static_assert(offsetof(TInputChunkBase, CompressedDataSize_) == 128, "invalid offset");
    static_assert(offsetof(TInputChunkBase, DataWeight_) == 136, "invalid offset");
    static_assert(offsetof(TInputChunkBase, MaxBlockSize_) == 144, "invalid offset");
    static_assert(offsetof(TInputChunkBase, UniqueKeys_) == 152, "invalid offset");
    static_assert(sizeof(TInputChunkBase) == 160, "invalid sizeof");
}

////////////////////////////////////////////////////////////////////////////////

TInputChunk::TInputChunk(const NProto::TChunkSpec& chunkSpec)
    : TInputChunkBase(chunkSpec)
    , LowerLimit_(chunkSpec.has_lower_limit()
        ? std::make_unique<TReadLimit>(chunkSpec.lower_limit())
        : nullptr)
    , UpperLimit_(chunkSpec.has_upper_limit()
        ? std::make_unique<TReadLimit>(chunkSpec.upper_limit())
        : nullptr)
    , BoundaryKeys_(FindBoundaryKeys(chunkSpec.chunk_meta()))
    , PartitionsExt_(HasProtoExtension<NTableClient::NProto::TPartitionsExt>(chunkSpec.chunk_meta().extensions())
        ? std::make_unique<NTableClient::NProto::TPartitionsExt>(
            GetProtoExtension<NTableClient::NProto::TPartitionsExt>(chunkSpec.chunk_meta().extensions()))
        : nullptr)
{ }

void TInputChunk::Persist(const TStreamPersistenceContext& context)
{
    using NYT::Persist;

    Persist(context, static_cast<TInputChunkBase&>(*this));
    Persist<TUniquePtrSerializer<>>(context, LowerLimit_);
    Persist<TUniquePtrSerializer<>>(context, UpperLimit_);
    Persist<TUniquePtrSerializer<>>(context, BoundaryKeys_);
    Persist<TUniquePtrSerializer<>>(context, PartitionsExt_);
}

size_t TInputChunk::SpaceUsed() const
{
    return
       sizeof(*this) +
       (LowerLimit_ ? LowerLimit_->SpaceUsed() : 0) +
       (UpperLimit_ ? UpperLimit_->SpaceUsed() : 0) +
       (BoundaryKeys_ ? BoundaryKeys_->SpaceUsed() : 0) +
       (PartitionsExt_ ? PartitionsExt_->SpaceUsed() : 0);
}

//! Returns |false| iff the chunk has nontrivial limits.
bool TInputChunk::IsCompleteChunk() const
{
    return
        (!LowerLimit_ || IsTrivial(*LowerLimit_)) &&
        (!UpperLimit_ || IsTrivial(*UpperLimit_));
}

//! Returns |true| iff the chunk is complete and is large enough.
bool TInputChunk::IsLargeCompleteChunk(i64 desiredChunkSize) const
{
    if (!IsCompleteChunk()) {
        return false;
    }

    // ChunkSequenceWriter may actually produce a chunk a bit smaller than desiredChunkSize,
    // so we have to be more flexible here.
    return 0.9 * CompressedDataSize_ >= desiredChunkSize;
}

//! Release memory occupied by BoundaryKeys
void TInputChunk::ReleaseBoundaryKeys()
{
    BoundaryKeys_.reset();
}

//! Release memory occupied by PartitionsExt
void TInputChunk::ReleasePartitionsExt()
{
    PartitionsExt_.reset();
}

////////////////////////////////////////////////////////////////////////////////

//! ToProto is used to pass chunk specs to job proxy as part of TTableInputSpec.
void ToProto(NProto::TChunkSpec* chunkSpec, const TInputChunkPtr& inputChunk)
{
    ToProto(chunkSpec->mutable_chunk_id(), inputChunk->ChunkId_);
    const auto& replicas = inputChunk->GetReplicaList();
    ToProto(chunkSpec->mutable_replicas(), replicas);
    if (inputChunk->TableIndex_ >= 0) {
        chunkSpec->set_table_index(inputChunk->TableIndex_);
    }
<<<<<<< HEAD
    chunkSpec->set_erasure_codec(static_cast<int>(inputChunk->ErasureCodec_));
    chunkSpec->set_table_row_index(inputChunk->TableRowIndex_);
    chunkSpec->set_range_index(inputChunk->RangeIndex_);
    chunkSpec->set_chunk_index(inputChunk->ChunkIndex_);
=======

    if (inputChunk->ErasureCodec_ != NErasure::ECodec::None) {
        chunkSpec->set_erasure_codec(static_cast<int>(inputChunk->ErasureCodec_));
    }

    if (inputChunk->TableRowIndex_ > 0) {
        chunkSpec->set_table_row_index(inputChunk->TableRowIndex_);
    }

    if (inputChunk->RangeIndex_ > 0) {
        chunkSpec->set_range_index(inputChunk->RangeIndex_);
    }

>>>>>>> 87daec7b
    if (inputChunk->LowerLimit_) {
        ToProto(chunkSpec->mutable_lower_limit(), *inputChunk->LowerLimit_);
    }
    if (inputChunk->UpperLimit_) {
        ToProto(chunkSpec->mutable_upper_limit(), *inputChunk->UpperLimit_);
    }
<<<<<<< HEAD
    chunkSpec->mutable_chunk_meta()->set_type(static_cast<int>(EChunkType::Table));
    chunkSpec->mutable_chunk_meta()->set_version(static_cast<int>(inputChunk->TableChunkFormat_));
    chunkSpec->mutable_chunk_meta()->mutable_extensions();
=======
    if (inputChunk->Channel_) {
        chunkSpec->mutable_channel()->CopyFrom(*inputChunk->Channel_);
    }

    // This is the default intermediate table chunk format,
    // so we omit chunk_meta altogether to minimize job spec size.
    if (inputChunk->TableChunkFormat_ != ETableChunkFormat::SchemalessHorizontal) {
        chunkSpec->mutable_chunk_meta()->set_type(static_cast<int>(EChunkType::Table));
        chunkSpec->mutable_chunk_meta()->set_version(static_cast<int>(inputChunk->TableChunkFormat_));
        chunkSpec->mutable_chunk_meta()->mutable_extensions();
    }
>>>>>>> 87daec7b
}

Stroka ToString(const TInputChunkPtr& inputChunk)
{
    Stroka boundaryKeys;
    if (inputChunk->BoundaryKeys()) {
        boundaryKeys = Format(
            "MinKey: %v, MaxKey: %v",
            inputChunk->BoundaryKeys()->MinKey,
            inputChunk->BoundaryKeys()->MaxKey);
    }
    return Format(
        "{ChunkId: %v, Replicas: %v, TableIndex: %v, ErasureCodec: %v, TableRowIndex: %v, "
        "RangeIndex: %v, ChunkIndex: %v, TableChunkFormat: %v, UncompressedDataSize: %v, RowCount: %v, "
        "CompressedDataSize: %v, DataWeight: %v, MaxBlockSize: %v, LowerLimit: %v, UpperLimit: %v, "
        "BoundaryKeys: {%v}, PartitionsExt: {%v}}",
        inputChunk->ChunkId(),
        JoinToString(inputChunk->Replicas()),
        inputChunk->GetTableIndex(),
        inputChunk->GetErasureCodec(),
        inputChunk->GetTableRowIndex(),
        inputChunk->GetRangeIndex(),
        inputChunk->GetChunkIndex(),
        inputChunk->GetTableChunkFormat(),
        inputChunk->GetUncompressedDataSize(),
        inputChunk->GetRowCount(),
        inputChunk->GetCompressedDataSize(),
        inputChunk->GetDataWeight(),
        inputChunk->GetMaxBlockSize(),
        inputChunk->LowerLimit() ? MakeNullable(*inputChunk->LowerLimit()) : Null,
        inputChunk->UpperLimit() ? MakeNullable(*inputChunk->UpperLimit()) : Null,
        inputChunk->BoundaryKeys() ? boundaryKeys : "",
        inputChunk->PartitionsExt() ? inputChunk->PartitionsExt()->ShortDebugString() : "");
}

////////////////////////////////////////////////////////////////////////////////

bool IsUnavailable(const TInputChunkPtr& inputChunk, bool checkParityParts)
{
    return IsUnavailable(inputChunk->GetReplicaList(), inputChunk->GetErasureCodec(), checkParityParts);
}

TChunkId EncodeChunkId(const TInputChunkPtr& inputChunk, TNodeId nodeId)
{
    auto replicaIt = std::find_if(
        inputChunk->Replicas().begin(),
        inputChunk->Replicas().end(),
        [=] (TChunkReplica replica) {
            return replica.GetNodeId() == nodeId;
        });
    YCHECK(replicaIt != inputChunk->Replicas().end());

    TChunkIdWithIndexes chunkIdWithIndexes(
        inputChunk->ChunkId(),
        replicaIt->GetReplicaIndex(),
        replicaIt->GetMediumIndex());
    return EncodeChunkId(chunkIdWithIndexes);
}

////////////////////////////////////////////////////////////////////////////////

} // namespace NChunkClient
} // namespace NYT<|MERGE_RESOLUTION|>--- conflicted
+++ resolved
@@ -181,12 +181,6 @@
     if (inputChunk->TableIndex_ >= 0) {
         chunkSpec->set_table_index(inputChunk->TableIndex_);
     }
-<<<<<<< HEAD
-    chunkSpec->set_erasure_codec(static_cast<int>(inputChunk->ErasureCodec_));
-    chunkSpec->set_table_row_index(inputChunk->TableRowIndex_);
-    chunkSpec->set_range_index(inputChunk->RangeIndex_);
-    chunkSpec->set_chunk_index(inputChunk->ChunkIndex_);
-=======
 
     if (inputChunk->ErasureCodec_ != NErasure::ECodec::None) {
         chunkSpec->set_erasure_codec(static_cast<int>(inputChunk->ErasureCodec_));
@@ -200,20 +194,15 @@
         chunkSpec->set_range_index(inputChunk->RangeIndex_);
     }
 
->>>>>>> 87daec7b
+    if (inputChunk->ChunkIndex_ > 0) {
+        chunkSpec->set_chunk_index(inputChunk->ChunkIndex_);
+    }
+
     if (inputChunk->LowerLimit_) {
         ToProto(chunkSpec->mutable_lower_limit(), *inputChunk->LowerLimit_);
     }
     if (inputChunk->UpperLimit_) {
         ToProto(chunkSpec->mutable_upper_limit(), *inputChunk->UpperLimit_);
-    }
-<<<<<<< HEAD
-    chunkSpec->mutable_chunk_meta()->set_type(static_cast<int>(EChunkType::Table));
-    chunkSpec->mutable_chunk_meta()->set_version(static_cast<int>(inputChunk->TableChunkFormat_));
-    chunkSpec->mutable_chunk_meta()->mutable_extensions();
-=======
-    if (inputChunk->Channel_) {
-        chunkSpec->mutable_channel()->CopyFrom(*inputChunk->Channel_);
     }
 
     // This is the default intermediate table chunk format,
@@ -223,7 +212,6 @@
         chunkSpec->mutable_chunk_meta()->set_version(static_cast<int>(inputChunk->TableChunkFormat_));
         chunkSpec->mutable_chunk_meta()->mutable_extensions();
     }
->>>>>>> 87daec7b
 }
 
 Stroka ToString(const TInputChunkPtr& inputChunk)
