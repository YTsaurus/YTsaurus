--- conflicted
+++ resolved
@@ -48,13 +48,8 @@
     TNode(int index, const TNodeDescriptor& descriptor)
         : Index(index)
         , Descriptor(descriptor)
-<<<<<<< HEAD
-        , LightProxy(LightNodeChannelFactory->CreateChannel(descriptor.Address))
-        , HeavyProxy(HeavyNodeChannelFactory->CreateChannel(descriptor.Address))
-=======
-        , LightProxy(LightNodeChannelCache->GetChannel(descriptor.GetDefaultAddress()))
-        , HeavyProxy(HeavyNodeChannelCache->GetChannel(descriptor.GetDefaultAddress()))
->>>>>>> 99d8a6aa
+        , LightProxy(LightNodeChannelFactory->CreateChannel(descriptor.GetDefaultAddress()))
+        , HeavyProxy(HeavyNodeChannelFactory->CreateChannel(descriptor.GetDefaultAddress()))
     { }
 
     bool IsAlive() const
@@ -169,8 +164,6 @@
     int AliveNodeCount_;
 
     const int MinUploadReplicationFactor_;
-
-    const int MinUploadReplicationFactor;
 
     //! A new group of blocks that is currently being filled in by the client.
     //! All access to this field happens from client thread.
@@ -289,42 +282,15 @@
     LOG_DEBUG("Ready to put blocks (Blocks: %d-%d, Address: %s, Size: %" PRId64 ")",
         GetStartBlockIndex(),
         GetEndBlockIndex(),
-<<<<<<< HEAD
-        ~node->Descriptor.Address,
+        ~node->Descriptor.GetDefaultAddress(),
         Size_);
-=======
-        ~node->Descriptor.GetDefaultAddress(),
-        Size);
-
-    auto this_ = MakeStrong(this);
-    return writer->Throttler->Throttle(Size).Apply(BIND([this, this_, req, node] () -> TProxy::TInvPutBlocks {
-        LOG_DEBUG("Putting blocks (Blocks: %d-%d, Address: %s)",
-            StartBlockIndex,
-            GetEndBlockIndex(),
-            ~node->Descriptor.GetDefaultAddress());
-
-        return req->Invoke();
-    }));
-}
-
-void TGroup::OnPutBlocks(TNodePtr node, TProxy::TRspPutBlocksPtr rsp)
-{
-    auto writer = Writer.Lock();
-    if (!writer)
-        return;
->>>>>>> 99d8a6aa
 
     WaitFor(writer->Throttler_->Throttle(Size_));
 
     LOG_DEBUG("Putting blocks (Blocks: %d-%d, Address: %s)",
         StartBlockIndex_,
         GetEndBlockIndex(),
-<<<<<<< HEAD
-        ~node->Descriptor.Address);
-=======
         ~node->Descriptor.GetDefaultAddress());
-}
->>>>>>> 99d8a6aa
 
     auto rsp = WaitFor(req->Invoke());
 
@@ -334,7 +300,7 @@
         LOG_DEBUG("Blocks are put (Blocks: %d-%d, Address: %s)",
             GetStartBlockIndex(),
             GetEndBlockIndex(),
-            ~node->Descriptor.Address);
+            ~node->Descriptor.GetDefaultAddress());
     } else {
         writer->OnNodeFailed(node, rsp->GetError());
     }
@@ -346,15 +312,14 @@
 {
     VERIFY_THREAD_AFFINITY(writer->WriterThread);
 
-<<<<<<< HEAD
     for (int dstNodeIndex = 0; dstNodeIndex < IsSentTo_.size(); ++dstNodeIndex) {
         auto dstNode = writer->Nodes_[dstNodeIndex];
         if (dstNode->IsAlive() && !IsSentTo_[dstNodeIndex]) {
             LOG_DEBUG("Sending blocks (Blocks: %d-%d, SrcAddress: %s, DstAddress: %s)",
                 GetStartBlockIndex(),
                 GetEndBlockIndex(),
-                ~srcNode->Descriptor.Address,
-                ~dstNode->Descriptor.Address);
+                ~srcNode->Descriptor.GetDefaultAddress(),
+                ~dstNode->Descriptor.GetDefaultAddress());
 
             auto req = srcNode->LightProxy.SendBlocks();
 
@@ -371,8 +336,8 @@
                 LOG_DEBUG("Blocks are sent (Blocks: %d-%d, SrcAddress: %s, DstAddress: %s)",
                     StartBlockIndex_,
                     GetEndBlockIndex(),
-                    ~srcNode->Descriptor.Address,
-                    ~dstNode->Descriptor.Address);
+                    ~srcNode->Descriptor.GetDefaultAddress(),
+                    ~dstNode->Descriptor.GetDefaultAddress());
 
                 IsSentTo_[dstNode->Index] = true;
             } else {
@@ -383,33 +348,6 @@
                     writer->OnNodeFailed(srcNode, error);
                 }
             }
-=======
-    LOG_DEBUG("Sending blocks (Blocks: %d-%d, SrcAddress: %s, DstAddress: %s)",
-        StartBlockIndex,
-        GetEndBlockIndex(),
-        ~srcNode->Descriptor.GetDefaultAddress(),
-        ~dstNode->Descriptor.GetDefaultAddress());
-
-    auto req = srcNode->LightProxy.SendBlocks();
-
-    // Set double timeout for SendBlocks since executing it implies another (src->dst) RPC call.
-    req->SetTimeout(writer->Config->NodeRpcTimeout + writer->Config->NodeRpcTimeout);
-    ToProto(req->mutable_chunk_id(), writer->ChunkId);
-    req->set_start_block_index(StartBlockIndex);
-    req->set_block_count(Blocks.size());
-    ToProto(req->mutable_target(), dstNode->Descriptor);
-    return req->Invoke();
-}
-
-void TGroup::CheckSendResponse(
-    TNodePtr srcNode,
-    TNodePtr dstNode,
-    TProxy::TRspSendBlocksPtr rsp)
-{
-    auto writer = Writer.Lock();
-    if (!writer)
-        return;
->>>>>>> 99d8a6aa
 
             break;
         }
@@ -417,29 +355,6 @@
 
     ScheduleProcess();
 }
-
-<<<<<<< HEAD
-=======
-void TGroup::OnSentBlocks(
-    TNodePtr srcNode,
-    TNodePtr dstNode,
-    TProxy::TRspSendBlocksPtr rsp)
-{
-    auto writer = Writer.Lock();
-    YCHECK(writer);
-
-    UNUSED(rsp);
-    VERIFY_THREAD_AFFINITY(writer->WriterThread);
-
-    LOG_DEBUG("Blocks are sent (Blocks: %d-%d, SrcAddress: %s, DstAddress: %s)",
-        StartBlockIndex,
-        GetEndBlockIndex(),
-        ~srcNode->Descriptor.GetDefaultAddress(),
-        ~dstNode->Descriptor.GetDefaultAddress());
-
-    IsSentTo[dstNode->Index] = true;
-}
->>>>>>> 99d8a6aa
 
 bool TGroup::IsFlushing() const
 {
@@ -510,7 +425,6 @@
     const std::vector<TNodeDescriptor>& targets,
     EWriteSessionType sessionType,
     IThroughputThrottlerPtr throttler)
-<<<<<<< HEAD
     : Config_(config)
     , ChunkId_(chunkId)
     , Targets_(targets)
@@ -524,26 +438,6 @@
     , AliveNodeCount_(targets.size())
     , MinUploadReplicationFactor_(std::min(Config_->MinUploadReplicationFactor, AliveNodeCount_))
     , BlockCount_(0)
-=======
-    : Config(config)
-    , ChunkId(chunkId)
-    , Targets(targets)
-    , SessionType(sessionType)
-    , Throttler(throttler)
-    , IsOpen(false)
-    , IsInitComplete(false)
-    , IsClosing(false)
-    , IsCloseRequested(false)
-    , WindowSlots(config->SendWindowSize)
-    , AliveNodeCount(targets.size())
-    , MinUploadReplicationFactor(std::min(Config->MinUploadReplicationFactor, AliveNodeCount))
-    , BlockCount(0)
-    , StartChunkTiming(0, 1000, 20)
-    , PutBlocksTiming(0, 1000, 20)
-    , SendBlocksTiming(0, 1000, 20)
-    , FlushBlockTiming(0, 1000, 20)
-    , FinishChunkTiming(0, 1000, 20)
->>>>>>> 99d8a6aa
     , Logger(ChunkWriterLogger)
 {
     YCHECK(!targets.empty());
@@ -651,19 +545,13 @@
 
     auto rsp = WaitFor(req->Invoke());
 
-<<<<<<< HEAD
     if (rsp->IsOK()) {
         LOG_DEBUG("Block flushed (Block: %d, Address: %s)",
             blockIndex,
-            ~node->Descriptor.Address);
+            ~node->Descriptor.GetDefaultAddress());
     } else {
         OnNodeFailed(node, rsp->GetError());
     }
-=======
-    LOG_DEBUG("Block flushed (Block: %d, Address: %s)",
-        blockIndex,
-        ~node->Descriptor.GetDefaultAddress());
->>>>>>> 99d8a6aa
 }
 
 void TReplicationWriter::OnWindowShifted(int lastFlushedBlock)
@@ -731,19 +619,11 @@
     node->SetError(wrappedError);
     --AliveNodeCount_;
 
-<<<<<<< HEAD
     if (State_.IsActive() && AliveNodeCount_ < MinUploadReplicationFactor_) {
         TError cumulativeError(
             NChunkClient::EErrorCode::AllTargetNodesFailed,
             "Not enough target nodes to finish upload");
         for (auto node : Nodes_) {
-=======
-    if (State.IsActive() && AliveNodeCount < MinUploadReplicationFactor) {
-        TError cumulativeError(
-            NChunkClient::EErrorCode::AllTargetNodesFailed,
-            "Not enough target nodes to finish upload");
-        FOREACH (const auto node, Nodes) {
->>>>>>> 99d8a6aa
             if (!node->IsAlive()) {
                 cumulativeError.InnerErrors().push_back(node->Error);
             }
@@ -758,22 +638,7 @@
 {
     VERIFY_THREAD_AFFINITY(WriterThread);
 
-<<<<<<< HEAD
-    LOG_DEBUG("Starting chunk (Address: %s)", ~node->Descriptor.Address);
-=======
-    if (!rsp->IsOK()) {
-        OnNodeFailed(node, rsp->GetError());
-        return;
-    }
-
-    metric->AddDelta(rsp->GetStartTime());
-    onSuccess.Run(rsp);
-}
-
-TProxy::TInvStartChunk TReplicationWriter::StartChunk(TNodePtr node)
-{
     LOG_DEBUG("Starting chunk (Address: %s)", ~node->Descriptor.GetDefaultAddress());
->>>>>>> 99d8a6aa
 
     auto req = node->LightProxy.StartChunk();
     ToProto(req->mutable_chunk_id(), ChunkId_);
@@ -782,12 +647,8 @@
 
     auto rsp = WaitFor(req->Invoke());
 
-<<<<<<< HEAD
     if (rsp->IsOK()) {
-        LOG_DEBUG("Chunk started (Address: %s)", ~node->Descriptor.Address);
-=======
-    LOG_DEBUG("Chunk started (Address: %s)", ~node->Descriptor.GetDefaultAddress());
->>>>>>> 99d8a6aa
+        LOG_DEBUG("Chunk started (Address: %s)", ~node->Descriptor.GetDefaultAddress());
 
         StartPing(node);
     } else {
@@ -844,7 +705,7 @@
         return;
 
     LOG_DEBUG("Finishing chunk (Address: %s)",
-        ~node->Descriptor.Address);
+        ~node->Descriptor.GetDefaultAddress());
 
     auto req = node->LightProxy.FinishChunk();
     ToProto(req->mutable_chunk_id(), ChunkId_);
@@ -869,13 +730,8 @@
             ChunkInfo_.disk_space() != chunkInfo.disk_space())
         {
             LOG_FATAL("Mismatched chunk info reported by node (Address: %s, ExpectedInfo: {%s}, ReceivedInfo: {%s})",
-<<<<<<< HEAD
-                ~node->Descriptor.Address,
+                ~node->Descriptor.GetDefaultAddress(),
                 ~ChunkInfo_.DebugString(),
-=======
-                ~node->Descriptor.GetDefaultAddress(),
-                ~ChunkInfo.DebugString(),
->>>>>>> 99d8a6aa
                 ~chunkInfo.DebugString());
         }
     } else {
@@ -883,23 +739,6 @@
     }
 }
 
-<<<<<<< HEAD
-=======
-TProxy::TInvFinishChunk TReplicationWriter::FinishChunk(TNodePtr node)
-{
-    VERIFY_THREAD_AFFINITY(WriterThread);
-
-    LOG_DEBUG("Finishing chunk (Address: %s)",
-        ~node->Descriptor.GetDefaultAddress());
-
-    auto req = node->LightProxy.FinishChunk();
-    ToProto(req->mutable_chunk_id(), ChunkId);
-    *req->mutable_chunk_meta() = ChunkMeta;
-    req->set_block_count(BlockCount);
-    return req->Invoke();
-}
-
->>>>>>> 99d8a6aa
 void TReplicationWriter::OnSessionFinished()
 {
     VERIFY_THREAD_AFFINITY(WriterThread);
@@ -980,13 +819,8 @@
         // No need to capture #this by strong reference, because
         // WindowSlots are always released when Writer is alive,
         // and callcack is called synchronously.
-<<<<<<< HEAD
         WindowSlots_.GetReadyEvent().Subscribe(BIND([ = ] () {
             State_.FinishOperation(TError());
-=======
-        WindowSlots.GetReadyEvent().Subscribe(BIND([ = ] () {
-            State.FinishOperation(TError());
->>>>>>> 99d8a6aa
         }));
     }
 
