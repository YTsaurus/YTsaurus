#include "stdafx.h"

#include "multi_chunk_writer_base.h"

#include "chunk_writer.h"
#include "chunk_replica.h"
#include "chunk_writer_base.h"
#include "config.h"
#include "dispatcher.h"
#include "private.h"
#include "lazy_chunk_writer.h"

#include <ytlib/api/client.h>
#include <ytlib/api/connection.h>
#include <ytlib/api/config.h>

#include <ytlib/node_tracker_client/node_directory.h>

#include <ytlib/chunk_client/chunk_spec.pb.h>

#include <core/concurrency/scheduler.h>

#include <core/misc/address.h>

#include <core/rpc/channel.h>
#include <core/rpc/helpers.h>

namespace NYT {
namespace NChunkClient {

using namespace NChunkClient::NProto;
using namespace NConcurrency;
using namespace NErasure;
using namespace NNodeTrackerClient;
using namespace NApi;
using namespace NTransactionClient;

////////////////////////////////////////////////////////////////////////////////

TNontemplateMultiChunkWriterBase::TNontemplateMultiChunkWriterBase(
    TMultiChunkWriterConfigPtr config,
    TMultiChunkWriterOptionsPtr options,
    IClientPtr client,
    const TTransactionId& transactionId,
    const TChunkListId& parentChunkListId,
    IThroughputThrottlerPtr throttler,
    IBlockCachePtr blockCache)
    : Logger(ChunkClientLogger)
    , Config_(NYTree::CloneYsonSerializable(config))
    , Options_(options)
    , Client_(client)
    , MasterChannel_(client->GetMasterChannel(EMasterChannelKind::Leader))
    , TransactionId_(transactionId)
    , ParentChunkListId_(parentChunkListId)
    , Throttler_(throttler)
    , BlockCache_(blockCache)
    , NodeDirectory_(New<NNodeTrackerClient::TNodeDirectory>())
{
    YCHECK(Config_);
    YCHECK(MasterChannel_);

    Config_->UploadReplicationFactor = std::min(
        Options_->ReplicationFactor,
        Config_->UploadReplicationFactor);

    Logger.AddTag("TransactionId: %v", TransactionId_);
}

TFuture<void> TNontemplateMultiChunkWriterBase::Open()
{
    ReadyEvent_= BIND(&TNontemplateMultiChunkWriterBase::InitSession, MakeStrong(this))
        .AsyncVia(TDispatcher::Get()->GetWriterInvoker())
        .Run();

    return ReadyEvent_;
}

TFuture<void> TNontemplateMultiChunkWriterBase::Close()
{
    YCHECK(!Closing_);
    YCHECK(ReadyEvent_.IsSet() && ReadyEvent_.Get().IsOK());

    Closing_ = true;
    ReadyEvent_ = BIND(&TNontemplateMultiChunkWriterBase::FinishSession, MakeWeak(this))
        .AsyncVia(TDispatcher::Get()->GetWriterInvoker())
        .Run();

    return ReadyEvent_;
}

TFuture<void> TNontemplateMultiChunkWriterBase::GetReadyEvent()
{
    if (SwitchingSession_) {
        return ReadyEvent_;
    } else {
        return CurrentSession_.TemplateWriter->GetReadyEvent();
    }
}

void TNontemplateMultiChunkWriterBase::SetProgress(double progress)
{
    Progress_ = progress;
}

const std::vector<TChunkSpec>& TNontemplateMultiChunkWriterBase::GetWrittenChunks() const
{
    return WrittenChunks_;
}

TNodeDirectoryPtr TNontemplateMultiChunkWriterBase::GetNodeDirectory() const
{
    return NodeDirectory_;
}

TDataStatistics TNontemplateMultiChunkWriterBase::GetDataStatistics() const
{
    TGuard<TSpinLock> guard(SpinLock_);
    if (CurrentSession_.IsActive()) {
        return DataStatistics_ + CurrentSession_.TemplateWriter->GetDataStatistics();
    } else {
        return DataStatistics_;
    }
}

<<<<<<< HEAD
void TNontemplateMultiChunkWriterBase::DoOpen()
{
    CreateNextSession();
    NextSessionReady_ = VoidFuture;
    InitCurrentSession();
}

void TNontemplateMultiChunkWriterBase::CreateNextSession()
{
    LOG_DEBUG("Creating chunk (ReplicationFactor: %v)", Options_->ReplicationFactor);

    try {
        TObjectServiceProxy objectProxy(MasterChannel_);

        auto req = TMasterYPathProxy::CreateObjects();
        ToProto(req->mutable_transaction_id(), TransactionId_);

        auto type = Options_->ErasureCodec == ECodec::None
            ? EObjectType::Chunk
            : EObjectType::ErasureChunk;
        req->set_type(static_cast<int>(type));

        req->set_account(Options_->Account);
        GenerateMutationId(req);

        // ToDo(psushin): Use CreateChunk here.
        auto* reqExt = req->MutableExtension(NProto::TReqCreateChunkExt::create_chunk_ext);
        reqExt->set_movable(Options_->ChunksMovable);
        reqExt->set_replication_factor(Options_->ReplicationFactor);
        reqExt->set_vital(Options_->ChunksVital);
        reqExt->set_erasure_codec(static_cast<int>(Options_->ErasureCodec));

        auto rspOrError = WaitFor(objectProxy.Execute(req));
        THROW_ERROR_EXCEPTION_IF_FAILED(
            rspOrError,
            NChunkClient::EErrorCode::ChunkCreationFailed,
            "Error creating chunk");
        const auto& rsp = rspOrError.Value();

        NextSession_.ChunkId = NYT::FromProto<TChunkId>(rsp->object_ids(0));

        LOG_DEBUG("Chunk created (ChunkId: %v)", NextSession_.ChunkId);

        if (Options_->ErasureCodec == ECodec::None) {
            NextSession_.UnderlyingWriter = CreateReplicationWriter(
                Config_,
                Options_,
                NextSession_.ChunkId, 
                TChunkReplicaList(),
                NodeDirectory_,
                Client_,
                BlockCache_,
                Throttler_);
        } else {
            auto* erasureCodec = GetCodec(Options_->ErasureCodec);
            auto writers = CreateErasurePartWriters(
                Config_,
                Options_,
                NextSession_.ChunkId, 
                erasureCodec, 
                NodeDirectory_, 
                Client_,
                Throttler_,
                BlockCache_);
            NextSession_.UnderlyingWriter = CreateErasureWriter(
                Config_,
                NextSession_.ChunkId,
                erasureCodec,
                writers);
        }

        WaitFor(NextSession_.UnderlyingWriter->Open())
            .ThrowOnError();
    } catch (const std::exception& ex) {
        auto error = TError("Failed to start new session") << ex;
        LOG_WARNING(error);
        CompletionError_.TrySet(error);
    }
}

=======
>>>>>>> c6952887
void TNontemplateMultiChunkWriterBase::SwitchSession()
{
    SwitchingSession_ = true;
    ReadyEvent_ = BIND(
        &TNontemplateMultiChunkWriterBase::DoSwitchSession,
        MakeWeak(this))
    .AsyncVia(TDispatcher::Get()->GetWriterInvoker())
    .Run();
}

void TNontemplateMultiChunkWriterBase::DoSwitchSession()
{
    FinishSession();
    InitSession();
}

void TNontemplateMultiChunkWriterBase::FinishSession()
{
    if (CurrentSession_.TemplateWriter->GetDataSize() == 0) {
        return;
    }

    WaitFor(CurrentSession_.TemplateWriter->Close())
        .ThrowOnError();

    TChunkSpec chunkSpec;
    *chunkSpec.mutable_chunk_meta() = CurrentSession_.TemplateWriter->GetSchedulerMeta();
    ToProto(chunkSpec.mutable_chunk_id(), CurrentSession_.UnderlyingWriter->GetChunkId());
    NYT::ToProto(chunkSpec.mutable_replicas(), CurrentSession_.UnderlyingWriter->GetWrittenChunkReplicas());

    WrittenChunks_.push_back(chunkSpec);

    TGuard<TSpinLock> guard(SpinLock_);
    DataStatistics_ += CurrentSession_.TemplateWriter->GetDataStatistics();
    CurrentSession_.Reset();
}

void TNontemplateMultiChunkWriterBase::InitSession()
{
    CurrentSession_.UnderlyingWriter = CreateLazyChunkWriter(
        Config_,
        Options_,
        TransactionId_,
        ParentChunkListId_,
        NodeDirectory_,
        Client_,
        BlockCache_,
        Throttler_);

    WaitFor(CurrentSession_.UnderlyingWriter->Open())
        .ThrowOnError();

    CurrentSession_.TemplateWriter = CreateTemplateWriter(CurrentSession_.UnderlyingWriter);
    WaitFor(CurrentSession_.TemplateWriter->Open())
        .ThrowOnError();

    SwitchingSession_ = false;
}

bool TNontemplateMultiChunkWriterBase::TrySwitchSession()
{
    if (CurrentSession_.TemplateWriter->GetMetaSize() > Config_->MaxMetaSize) {
        LOG_DEBUG("Switching to next chunk: meta is too large (ChunkMetaSize: %v)",
            CurrentSession_.TemplateWriter->GetMetaSize());

        SwitchSession();
        return true;
    } 

    if (CurrentSession_.TemplateWriter->GetDataSize() > Config_->DesiredChunkSize) {
        i64 currentDataSize = DataStatistics_.compressed_data_size() + CurrentSession_.TemplateWriter->GetDataSize();
        i64 expectedInputSize = static_cast<i64>(currentDataSize * std::max(0.0, 1.0 - Progress_));

        if (expectedInputSize > Config_->DesiredChunkSize ||
            // On erasure chunks switch immediately, otherwise we can consume too much memory.
            Options_->ErasureCodec != ECodec::None || 
            CurrentSession_.TemplateWriter->GetDataSize() > 2 * Config_->DesiredChunkSize)
        {
            LOG_DEBUG("Switching to next chunk: data is too large (CurrentSessionSize: %v, ExpectedInputSize: %" PRId64 ", DesiredChunkSize: %" PRId64 ")",
                CurrentSession_.TemplateWriter->GetDataSize(),
                expectedInputSize,
                Config_->DesiredChunkSize);

            SwitchSession();
            return true;
        }
    }

    return false;
}

<<<<<<< HEAD
void TNontemplateMultiChunkWriterBase::DoClose()
{
    WaitFor(Combine(CloseChunkEvents_))
        .ThrowOnError();

    if (CompletionError_.IsSet()) {
        return;
    }

    if (!ParentChunkListId_) {
        LOG_DEBUG("Chunk sequence writer closed, no chunks attached");
        CompletionError_.TrySet(TError());
        return;
    }


    LOG_DEBUG("Attaching %v chunks", WrittenChunks_.size());

    auto req = TChunkListYPathProxy::Attach(FromObjectId(ParentChunkListId_));
    GenerateMutationId(req);
    for (const auto& chunkSpec : WrittenChunks_) {
        *req->add_children_ids() = chunkSpec.chunk_id();
    }

    TObjectServiceProxy objectProxy(MasterChannel_);
    auto rspOrError = WaitFor(objectProxy.Execute(req));

    if (!rspOrError.IsOK()) {
        CompletionError_.TrySet(TError(
            EErrorCode::MasterCommunicationFailed, 
            "Error attaching chunks to chunk list %v",
            ParentChunkListId_)
            << rspOrError);
        return;
    }

    LOG_DEBUG("Chunks attached, chunk sequence writer closed");
    CompletionError_.TrySet(TError());
}

=======
>>>>>>> c6952887
////////////////////////////////////////////////////////////////////////////////

} // namespace NChunkClient
} // namespace NYT<|MERGE_RESOLUTION|>--- conflicted
+++ resolved
@@ -122,89 +122,6 @@
     }
 }
 
-<<<<<<< HEAD
-void TNontemplateMultiChunkWriterBase::DoOpen()
-{
-    CreateNextSession();
-    NextSessionReady_ = VoidFuture;
-    InitCurrentSession();
-}
-
-void TNontemplateMultiChunkWriterBase::CreateNextSession()
-{
-    LOG_DEBUG("Creating chunk (ReplicationFactor: %v)", Options_->ReplicationFactor);
-
-    try {
-        TObjectServiceProxy objectProxy(MasterChannel_);
-
-        auto req = TMasterYPathProxy::CreateObjects();
-        ToProto(req->mutable_transaction_id(), TransactionId_);
-
-        auto type = Options_->ErasureCodec == ECodec::None
-            ? EObjectType::Chunk
-            : EObjectType::ErasureChunk;
-        req->set_type(static_cast<int>(type));
-
-        req->set_account(Options_->Account);
-        GenerateMutationId(req);
-
-        // ToDo(psushin): Use CreateChunk here.
-        auto* reqExt = req->MutableExtension(NProto::TReqCreateChunkExt::create_chunk_ext);
-        reqExt->set_movable(Options_->ChunksMovable);
-        reqExt->set_replication_factor(Options_->ReplicationFactor);
-        reqExt->set_vital(Options_->ChunksVital);
-        reqExt->set_erasure_codec(static_cast<int>(Options_->ErasureCodec));
-
-        auto rspOrError = WaitFor(objectProxy.Execute(req));
-        THROW_ERROR_EXCEPTION_IF_FAILED(
-            rspOrError,
-            NChunkClient::EErrorCode::ChunkCreationFailed,
-            "Error creating chunk");
-        const auto& rsp = rspOrError.Value();
-
-        NextSession_.ChunkId = NYT::FromProto<TChunkId>(rsp->object_ids(0));
-
-        LOG_DEBUG("Chunk created (ChunkId: %v)", NextSession_.ChunkId);
-
-        if (Options_->ErasureCodec == ECodec::None) {
-            NextSession_.UnderlyingWriter = CreateReplicationWriter(
-                Config_,
-                Options_,
-                NextSession_.ChunkId, 
-                TChunkReplicaList(),
-                NodeDirectory_,
-                Client_,
-                BlockCache_,
-                Throttler_);
-        } else {
-            auto* erasureCodec = GetCodec(Options_->ErasureCodec);
-            auto writers = CreateErasurePartWriters(
-                Config_,
-                Options_,
-                NextSession_.ChunkId, 
-                erasureCodec, 
-                NodeDirectory_, 
-                Client_,
-                Throttler_,
-                BlockCache_);
-            NextSession_.UnderlyingWriter = CreateErasureWriter(
-                Config_,
-                NextSession_.ChunkId,
-                erasureCodec,
-                writers);
-        }
-
-        WaitFor(NextSession_.UnderlyingWriter->Open())
-            .ThrowOnError();
-    } catch (const std::exception& ex) {
-        auto error = TError("Failed to start new session") << ex;
-        LOG_WARNING(error);
-        CompletionError_.TrySet(error);
-    }
-}
-
-=======
->>>>>>> c6952887
 void TNontemplateMultiChunkWriterBase::SwitchSession()
 {
     SwitchingSession_ = true;
@@ -296,49 +213,6 @@
     return false;
 }
 
-<<<<<<< HEAD
-void TNontemplateMultiChunkWriterBase::DoClose()
-{
-    WaitFor(Combine(CloseChunkEvents_))
-        .ThrowOnError();
-
-    if (CompletionError_.IsSet()) {
-        return;
-    }
-
-    if (!ParentChunkListId_) {
-        LOG_DEBUG("Chunk sequence writer closed, no chunks attached");
-        CompletionError_.TrySet(TError());
-        return;
-    }
-
-
-    LOG_DEBUG("Attaching %v chunks", WrittenChunks_.size());
-
-    auto req = TChunkListYPathProxy::Attach(FromObjectId(ParentChunkListId_));
-    GenerateMutationId(req);
-    for (const auto& chunkSpec : WrittenChunks_) {
-        *req->add_children_ids() = chunkSpec.chunk_id();
-    }
-
-    TObjectServiceProxy objectProxy(MasterChannel_);
-    auto rspOrError = WaitFor(objectProxy.Execute(req));
-
-    if (!rspOrError.IsOK()) {
-        CompletionError_.TrySet(TError(
-            EErrorCode::MasterCommunicationFailed, 
-            "Error attaching chunks to chunk list %v",
-            ParentChunkListId_)
-            << rspOrError);
-        return;
-    }
-
-    LOG_DEBUG("Chunks attached, chunk sequence writer closed");
-    CompletionError_.TrySet(TError());
-}
-
-=======
->>>>>>> c6952887
 ////////////////////////////////////////////////////////////////////////////////
 
 } // namespace NChunkClient
