﻿#pragma once

#include "public.h"
#include "config.h"
#include "chunk_replica.h"
#include "replication_writer.h"

#include <ytlib/misc/async_stream_state.h>

#include <ytlib/actions/parallel_awaiter.h>

<<<<<<< HEAD
#include <ytlib/table_client/table_reader.pb.h>
=======
#include <ytlib/chunk_client/input_chunk.pb.h>
>>>>>>> 717eb1b7

#include <ytlib/object_client/object_service_proxy.h>
#include <ytlib/object_client/master_ypath_proxy.h>

#include <ytlib/transaction_client/public.h>

#include <ytlib/logging/tagged_logger.h>

namespace NYT {
namespace NChunkClient {

////////////////////////////////////////////////////////////////////////////////

template <class TChunkWriter>
class TMultiChunkSequentialWriter
    : virtual public TRefCounted
{
public:
    typedef typename TChunkWriter::TProvider TProvider;
    typedef TIntrusivePtr<TProvider> TProviderPtr;

    typedef typename TChunkWriter::TFacade TFacade;

    TMultiChunkSequentialWriter(
        TMultiChunkWriterConfigPtr config,
        TMultiChunkWriterOptionsPtr options,
        TProviderPtr provider,
        NRpc::IChannelPtr masterChannel,
        const NTransactionClient::TTransactionId& transactionId,
        const TChunkListId& parentChunkListId);

    ~TMultiChunkSequentialWriter();

    TAsyncError AsyncOpen();
    TAsyncError AsyncClose();

    // Returns pointer to writer facade, which allows single write operation.
    // In nullptr is returned, caller should subscribe to ReadyEvent.
    TFacade* GetCurrentWriter();
    TAsyncError GetReadyEvent();

    void SetProgress(double progress);

<<<<<<< HEAD
    //! Only valid when the writer is closed.
    const std::vector<NTableClient::NProto::TInputChunk>& GetWrittenChunks() const;

    //! Provides node id to descriptor mapping for chunks returned via #GetWrittenChunks.
    NNodeTrackerClient::TNodeDirectoryPtr GetNodeDirectory() const;

=======
    /*!
     *  To get consistent data, should be called only when the writer is closed.
     */
    const std::vector<NChunkClient::NProto::TInputChunk>& GetWrittenChunks() const;
>>>>>>> 717eb1b7
    TProviderPtr GetProvider();

    //! Current row count.
    i64 GetRowCount() const;

    const TNullable<NTableClient::TKeyColumns>& GetKeyColumns() const;

protected:
    struct TSession
    {
        TIntrusivePtr<TChunkWriter> ChunkWriter;
        IAsyncWriterPtr RemoteWriter;
        std::vector<TChunkReplica> Replicas;
        TChunkId ChunkId;

        TSession()
            : ChunkWriter(NULL)
            , RemoteWriter(NULL)
        { }

        bool IsNull() const
        {
            return !ChunkWriter;
        }

        void Reset()
        {
            ChunkWriter.Reset();
            RemoteWriter.Reset();
            ChunkId = TChunkId();
        }
    };

    void CreateNextSession();
    virtual void InitCurrentSession(TSession nextSession);

    void OnChunkCreated(NObjectClient::TMasterYPathProxy::TRspCreateObjectPtr rsp);

    void FinishCurrentSession();

    void OnChunkClosed(
        int chunkIndex,
        TSession currentSession,
        TAsyncErrorPromise finishResult,
        TError error);

    void OnChunkConfirmed(
        TChunkId chunkId,
        TAsyncErrorPromise finishResult,
        NObjectClient::TObjectServiceProxy::TRspExecuteBatchPtr batchRsp);

    void OnChunkFinished(
        TChunkId chunkId,
        TError error);

    void OnRowWritten();

    void AttachChunks();
    void OnClose(NObjectClient::TObjectServiceProxy::TRspExecuteBatchPtr batchRsp);

    void SwitchSession();

    const TMultiChunkWriterConfigPtr Config;
    const TMultiChunkWriterOptionsPtr Options;
    const NRpc::IChannelPtr MasterChannel;
    const NTransactionClient::TTransactionId TransactionId;
    const TChunkListId ParentChunkListId;

    NNodeTrackerClient::TNodeDirectoryPtr NodeDirectory;

    const int UploadReplicationFactor;

    TProviderPtr Provider;

    volatile double Progress;

    //! Total compressed size of data in the completed chunks.
    i64 CompleteChunkSize;

    TAsyncStreamState State;

    TSession CurrentSession;
    TPromise<TSession> NextSession;

    TParallelAwaiterPtr CloseChunksAwaiter;

    TSpinLock WrittenChunksGuard;
    std::vector<NChunkClient::NProto::TInputChunk> WrittenChunks;

    NLog::TTaggedLogger Logger;

};

////////////////////////////////////////////////////////////////////////////////

} // namespace NChunkClient
} // namespace NYT

#define MULTI_CHUNK_SEQUENTIAL_WRITER_INL_H_
#include "multi_chunk_sequential_writer-inl.h"
#undef MULTI_CHUNK_SEQUENTIAL_WRITER_INL_H_
<|MERGE_RESOLUTION|>--- conflicted
+++ resolved
@@ -9,11 +9,7 @@
 
 #include <ytlib/actions/parallel_awaiter.h>
 
-<<<<<<< HEAD
-#include <ytlib/table_client/table_reader.pb.h>
-=======
 #include <ytlib/chunk_client/input_chunk.pb.h>
->>>>>>> 717eb1b7
 
 #include <ytlib/object_client/object_service_proxy.h>
 #include <ytlib/object_client/master_ypath_proxy.h>
@@ -57,19 +53,13 @@
 
     void SetProgress(double progress);
 
-<<<<<<< HEAD
-    //! Only valid when the writer is closed.
-    const std::vector<NTableClient::NProto::TInputChunk>& GetWrittenChunks() const;
-
-    //! Provides node id to descriptor mapping for chunks returned via #GetWrittenChunks.
-    NNodeTrackerClient::TNodeDirectoryPtr GetNodeDirectory() const;
-
-=======
     /*!
      *  To get consistent data, should be called only when the writer is closed.
      */
     const std::vector<NChunkClient::NProto::TInputChunk>& GetWrittenChunks() const;
->>>>>>> 717eb1b7
+
+    //! Provides node id to descriptor mapping for chunks returned via #GetWrittenChunks.
+    NNodeTrackerClient::TNodeDirectoryPtr GetNodeDirectory() const;
     TProviderPtr GetProvider();
 
     //! Current row count.
