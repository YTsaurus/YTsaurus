#include "erasure_reader.h"
#include "chunk_writer.h"
#include "chunk_reader.h"
#include "block_cache.h"
#include "chunk_meta_extensions.h"
#include "chunk_replica.h"
#include "config.h"
#include "dispatcher.h"
#include "replication_reader.h"

#include <core/concurrency/parallel_awaiter.h>
#include <core/concurrency/scheduler.h>

#include <core/erasure/codec.h>
#include <core/erasure/helpers.h>

#include <ytlib/node_tracker_client/node_directory.h>

#include <numeric>

namespace NYT {
namespace NChunkClient {

using namespace NErasure;
using namespace NConcurrency;
using namespace NChunkClient::NProto;

///////////////////////////////////////////////////////////////////////////////

namespace {

TFuture<TChunkMeta> GetPlacementMeta(IChunkReaderPtr reader)
{
    std::vector<int> extensionTags {
        TProtoExtensionTag<TErasurePlacementExt>::Value
    };
    return reader->GetMeta(Null, extensionTags);
}

} // namespace

///////////////////////////////////////////////////////////////////////////////
// Non-repairing reader

class TNonReparingReaderSession
    : public TRefCounted
{
public:
    TNonReparingReaderSession(
        const std::vector<IChunkReaderPtr>& readers,
        const std::vector<TPartInfo>& partInfos,
        const std::vector<int>& blockIndexes)
        : Readers_(readers)
        , PartInfos_(partInfos)
        , BlockIndexes_(blockIndexes)
    { }


    TFuture<std::vector<TSharedRef>> Run()
    {
        // For each reader we find blocks to read and their initial indices.
        std::vector<
            std::pair<
                std::vector<int>, // indices of blocks in the part
                TPartIndexList    // indices of blocks in the requested blockIndexes
            > > blockLocations(Readers_.size());

        // Fill BlockLocations_ using information about blocks in parts
        int initialPosition = 0;
        for (int blockIndex : BlockIndexes_) {
            YCHECK(blockIndex >= 0);

            // Searching for the part of a given block.
            auto it = upper_bound(PartInfos_.begin(), PartInfos_.end(), blockIndex, TPartComparer());
            YCHECK(it != PartInfos_.begin());
            do {
                --it;
            } while (it != PartInfos_.begin() && (it->first_block_index() > blockIndex || it->block_sizes().size() == 0));

            YCHECK(it != PartInfos_.end());
            int readerIndex = it - PartInfos_.begin();

            YCHECK(blockIndex >= it->first_block_index());
            int blockInPartIndex = blockIndex - it->first_block_index();

            YCHECK(blockInPartIndex < it->block_sizes().size());
            blockLocations[readerIndex].first.push_back(blockInPartIndex);
            blockLocations[readerIndex].second.push_back(initialPosition++);
        }

        std::vector<TFuture<std::vector<TSharedRef>>> readBlocksFutures;
<<<<<<< HEAD
        auto this_ = MakeStrong(this);
=======
>>>>>>> fac53408
        auto awaiter = New<TParallelAwaiter>(TDispatcher::Get()->GetReaderInvoker());
        for (int readerIndex = 0; readerIndex < Readers_.size(); ++readerIndex) {
            auto reader = Readers_[readerIndex];
            readBlocksFutures.push_back(reader->ReadBlocks(blockLocations[readerIndex].first));
        }

        return Combine(readBlocksFutures).Apply(
<<<<<<< HEAD
            BIND([this, this_, blockLocations] (std::vector<std::vector<TSharedRef>> readBlocks) {
                std::vector<TSharedRef> resultBlocks(BlockIndexes_.size());
                for (int readerIndex = 0; readerIndex < readBlocks.size(); ++readerIndex) {
                    for (int blockIndex = 0; blockIndex < readBlocks[readerIndex].size(); ++blockIndex) {
                        resultBlocks[blockLocations[readerIndex].second[blockIndex]] = readBlocks[readerIndex][blockIndex];
=======
            BIND([=, this_ = MakeStrong(this)] (std::vector<std::vector<TSharedRef>> readBlocks) {
                std::vector<TSharedRef> resultBlocks(BlockIndexes_.size());
                for (int readerIndex = 0; readerIndex < readBlocks.size(); ++readerIndex) {
                    for (int index = 0; index < readBlocks[readerIndex].size(); ++index) {
                        resultBlocks[blockLocations[readerIndex].second[index]] = readBlocks[readerIndex][index];
>>>>>>> fac53408
                    }
                }
                return resultBlocks;
            }));
    }

private:
    struct TPartComparer
    {
        bool operator()(int position, const TPartInfo& info) const
        {
            return position < info.first_block_index();
        }
    };

    std::vector<IChunkReaderPtr> Readers_;
    std::vector<TPartInfo> PartInfos_;

    std::vector<int> BlockIndexes_;

    TSpinLock AddReadErrorLock_;
    std::vector<TError> ReadErrors_;
};

///////////////////////////////////////////////////////////////////////////////

class TNonRepairingReader
    : public IChunkReader
{
public:
    explicit TNonRepairingReader(const std::vector<IChunkReaderPtr>& readers)
        : Readers_(readers)
    {
        YCHECK(!Readers_.empty());
    }

    virtual TFuture<std::vector<TSharedRef>> ReadBlocks(const std::vector<int>& blockIndexes) override
    {
        return PreparePartInfos().Apply(
            BIND([=, this_ = MakeStrong(this)] () -> TFuture<std::vector<TSharedRef>> {
                return New<TNonReparingReaderSession>(Readers_, PartInfos_, blockIndexes)->Run();
            }).AsyncVia(TDispatcher::Get()->GetReaderInvoker()));
    }

    virtual TFuture<std::vector<TSharedRef>> ReadBlocks(int firstBlockIndex, int blockCount) override
    {
        // TODO(babenko): implement when first needed
        YUNIMPLEMENTED();
    }

    virtual TFuture<TChunkMeta> GetMeta(
        const TNullable<int>& partitionTag,
        const TNullable<std::vector<int>>& extensionTags) override
    {
        // TODO(ignat): check that no storage-layer extensions are being requested
        YCHECK(!partitionTag);
        return Readers_.front()->GetMeta(partitionTag, extensionTags);
    }

    virtual TChunkId GetChunkId() const override
    {
        return Readers_.front()->GetChunkId();
    }

private:
    std::vector<IChunkReaderPtr> Readers_;

    std::vector<TPartInfo> PartInfos_;


    TFuture<void> PreparePartInfos()
    {
        if (!PartInfos_.empty()) {
            return MakePromise(TError());
        }

        return GetPlacementMeta(this).Apply(
            BIND(&TNonRepairingReader::OnGotPlacementMeta, MakeStrong(this))
                .AsyncVia(TDispatcher::Get()->GetReaderInvoker()));
    }

    void OnGotPlacementMeta(const TChunkMeta& meta)
    {
        auto extension = GetProtoExtension<TErasurePlacementExt>(meta.extensions());
        PartInfos_ = NYT::FromProto<TPartInfo>(extension.part_infos());

        // Check that part infos are correct.
        YCHECK(PartInfos_.front().first_block_index() == 0);
        for (int i = 0; i + 1 < PartInfos_.size(); ++i) {
            YCHECK(PartInfos_[i].first_block_index() + PartInfos_[i].block_sizes().size() == PartInfos_[i + 1].first_block_index());
        }
    }

};

IChunkReaderPtr CreateNonRepairingErasureReader(
    const std::vector<IChunkReaderPtr>& dataBlockReaders)
{
    return New<TNonRepairingReader>(dataBlockReaders);
}

///////////////////////////////////////////////////////////////////////////////

///////////////////////////////////////////////////////////////////////////////
// Repairing readers

//! Asynchronously reads data by window of size windowSize.
//! It is guaranteed that each original block will be read only once.
class TWindowReader
    : public TRefCounted
{
public:
    TWindowReader(
        IChunkReaderPtr reader,
        int blockCount)
        : Reader_(reader)
        , BlockCount_(blockCount)
        , WindowSize_(-1)
        , BlockIndex_(0)
        , BlocksDataSize_(0)
        , BuildDataSize_(0)
        , FirstBlockOffset_(0)
    { }

    TFuture<TSharedRef> Read(i64 windowSize)
    {
        YCHECK(WindowSize_ == -1);

        WindowSize_ = windowSize;
        auto promise = NewPromise<TSharedRef>();

        Continue(promise);

        return promise;
    }

private:
    IChunkReaderPtr Reader_;
    int BlockCount_;

    //! Window size requested by the currently served #Read.
    i64 WindowSize_;

    //! Blocks already fetched via the underlying reader.
    std::deque<TSharedRef> Blocks_;

    // Current number of read blocks.
    int BlockIndex_;

    //! Total blocks data size.
    i64 BlocksDataSize_;

    //! Total size of data returned from |Read|
    i64 BuildDataSize_;

    //! Offset of used data in the first block.
    i64 FirstBlockOffset_;


    void Continue(TPromise<TSharedRef> promise)
    {
        if (BlockIndex_ >= BlockCount_ ||  BlocksDataSize_ >= BuildDataSize_ + WindowSize_) {
            Complete(promise, BuildWindow(WindowSize_));
            return;
        }

        auto blockIndexes = std::vector<int>(1, BlockIndex_);
        Reader_->ReadBlocks(blockIndexes).Subscribe(
            BIND(&TWindowReader::OnBlockRead, MakeStrong(this), promise)
                .Via(TDispatcher::Get()->GetReaderInvoker()));
    }

    void Complete(TPromise<TSharedRef> promise, const TErrorOr<TSharedRef>& blockOrError)
    {
        WindowSize_ = -1;
        promise.Set(blockOrError);
    }

    void OnBlockRead(TPromise<TSharedRef> promise, const TErrorOr<std::vector<TSharedRef>>& blocksOrError)
    {
        if (!blocksOrError.IsOK()) {
            Complete(promise, TError(blocksOrError));
            return;
        }

        const auto& blocks = blocksOrError.Value();
        YCHECK(blocks.size() == 1);
        const auto& block = blocks[0];

        BlockIndex_ += 1;
        Blocks_.push_back(block);
        BlocksDataSize_ += block.Size();

        Continue(promise);
    }

    TSharedRef BuildWindow(i64 windowSize)
    {
        // Allocate the resulting window filling it with zeros (used as padding).
        struct TRepairWindowTag { };
        auto result = TSharedRef::Allocate<TRepairWindowTag>(windowSize);

        i64 resultPosition = 0;
        while (!Blocks_.empty()) {
            auto block = Blocks_.front();

            // Begin and end inside of current block

            i64 beginIndex = FirstBlockOffset_;
            i64 endIndex = std::min(beginIndex + windowSize - resultPosition, (i64)block.Size());
            i64 size = endIndex - beginIndex;

            std::copy(block.Begin() + beginIndex, block.Begin() + endIndex, result.Begin() + resultPosition);
            resultPosition += size;

            FirstBlockOffset_ += size;
            if (endIndex == block.Size()) {
                Blocks_.pop_front();
                FirstBlockOffset_ = 0;
            } else {
                break;
            }
        }
        BuildDataSize_ += windowSize;

        return result;
    }

};

typedef TIntrusivePtr<TWindowReader> TWindowReaderPtr;

///////////////////////////////////////////////////////////////////////////////

//! Does the job opposite to that of TWindowReader.
//! Consumes windows and returns blocks of the current part that
//! can be reconstructed.
class TRepairPartReader
{
public:
    explicit TRepairPartReader(const std::vector<i64>& blockSizes)
        : BlockIndex_(0)
        , BlockSizes_(blockSizes)
    {
        if (!BlockSizes_.empty()) {
            PrepareNextBlock();
        }
    }

    std::vector<TSharedRef> Add(const TSharedRef& window)
    {
        std::vector<TSharedRef> result;

        i64 offset = 0;
        while (offset < window.Size() && BlockIndex_ < BlockSizes_.size()) {
            i64 size = std::min(window.Size() - offset, CurrentBlock_.Size() - CompletedOffset_);
            std::copy(
                window.Begin() + offset,
                window.Begin() + offset + size,
                CurrentBlock_.Begin() + CompletedOffset_);

            offset += size;
            CompletedOffset_ += size;
            if (CompletedOffset_ == CurrentBlock_.Size()) {
                result.push_back(CurrentBlock_);
                BlockIndex_ += 1;
                if (BlockIndex_ < BlockSizes_.size()) {
                    PrepareNextBlock();
                }
            }
        }

        return result;
    }

private:
    void PrepareNextBlock()
    {
        CompletedOffset_ = 0;

        struct TRepairBlockTag { };
        CurrentBlock_ = TSharedRef::Allocate<TRepairBlockTag>(BlockSizes_[BlockIndex_]);
    }

    int BlockIndex_;
    std::vector<i64> BlockSizes_;

    TSharedRef CurrentBlock_;
    i64 CompletedOffset_;

};

///////////////////////////////////////////////////////////////////////////////

// This reader asynchronously repairs blocks of given parts.
// It is designed to minimize memory consumption.
//
// We store repaired blocks queue. When RepairNextBlock() is called,
// we first check the queue, if it isn't empty then we extract the block. Otherwise
// we read window from each part, repair windows of erased parts and add it
// to blocks and add it to RepairPartReaders. All blocks that can be
// reconstructed we add to queue.
class TRepairReader
    : public TRefCounted
{
public:
    struct TBlock
    {
        TBlock()
            : Index(-1)
        { }

        TBlock(TSharedRef data, int index)
            : Data(data)
            , Index(index)
        { }

        TSharedRef Data;
        int Index;
    };

    TRepairReader(
        NErasure::ICodec* codec,
        const std::vector<IChunkReaderPtr>& readers,
        const TPartIndexList& erasedIndices,
        const TPartIndexList& repairIndices)
        : Codec_(codec)
        , Readers_(readers)
        , ErasedIndices_(erasedIndices)
        , RepairIndices_(repairIndices)
        , Prepared_(false)
        , WindowIndex_(0)
        , ErasedDataSize_(0)
        , ErasedBlockCount_(0)
        , RepairedBlockCount_(0)
    {
        YCHECK(Codec_->GetRepairIndices(ErasedIndices_));
        YCHECK(Codec_->GetRepairIndices(ErasedIndices_)->size() == Readers_.size());
    }

    TFuture<void> Prepare();

    bool HasNextBlock() const
    {
        YCHECK(Prepared_);
        return RepairedBlockCount_ < ErasedBlockCount_;
    }

    TFuture<TBlock> RepairNextBlock();

    i64 GetErasedDataSize() const;

private:
    NErasure::ICodec* Codec_;
    std::vector<IChunkReaderPtr> Readers_;

    TPartIndexList ErasedIndices_;
    TPartIndexList RepairIndices_;

    std::vector<TWindowReaderPtr> WindowReaders_;
    std::vector<TRepairPartReader> RepairBlockReaders_;

    std::deque<TBlock> RepairedBlocksQueue_;

    bool Prepared_;

    int WindowIndex_;
    int WindowCount_;
    i64 WindowSize_;
    i64 LastWindowSize_;

    i64 ErasedDataSize_;

    int ErasedBlockCount_;
    int RepairedBlockCount_;

    TFuture<void> RepairBlockIfNeeded();
    TBlock OnBlockRepaired();
    TFuture<void> OnBlocksCollected(const std::vector<TSharedRef>& blocks);
    TFuture<void> Repair(const std::vector<TSharedRef>& aliveWindows);
    void OnGotMeta(const TChunkMeta& meta);

};

typedef TIntrusivePtr<TRepairReader> TRepairReaderPtr;

///////////////////////////////////////////////////////////////////////////////

TFuture<TRepairReader::TBlock> TRepairReader::RepairNextBlock()
{
    YCHECK(Prepared_);
    YCHECK(HasNextBlock());

    return RepairBlockIfNeeded().Apply(BIND(&TRepairReader::OnBlockRepaired, MakeStrong(this))
        .AsyncVia(TDispatcher::Get()->GetReaderInvoker()));
}

TRepairReader::TBlock TRepairReader::OnBlockRepaired()
{
    YCHECK(!RepairedBlocksQueue_.empty());
    auto block = RepairedBlocksQueue_.front();
    RepairedBlocksQueue_.pop_front();
    RepairedBlockCount_ += 1;
    return block;
}

TFuture<void> TRepairReader::Repair(const std::vector<TSharedRef>& aliveWindows)
{
    auto repairedWindows = Codec_->Decode(aliveWindows, ErasedIndices_);
    YCHECK(repairedWindows.size() == ErasedIndices_.size());
    for (int i = 0; i < repairedWindows.size(); ++i) {
        auto repairedWindow = repairedWindows[i];
        for (auto block : RepairBlockReaders_[i].Add(repairedWindow)) {
            RepairedBlocksQueue_.push_back(TBlock(block, ErasedIndices_[i]));
        }
    }

    if (RepairedBlocksQueue_.empty()) {
        return RepairBlockIfNeeded();
    } else {
        return VoidFuture;
    }
}

TFuture<void> TRepairReader::OnBlocksCollected(const std::vector<TSharedRef>& blocks)
{
    return BIND(&TRepairReader::Repair, MakeStrong(this), blocks)
        .AsyncVia(TDispatcher::Get()->GetReaderInvoker())
        .Run();
}

TFuture<void> TRepairReader::RepairBlockIfNeeded()
{
    YCHECK(HasNextBlock());

    if (!RepairedBlocksQueue_.empty()) {
        return VoidFuture;
    }

    WindowIndex_ += 1;
    i64 windowSize = (WindowIndex_ == WindowCount_) ? LastWindowSize_ : WindowSize_;

    std::vector<TFuture<TSharedRef>> asyncBlocks;
    for (auto windowReader : WindowReaders_) {
        asyncBlocks.push_back(windowReader->Read(windowSize));
    }

    return Combine(asyncBlocks).Apply(
        BIND(&TRepairReader::OnBlocksCollected, MakeStrong(this))
            .AsyncVia(TDispatcher::Get()->GetReaderInvoker()));
}

void TRepairReader::OnGotMeta(const TChunkMeta& meta)
{
    auto placementExt = GetProtoExtension<TErasurePlacementExt>(meta.extensions());

    WindowCount_ = placementExt.parity_block_count();
    WindowSize_ = placementExt.parity_block_size();
    LastWindowSize_ = placementExt.parity_last_block_size();

    auto recoveryIndices = Codec_->GetRepairIndices(ErasedIndices_);
    YCHECK(recoveryIndices);
    YCHECK(recoveryIndices->size() == Readers_.size());

    for (int i = 0; i < Readers_.size(); ++i) {
        int recoveryIndex = (*recoveryIndices)[i];
        int blockCount =
            recoveryIndex < Codec_->GetDataPartCount()
            ? placementExt.part_infos().Get(recoveryIndex).block_sizes().size()
            : placementExt.parity_block_count();

        WindowReaders_.push_back(New<TWindowReader>(
            Readers_[i],
            blockCount));
    }

    for (int erasedIndex : ErasedIndices_) {
        std::vector<i64> blockSizes;
        if (erasedIndex < Codec_->GetDataPartCount()) {
            blockSizes = std::vector<i64>(
                placementExt.part_infos().Get(erasedIndex).block_sizes().begin(),
                placementExt.part_infos().Get(erasedIndex).block_sizes().end());
        } else {
            blockSizes = std::vector<i64>(
                placementExt.parity_block_count(),
                placementExt.parity_block_size());
            blockSizes.back() = placementExt.parity_last_block_size();
        }
        ErasedBlockCount_ += blockSizes.size();
        ErasedDataSize_ += std::accumulate(blockSizes.begin(), blockSizes.end(), 0LL);
        RepairBlockReaders_.push_back(TRepairPartReader(blockSizes));
    }

    Prepared_ = true;
}

TFuture<void> TRepairReader::Prepare()
{
    YCHECK(!Prepared_);
    YCHECK(!Readers_.empty());

    auto reader = Readers_.front();
    return GetPlacementMeta(reader).Apply(
        BIND(&TRepairReader::OnGotMeta, MakeStrong(this))
            .AsyncVia(TDispatcher::Get()->GetReaderInvoker()));
}

i64 TRepairReader::GetErasedDataSize() const
{
    YCHECK(Prepared_);
    return ErasedDataSize_;
}

///////////////////////////////////////////////////////////////////////////////

class TRepairAllPartsSession
    : public TRefCounted
{
public:
    TRepairAllPartsSession(
        NErasure::ICodec* codec,
        const TPartIndexList& erasedIndices,
        const std::vector<IChunkReaderPtr>& readers,
        const std::vector<IChunkWriterPtr>& writers,
        TRepairProgressHandler onProgress)
        : Reader_(New<TRepairReader>(
            codec,
            readers,
            erasedIndices,
            erasedIndices))
        , Readers_(readers)
        , Writers_(writers)
        , OnProgress_(std::move(onProgress))
    {
        YCHECK(erasedIndices.size() == writers.size());

        for (int i = 0; i < erasedIndices.size(); ++i) {
            IndexToWriter_[erasedIndices[i]] = writers[i];
        }
    }

    TFuture<void> Run()
    {
        // Check if any blocks are missing at all.
        if (IndexToWriter_.empty()) {
            YCHECK(Readers_.empty());
            YCHECK(Writers_.empty());
            return VoidFuture;
        }

        return BIND(&TRepairAllPartsSession::DoRun, MakeStrong(this))
            .AsyncVia(TDispatcher::Get()->GetReaderInvoker())
            .Run();
    }

private:
    void DoRun()
    {
        // Prepare reader.
        WaitFor(Reader_->Prepare())
            .ThrowOnError();

        // Open writers.
        {
            std::vector<TFuture<void>> asyncResults;
            for (auto writer : Writers_) {
                asyncResults.push_back(writer->Open());
            }
            WaitFor(Combine(asyncResults))
                .ThrowOnError();
        }

        // Repair all blocks with the help of TRepairReader and push them to the
        // corresponding writers.
        while (Reader_->HasNextBlock()) {
            auto block = WaitFor(Reader_->RepairNextBlock())
                .ValueOrThrow();

            RepairedDataSize_ += block.Data.Size();

            if (OnProgress_) {
                double progress = static_cast<double>(RepairedDataSize_) / Reader_->GetErasedDataSize();
                OnProgress_.Run(progress);
            }

            auto writer = GetWriterForIndex(block.Index);
            if (!writer->WriteBlock(block.Data)) {
                WaitFor(writer->GetReadyEvent())
                    .ThrowOnError();
            }
        }

        // Fetch chunk meta.
        auto reader = Readers_.front(); // an arbitrary one will do
        auto meta = WaitFor(reader->GetMeta())
            .ValueOrThrow();

        // Close all writers.
        {
            std::vector<TFuture<void>> asyncResults;
            for (auto writer : Writers_) {
                asyncResults.push_back(writer->Close(meta));
            }
            WaitFor(Combine(asyncResults))
                .ThrowOnError();
        }
    }

    IChunkWriterPtr GetWriterForIndex(int index)
    {
        auto it = IndexToWriter_.find(index);
        YCHECK(it != IndexToWriter_.end());
        return it->second;
    }


    TRepairReaderPtr Reader_;
    std::vector<IChunkReaderPtr> Readers_;
    std::vector<IChunkWriterPtr> Writers_;
    TRepairProgressHandler OnProgress_;

    yhash_map<int, IChunkWriterPtr> IndexToWriter_;

    i64 RepairedDataSize_ = 0;

};

TFuture<void> RepairErasedParts(
    NErasure::ICodec* codec,
    const TPartIndexList& erasedIndices,
    const std::vector<IChunkReaderPtr>& readers,
    const std::vector<IChunkWriterPtr>& writers,
    TRepairProgressHandler onProgress)
{
    auto session = New<TRepairAllPartsSession>(
        codec,
        erasedIndices,
        readers,
        writers,
        onProgress);
    return session->Run();
}

///////////////////////////////////////////////////////////////////////////////

namespace {

std::vector<IChunkReaderPtr> CreateErasurePartsReaders(
    TReplicationReaderConfigPtr config,
    IBlockCachePtr compressedBlockCache,
    NRpc::IChannelPtr masterChannel,
    NNodeTrackerClient::TNodeDirectoryPtr nodeDirectory,
    const TChunkId& chunkId,
    const TChunkReplicaList& replicas_,
    const NErasure::ICodec* codec,
    int partCount,
    const Stroka& networkName)
{
    YCHECK(IsErasureChunkId(chunkId));
    
    TChunkReplicaList replicas = replicas_;
    std::sort(
        replicas.begin(),
        replicas.end(),
        [] (TChunkReplica lhs, TChunkReplica rhs) {
            return lhs.GetIndex() < rhs.GetIndex();
        });

    std::vector<IChunkReaderPtr> readers;
    readers.reserve(partCount);

    {
        auto it = replicas.begin();
        while (it != replicas.end() && it->GetIndex() < partCount) {
            auto jt = it;
            while (jt != replicas.end() && it->GetIndex() == jt->GetIndex()) {
                ++jt;
            }

            TChunkReplicaList partReplicas(it, jt);
            auto partId = ErasurePartIdFromChunkId(chunkId, it->GetIndex());
            auto reader = CreateReplicationReader(
                config,
                compressedBlockCache,
                masterChannel,
                nodeDirectory,
                Null,
                partId,
                partReplicas,
                networkName);
            readers.push_back(reader);

            it = jt;
        }
    }
    YCHECK(readers.size() == partCount);

    return readers;
}

} // namespace

std::vector<IChunkReaderPtr> CreateErasureDataPartsReaders(
    TReplicationReaderConfigPtr config,
    IBlockCachePtr compressedBlockCache,
    NRpc::IChannelPtr masterChannel,
    NNodeTrackerClient::TNodeDirectoryPtr nodeDirectory,
    const TChunkId& chunkId,
    const TChunkReplicaList& seedReplicas,
    const NErasure::ICodec* codec,
    const Stroka& networkName)
{
    return CreateErasurePartsReaders(
        config,
        compressedBlockCache,
        masterChannel,
        nodeDirectory,
        chunkId,
        seedReplicas,
        codec,
        codec->GetDataPartCount(),
        networkName);
}

std::vector<IChunkReaderPtr> CreateErasureAllPartsReaders(
    TReplicationReaderConfigPtr config,
    IBlockCachePtr compressedBlockCache,
    NRpc::IChannelPtr masterChannel,
    NNodeTrackerClient::TNodeDirectoryPtr nodeDirectory,
    const TChunkId& chunkId,
    const TChunkReplicaList& seedReplicas,
    const NErasure::ICodec* codec,
    const Stroka& networkName)
{
    return CreateErasurePartsReaders(
        config,
        compressedBlockCache,
        masterChannel,
        nodeDirectory,
        chunkId,
        seedReplicas,
        codec,
        codec->GetTotalPartCount(),
        networkName);
}

///////////////////////////////////////////////////////////////////////////////

} // namespace NChunkClient
} // namespace NYT
<|MERGE_RESOLUTION|>--- conflicted
+++ resolved
@@ -89,10 +89,6 @@
         }
 
         std::vector<TFuture<std::vector<TSharedRef>>> readBlocksFutures;
-<<<<<<< HEAD
-        auto this_ = MakeStrong(this);
-=======
->>>>>>> fac53408
         auto awaiter = New<TParallelAwaiter>(TDispatcher::Get()->GetReaderInvoker());
         for (int readerIndex = 0; readerIndex < Readers_.size(); ++readerIndex) {
             auto reader = Readers_[readerIndex];
@@ -100,19 +96,11 @@
         }
 
         return Combine(readBlocksFutures).Apply(
-<<<<<<< HEAD
-            BIND([this, this_, blockLocations] (std::vector<std::vector<TSharedRef>> readBlocks) {
+            BIND([=, this_ = MakeStrong(this)] (std::vector<std::vector<TSharedRef>> readBlocks) {
                 std::vector<TSharedRef> resultBlocks(BlockIndexes_.size());
                 for (int readerIndex = 0; readerIndex < readBlocks.size(); ++readerIndex) {
                     for (int blockIndex = 0; blockIndex < readBlocks[readerIndex].size(); ++blockIndex) {
                         resultBlocks[blockLocations[readerIndex].second[blockIndex]] = readBlocks[readerIndex][blockIndex];
-=======
-            BIND([=, this_ = MakeStrong(this)] (std::vector<std::vector<TSharedRef>> readBlocks) {
-                std::vector<TSharedRef> resultBlocks(BlockIndexes_.size());
-                for (int readerIndex = 0; readerIndex < readBlocks.size(); ++readerIndex) {
-                    for (int index = 0; index < readBlocks[readerIndex].size(); ++index) {
-                        resultBlocks[blockLocations[readerIndex].second[index]] = readBlocks[readerIndex][index];
->>>>>>> fac53408
                     }
                 }
                 return resultBlocks;
