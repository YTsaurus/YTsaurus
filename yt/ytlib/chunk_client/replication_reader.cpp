#include "replication_reader.h"
#include "private.h"
#include "traffic_meter.h"
#include "block_cache.h"
#include "block_id.h"
#include "chunk_reader.h"
#include "config.h"
#include "data_node_service_proxy.h"
#include "dispatcher.h"
#include "helpers.h"
#include "chunk_reader_allowing_repair.h"

#include <yt/ytlib/api/native/client.h>
#include <yt/ytlib/api/native/connection.h>

#include <yt/client/api/config.h>

#include <yt/ytlib/chunk_client/chunk_reader_statistics.h>
#include <yt/ytlib/chunk_client/chunk_service_proxy.h>
#include <yt/ytlib/chunk_client/replication_reader.h>

#include <yt/ytlib/cypress_client/cypress_ypath_proxy.h>

#include <yt/client/node_tracker_client/node_directory.h>
#include <yt/ytlib/node_tracker_client/channel.h>

#include <yt/ytlib/object_client/object_service_proxy.h>
#include <yt/client/object_client/helpers.h>

#include <yt/core/concurrency/action_queue.h>
#include <yt/core/concurrency/delayed_executor.h>
#include <yt/core/concurrency/thread_affinity.h>

#include <yt/core/logging/log.h>

#include <yt/core/misc/protobuf_helpers.h>
#include <yt/core/misc/string.h>
#include <yt/core/misc/memory_zone.h>

#include <yt/core/net/local_address.h>

#include <util/generic/ymath.h>

#include <util/random/shuffle.h>

#include <cmath>

namespace NYT::NChunkClient {

using namespace NConcurrency;
using namespace NRpc;
using namespace NApi;
using namespace NObjectClient;
using namespace NCypressClient;
using namespace NNodeTrackerClient;
using namespace NChunkClient;
using namespace NNet;

using NNodeTrackerClient::TNodeId;
using NYT::ToProto;
using NYT::FromProto;
using ::ToString;

////////////////////////////////////////////////////////////////////////////////

static const double MaxBackoffMultiplier = 1000.0;

////////////////////////////////////////////////////////////////////////////////

DEFINE_ENUM(EPeerType,
    (Peer)
    (Seed)
);

////////////////////////////////////////////////////////////////////////////////

struct TPeer
{
    TPeer(
        const TString& address,
        TNodeDescriptor nodeDescriptor,
        EPeerType peerType,
        EAddressLocality locality)
        : Address(address)
        , NodeDescriptor(nodeDescriptor)
        , Type(peerType)
        , Locality(locality)
    { }

    TString Address;
    TNodeDescriptor NodeDescriptor;
    EPeerType Type;
    EAddressLocality Locality;
};

TString ToString(const TPeer& peer)
{
    return peer.Address;
}

////////////////////////////////////////////////////////////////////////////////

struct TPeerQueueEntry
{
    TPeerQueueEntry(const TPeer& peer, int banCount)
        : Peer(peer)
        , BanCount(banCount)
    { }

    TPeer Peer;
    int BanCount = 0;
    ui32 Random = RandomNumber<ui32>();
};

////////////////////////////////////////////////////////////////////////////////

class TReplicationReader
    : public IChunkReaderAllowingRepair
{
public:
    TReplicationReader(
        TReplicationReaderConfigPtr config,
        TRemoteReaderOptionsPtr options,
        NNative::IClientPtr client,
        TNodeDirectoryPtr nodeDirectory,
        const TNodeDescriptor& localDescriptor,
        const std::optional<TNodeId>& localNodeId,
        TChunkId chunkId,
        const TChunkReplicaList& seedReplicas,
        IBlockCachePtr blockCache,
        IThroughputThrottlerPtr bandwidthThrottler,
        IThroughputThrottlerPtr rpsThrottler,
        TTrafficMeterPtr trafficMeter)
        : Config_(config)
        , Options_(options)
        , Client_(client)
        , NodeDirectory_(nodeDirectory)
        , LocalDescriptor_(localDescriptor)
        , ChunkId_(chunkId)
        , BlockCache_(blockCache)
        , BandwidthThrottler_(std::move(bandwidthThrottler))
        , RpsThrottler_(std::move(rpsThrottler))
        , Networks_(client->GetNativeConnection()->GetNetworks())
        , TrafficMeter_(trafficMeter)
        , LocateChunksInvoker_(CreateFixedPriorityInvoker(
            TDispatcher::Get()->GetPrioritizedCompressionPoolInvoker(),
            // We locate chunks with batch workload category.
            TWorkloadDescriptor(EWorkloadCategory::UserBatch).GetPriority()))
        , Logger(NLogging::TLogger(ChunkClientLogger)
            .AddTag("ChunkId: %v", ChunkId_))
        , InitialSeedReplicas_(seedReplicas)
    { }

    void Initialize()
    {
        if (!Options_->AllowFetchingSeedsFromMaster && InitialSeedReplicas_.empty()) {
            THROW_ERROR_EXCEPTION(
                "Cannot read chunk %v: master seeds retries are disabled and no initial seeds are given",
                ChunkId_);
        }

        if (!InitialSeedReplicas_.empty()) {
            SeedsPromise_ = MakePromise(InitialSeedReplicas_);
        }

        YT_LOG_DEBUG("Reader initialized (InitialSeedReplicas: %v, FetchPromPeers: %v, LocalDescriptor: %v, PopulateCache: %v, "
            "AllowFetchingSeedsFromMaster: %v, Networks: %v)",
            MakeFormattableRange(InitialSeedReplicas_, TChunkReplicaAddressFormatter(NodeDirectory_)),
            Config_->FetchFromPeers,
            LocalDescriptor_,
            Config_->PopulateCache,
            Options_->AllowFetchingSeedsFromMaster,
            Networks_);
    }

    virtual TFuture<std::vector<TBlock>> ReadBlocks(
        const TClientBlockReadOptions& options,
        const std::vector<int>& blockIndexes,
        const std::optional<i64>& estimatedSize) override;

    virtual TFuture<std::vector<TBlock>> ReadBlocks(
        const TClientBlockReadOptions& options,
        int firstBlockIndex,
        int blockCount,
        const std::optional<i64>& estimatedSize) override;

    virtual TFuture<TRefCountedChunkMetaPtr> GetMeta(
        const TClientBlockReadOptions& options,
        std::optional<int> partitionTag,
        const std::optional<std::vector<int>>& extensionTags) override;

    virtual TChunkId GetChunkId() const override
    {
        return ChunkId_;
    }

    virtual bool IsValid() const override
    {
        return !Failed_;
    }

    void SetFailed()
    {
        Failed_ = true;
    }

    virtual void SetSlownessChecker(TCallback<TError(i64, TDuration)> slownessChecker) override
    {
        SlownessChecker_ = slownessChecker;
    }

    TError RunSlownessChecker(i64 bytesReceived, TInstant startTimestamp)
    {
        if (!SlownessChecker_) {
            return TError();
        }
        auto timePassed = TInstant::Now() - startTimestamp;
        return SlownessChecker_(bytesReceived, timePassed);
    }

private:
    class TSessionBase;
    class TReadBlockSetSession;
    class TReadBlockRangeSession;
    class TGetMetaSession;
    class TAsyncGetSeedsSession;

    const TReplicationReaderConfigPtr Config_;
    const TRemoteReaderOptionsPtr Options_;
    const NNative::IClientPtr Client_;
    const TNodeDirectoryPtr NodeDirectory_;
    const TNodeDescriptor LocalDescriptor_;
    const std::optional<TNodeId> LocalNodeId_;
    const TChunkId ChunkId_;
    const IBlockCachePtr BlockCache_;
    const IThroughputThrottlerPtr BandwidthThrottler_;
    const IThroughputThrottlerPtr RpsThrottler_;
    const TNetworkPreferenceList Networks_;
    const TTrafficMeterPtr TrafficMeter_;

    const IInvokerPtr LocateChunksInvoker_;

    const NLogging::TLogger Logger;

    TSpinLock SeedsSpinLock_;
    TChunkReplicaList InitialSeedReplicas_;
    TInstant SeedsTimestamp_;
    TPromise<TChunkReplicaList> SeedsPromise_;

    TSpinLock PeersSpinLock_;
    //! Peers returning NoSuchChunk error are banned forever.
    THashSet<TString> BannedForeverPeers_;
    //! Every time peer fails (e.g. time out occurs), we increase ban counter.
    THashMap<TString, int> PeerBanCountMap_;

    std::atomic<bool> Failed_ = {false};

    TCallback<TError(i64, TDuration)> SlownessChecker_;

    void DiscardSeeds(TFuture<TChunkReplicaList> result)
    {
        YCHECK(result);
        YCHECK(result.IsSet());

        TGuard<TSpinLock> guard(SeedsSpinLock_);

        if (!Options_->AllowFetchingSeedsFromMaster) {
            // We're not allowed to ask master for seeds.
            // Better keep the initial ones.
            return;
        }

        if (SeedsPromise_.ToFuture() != result) {
            return;
        }

        YCHECK(SeedsPromise_.IsSet());
        SeedsPromise_.Reset();
    }

    void ExcludeFreshSeedsFromBannedForeverPeers(const TChunkReplicaList& seedReplicas)
    {
        TGuard<TSpinLock> guard(PeersSpinLock_);
        for (auto replica : seedReplicas) {
            const auto* nodeDescriptor = NodeDirectory_->FindDescriptor(replica.GetNodeId());
            if (!nodeDescriptor) {
                YT_LOG_WARNING("Skipping replica with unresolved node id (NodeId: %v)", replica.GetNodeId());
                continue;
            }
            auto address = nodeDescriptor->FindAddress(Networks_);
            if (address) {
                BannedForeverPeers_.erase(*address);
            }
        }
    }

    //! Notifies reader about peer banned inside one of the sessions.
    void OnPeerBanned(const TString& peerAddress)
    {
        TGuard<TSpinLock> guard(PeersSpinLock_);
        auto pair = PeerBanCountMap_.insert(std::make_pair(peerAddress, 1));
        if (!pair.second) {
            ++pair.first->second;
        }

        if (pair.first->second > Config_->MaxBanCount) {
            BannedForeverPeers_.insert(peerAddress);
        }
    }

    void BanPeerForever(const TString& peerAddress)
    {
        TGuard<TSpinLock> guard(PeersSpinLock_);
        BannedForeverPeers_.insert(peerAddress);
    }

    int GetBanCount(const TString& peerAddress) const
    {
        TGuard<TSpinLock> guard(PeersSpinLock_);
        auto it = PeerBanCountMap_.find(peerAddress);
        if (it == PeerBanCountMap_.end()) {
            return 0;
        } else {
            return it->second;
        }
    }

    bool IsPeerBannedForever(const TString& peerAddress) const
    {
        TGuard<TSpinLock> guard(PeersSpinLock_);
        return BannedForeverPeers_.contains(peerAddress);
    }

    void AccountTraffic(i64 transferredByteCount, const TNodeDescriptor& srcDescriptor)
    {
        if (TrafficMeter_) {
            TrafficMeter_->IncrementInboundByteCount(srcDescriptor.GetDataCenter(), transferredByteCount);
        }
    }
};

using TReplicationReaderPtr = TIntrusivePtr<TReplicationReader>;

////////////////////////////////////////////////////////////////////////////////

class TReplicationReader::TAsyncGetSeedsSession
    : public TRefCounted
{
public:
    TAsyncGetSeedsSession(
        TReplicationReaderPtr reader,
        const NLogging::TLogger& logger)
        : Reader_(std::move(reader))
        , Logger(logger)
        , Config_(Reader_->Config_)
        , Client_(Reader_->Client_)
        , NodeDirectory_(Reader_->NodeDirectory_)
        , ChunkId_(Reader_->ChunkId_)
        , LocateChunksInvoker_(Reader_->LocateChunksInvoker_)
    { }

    TFuture<TChunkReplicaList> Run()
    {
        VERIFY_THREAD_AFFINITY_ANY();

        TGuard<TSpinLock> guard(Reader_->SeedsSpinLock_);

        if (!Reader_->SeedsPromise_) {
            YT_LOG_DEBUG("Need fresh chunk seeds");
            Reader_->SeedsPromise_ = NewPromise<TChunkReplicaList>();
            auto locateChunk = BIND(&TAsyncGetSeedsSession::LocateChunk, MakeStrong(this))
                .Via(Reader_->LocateChunksInvoker_);

            if (Reader_->SeedsTimestamp_ + Config_->SeedsTimeout > TInstant::Now()) {
                // Don't ask master for fresh seeds too often.
                TDelayedExecutor::Submit(
                    locateChunk,
                    Reader_->SeedsTimestamp_ + Config_->SeedsTimeout);
            } else {
                locateChunk.Run();
            }
        }

        return Reader_->SeedsPromise_;
    }

private:
    const TReplicationReaderPtr Reader_;
    const NLogging::TLogger Logger;

    const TReplicationReaderConfigPtr Config_;
    const NNative::IClientPtr Client_;
    const TNodeDirectoryPtr NodeDirectory_;
    const TChunkId ChunkId_;
    const IInvokerPtr LocateChunksInvoker_;

    void LocateChunk()
    {
        VERIFY_THREAD_AFFINITY_ANY();

        YT_LOG_DEBUG("Requesting chunk seeds from master");

        try {
            auto channel = Client_->GetMasterChannelOrThrow(
                EMasterChannelKind::Follower,
                CellTagFromId(ChunkId_));

            TChunkServiceProxy proxy(channel);

            auto req = proxy.LocateChunks();
            req->SetHeavy(true);
            ToProto(req->add_subrequests(), ChunkId_);
            req->Invoke().Subscribe(
                BIND(&TAsyncGetSeedsSession::OnLocateChunkResponse, MakeStrong(this))
                    .Via(LocateChunksInvoker_));
        } catch (const std::exception& ex) {
            Reader_->SeedsPromise_.Set(TError(
                "Failed to request seeds for chunk %v from master",
                ChunkId_)
                << ex);
        }
    }

    void OnLocateChunkResponse(const TChunkServiceProxy::TErrorOrRspLocateChunksPtr& rspOrError)
    {
        VERIFY_THREAD_AFFINITY_ANY();
        YCHECK(Reader_->SeedsPromise_);

        {
            TGuard<TSpinLock> guard(Reader_->SeedsSpinLock_);
            Reader_->SeedsTimestamp_ = TInstant::Now();
        }

        if (!rspOrError.IsOK()) {
            YCHECK(!Reader_->SeedsPromise_.IsSet());
            Reader_->SeedsPromise_.Set(TError(rspOrError));
            return;
        }

        const auto& rsp = rspOrError.Value();
        YCHECK(rsp->subresponses_size() == 1);
        const auto& subresponse = rsp->subresponses(0);
        if (subresponse.missing()) {
            YCHECK(!Reader_->SeedsPromise_.IsSet());
            Reader_->SeedsPromise_.Set(TError(
                NChunkClient::EErrorCode::NoSuchChunk,
                "No such chunk %v",
                ChunkId_));
            return;
        }

        NodeDirectory_->MergeFrom(rsp->node_directory());
        auto seedReplicas = FromProto<TChunkReplicaList>(subresponse.replicas());
        Reader_->ExcludeFreshSeedsFromBannedForeverPeers(seedReplicas);

        YT_LOG_DEBUG("Chunk seeds received (SeedReplicas: %v)",
            MakeFormattableRange(seedReplicas, TChunkReplicaAddressFormatter(NodeDirectory_)));

        YCHECK(!Reader_->SeedsPromise_.IsSet());
        Reader_->SeedsPromise_.Set(seedReplicas);
    }
};

////////////////////////////////////////////////////////////////////////////////

class TReplicationReader::TSessionBase
    : public TRefCounted
{
protected:
    //! Reference to the owning reader.
    const TWeakPtr<TReplicationReader> Reader_;

    const TReplicationReaderConfigPtr ReaderConfig_;
    const TRemoteReaderOptionsPtr ReaderOptions_;
    const TChunkId ChunkId_;

    const TClientBlockReadOptions SessionOptions_;

    //! The workload descriptor from the config with instant field updated
    //! properly.
    const TWorkloadDescriptor WorkloadDescriptor_;

    //! Translates node ids to node descriptors.
    const TNodeDirectoryPtr NodeDirectory_;

    //! List of the networks to use from descriptor.
    const TNetworkPreferenceList Networks_;

    NLogging::TLogger Logger;

    //! Zero based retry index (less than |ReaderConfig_->RetryCount|).
    int RetryIndex_ = 0;

    //! Zero based pass index (less than |ReaderConfig_->PassCount|).
    int PassIndex_ = 0;

    //! Seed replicas for the current retry.
    TChunkReplicaList SeedReplicas_;

    //! Set of peer addresses banned for the current retry.
    THashSet<TString> BannedPeers_;

    //! List of candidates addresses to try during current pass, prioritized by:
    //! locality, ban counter, random number.
    typedef std::priority_queue<TPeerQueueEntry, std::vector<TPeerQueueEntry>, std::function<bool(const TPeerQueueEntry&, const TPeerQueueEntry&)>> TPeerQueue;
    TPeerQueue PeerQueue_;

    //! Catalogue of peers, seen on current pass.
    THashMap<TString, TPeer> Peers_;

    //! Fixed priority invoker build upon CompressionPool.
    IInvokerPtr SessionInvoker_;

    //! The instant this session was started.
    TInstant StartTime_ = TInstant::Now();

    //! Total number of bytes received in this session; used to detect slow reads.
    i64 TotalBytesReceived_ = 0;


    TSessionBase(
        TReplicationReader* reader,
        const TClientBlockReadOptions& options)
        : Reader_(reader)
        , ReaderConfig_(reader->Config_)
        , ReaderOptions_(reader->Options_)
        , ChunkId_(reader->ChunkId_)
        , SessionOptions_(options)
        , WorkloadDescriptor_(ReaderConfig_->EnableWorkloadFifoScheduling ? options.WorkloadDescriptor.SetCurrentInstant() : options.WorkloadDescriptor)
        , NodeDirectory_(reader->NodeDirectory_)
        , Networks_(reader->Networks_)
        , Logger(NLogging::TLogger(ChunkClientLogger)
            .AddTag("SessionId: %v, ReadSessionId: %v, ChunkId: %v",
                TGuid::Create(),
                options.ReadSessionId,
                reader->ChunkId_))
        , SessionInvoker_(CreateFixedPriorityInvoker(
            TDispatcher::Get()->GetPrioritizedCompressionPoolInvoker(),
            WorkloadDescriptor_.GetPriority()))
    {
        ResetPeerQueue();
    }

    EAddressLocality GetNodeLocality(const TNodeDescriptor& descriptor)
    {
        auto reader = Reader_.Lock();
        auto locality = EAddressLocality::None;

        if (reader) {
            locality = ComputeAddressLocality(descriptor, reader->LocalDescriptor_);
        }
        return locality;
    }

    void BanPeer(const TString& address, bool forever)
    {
        auto reader = Reader_.Lock();
        if (!reader) {
            return;
        }

        if (forever && !reader->IsPeerBannedForever(address)) {
            YT_LOG_DEBUG("Node is banned until seeds are re-fetched from master (Address: %v)", address);
            reader->BanPeerForever(address);
        }

        if (BannedPeers_.insert(address).second) {
            reader->OnPeerBanned(address);
            YT_LOG_DEBUG("Node is banned for the current retry (Address: %v, BanCount: %v)",
                address,
                reader->GetBanCount(address));
        }
    }

    const TNodeDescriptor& GetPeerDescriptor(const TString& address)
    {
        auto it = Peers_.find(address);
        YCHECK(it != Peers_.end());
        return it->second.NodeDescriptor;
    }

    //! Register peer and install into the peer queue if neccessary.
    bool AddPeer(const TString& address, const TNodeDescriptor& descriptor, EPeerType type)
    {
        auto reader = Reader_.Lock();
        if (!reader) {
            return false;
        }

        TPeer peer(address, descriptor, type, GetNodeLocality(descriptor));
        auto pair = Peers_.insert({address, peer});
        if (!pair.second) {
            // Peer was already handled on current pass.
            return false;
        }

        if (IsPeerBanned(address)) {
            // Peer is banned.
            return false;
        }

        PeerQueue_.push(TPeerQueueEntry(peer, reader->GetBanCount(address)));
        return true;
    }

    //! Reinstall peer in the peer queue.
    void ReinstallPeer(const TString& address)
    {
        auto reader = Reader_.Lock();
        if (!reader || IsPeerBanned(address)) {
            return;
        }

        auto it = Peers_.find(address);
        YCHECK(it != Peers_.end());

        YT_LOG_DEBUG("Reinstall peer into peer queue (Address: %v)", address);
        PeerQueue_.push(TPeerQueueEntry(it->second, reader->GetBanCount(address)));
    }

    bool IsSeed(const TString& address)
    {
        auto it = Peers_.find(address);
        YCHECK(it != Peers_.end());

        return it->second.Type == EPeerType::Seed;
    }

    bool IsPeerBanned(const TString& address)
    {
        auto reader = Reader_.Lock();
        if (!reader) {
            return false;
        }

        return BannedPeers_.find(address) != BannedPeers_.end() || reader->IsPeerBannedForever(address);
    }

    IChannelPtr GetChannel(const TString& address)
    {
        auto reader = Reader_.Lock();
        if (!reader) {
            return nullptr;
        }

        IChannelPtr channel;
        try {
            const auto& channelFactory = reader->Client_->GetChannelFactory();
            channel = channelFactory->CreateChannel(address);
        } catch (const std::exception& ex) {
            RegisterError(ex);
            BanPeer(address, false);
        }

        return channel;
    }

    template <class TResponsePtr>
    void ProcessError(TErrorOr<TResponsePtr> rspOrError, const TString& peerAddress, TError wrappingError)
    {
        auto error = wrappingError << rspOrError;
        if (rspOrError.GetCode() != NRpc::EErrorCode::Unavailable &&
            rspOrError.GetCode() != NRpc::EErrorCode::RequestQueueSizeLimitExceeded)
        {
            BanPeer(peerAddress, rspOrError.GetCode() == NChunkClient::EErrorCode::NoSuchChunk);
            RegisterError(error);
        } else {
            YT_LOG_DEBUG(error);
        }
    }

    std::vector<TPeer> PickPeerCandidates(
        int count,
        std::function<bool(const TString&)> filter,
        const TReplicationReaderPtr& reader)
    {
        std::vector<TPeer> candidates;
        while (!PeerQueue_.empty() && candidates.size() < count) {
            const auto& top = PeerQueue_.top();
            if (top.BanCount != reader->GetBanCount(top.Peer.Address)) {
                auto queueEntry = top;
                PeerQueue_.pop();
                queueEntry.BanCount = reader->GetBanCount(queueEntry.Peer.Address);
                PeerQueue_.push(queueEntry);
                continue;
            }

            if (!candidates.empty()) {
                if (candidates.front().Type == EPeerType::Peer) {
                    // If we have peer candidate, ask it first.
                    break;
                }

                // Ensure that peers with best locality are always asked first.
                // Locality is compared w.r.t. config options.
                if (ComparePeerLocality(top.Peer, candidates.front()) < 0) {
                    break;
                }
            }

            if (filter(top.Peer.Address) && !IsPeerBanned(top.Peer.Address)) {
                candidates.push_back(top.Peer);
            }
            PeerQueue_.pop();
        }

        return candidates;
    }

    void NextRetry()
    {
        auto reader = Reader_.Lock();
        if (!reader) {
            return;
        }

        if (IsCanceled()) {
            return;
        }

        if (ShouldStop()) {
            return;
        }

        YCHECK(!SeedsFuture_);

        YT_LOG_DEBUG("Retry started: %v of %v",
            RetryIndex_ + 1,
            ReaderConfig_->RetryCount);

        PassIndex_ = 0;
        BannedPeers_.clear();

        auto getSeedsSession = New<TAsyncGetSeedsSession>(reader, Logger);
        SeedsFuture_ = getSeedsSession->Run();
        SeedsFuture_.Subscribe(
            BIND(&TSessionBase::OnGotSeeds, MakeStrong(this))
                .Via(SessionInvoker_));
    }

    void OnRetryFailed()
    {
        DiscardSeeds();

        int retryCount = ReaderConfig_->RetryCount;
        YT_LOG_DEBUG("Retry failed: %v of %v",
            RetryIndex_ + 1,
            retryCount);

        ++RetryIndex_;
        if (RetryIndex_ >= retryCount) {
            OnSessionFailed(/* fatal */ true);
            return;
        }

        TDelayedExecutor::Submit(
            BIND(&TSessionBase::NextRetry, MakeStrong(this))
                .Via(SessionInvoker_),
            GetBackoffDuration(RetryIndex_));
    }

    void DiscardSeeds()
    {
        auto reader = Reader_.Lock();
        if (!reader) {
            return;
        }

        YCHECK(SeedsFuture_);
        reader->DiscardSeeds(SeedsFuture_);
        SeedsFuture_.Reset();
    }

    void SetReaderFailed()
    {
        auto reader = Reader_.Lock();
        if (!reader) {
            return;
        }

        reader->SetFailed();
    }

    bool PrepareNextPass()
    {
        if (IsCanceled()) {
            return false;
        }

        YT_LOG_DEBUG("Pass started: %v of %v",
            PassIndex_ + 1,
            ReaderConfig_->PassCount);

        ResetPeerQueue();
        Peers_.clear();

        for (auto replica : SeedReplicas_) {
            const auto* descriptor = NodeDirectory_->FindDescriptor(replica.GetNodeId());
            if (!descriptor) {
                RegisterError(TError(
                    NNodeTrackerClient::EErrorCode::NoSuchNode,
                    "Unresolved node id %v in node directory",
                    replica.GetNodeId()));
                continue;
            }

            auto address = descriptor->FindAddress(Networks_);
            if (!address) {
                RegisterError(TError(
                    NNodeTrackerClient::EErrorCode::NoSuchNetwork,
                    "Cannot find any of %v addresses for seed %v",
                    Networks_,
                    descriptor->GetDefaultAddress()));
                OnSessionFailed(/* fatal */ true);
                return false;
            } else {
                AddPeer(*address, *descriptor, EPeerType::Seed);
            }
        }

        if (PeerQueue_.empty()) {
            RegisterError(TError("No feasible seeds to start a pass"));
            if (ReaderOptions_->AllowFetchingSeedsFromMaster) {
                OnRetryFailed();
            } else {
                OnSessionFailed(/* fatal */ true);
            }
            return false;
        }

        return true;
    }

    void OnPassCompleted()
    {
        if (ShouldStop()) {
            return;
        }

        int passCount = ReaderConfig_->PassCount;
        YT_LOG_DEBUG("Pass completed: %v of %v",
            PassIndex_ + 1,
            passCount);

        ++PassIndex_;
        if (PassIndex_ >= passCount) {
            OnRetryFailed();
            return;
        }

        TDelayedExecutor::Submit(
            BIND(&TSessionBase::NextPass, MakeStrong(this))
                .Via(SessionInvoker_),
            GetBackoffDuration(PassIndex_));
    }

    template <class TResponsePtr>
    void BanSeedIfUncomplete(const TResponsePtr& rsp, const TString& address)
    {
        if (IsSeed(address) && !rsp->has_complete_chunk()) {
            YT_LOG_DEBUG("Seed does not contain the chunk (Address: %v)", address);
            BanPeer(address, false);
        }
    }

    void RegisterError(const TError& error)
    {
        YT_LOG_ERROR(error);
        InnerErrors_.push_back(error);
    }

    TError BuildCombinedError(const TError& error)
    {
        return error << InnerErrors_;
    }

    virtual bool IsCanceled() const = 0;

    virtual void NextPass() = 0;

    virtual void OnSessionFailed(bool fatal) = 0;

private:
    //! Errors collected by the session.
    std::vector<TError> InnerErrors_;

    TFuture<TChunkReplicaList> SeedsFuture_;

    int ComparePeerLocality(const TPeer& lhs, const TPeer& rhs) const
    {
        if (lhs.Locality > rhs.Locality) {
            if (ReaderConfig_->PreferLocalHost && rhs.Locality < EAddressLocality::SameHost) {
                return 1;
            }

            if (ReaderConfig_->PreferLocalRack && rhs.Locality < EAddressLocality::SameRack) {
                return 1;
            }

            if (ReaderConfig_->PreferLocalDataCenter && rhs.Locality < EAddressLocality::SameDataCenter) {
                return 1;
            }
        } else if (lhs.Locality < rhs.Locality) {
            return -ComparePeerLocality(rhs, lhs);
        }

        return 0;
    }

    int ComparePeerQueueEntries(const TPeerQueueEntry& lhs, const TPeerQueueEntry rhs) const
    {
        int result = ComparePeerLocality(lhs.Peer, rhs.Peer);
        if (result != 0) {
            return result;
        }

        if (lhs.Peer.Type != rhs.Peer.Type) {
            // Prefer Peers to Seeds to make most use of P2P.
            if (lhs.Peer.Type == EPeerType::Peer) {
                return 1;
            } else {
                YCHECK(lhs.Peer.Type == EPeerType::Seed);
                return -1;
            }
        }

        if (lhs.BanCount != rhs.BanCount) {
            // The less - the better.
            return rhs.BanCount - lhs.BanCount;
        }

        if (lhs.Random != rhs.Random) {
            return lhs.Random < rhs.Random ? -1 : 1;
        }

        return 0;
    }

    TDuration GetBackoffDuration(int index) const
    {
        auto backoffMultiplier = std::min(
            std::pow(ReaderConfig_->BackoffTimeMultiplier, index - 1),
            MaxBackoffMultiplier);

        auto backoffDuration = ReaderConfig_->MinBackoffTime * backoffMultiplier;
        backoffDuration = std::min(backoffDuration, ReaderConfig_->MaxBackoffTime);
        return backoffDuration;
    }

    void ResetPeerQueue()
    {
        PeerQueue_ = TPeerQueue([&] (const TPeerQueueEntry& lhs, const TPeerQueueEntry& rhs) {
            return ComparePeerQueueEntries(lhs, rhs) < 0;
        });
    }

    void OnGotSeeds(const TErrorOr<TChunkReplicaList>& result)
    {
        if (!result.IsOK()) {
            DiscardSeeds();
            RegisterError(TError(
                NChunkClient::EErrorCode::MasterCommunicationFailed,
                "Error requesting seeds from master")
                << result);
            OnSessionFailed(/* fatal */ true);
            return;
        }

        SeedReplicas_ = result.Value();
        if (SeedReplicas_.empty()) {
            RegisterError(TError("Chunk is lost"));
            OnRetryFailed();
            return;
        }

        NextPass();
    }

    bool ShouldStop()
    {
        auto reader = Reader_.Lock();
        if (!reader) {
            return true;
        }

        auto error = reader->RunSlownessChecker(TotalBytesReceived_, StartTime_);
        if (!error.IsOK()) {
            RegisterError(TError("Read session of chunk %v is slow; may attempting repair",
                reader->GetChunkId())
                << error);
            OnSessionFailed(/* fatal */ false);
            return true;
        }

        return false;
    }
};

////////////////////////////////////////////////////////////////////////////////

class TReplicationReader::TReadBlockSetSession
    : public TSessionBase
{
public:
    TReadBlockSetSession(
        TReplicationReader* reader,
        const TClientBlockReadOptions& options,
        const std::vector<int>& blockIndexes,
        const std::optional<i64>& estimatedSize)
        : TSessionBase(reader, options)
        , BlockIndexes_(blockIndexes)
    {
        Logger.AddTag("Blocks: %v", blockIndexes);
    }

    ~TReadBlockSetSession()
    {
        Promise_.TrySet(TError("Reader terminated"));
    }

    TFuture<std::vector<TBlock>> Run()
    {
        if (BlockIndexes_.empty()) {
            return MakeFuture(std::vector<TBlock>());
        }
        StartTime_ = TInstant::Now();
        NextRetry();
        return Promise_;
    }

private:
    //! Block indexes to read during the session.
    const std::vector<int> BlockIndexes_;

    const std::optional<i64> EstimatedSize_;

    i64 BytesThrottled_ = 0;

    //! Promise representing the session.
    TPromise<std::vector<TBlock>> Promise_ = NewPromise<std::vector<TBlock>>();

    //! Blocks that are fetched so far.
    THashMap<int, TBlock> Blocks_;

    //! Maps peer addresses to block indexes.
    THashMap<TString, THashSet<int>> PeerBlocksMap_;

    virtual bool IsCanceled() const override
    {
        return Promise_.IsCanceled();
    }

    virtual void NextPass() override
    {
        if (!PrepareNextPass())
            return;

        PeerBlocksMap_.clear();
        auto blockIndexes = GetUnfetchedBlockIndexes();
        for (const auto& pair : Peers_) {
            PeerBlocksMap_[pair.first] = THashSet<int>(blockIndexes.begin(), blockIndexes.end());
        }

        RequestBlocks();
    }

    std::vector<int> GetUnfetchedBlockIndexes()
    {
        std::vector<int> result;
        result.reserve(BlockIndexes_.size());
        for (int blockIndex : BlockIndexes_) {
            if (Blocks_.find(blockIndex) == Blocks_.end()) {
                result.push_back(blockIndex);
            }
        }
        return result;
    }

    bool HasUnfetchedBlocks(const TString& address, const std::vector<int>& indexesToFetch) const
    {
        auto it = PeerBlocksMap_.find(address);
        YCHECK(it != PeerBlocksMap_.end());
        const auto& peerBlockIndexes = it->second;

        for (int blockIndex : indexesToFetch) {
            if (peerBlockIndexes.find(blockIndex) != peerBlockIndexes.end()) {
                return true;
            }
        }

        return false;
    }

    void FetchBlocksFromCache(const TReplicationReaderPtr& reader)
    {
        for (int blockIndex : BlockIndexes_) {
            if (Blocks_.find(blockIndex) == Blocks_.end()) {
                TBlockId blockId(reader->ChunkId_, blockIndex);
                auto block = reader->BlockCache_->Find(blockId, EBlockType::CompressedData);
                if (block) {
                    YT_LOG_DEBUG("Block is fetched from cache (Block: %v)", blockIndex);
                    YCHECK(Blocks_.insert(std::make_pair(blockIndex, block)).second);
                }
            }
        }
    }

    std::optional<TPeer> SelectBestPeer(
        const std::vector<TPeer>& candidates,
        const std::vector<int>& blockIndexes,
        const TReplicationReaderPtr& reader)
    {
        YT_LOG_DEBUG("Gathered candidate peers (Addresses: %v)", candidates);

        if (candidates.empty()) {
            return std::nullopt;
        }

        // Multiple candidates - send probing requests.
        std::vector<TFuture<TDataNodeServiceProxy::TRspGetBlockSetPtr>> asyncResults;
        std::vector<TPeer> probePeers;

        for (const auto& peer : candidates) {
            auto channel = GetChannel(peer.Address);
            if (!channel) {
                continue;
            }

            TDataNodeServiceProxy proxy(channel);
            proxy.SetDefaultTimeout(ReaderConfig_->ProbeRpcTimeout);

            auto req = proxy.GetBlockSet();
            req->set_fetch_from_cache(false);
            req->set_fetch_from_disk(false);
            ToProto(req->mutable_chunk_id(), reader->ChunkId_);
            ToProto(req->mutable_workload_descriptor(), WorkloadDescriptor_);
            ToProto(req->mutable_block_indexes(), blockIndexes);
            req->SetRequestAck(false);

            probePeers.push_back(peer);
            asyncResults.push_back(req->Invoke());
        }

        auto errorOrResults = WaitFor(CombineAll(asyncResults));
        if (!errorOrResults.IsOK()) {
            return std::nullopt;
        }

        const auto& results = errorOrResults.Value();

        TDataNodeServiceProxy::TRspGetBlockSetPtr bestRsp;
        std::optional<TPeer> bestPeer;

        auto getLoad = [&] (const TDataNodeServiceProxy::TRspGetBlockSetPtr& rsp) {
            return ReaderConfig_->NetQueueSizeFactor * rsp->net_queue_size() +
                ReaderConfig_->DiskQueueSizeFactor * rsp->disk_queue_size();
        };

        bool receivedNewPeers = false;
        for (int i = 0; i < probePeers.size(); ++i) {
            const auto& peer = probePeers[i];
            const auto& rspOrError = results[i];
            if (!rspOrError.IsOK()) {
                ProcessError(rspOrError, peer.Address, TError("Error probing node %v queue length", peer.Address));
                continue;
            }

            const auto& rsp = rspOrError.Value();
            if (UpdatePeerBlockMap(rsp, reader)) {
                receivedNewPeers = true;
            }

            // Exclude throttling peers from current pass.
            if (rsp->net_throttling() || rsp->disk_throttling()) {
                YT_LOG_DEBUG("Peer is throttling (Address: %v, NetThrottling: %v, DiskThrottling: %v)",
                    peer.Address,
                    rsp->net_throttling(),
                    rsp->disk_throttling());
                continue;
            }

            if (!bestPeer) {
                bestRsp = rsp;
                bestPeer = peer;
                continue;
            }

            if (getLoad(rsp) < getLoad(bestRsp)) {
                ReinstallPeer(bestPeer->Address);

                bestRsp = rsp;
                bestPeer = peer;
            } else {
                ReinstallPeer(peer.Address);
            }
        }

        if (bestPeer) {
            if (receivedNewPeers) {
                YT_LOG_DEBUG("Discard best peer since p2p was activated (Address: %v, PeerType: %v)",
                    bestPeer->Address,
                    bestPeer->Type);
                ReinstallPeer(bestPeer->Address);
                bestPeer = std::nullopt;
            } else {
                YT_LOG_DEBUG("Best peer selected (Address: %v, DiskQueueSize: %v, NetQueueSize: %v)",
                    bestPeer->Address,
                    bestRsp->disk_queue_size(),
                    bestRsp->net_queue_size());
            }
        } else {
            YT_LOG_DEBUG("All peer candidates were discarded");
        }

        return bestPeer;
    }

    void RequestBlocks()
    {
        BIND(&TReadBlockSetSession::DoRequestBlocks, MakeStrong(this))
            .Via(SessionInvoker_)
            .Run();
    }

    bool UpdatePeerBlockMap(
        const TDataNodeServiceProxy::TRspGetBlockSetPtr& rsp,
        const TReplicationReaderPtr& reader)
    {
        if (!ReaderConfig_->FetchFromPeers && rsp->peer_descriptors_size() > 0) {
            YT_LOG_DEBUG("Peer suggestions received but ignored");
            return false;
        }

        bool addedNewPeers = false;
        for (const auto& peerDescriptor : rsp->peer_descriptors()) {
            int blockIndex = peerDescriptor.block_index();
            TBlockId blockId(reader->ChunkId_, blockIndex);
            for (const auto& peerNodeId : peerDescriptor.node_ids()) {
                auto maybeSuggestedDescriptor = reader->NodeDirectory_->FindDescriptor(peerNodeId);
                if (!maybeSuggestedDescriptor) {
                    YT_LOG_DEBUG("Cannot resolve peer descriptor (Block: %v, NodeId: %v)",
                        blockIndex,
                        peerNodeId);
                    continue;
                }

                auto suggestedAddress = maybeSuggestedDescriptor->FindAddress(Networks_);
                if (suggestedAddress) {
                    if (AddPeer(*suggestedAddress, *maybeSuggestedDescriptor, EPeerType::Peer)) {
                        addedNewPeers = true;
                    }
                    PeerBlocksMap_[*suggestedAddress].insert(blockIndex);
                    YT_LOG_DEBUG("Peer descriptor received (Block: %v, SuggestedAddress: %v)",
                        blockIndex,
                        *suggestedAddress);
                } else {
                    YT_LOG_WARNING("Peer suggestion ignored, required network is missing (Block: %v, SuggestedAddress: %v)",
                        blockIndex,
                        maybeSuggestedDescriptor->GetDefaultAddress());
                }
            }
        }

        return addedNewPeers;
    }

    void DoRequestBlocks()
    {
        auto reader = Reader_.Lock();
        if (!reader || IsCanceled())
            return;

        FetchBlocksFromCache(reader);

        auto blockIndexes = GetUnfetchedBlockIndexes();
        if (blockIndexes.empty()) {
            OnSessionSucceeded();
            return;
        }

        std::optional<TPeer> optionalPeer;
        NProfiling::TWallTimer pickPeerTimer;
        while (!optionalPeer) {
            auto candidates = PickPeerCandidates(
                ReaderConfig_->ProbePeerCount,
                [&] (const TString& address) {
                    return HasUnfetchedBlocks(address, blockIndexes);
                },
                reader);
            if (candidates.empty()) {
                OnPassCompleted();
                return;
            }

            // One extra request for actually getting blocks.
            auto throttleResult = WaitFor(reader->RpsThrottler_->Throttle(1 + candidates.size()));
            if (!throttleResult.IsOK()) {
                auto error = TError(
                    NChunkClient::EErrorCode::BandwidthThrottlingFailed,
                    "Failed to throttle bandwidth in reader")
                    << throttleResult;
                YT_LOG_WARNING(error, "Chunk reader failed");
                OnSessionFailed(true, error);
                return;
            }

            optionalPeer = SelectBestPeer(candidates, blockIndexes, reader);
        }

        SessionOptions_.ChunkReaderStatistics->PickPeerWaitTime += pickPeerTimer.GetElapsedValue();

        const auto& peerAddress = optionalPeer->Address;
        auto channel = GetChannel(peerAddress);
        if (!channel) {
            RequestBlocks();
            return;
        }

        if (peerAddress != GetLocalHostName() && BytesThrottled_ == 0 && EstimatedSize_) {
            // NB(psushin): This is preliminary throttling. The subsequent request may fail or return partial result.
            // In order not to throttle twice, we use BandwidthThrottled_ flag.
            // Still it protects us from bursty incoming traffic on the host.
            // If estimated size was not given, we fallback to post-throttling on actual received size.

            BytesThrottled_ = *EstimatedSize_;
            auto throttleResult = WaitFor(reader->BandwidthThrottler_->Throttle(*EstimatedSize_));
            if (!throttleResult.IsOK()) {
                auto error = TError(
                    NChunkClient::EErrorCode::BandwidthThrottlingFailed,
                    "Failed to throttle bandwidth in reader")
                    << throttleResult;
                YT_LOG_WARNING(error, "Chunk reader failed");
                OnSessionFailed(true, error);
                return;
            }
        }

        TDataNodeServiceProxy proxy(channel);
        proxy.SetDefaultTimeout(ReaderConfig_->BlockRpcTimeout);

        auto req = proxy.GetBlockSet();
        req->SetMultiplexingBand(EMultiplexingBand::Heavy);
        ToProto(req->mutable_chunk_id(), reader->ChunkId_);
        ToProto(req->mutable_block_indexes(), blockIndexes);
        req->set_populate_cache(ReaderConfig_->PopulateCache);
        ToProto(req->mutable_workload_descriptor(), WorkloadDescriptor_);
<<<<<<< HEAD
        req->Header().set_response_memory_zone(static_cast<i32>(EMemoryZone::Undumpable));
        if (ReaderOptions_->EnableP2P) {
=======
        if (ReaderOptions_->EnableP2P && reader->LocalNodeId_) {
>>>>>>> 023b83d1
            auto expirationTime = TInstant::Now() + ReaderConfig_->PeerExpirationTimeout;
            req->set_peer_node_id(*reader->LocalNodeId_);
            req->set_peer_expiration_time(expirationTime.GetValue());
        }

        NProfiling::TWallTimer dataWaitTimer;
        auto rspOrError = WaitFor(req->Invoke());
        SessionOptions_.ChunkReaderStatistics->DataWaitTime += dataWaitTimer.GetElapsedValue();

        if (!rspOrError.IsOK()) {
            ProcessError(
                rspOrError,
                peerAddress,
                TError("Error fetching blocks from node %v", peerAddress));

            RequestBlocks();
            return;
        }

        const auto& rsp = rspOrError.Value();

        reader->AccountTraffic(
            rsp->GetTotalSize(),
            optionalPeer->NodeDescriptor);

        UpdatePeerBlockMap(rsp, reader);

        if (rsp->net_throttling() || rsp->disk_throttling()) {
            YT_LOG_DEBUG("Peer is throttling (Address: %v)", peerAddress);
        }

        if (rsp->has_chunk_reader_statistics()) {
            UpdateFromProto(&SessionOptions_.ChunkReaderStatistics, rsp->chunk_reader_statistics());
        }

        i64 bytesReceived = 0;
        std::vector<int> receivedBlockIndexes;

        auto blocks = GetRpcAttachedBlocks(rsp);
        for (int index = 0; index < blocks.size(); ++index) {
            const auto& block = blocks[index];
            if (!block)
                continue;

            int blockIndex = req->block_indexes(index);
            auto blockId = TBlockId(reader->ChunkId_, blockIndex);

            try {
                block.ValidateChecksum();
            } catch (const TBlockChecksumValidationException& ex) {
                RegisterError(TError("Failed to validate received block checksum")
                    << TErrorAttribute("block_id", ToString(blockId))
                    << TErrorAttribute("peer", peerAddress)
                    << TErrorAttribute("actual", ex.GetActual())
                    << TErrorAttribute("expected", ex.GetExpected()));

                BanPeer(peerAddress, false);
                RequestBlocks();
                return;
            }

            auto sourceDescriptor = ReaderOptions_->EnableP2P
                ? std::optional<TNodeDescriptor>(GetPeerDescriptor(peerAddress))
                : std::optional<TNodeDescriptor>(std::nullopt);

            reader->BlockCache_->Put(blockId, EBlockType::CompressedData, block, sourceDescriptor);

            YCHECK(Blocks_.insert(std::make_pair(blockIndex, block)).second);
            bytesReceived += block.Size();
            TotalBytesReceived_ += block.Size();
            receivedBlockIndexes.push_back(blockIndex);
        }

        BanSeedIfUncomplete(rsp, peerAddress);

        if (bytesReceived > 0) {
            // Reinstall peer into peer queue, if some data was received.
            ReinstallPeer(peerAddress);
        }

        YT_LOG_DEBUG("Finished processing block response (Address: %v, PeerType: %v, BlocksReceived: %v, BytesReceived: %v, PeersSuggested: %v)",
              peerAddress,
              optionalPeer->Type,
              MakeShrunkFormattableRange(receivedBlockIndexes, TDefaultFormatter(), 3),
              bytesReceived,
              rsp->peer_descriptors_size());

        if (peerAddress != GetLocalHostName() && TotalBytesReceived_ > BytesThrottled_) {
            auto delta = TotalBytesReceived_ - BytesThrottled_;
            BytesThrottled_ = TotalBytesReceived_;
            auto throttleResult = WaitFor(reader->BandwidthThrottler_->Throttle(delta));
            if (!throttleResult.IsOK()) {
                auto error = TError(
                    NChunkClient::EErrorCode::BandwidthThrottlingFailed,
                    "Failed to throttle bandwidth in reader")
                    << throttleResult;
                YT_LOG_WARNING(error, "Chunk reader failed");
                OnSessionFailed(true, error);
                return;
            }
        }

        RequestBlocks();
    }

    void OnSessionSucceeded()
    {
        YT_LOG_DEBUG("All requested blocks are fetched");

        std::vector<TBlock> blocks;
        blocks.reserve(BlockIndexes_.size());
        for (int blockIndex : BlockIndexes_) {
            const auto& block = Blocks_[blockIndex];
            YCHECK(block.Data);
            blocks.push_back(block);
        }
        Promise_.TrySet(std::vector<TBlock>(blocks));
    }

    virtual void OnSessionFailed(bool fatal) override
    {
        auto error = BuildCombinedError(TError(
            "Error fetching blocks for chunk %v",
            ChunkId_));
        OnSessionFailed(fatal, error);
    }

    void OnSessionFailed(bool fatal, const TError& error)
    {
        if (fatal) {
            SetReaderFailed();
        }

        Promise_.TrySet(error);
    }
};

TFuture<std::vector<TBlock>> TReplicationReader::ReadBlocks(
    const TClientBlockReadOptions& options,
    const std::vector<int>& blockIndexes,
    const std::optional<i64>& estimatedSize)
{
    VERIFY_THREAD_AFFINITY_ANY();

    auto session = New<TReadBlockSetSession>(this, options, blockIndexes, estimatedSize);
    return session->Run();
}

////////////////////////////////////////////////////////////////////////////////

class TReplicationReader::TReadBlockRangeSession
    : public TSessionBase
{
public:
    TReadBlockRangeSession(
        TReplicationReader* reader,
        const TClientBlockReadOptions& options,
        int firstBlockIndex,
        int blockCount,
        const std::optional<i64> estimatedSize)
        : TSessionBase(reader, options)
        , FirstBlockIndex_(firstBlockIndex)
        , BlockCount_(blockCount)
        , EstimatedSize_(estimatedSize)
    {
        Logger.AddTag("Blocks: %v-%v",
            FirstBlockIndex_,
            FirstBlockIndex_ + BlockCount_ - 1);
    }

    TFuture<std::vector<TBlock>> Run()
    {
        if (BlockCount_ == 0) {
            return MakeFuture(std::vector<TBlock>());
        }
        StartTime_ = TInstant::Now();
        NextRetry();
        return Promise_;
    }

private:
    //! First block index to fetch.
    const int FirstBlockIndex_;

    //! Number of blocks to fetch.
    const int BlockCount_;

    std::optional<i64> EstimatedSize_;

    //! Promise representing the session.
    TPromise<std::vector<TBlock>> Promise_ = NewPromise<std::vector<TBlock>>();

    //! Blocks that are fetched so far.
    std::vector<TBlock> FetchedBlocks_;

    i64 BytesThrottled_ = 0;

    virtual bool IsCanceled() const override
    {
        return Promise_.IsCanceled();
    }

    virtual void NextPass() override
    {
        if (!PrepareNextPass())
            return;

        RequestBlocks();
    }

    void RequestBlocks()
    {
        BIND(&TReadBlockRangeSession::DoRequestBlocks, MakeStrong(this))
            .Via(SessionInvoker_)
            .Run();
    }

    void DoRequestBlocks()
    {
        auto reader = Reader_.Lock();
        if (!reader || IsCanceled())
            return;

        YCHECK(FetchedBlocks_.empty());

        auto candidates = PickPeerCandidates(
            1,
            [] (const TString& address) {
                return true;
            },
            reader);

        if (candidates.empty()) {
            OnPassCompleted();
            return;
        }

        const auto& peerAddress = candidates.front().Address;
        auto channel = GetChannel(peerAddress);
        if (!channel) {
            RequestBlocks();
            return;
        }

        YT_LOG_DEBUG("Requesting blocks from peer (Address: %v, Blocks: %v-%v, EstimatedSize: %v, BytesThrottled: %v)",
            peerAddress,
            FirstBlockIndex_,
            FirstBlockIndex_ + BlockCount_ - 1,
            EstimatedSize_,
            BytesThrottled_);


        if (peerAddress != GetLocalHostName() && BytesThrottled_ == 0 && EstimatedSize_) {
            // NB(psushin): This is preliminary throttling. The subsequent request may fail or return partial result.
            // In order not to throttle twice, we use BandwidthThrottled_ flag.
            // Still it protects us from bursty incoming traffic on the host.
            // If estimated size was not given, we fallback to post-throttling on actual received size.

            BytesThrottled_ = *EstimatedSize_;
            auto throttleResult = WaitFor(reader->BandwidthThrottler_->Throttle(*EstimatedSize_));
            if (!throttleResult.IsOK()) {
                auto error = TError(
                    NChunkClient::EErrorCode::BandwidthThrottlingFailed,
                    "Failed to throttle bandwidth in reader")
                    << throttleResult;
                YT_LOG_WARNING(error, "Chunk reader failed");
                OnSessionFailed(true, error);
                return;
            }
        }


        TDataNodeServiceProxy proxy(channel);
        proxy.SetDefaultTimeout(ReaderConfig_->BlockRpcTimeout);

        auto req = proxy.GetBlockRange();
        req->SetMultiplexingBand(EMultiplexingBand::Heavy);
        ToProto(req->mutable_chunk_id(), reader->ChunkId_);
        req->set_first_block_index(FirstBlockIndex_);
        req->set_block_count(BlockCount_);
        ToProto(req->mutable_workload_descriptor(), WorkloadDescriptor_);

        auto rspOrError = WaitFor(req->Invoke());

        if (!rspOrError.IsOK()) {
            ProcessError(
                rspOrError,
                peerAddress,
                TError("Error fetching blocks from node %v", peerAddress));

            RequestBlocks();
            return;
        }

        const auto& rsp = rspOrError.Value();

        if (rsp->has_chunk_reader_statistics()) {
            UpdateFromProto(&SessionOptions_.ChunkReaderStatistics, rsp->chunk_reader_statistics());
        }

        auto blocks = GetRpcAttachedBlocks(rsp);

        int blocksReceived = 0;
        i64 bytesReceived = 0;

        for (const auto& block : blocks) {
            if (!block) {
                break;
            }

            blocksReceived += 1;
            bytesReceived += block.Size();
            TotalBytesReceived_ += block.Size();

            try {
                block.ValidateChecksum();
            } catch (const TBlockChecksumValidationException& ex) {
                RegisterError(TError("Failed to validate received block checksum")
                    << TErrorAttribute("block_id", ToString(TBlockId(reader->ChunkId_, FirstBlockIndex_ + blocksReceived)))
                    << TErrorAttribute("peer", peerAddress)
                    << TErrorAttribute("actual", ex.GetActual())
                    << TErrorAttribute("expected", ex.GetExpected()));

                BanPeer(peerAddress, false);
                RequestBlocks();
                return;
             }

             FetchedBlocks_.emplace_back(std::move(block));
         }

        BanSeedIfUncomplete(rsp, peerAddress);

        if (rsp->net_throttling() || rsp->disk_throttling()) {
            YT_LOG_DEBUG("Peer is throttling (Address: %v)", peerAddress);
        } else if (blocksReceived == 0) {
            YT_LOG_DEBUG("Peer has no relevant blocks (Address: %v)", peerAddress);
            BanPeer(peerAddress, false);
        } else {
            ReinstallPeer(peerAddress);
        }

        YT_LOG_DEBUG("Finished processing block response (Address: %v, BlocksReceived: %v-%v, BytesReceived: %v)",
            peerAddress,
            FirstBlockIndex_,
            FirstBlockIndex_ + blocksReceived - 1,
            bytesReceived);

        if (peerAddress != GetLocalHostName() && TotalBytesReceived_ > BytesThrottled_) {
            auto delta = TotalBytesReceived_ - BytesThrottled_;
            BytesThrottled_ = TotalBytesReceived_;
            auto throttleResult = WaitFor(reader->BandwidthThrottler_->Throttle(delta));
            if (!throttleResult.IsOK()) {
                auto error = TError(
                    NChunkClient::EErrorCode::BandwidthThrottlingFailed,
                    "Failed to throttle bandwidth in reader")
                    << throttleResult;
                YT_LOG_WARNING(error, "Chunk reader failed");
                OnSessionFailed(true, error);
                return;
            }
        }

        if (blocksReceived > 0) {
            OnSessionSucceeded();
        } else {
            RequestBlocks();
        }
    }

    void OnSessionSucceeded()
    {
        YT_LOG_DEBUG("Some blocks are fetched (Blocks: %v-%v)",
            FirstBlockIndex_,
            FirstBlockIndex_ + FetchedBlocks_.size() - 1);

        Promise_.TrySet(std::vector<TBlock>(FetchedBlocks_));
    }

    virtual void OnSessionFailed(bool fatal) override
    {
        auto error = BuildCombinedError(TError(
            "Error fetching blocks for chunk %v",
            ChunkId_));
        OnSessionFailed(fatal, error);
    }

    void OnSessionFailed(bool fatal, const TError& error)
    {
        if (fatal) {
            SetReaderFailed();
        }

        Promise_.TrySet(error);
    }
};

TFuture<std::vector<TBlock>> TReplicationReader::ReadBlocks(
    const TClientBlockReadOptions& options,
    int firstBlockIndex,
    int blockCount,
    const std::optional<i64>& estimatedSize)
{
    VERIFY_THREAD_AFFINITY_ANY();

    auto session = New<TReadBlockRangeSession>(this, options, firstBlockIndex, blockCount, estimatedSize);
    return session->Run();
}

////////////////////////////////////////////////////////////////////////////////

class TReplicationReader::TGetMetaSession
    : public TSessionBase
{
public:
    TGetMetaSession(
        TReplicationReader* reader,
        const TClientBlockReadOptions& options,
        const std::optional<int> partitionTag,
        const std::optional<std::vector<int>>& extensionTags)
        : TSessionBase(reader, options)
        , PartitionTag_(partitionTag)
        , ExtensionTags_(extensionTags)
    { }

    ~TGetMetaSession()
    {
        Promise_.TrySet(TError("Reader terminated"));
    }

    TFuture<TRefCountedChunkMetaPtr> Run()
    {
        StartTime_ = TInstant::Now();
        NextRetry();
        return Promise_;
    }

private:
    const std::optional<int> PartitionTag_;
    const std::optional<std::vector<int>> ExtensionTags_;

    //! Promise representing the session.
    TPromise<TRefCountedChunkMetaPtr> Promise_ = NewPromise<TRefCountedChunkMetaPtr>();

    virtual bool IsCanceled() const override
    {
        return Promise_.IsCanceled();
    }

    virtual void NextPass()
    {
        if (!PrepareNextPass())
            return;

        RequestMeta();
    }

    void RequestMeta()
    {
        // NB: strong ref here is the only reference that keeps session alive.
        BIND(&TGetMetaSession::DoRequestMeta, MakeStrong(this))
            .Via(SessionInvoker_)
            .Run();
    }

    void DoRequestMeta()
    {
        auto reader = Reader_.Lock();
        if (!reader || IsCanceled())
            return;

        auto candidates = PickPeerCandidates(
            1,
            [] (const TString& address) {
                return true;
            },
            reader);

        if (candidates.empty()) {
            OnPassCompleted();
            return;
        }

        const auto& peerAddress = candidates.front().Address;
        auto channel = GetChannel(peerAddress);
        if (!channel) {
            RequestMeta();
            return;
        }

        YT_LOG_DEBUG("Requesting chunk meta (Address: %v)", peerAddress);

        TDataNodeServiceProxy proxy(channel);
        proxy.SetDefaultTimeout(ReaderConfig_->MetaRpcTimeout);

        auto req = proxy.GetChunkMeta();
        // TODO(babenko): consider using light band instead when all metas become thin
        // CC: psushin@
        req->SetMultiplexingBand(EMultiplexingBand::Heavy);
        req->set_enable_throttling(true);
        ToProto(req->mutable_chunk_id(), reader->ChunkId_);
        req->set_all_extension_tags(!ExtensionTags_);
        if (PartitionTag_) {
            req->set_partition_tag(*PartitionTag_);
        }
        if (ExtensionTags_) {
            ToProto(req->mutable_extension_tags(), *ExtensionTags_);
        }
        ToProto(req->mutable_workload_descriptor(), WorkloadDescriptor_);

        auto rspOrError = WaitFor(req->Invoke());

        if (!rspOrError.IsOK()) {
            ProcessError(
                rspOrError,
                peerAddress,
                TError("Error fetching meta from node %v", peerAddress));

            RequestMeta();
            return;
        }

        const auto& rsp = rspOrError.Value();
        if (rsp->net_throttling()) {
            YT_LOG_DEBUG("Peer is throttling (Address: %v)", peerAddress);
            RequestMeta();
        } else {
            if (rsp->has_chunk_reader_statistics()) {
                UpdateFromProto(&SessionOptions_.ChunkReaderStatistics, rsp->chunk_reader_statistics());
            }

            TotalBytesReceived_ += rsp->ByteSize();
            OnSessionSucceeded(std::move(*rsp->mutable_chunk_meta()));
        }
    }

    void OnSessionSucceeded(NProto::TChunkMeta&& chunkMeta)
    {
        YT_LOG_DEBUG("Chunk meta obtained");
        Promise_.TrySet(New<TRefCountedChunkMeta>(std::move(chunkMeta)));
    }

    virtual void OnSessionFailed(bool fatal) override
    {
        auto error = BuildCombinedError(TError(
            "Error fetching meta for chunk %v",
            ChunkId_));
        OnSessionFailed(fatal, error);
    }

    void OnSessionFailed(bool fatal, const TError& error)
    {
        if (fatal) {
            SetReaderFailed();
        }

        Promise_.TrySet(error);
    }
};

TFuture<TRefCountedChunkMetaPtr> TReplicationReader::GetMeta(
    const TClientBlockReadOptions& options,
    std::optional<int> partitionTag,
    const std::optional<std::vector<int>>& extensionTags)
{
    VERIFY_THREAD_AFFINITY_ANY();

    auto session = New<TGetMetaSession>(this, options, partitionTag, extensionTags);
    return session->Run();
}

////////////////////////////////////////////////////////////////////////////////

IChunkReaderAllowingRepairPtr CreateReplicationReader(
    TReplicationReaderConfigPtr config,
    TRemoteReaderOptionsPtr options,
    NNative::IClientPtr client,
    TNodeDirectoryPtr nodeDirectory,
    const TNodeDescriptor& localDescriptor,
    std::optional<TNodeId> localNodeId,
    TChunkId chunkId,
    const TChunkReplicaList& seedReplicas,
    IBlockCachePtr blockCache,
    TTrafficMeterPtr trafficMeter,
    IThroughputThrottlerPtr bandwidthThrottler,
    IThroughputThrottlerPtr rpsThrottler)
{
    YCHECK(config);
    YCHECK(blockCache);
    YCHECK(client);
    YCHECK(nodeDirectory);

    auto reader = New<TReplicationReader>(
        std::move(config),
        std::move(options),
        std::move(client),
        std::move(nodeDirectory),
        localDescriptor,
        localNodeId,
        chunkId,
        seedReplicas,
        std::move(blockCache),
        std::move(bandwidthThrottler),
        std::move(rpsThrottler),
        std::move(trafficMeter));
    reader->Initialize();
    return reader;
}

////////////////////////////////////////////////////////////////////////////////

} // namespace NYT::NChunkClient<|MERGE_RESOLUTION|>--- conflicted
+++ resolved
@@ -1344,12 +1344,9 @@
         ToProto(req->mutable_block_indexes(), blockIndexes);
         req->set_populate_cache(ReaderConfig_->PopulateCache);
         ToProto(req->mutable_workload_descriptor(), WorkloadDescriptor_);
-<<<<<<< HEAD
+
         req->Header().set_response_memory_zone(static_cast<i32>(EMemoryZone::Undumpable));
-        if (ReaderOptions_->EnableP2P) {
-=======
         if (ReaderOptions_->EnableP2P && reader->LocalNodeId_) {
->>>>>>> 023b83d1
             auto expirationTime = TInstant::Now() + ReaderConfig_->PeerExpirationTimeout;
             req->set_peer_node_id(*reader->LocalNodeId_);
             req->set_peer_expiration_time(expirationTime.GetValue());
