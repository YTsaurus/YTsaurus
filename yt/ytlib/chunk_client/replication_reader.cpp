--- conflicted
+++ resolved
@@ -554,13 +554,8 @@
 
     std::vector<TPeer> PickPeerCandidates(
         int count,
-<<<<<<< HEAD
-        std::function<bool(const Stroka&)> filter,
+        std::function<bool(const TString&)> filter,
         const TReplicationReaderPtr& reader)
-=======
-        std::function<bool(const TString&)> filter,
-        TReplicationReaderPtr reader)
->>>>>>> 68cd4989
     {
         std::vector<TPeer> candidates;
         while (!PeerQueue_.empty() && candidates.size() < count) {
@@ -710,11 +705,7 @@
     }
 
     template <class TResponsePtr>
-<<<<<<< HEAD
     void BanSeedIfUncomplete(const TResponsePtr& rsp, const Stroka& address)
-=======
-    void BanSeedIfUncomplete(TResponsePtr rsp, const TString& address)
->>>>>>> 68cd4989
     {
         if (IsSeed(address) && !rsp->has_complete_chunk()) {
             LOG_DEBUG("Seed does not contain the chunk (Address: %v)", address);
