--- conflicted
+++ resolved
@@ -57,8 +57,6 @@
             Register("session_ping_interval", SessionPingInterval).Default(TDuration::Seconds(10));
         }
 
-<<<<<<< HEAD
-=======
         void Validate(const NYTree::TYPath& path /* = "" */) const
         {
             TConfigBase::Validate(path);
@@ -67,8 +65,6 @@
             }
         }
 
-        void Read(TJsonObject* config);
->>>>>>> 2f0ed024
     };
 
     /*!
