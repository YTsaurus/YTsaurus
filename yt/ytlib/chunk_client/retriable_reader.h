#pragma once
#include "common.h"
#include "async_reader.h"
#include "remote_reader.h"

#include "../transaction_client/transaction.h"
#include "../chunk_server/chunk_service_rpc.h"
#include "../rpc/client.h"
#include "../misc/config.h"

namespace NYT {
namespace NChunkClient {

////////////////////////////////////////////////////////////////////////////////  

//! Wraps TRemoteReader and retries failed request.
class TRetriableReader
    : public IAsyncReader
{
public:
    typedef TIntrusivePtr<TRetriableReader> TPtr;

    struct TConfig
        : TConfigBase
    {
        //! Interval between fail and successive attempt 
        //! to get holder addresses from master.
        TDuration BackoffTime;
        int RetryCount;
<<<<<<< HEAD
        TDuration MasterRpcTimeout;
=======
        TDuration ChunkServiceRpcTimeout;

>>>>>>> 2c2cc0a9
        TRemoteReader::TConfig RemoteReader;

        TConfig()
        {
            Register("backoff_time", BackoffTime).Default(TDuration::Seconds(5));
            Register("retry_count", RetryCount).Default(5);
            Register("chunk_service_rpc_timeout", ChunkServiceRpcTimeout).Default(TDuration::Seconds(5));
            Register("remote_reader", RemoteReader);

            SetDefaults();
        }
    };

    TRetriableReader(
        const TConfig& config,
        const TChunkId& chunkId,
        const NTransactionClient::TTransactionId& transactionId,
        NRpc::IChannel* masterChannel);

    TAsyncReadResult::TPtr AsyncReadBlocks(const yvector<int>& blockIndexes);
    TAsyncGetInfoResult::TPtr AsyncGetChunkInfo();

private:
    typedef NChunkServer::TChunkServiceProxy TProxy;

    void RequestHolders();
    void OnGotHolders(TProxy::TRspFindChunk::TPtr rsp);
    void Retry();
    
    void DoReadBlocks(
        TRemoteReader::TPtr reader,
        const yvector<int>& blockIndexes,
        TFuture<TReadResult>::TPtr asyncResult);
    
    void OnBlocksRead(
        TReadResult result,
        const yvector<int>& blockIndexes,
        TFuture<TReadResult>::TPtr asyncResult,
        TRemoteReader::TPtr reader);

    void DoGetChunkInfo(
        TRemoteReader::TPtr reader,
        TFuture<TGetInfoResult>::TPtr result);
    
    void OnGotChunkInfo(
        TGetInfoResult infoResult,
        TFuture<TGetInfoResult>::TPtr result,
        TRemoteReader::TPtr reader);

    void AppendError(const Stroka& message);

    const TConfig Config;
    const TChunkId ChunkId;
    const NTransactionClient::TTransactionId TransactionId;
    TProxy Proxy;

    //! Protects #FailCount and #UnderlyingReader.
    TSpinLock SpinLock;
    TFuture<TRemoteReader::TPtr>::TPtr AsyncReader;
    int FailCount;

    Stroka CumulativeError;
};

////////////////////////////////////////////////////////////////////////////////

} // namespace NChunkClient
} // namespace NYT<|MERGE_RESOLUTION|>--- conflicted
+++ resolved
@@ -27,19 +27,15 @@
         //! to get holder addresses from master.
         TDuration BackoffTime;
         int RetryCount;
-<<<<<<< HEAD
         TDuration MasterRpcTimeout;
-=======
-        TDuration ChunkServiceRpcTimeout;
 
->>>>>>> 2c2cc0a9
         TRemoteReader::TConfig RemoteReader;
 
         TConfig()
         {
             Register("backoff_time", BackoffTime).Default(TDuration::Seconds(5));
             Register("retry_count", RetryCount).Default(5);
-            Register("chunk_service_rpc_timeout", ChunkServiceRpcTimeout).Default(TDuration::Seconds(5));
+            Register("master_rpc_timeout", MasterRpcTimeout).Default(TDuration::Seconds(5));
             Register("remote_reader", RemoteReader);
 
             SetDefaults();
@@ -93,7 +89,6 @@
     TSpinLock SpinLock;
     TFuture<TRemoteReader::TPtr>::TPtr AsyncReader;
     int FailCount;
-
     Stroka CumulativeError;
 };
 
