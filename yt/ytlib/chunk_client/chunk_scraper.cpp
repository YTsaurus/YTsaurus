#include "chunk_scraper.h"
#include "private.h"
#include "config.h"

#include <yt/ytlib/chunk_client/chunk_service_proxy.h>
#include <yt/ytlib/chunk_client/throttler_manager.h>

#include <yt/ytlib/node_tracker_client/node_directory.h>

#include <yt/ytlib/object_client/helpers.h>

#include <yt/ytlib/api/native_client.h>

#include <yt/core/concurrency/periodic_executor.h>
#include <yt/core/concurrency/throughput_throttler.h>

namespace NYT {
namespace NChunkClient {

using namespace NChunkClient::NProto;
using namespace NConcurrency;
using namespace NObjectClient;

using NYT::FromProto;

///////////////////////////////////////////////////////////////////////////////

class TScraperTask
    : public TRefCounted
{
public:
    TScraperTask(
        const TChunkScraperConfigPtr config,
        const IInvokerPtr invoker,
        const NConcurrency::IThroughputThrottlerPtr throttler,
        NRpc::IChannelPtr masterChannel,
        NNodeTrackerClient::TNodeDirectoryPtr nodeDirectory,
        TCellTag cellTag,
        std::vector<TChunkId> chunkIds,
        TChunkLocatedHandler onChunkLocated,
        const NLogging::TLogger& logger)
    : Config_(config)
    , Throttler_(throttler)
    , NodeDirectory_(nodeDirectory)
    , CellTag_(cellTag)
    , ChunkIds_(std::move(chunkIds))
    , OnChunkLocated_(onChunkLocated)
    , Logger(logger)
    , Proxy_(masterChannel)
    , PeriodicExecutor_(New<TPeriodicExecutor>(
        invoker,
        BIND(&TScraperTask::LocateChunks, MakeWeak(this)),
        TDuration::Zero()))
    {
        Logger.AddTag("ScraperTask: %p", this);
        Logger.AddTag("CellTag: %v", CellTag_);
    }

    //! Starts periodic polling.
    void Start()
    {
        if (Started_ || ChunkIds_.empty()) {
            return;
        }

        Started_ = true;
        NextChunkIndex_ = 0;

        LOG_DEBUG("Starting scraper task (ChunkCount: %v)",
            ChunkIds_.size());

        PeriodicExecutor_->Start();
    }

    //! Stops periodic polling.
    TFuture<void> Stop()
    {
        if (!Started_) {
            return VoidFuture;
        }
        LOG_DEBUG("Stopping scraper task (ChunkCount: %v)",
            ChunkIds_.size());

        Started_ = false;
        return PeriodicExecutor_->Stop();
    }

private:
    const TChunkScraperConfigPtr Config_;
    const NConcurrency::IThroughputThrottlerPtr Throttler_;
    const NNodeTrackerClient::TNodeDirectoryPtr NodeDirectory_;
    const TCellTag CellTag_;
    const std::vector<TChunkId> ChunkIds_;
    const TChunkLocatedHandler OnChunkLocated_;

    NLogging::TLogger Logger;
    TChunkServiceProxy Proxy_;

    bool Started_ = false;
    int NextChunkIndex_ = 0;

    const NConcurrency::TPeriodicExecutorPtr PeriodicExecutor_;


    void LocateChunks()
    {
        if (ChunkIds_.empty()) {
            return;
        }

        if (NextChunkIndex_ >= ChunkIds_.size()) {
            NextChunkIndex_ = 0;
        }

        auto startIndex = NextChunkIndex_;
        auto req = Proxy_.LocateChunks();
        req->SetHeavy(true);

        for (int chunkCount = 0; chunkCount < Config_->MaxChunksPerRequest; ++chunkCount) {
            ToProto(req->add_subrequests(), ChunkIds_[NextChunkIndex_]);
            ++NextChunkIndex_;
            if (NextChunkIndex_ >= ChunkIds_.size()) {
                NextChunkIndex_ = 0;
            }
            if (NextChunkIndex_ == startIndex) {
                // Total number of chunks is less than MaxChunksPerRequest.
                break;
            }
        }

        WaitFor(Throttler_->Throttle(req->subrequests_size()));

        LOG_DEBUG("Locating chunks (Count: %v)", req->subrequests_size());

        auto rspOrError = WaitFor(req->Invoke());
        if (!rspOrError.IsOK()) {
            LOG_WARNING(rspOrError, "Failed to locate chunks");
            return;
        }

        const auto& rsp = rspOrError.Value();
        YCHECK(req->subrequests_size() == rsp->subresponses_size());

        LOG_DEBUG("Chunks located");

        NodeDirectory_->MergeFrom(rsp->node_directory());

        for (int index = 0; index < req->subrequests_size(); ++index) {
            const auto& subrequest = req->subrequests(index);
            const auto& subresponse = rsp->subresponses(index);
            if (!subresponse.missing()) {
                auto chunkId = FromProto<TChunkId>(subrequest);
                auto replicas = FromProto<TChunkReplicaList>(subresponse.replicas());
                OnChunkLocated_.Run(chunkId, replicas);
            }
        }
    }
};

DEFINE_REFCOUNTED_TYPE(TScraperTask)

///////////////////////////////////////////////////////////////////////////////

TChunkScraper::TChunkScraper(
    const TChunkScraperConfigPtr config,
    const IInvokerPtr invoker,
    TThrottlerManagerPtr throttlerManager,
    NApi::INativeClientPtr client,
    NNodeTrackerClient::TNodeDirectoryPtr nodeDirectory,
    const yhash_set<TChunkId>& chunkIds,
    TChunkLocatedHandler onChunkLocated,
    const NLogging::TLogger& logger)
    : Config_(config)
    , Invoker_(invoker)
    , ThrottlerManager_(throttlerManager)
    , MasterClient_(client)
    , NodeDirectory_(nodeDirectory)
    , OnChunkLocated_(onChunkLocated)
    , Logger(logger)
{
    CreateTasks(chunkIds);
}

void TChunkScraper::Start()
{
    for (const auto& task : ScraperTasks_) {
        task->Start();
    }
}

TFuture<void> TChunkScraper::Stop()
{
    std::vector<TFuture<void>> futures;
    for (auto& task : ScraperTasks_) {
        futures.push_back(task->Stop());
    }
    return Combine(futures);
}

<<<<<<< HEAD
void TChunkScraper::Reset(const yhash_set<TChunkId>& chunkIds)
{
    TGuard<TSpinLock> guard(SpinLock_);
    DoStop();
    ScraperTasks_.clear();
    CreateTasks(chunkIds);
    DoStart();
}

=======
>>>>>>> 9758f60a
void TChunkScraper::CreateTasks(const yhash_set<TChunkId>& chunkIds)
{
    // Group chunks by cell tags.
    yhash_map<TCellTag, int> cellTags;
    for (const auto& chunkId : chunkIds) {
        auto cellTag = CellTagFromId(chunkId);
        ++cellTags[cellTag];
    }

    yhash_map<TCellTag, std::vector<TChunkId>> chunksByCells(cellTags.size());
    for (const auto& cellTag : cellTags) {
        chunksByCells[cellTag.first].reserve(cellTag.second);
    }

    for (const auto& chunkId : chunkIds) {
        auto cellTag = CellTagFromId(chunkId);
        chunksByCells[cellTag].push_back(chunkId);
    }

    for (const auto& cellChunks : chunksByCells) {
        auto cellTag = cellChunks.first;
        auto throttler = ThrottlerManager_->GetThrottler(cellTag);
        auto masterChannel = MasterClient_->GetMasterChannelOrThrow(NApi::EMasterChannelKind::Leader, cellTag);
        auto task = New<TScraperTask>(
            Config_,
            Invoker_,
            throttler,
            masterChannel,
            NodeDirectory_,
            cellTag,
            std::move(cellChunks.second),
            OnChunkLocated_,
            Logger);
        ScraperTasks_.push_back(std::move(task));
    }
}

///////////////////////////////////////////////////////////////////////////////

} // namespace NChunkClient
} // namespace NYT<|MERGE_RESOLUTION|>--- conflicted
+++ resolved
@@ -197,18 +197,6 @@
     return Combine(futures);
 }
 
-<<<<<<< HEAD
-void TChunkScraper::Reset(const yhash_set<TChunkId>& chunkIds)
-{
-    TGuard<TSpinLock> guard(SpinLock_);
-    DoStop();
-    ScraperTasks_.clear();
-    CreateTasks(chunkIds);
-    DoStart();
-}
-
-=======
->>>>>>> 9758f60a
 void TChunkScraper::CreateTasks(const yhash_set<TChunkId>& chunkIds)
 {
     // Group chunks by cell tags.
