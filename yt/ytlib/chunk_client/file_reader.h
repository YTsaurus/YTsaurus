#pragma once

#include "chunk_reader_allowing_repair.h"
#include "io_engine.h"

#include <yt/ytlib/chunk_client/chunk_meta.pb.h>

#include <util/system/file.h>
#include <util/system/mutex.h>

#include <atomic>

namespace NYT {
namespace NChunkClient {

////////////////////////////////////////////////////////////////////////////////

//! Provides a local and synchronous implementation of IReader.
class TFileReader
    : public IChunkReaderAllowingRepair
{
public:
    //! Creates a new reader.
    /*!
     *  For chunk meta version 2+, #chunkId is validated against that stored
     *  in the meta file. Passing #NullChunkId in #chunkId suppresses this check.
     */
    TFileReader(
        const IIOEnginePtr& ioEngine,
        const TChunkId& chunkId,
        const TString& fileName,
        bool validateBlocksChecksums = true);

    // IReader implementation.
    virtual TFuture<std::vector<TBlock>> ReadBlocks(
        const TWorkloadDescriptor& workloadDescriptor,
        const TReadSessionId& readSessionId,
        const std::vector<int>& blockIndexes) override;

    virtual TFuture<std::vector<TBlock>> ReadBlocks(
        const TWorkloadDescriptor& workloadDescriptor,
        const TReadSessionId& readSessionId,
        int firstBlockIndex,
        int blockCount) override;

    virtual TFuture<NProto::TChunkMeta> GetMeta(
        const TWorkloadDescriptor& workloadDescriptor,
        const TReadSessionId& readSessionId,
        const TNullable<int>& partitionTag = Null,
        const TNullable<std::vector<int>>& extensionTags = Null) override;

    virtual TChunkId GetChunkId() const override;

    virtual bool IsValid() const override;

    virtual void SetSlownessChecker(TCallback<TError(i64, TDuration)>)
    {
        Y_UNIMPLEMENTED();
    }

private:
    const IIOEnginePtr IOEngine_;
    const TChunkId ChunkId_;
    const TString FileName_;
    const bool ValidateBlockChecksums_;

    TMutex Mutex_;
    std::atomic<bool> HasCachedDataFile_ = {false};
    std::shared_ptr<TFileHandle> CachedDataFile_;
    std::atomic<bool> HasCachedBlocksExt_ = {false};
    TFuture<NProto::TBlocksExt> CachedBlocksExt_;

    TFuture<std::vector<TBlock>> DoReadBlocks(int firstBlockIndex, int blockCount);
    std::vector<TBlock> OnDataBlock(
        int firstBlockIndex,
        int blockCount,
        const TSharedMutableRef& data);
    TFuture<NProto::TChunkMeta> DoGetMeta(
        const TNullable<int>& partitionTag,
        const TNullable<std::vector<int>>& extensionTags);
<<<<<<< HEAD
    NProto::TChunkMeta OnMetaDataBlock(const TString& metaFileName, const TSharedMutableRef& data);
=======
    NProto::TChunkMeta OnMetaDataBlock(const TString& metaFileName, i64 metaFileLength, const TSharedMutableRef& data);
>>>>>>> 17800c41
    void DumpBrokenBlock(
        int blockIndex,
        const NProto::TBlockInfo& blockInfo,
        const TRef& block) const;
    void DumpBrokenMeta(const TRef& block) const;

    const NProto::TBlocksExt& GetBlockExts();
    const std::shared_ptr<TFileHandle>& GetDataFile();
};

DEFINE_REFCOUNTED_TYPE(TFileReader)

////////////////////////////////////////////////////////////////////////////////

} // namespace NChunkClient
} // namespace NYT<|MERGE_RESOLUTION|>--- conflicted
+++ resolved
@@ -78,11 +78,7 @@
     TFuture<NProto::TChunkMeta> DoGetMeta(
         const TNullable<int>& partitionTag,
         const TNullable<std::vector<int>>& extensionTags);
-<<<<<<< HEAD
-    NProto::TChunkMeta OnMetaDataBlock(const TString& metaFileName, const TSharedMutableRef& data);
-=======
     NProto::TChunkMeta OnMetaDataBlock(const TString& metaFileName, i64 metaFileLength, const TSharedMutableRef& data);
->>>>>>> 17800c41
     void DumpBrokenBlock(
         int blockIndex,
         const NProto::TBlockInfo& blockInfo,
