--- conflicted
+++ resolved
@@ -47,15 +47,10 @@
     const IChunkWriterPtr ChunkWriter_;
     const IBlockCachePtr BlockCache_;
 
-<<<<<<< HEAD
+    NLogging::TLogger Logger;
+
     std::atomic<i64> UncompressedSize_ = {0};
     std::atomic<i64> CompressedSize_ = {0};
-=======
-    NLogging::TLogger Logger;
-
-    std::atomic<i64> UncompressedSize_ = { 0 };
-    std::atomic<i64> CompressedSize_ = { 0 };
->>>>>>> b30f2ed9
 
     int AddedBlockIndex_ = 0;
     int WrittenBlockIndex_ = 0;
