#pragma once

// See the following references for an inspiration:
//   * http://llvm.org/viewvc/llvm-project/libcxx/trunk/include/type_traits?revision=HEAD&view=markup
//   * http://www.boost.org/doc/libs/1_48_0/libs/type_traits/doc/html/index.html
//   * http://www.boost.org/doc/libs/1_48_0/libs/mpl/doc/index.html

namespace NYT {
namespace NMpl {

////////////////////////////////////////////////////////////////////////////////

//! An empty struct, a neutral typedef.
struct TEmpty
{ };

////////////////////////////////////////////////////////////////////////////////

//! Base metaprogramming class which represents integral constant.
template<class T, T ValueOfTheConstant>
struct TIntegralConstant
{
    static /* constexpr */ const T Value = ValueOfTheConstant;

    typedef T TValueType;
    typedef TIntegralConstant<T, ValueOfTheConstant> TType;

    operator T() const
    {
        return Value;
    }
};

template<class T, T ValueOfTheConstant>
/* constexpr */ const T TIntegralConstant<T, ValueOfTheConstant>::Value;

//! Useful integral constants: True and False.
typedef TIntegralConstant<bool, true> TTrueType;
typedef TIntegralConstant<bool, false> TFalseType;

template <class T, class U> struct TIsSame : TFalseType {};
template <class T> struct TIsSame<T, T> : TTrueType {};

template <bool A, bool B> struct TAndC : TIntegralConstant<bool, A && B> {};
template <class A, class B> struct TAnd : TAndC<A::Value, B::Value> {};

template <bool A, bool B> struct TOrC : TIntegralConstant<bool, A || B> {};
template <class A, class B> struct TOr : TOrC<A::Value, B::Value> {};

//! Base metaprogramming class which represents conditionals.
template <bool B, class TIfTrue, class TIfFalse>
struct TConditional
{
    typedef TIfTrue TType;
};

template <class TIfTrue, class TIfFalse>
struct TConditional<false, TIfTrue, TIfFalse>
{
    typedef TIfFalse TType;
};

////////////////////////////////////////////////////////////////////////////////
// Const-volatile properties and transformations.

template <class T> struct TIsConst : TFalseType {};
template <class T> struct TIsConst<T const> : TTrueType {};

template <class T> struct TIsVolatile : TFalseType {};
template <class T> struct TIsVolatile<T volatile> : TTrueType {};

template <class T> struct TRemoveConst { typedef T TType; };
template <class T> struct TRemoveConst<const T> { typedef T TType; };

template <class T> struct TRemoveVolatile { typedef T TType; };
template <class T> struct TRemoveVolatile<volatile T> { typedef T TType; };

template <class T> struct TRemoveCV
{
    typedef typename TRemoveVolatile<typename TRemoveConst<T>::TType>::TType TType;
};

// TODO(sandello): add_const, add_volatile, add_cv

////////////////////////////////////////////////////////////////////////////////
// Primitive classification traits.

namespace NDetail {

template <class T> struct TIsVoidImpl : TFalseType {};
template <> struct TIsVoidImpl<void> : TTrueType {};

template <class T> struct TIsPointerImpl : TFalseType {};
template <class T> struct TIsPointerImpl<T*> : TTrueType {};

} // namespace NDetail

template <class T> struct TIsVoid
    : NDetail::TIsVoidImpl<typename TRemoveCV<T>::TType> {};

template <class T> struct TIsPointer
    : NDetail::TIsPointerImpl<typename TRemoveCV<T>::TType> {};

template <class T> struct TIsReference : TFalseType {};
template <class T> struct TIsReference<T&> : TTrueType {};
template <class T> struct TIsReference<T&&> : TTrueType {};

template <class T> struct TIsLvalueReference : TFalseType {};
template <class T> struct TIsLvalueReference<T&> : TTrueType {};

template <class T> struct TIsRvalueReference : TFalseType {};
template <class T> struct TIsRvalueReference<T&&> : TTrueType {};

template <class T> struct TIsArray : public TFalseType {};
template <class T> struct TIsArray<T[]> : public TTrueType {};
template <class T, size_t N> struct TIsArray<T[N]> : public TTrueType {};

////////////////////////////////////////////////////////////////////////////////
// Reference transformations.

template <class T> struct TRemoveReference { typedef T TType; };
template <class T> struct TRemoveReference<T&> { typedef T TType; };
template <class T> struct TRemoveReference<T&&> { typedef T TType; };

template <class T> struct TAddLvalueReference { typedef T& TType; };
template <class T> struct TAddLvalueReference<T&> { typedef T& TType; };
template <> struct TAddLvalueReference<void> { typedef void TType; };
template <> struct TAddLvalueReference<const void> { typedef const void TType; };
template <> struct TAddLvalueReference<volatile void> { typedef volatile void TType; };
template <> struct TAddLvalueReference<const volatile void> { typedef const volatile void TType; };

template <class T> struct TAddRvalueReference { typedef T&& TType; };
template <> struct TAddRvalueReference<void> { typedef void TType; };
template <> struct TAddRvalueReference<const void> { typedef const void TType; };
template <> struct TAddRvalueReference<volatile void> { typedef volatile void TType; };
template <> struct TAddRvalueReference<const volatile void> { typedef const volatile void TType; };

template <class T> struct TRemoveExtent { typedef T TType; };
template <class T> struct TRemoveExtent<T[]> { typedef T TType; };
template <class T, size_t N> struct TRemoveExtent<T[N]> { typedef T TType; };

// 20.9.7.6, [meta.trans.other]
// Note on std::decay:
//   This behavior is similar to the lvalue-to-rvalue (4.1), array-to-pointer (4.2),
//   and function-to-pointer (4.3) conversions applied when an lvalue expression
//   is used as an rvalue, but also strips cv-qualifiers from class types
//   in order to more closely model by-value argument passing.
// Note on current implementation:
//   Due to lack of is_function I the following code does not work properly with
//   function pointers. Since we barely intend to decay function objects,
//   this is not crucial.

template <class T>
struct TDecay
{
private:
    typedef typename TRemoveReference<T>::TType U;
public:
    typedef typename TConditional<
        TIsArray<U>::Value,
        /* if-true  */ typename TRemoveExtent<U>::TType*,
        /* if-false */ typename TRemoveCV<U>::TType
    >::TType TType;
};

////////////////////////////////////////////////////////////////////////////////

namespace NDetail {

typedef char (&TYesType)[1];
typedef char (&TNoType) [2];

template <typename TFromType, typename TToType>
struct TIsConvertibleImpl
{
    static TYesType Consumer(TToType);
    static TNoType  Consumer(...);

    static TFromType& Producer();

    enum
    {
        Value = (sizeof(Consumer(Producer())) == sizeof(TYesType))
    };
};

template <typename T>
struct TIsClassImpl
{
    static TYesType Test(void (T::*)(void));
    static TNoType  Test(...);

    enum
    {
        Value = (sizeof(Test(0)) == sizeof(TYesType))
    };
};

} // namespace NDetail

<<<<<<< HEAD
template <class TFromType, class TToType>
=======
////////////////////////////////////////////////////////////////////////////////

//! TIsConvertible<U, T>::Value is True iff #U is convertable to #T.
template<class TFromType, class TToType>
>>>>>>> 3baba530
struct TIsConvertible
    : TIntegralConstant<
        bool, NDetail::TIsConvertibleImpl<TFromType, TToType>::Value
    >
{ };

//! TIsClass<T>::Value is True iff #T is a class.
template <class T>
struct TIsClass
    : TIntegralConstant<
#if defined(__GNUC__)
        bool, __is_class(T)
#else
        bool, NDetail::TIsClassImpl<T>::Value
#endif
    >
{ };

// TODO(sandello): Implement is_base_of.

////////////////////////////////////////////////////////////////////////////////

template <bool B, class TResult = void>
struct TEnableIfC
{
    typedef TResult TType;
};

template <class TResult>
struct TEnableIfC<false, TResult>
{ };

<<<<<<< HEAD
template <class TCondition, class TResult = void>
=======
template<class B, class TResult = void>
>>>>>>> 3baba530
struct TEnableIf
    : public TEnableIfC<B::Value, TResult>
{ };

////////////////////////////////////////////////////////////////////////////////

} // namespace NMpl
} // namespace NYT<|MERGE_RESOLUTION|>--- conflicted
+++ resolved
@@ -198,14 +198,10 @@
 
 } // namespace NDetail
 
-<<<<<<< HEAD
-template <class TFromType, class TToType>
-=======
 ////////////////////////////////////////////////////////////////////////////////
 
 //! TIsConvertible<U, T>::Value is True iff #U is convertable to #T.
 template<class TFromType, class TToType>
->>>>>>> 3baba530
 struct TIsConvertible
     : TIntegralConstant<
         bool, NDetail::TIsConvertibleImpl<TFromType, TToType>::Value
@@ -238,13 +234,9 @@
 struct TEnableIfC<false, TResult>
 { };
 
-<<<<<<< HEAD
 template <class TCondition, class TResult = void>
-=======
-template<class B, class TResult = void>
->>>>>>> 3baba530
 struct TEnableIf
-    : public TEnableIfC<B::Value, TResult>
+    : public TEnableIfC<TCondition::Value, TResult>
 { };
 
 ////////////////////////////////////////////////////////////////////////////////
