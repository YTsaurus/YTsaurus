--- conflicted
+++ resolved
@@ -1,8 +1,6 @@
 #pragma once
 
 #include <algorithm>
-
-#include <util/generic/stroka.h>
 
 namespace NYT {
 
@@ -42,12 +40,6 @@
         return Begin;
     }
 
-    //! Copies all written bytes into a string.
-    Stroka GetString() const
-    {
-        return Stroka(Begin, Cursor - Begin);
-    }
-
     //! Returns the number of bytes written in the buffer.
     int GetBytesWritten() const
     {
@@ -78,11 +70,7 @@
         }
     }
 
-<<<<<<< HEAD
-    //! Appends a single character and updated the internal cursor.
-=======
     //! Appends a single character and updates the internal cursor.
->>>>>>> 688c69f3
     void AppendChar(char ch)
     {
         if (Cursor < End) {
