--- conflicted
+++ resolved
@@ -120,7 +120,7 @@
     : public TSchedulableConfig
 {
 public:
-    TNullable<Stroka> Pool;
+    TNullable<TString> Pool;
 
     TStrategyOperationSpec();
 };
@@ -187,25 +187,6 @@
 
 ////////////////////////////////////////////////////////////////////////////////
 
-<<<<<<< HEAD
-=======
-class TSupportsSchedulingTagsConfig
-    : public virtual NYTree::TYsonSerializable
-{
-public:
-    TNullable<TString> SchedulingTag;
-    TDnfFormula SchedulingTagFilter;
-
-    TSupportsSchedulingTagsConfig();
-
-    virtual void OnLoaded() override;
-};
-
-DEFINE_REFCOUNTED_TYPE(TSupportsSchedulingTagsConfig)
-
-////////////////////////////////////////////////////////////////////////////////
-
->>>>>>> 4a72649d
 class TOperationSpecBase
     : public TStrategyOperationSpec
 {
@@ -713,73 +694,6 @@
 
     TResourceLimitsConfigPtr ResourceLimits;
 
-<<<<<<< HEAD
-=======
-    // Specifies guaranteed resources in terms of a share of all cluster resources.
-    double MinShareRatio;
-    // Specifies guaranteed resources in absolute values.
-    TResourceLimitsConfigPtr MinShareResources;
-
-    // The following settings override scheduler configuration.
-    TNullable<TDuration> MinSharePreemptionTimeout;
-    TNullable<TDuration> FairSharePreemptionTimeout;
-    TNullable<double> FairShareStarvationTolerance;
-
-    TNullable<TDuration> MinSharePreemptionTimeoutLimit;
-    TNullable<TDuration> FairSharePreemptionTimeoutLimit;
-    TNullable<double> FairShareStarvationToleranceLimit;
-
-    TNullable<bool> AllowAggressiveStarvationPreemption;
-
-    TSchedulableConfig();
-};
-
-DEFINE_REFCOUNTED_TYPE(TResourceLimitsConfig)
-
-class TPoolConfig
-    : public TSchedulableConfig
-{
-public:
-    ESchedulingMode Mode;
-
-    TNullable<int> MaxRunningOperationCount;
-    TNullable<int> MaxOperationCount;
-
-    std::vector<EFifoSortParameter> FifoSortParameters;
-
-    bool EnableAggressiveStarvation;
-
-    bool ForbidImmediateOperations;
-
-    TPoolConfig();
-
-    void Validate();
-};
-
-DEFINE_REFCOUNTED_TYPE(TPoolConfig)
-
-////////////////////////////////////////////////////////////////////////////////
-
-class TStrategyOperationSpec
-    : public TSchedulableConfig
-{
-public:
-    TNullable<TString> Pool;
-
-    TStrategyOperationSpec();
-};
-
-DEFINE_REFCOUNTED_TYPE(TStrategyOperationSpec)
-
-////////////////////////////////////////////////////////////////////////////////
-
-class TOperationRuntimeParams
-    : public NYTree::TYsonSerializable
-{
-public:
-    double Weight;
-
->>>>>>> 4a72649d
     TOperationRuntimeParams();
 };
 
