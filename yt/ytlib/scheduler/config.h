#pragma once

#include "public.h"
#include "helpers.h"

#include <yt/ytlib/api/config.h>

#include <yt/ytlib/formats/format.h>
#include <yt/ytlib/formats/config.h>

#include <yt/ytlib/table_client/config.h>
#include <yt/ytlib/table_client/helpers.h>

#include <yt/ytlib/security_client/public.h>

#include <yt/ytlib/ypath/rich.h>

#include <yt/core/rpc/config.h>

#include <yt/core/ytree/fluent.h>
#include <yt/core/ytree/yson_serializable.h>

#include <yt/core/misc/dnf.h>

namespace NYT {
namespace NScheduler {

////////////////////////////////////////////////////////////////////////////////

// Ratio of MaxWeight and MinWeight shouldn't lose precision.
const double MinSchedulableWeight = sqrt(std::numeric_limits<double>::epsilon());
const double MaxSchedulableWeight = 1.0 / MinSchedulableWeight;

////////////////////////////////////////////////////////////////////////////////

class TJobIOConfig
    : public NYTree::TYsonSerializable
{
public:
    NTableClient::TTableReaderConfigPtr TableReader;
    NTableClient::TTableWriterConfigPtr TableWriter;

    NFormats::TControlAttributesConfigPtr ControlAttributes;

    NApi::TFileWriterConfigPtr ErrorFileWriter;

    i64 BufferRowCount;

    int PipeIOPoolSize;

    TJobIOConfig();
};

////////////////////////////////////////////////////////////////////////////////

class TTestingOperationOptions
    : public NYTree::TYsonSerializable
{
public:
    TDuration SchedulingDelay;

    TTestingOperationOptions();
};

DEFINE_REFCOUNTED_TYPE(TTestingOperationOptions);

////////////////////////////////////////////////////////////////////////////////

class TSupportsSchedulingTagsConfig
    : public virtual NYTree::TYsonSerializable
{
public:
    TNullable<Stroka> SchedulingTag;
    TDnfFormula SchedulingTagFilter;

    TSupportsSchedulingTagsConfig();

    virtual void OnLoaded() override;
};

////////////////////////////////////////////////////////////////////////////////

class TOperationSpecBase
    : public TSupportsSchedulingTagsConfig
{
public:
    //! Account holding intermediate data produces by the operation.
    Stroka IntermediateDataAccount;

    //! Codec used for compressing intermediate output during shuffle.
    NCompression::ECodec IntermediateCompressionCodec;

    //! Replication factor for intermediate data.
    int IntermediateDataReplicationFactor;

    Stroka IntermediateDataMediumName;

    //! Acl used for intermediate tables and stderrs.
    NYTree::IListNodePtr IntermediateDataAcl;

    //! Account for job nodes and operation files (stderrs and input contexts of failed jobs).
    Stroka JobNodeAccount;

    //! What to do during initialization if some chunks are unavailable.
    EUnavailableChunkAction UnavailableChunkStrategy;

    //! What to do during operation progress when some chunks get unavailable.
    EUnavailableChunkAction UnavailableChunkTactics;

    i64 MaxDataSizePerJob;

    //! Once this limit is reached the operation fails.
    int MaxFailedJobCount;

    //! Maximum number of saved stderr per job type.
    int MaxStderrCount;

    TNullable<i64> JobProxyMemoryOvercommitLimit;

    TDuration JobProxyRefCountedTrackerLogPeriod;

    bool EnableSortVerification;

    TNullable<Stroka> Title;

    //! Limit on operation execution time.
    TNullable<TDuration> TimeLimit;

    bool CheckMultichunkFiles;

    TTestingOperationOptionsPtr TestingOperationOptions;

    //! Users that can change operation parameters, e.g abort or suspend it.
    std::vector<Stroka> Owners;

    //! A storage keeping YSON map that is hidden under ACL in Cypress. It will be exported
    //! to all user jobs via environment variables.
    NYTree::IMapNodePtr SecureVault;

    //! Intentionally fails the operation controller. Used only for testing purposes.
    bool FailController;

<<<<<<< HEAD
    TOperationSpecBase()
    {
        RegisterParameter("intermediate_data_account", IntermediateDataAccount)
            .Default("intermediate");
        RegisterParameter("intermediate_compression_codec", IntermediateCompressionCodec)
            .Default(NCompression::ECodec::Lz4);
        RegisterParameter("intermediate_data_replication_factor", IntermediateDataReplicationFactor)
            .Default(1);
        RegisterParameter("intermediate_data_medium", IntermediateDataMediumName)
            .Default(NChunkClient::DefaultStoreMediumName);
        RegisterParameter("intermediate_data_acl", IntermediateDataAcl)
            .Default(NYTree::BuildYsonNodeFluently()
                .BeginList()
                    .Item().BeginMap()
                        .Item("action").Value("allow")
                        .Item("subjects").BeginList()
                            .Item().Value("everyone")
                        .EndList()
                        .Item("permissions").BeginList()
                            .Item().Value("read")
                        .EndList()
                    .EndMap()
                .EndList()->AsList());

        RegisterParameter("job_node_account", JobNodeAccount)
            .Default(NSecurityClient::TmpAccountName);

        RegisterParameter("unavailable_chunk_strategy", UnavailableChunkStrategy)
            .Default(EUnavailableChunkAction::Wait);
        RegisterParameter("unavailable_chunk_tactics", UnavailableChunkTactics)
            .Default(EUnavailableChunkAction::Wait);

        RegisterParameter("max_data_size_per_job", MaxDataSizePerJob)
            .Default((i64) 200 * 1024 * 1024 * 1024)
            .GreaterThan(0);

        RegisterParameter("max_failed_job_count", MaxFailedJobCount)
            .Default(10)
            .GreaterThanOrEqual(0)
            .LessThanOrEqual(10000);
        RegisterParameter("max_stderr_count", MaxStderrCount)
            .Default(100)
            .GreaterThanOrEqual(0)
            .LessThanOrEqual(100);

        RegisterParameter("job_proxy_memory_overcommit_limit", JobProxyMemoryOvercommitLimit)
            .Default()
            .GreaterThanOrEqual(0);

        RegisterParameter("job_proxy_ref_counted_tracker_log_period", JobProxyRefCountedTrackerLogPeriod)
            .Default(TDuration::Seconds(5));

        RegisterParameter("enable_sort_verification", EnableSortVerification)
            .Default(true);

        RegisterParameter("title", Title)
            .Default();

        RegisterParameter("scheduling_tag", SchedulingTag)
            .Default();

        RegisterParameter("check_multichunk_files", CheckMultichunkFiles)
            .Default(true);

        RegisterParameter("time_limit", TimeLimit)
            .Default();

        RegisterParameter("testing", TestingOperationOptions)
            .Default();

        RegisterParameter("owners", Owners)
            .Default();

        RegisterParameter("secure_vault", SecureVault)
            .Default();

        RegisterParameter("fail_controller", FailController)
            .Default(false);

        RegisterValidator([&] () {
            if (UnavailableChunkStrategy == EUnavailableChunkAction::Wait &&
                UnavailableChunkTactics == EUnavailableChunkAction::Skip)
            {
                THROW_ERROR_EXCEPTION("Your tactics conflicts with your strategy, Luke!");
            }
        });

        RegisterValidator([&] () {
            if (SecureVault) {
                for (const auto& name : SecureVault->GetKeys()) {
                    ValidateEnvironmentVariableName(name);
                }
            }
        });

        // XXX(ignat): it seems that GetOptions is not used for this config.
        // Should we delete this line?
        SetKeepOptions(true);
    }
=======
    //! If candidate exec nodes are not found for more than timeout time then operation will be failed.
    TDuration AvailableNodesMissingTimeout;

    TOperationSpecBase();
>>>>>>> 777fd3af
};

////////////////////////////////////////////////////////////////////////////////

class TUserJobSpec
    : public NYTree::TYsonSerializable
{
public:
    Stroka Command;

    std::vector<NYPath::TRichYPath> FilePaths;

    TNullable<NFormats::TFormat> Format;
    TNullable<NFormats::TFormat> InputFormat;
    TNullable<NFormats::TFormat> OutputFormat;

    TNullable<bool> EnableInputTableIndex;

    yhash_map<Stroka, Stroka> Environment;

    double CpuLimit;
    TNullable<TDuration> JobTimeLimit;
    i64 MemoryLimit;
    double MemoryReserveFactor;

    bool IncludeMemoryMappedFiles;

    bool UseYamrDescriptors;
    bool CheckInputFullyConsumed;

    i64 MaxStderrSize;

    i64 CustomStatisticsCountLimit;

    TNullable<i64> TmpfsSize;
    TNullable<Stroka> TmpfsPath;

    bool CopyFiles;

<<<<<<< HEAD
    TUserJobSpec()
    {
        RegisterParameter("command", Command)
            .NonEmpty();
        RegisterParameter("file_paths", FilePaths)
            .Default();
        RegisterParameter("format", Format)
            .Default();
        RegisterParameter("input_format", InputFormat)
            .Default();
        RegisterParameter("output_format", OutputFormat)
            .Default();
        RegisterParameter("enable_input_table_index", EnableInputTableIndex)
            .Default();
        RegisterParameter("environment", Environment)
            .Default();
        RegisterParameter("cpu_limit", CpuLimit)
            .Default(1)
            .GreaterThanOrEqual(0);
        RegisterParameter("job_time_limit", JobTimeLimit)
            .Default()
            .GreaterThanOrEqual(TDuration::Seconds(1));
        RegisterParameter("memory_limit", MemoryLimit)
            .Default((i64) 512 * 1024 * 1024)
            .GreaterThan(0)
            .LessThanOrEqual((i64)1024 * 1024 * 1024 * 1024);
        RegisterParameter("memory_reserve_factor", MemoryReserveFactor)
            .Default(0.5)
            .GreaterThan(0.)
            .LessThanOrEqual(1.);
        RegisterParameter("include_memory_mapped_files", IncludeMemoryMappedFiles)
            .Default(true);
        RegisterParameter("use_yamr_descriptors", UseYamrDescriptors)
            .Default(false);
        RegisterParameter("check_input_fully_consumed", CheckInputFullyConsumed)
            .Default(false);
        RegisterParameter("max_stderr_size", MaxStderrSize)
            .Default((i64)5 * 1024 * 1024) // 5MB
            .GreaterThan(0)
            .LessThanOrEqual((i64)32 * 1024 * 1024);
        RegisterParameter("custom_statistics_count_limit", CustomStatisticsCountLimit)
            .Default(128)
            .GreaterThan(0)
            .LessThanOrEqual(1024);
        RegisterParameter("tmpfs_size", TmpfsSize)
            .Default(Null)
            .GreaterThan(0);
        RegisterParameter("tmpfs_path", TmpfsPath)
            .Default(Null);
        RegisterParameter("copy_files", CopyFiles)
            .Default(false);

        RegisterValidator([&] () {
            if (TmpfsSize && *TmpfsSize > MemoryLimit) {
                THROW_ERROR_EXCEPTION("Size of tmpfs must be less than or equal to memory limit")
                    << TErrorAttribute("tmpfs_size", *TmpfsSize)
                    << TErrorAttribute("memory_limit", MemoryLimit);
            }
            // Memory reserve should greater than or equal to tmpfs_size (see YT-5518 for more details).
            if (TmpfsPath) {
                i64 tmpfsSize = TmpfsSize ? *TmpfsSize : MemoryLimit;
                MemoryReserveFactor = std::min(1.0, std::max(MemoryReserveFactor, double(tmpfsSize) / MemoryLimit));
            }
        });

        RegisterValidator([&] () {
            for (const auto& pair : Environment) {
                ValidateEnvironmentVariableName(pair.first);
            }
        });
    }

    void InitEnableInputTableIndex(int inputTableCount, TJobIOConfigPtr jobIOConfig)
    {
        if (!EnableInputTableIndex) {
            EnableInputTableIndex = (inputTableCount != 1);
        }

        jobIOConfig->ControlAttributes->EnableTableIndex = *EnableInputTableIndex;
    }
=======
    TUserJobSpec();

    void InitEnableInputTableIndex(int inputTableCount, TJobIOConfigPtr jobIOConfig);
>>>>>>> 777fd3af
};

////////////////////////////////////////////////////////////////////////////////

class TInputlyQueryableSpec
    : public virtual NYTree::TYsonSerializable
{
public:
    TNullable<Stroka> InputQuery;
    TNullable<NTableClient::TTableSchema> InputSchema;

    TInputlyQueryableSpec();
};

////////////////////////////////////////////////////////////////////////////////

class TOperationWithUserJobSpec
    : public virtual NYTree::TYsonSerializable
{
public:
    TNullable<NYPath::TRichYPath> StderrTablePath;
    NTableClient::TBlobTableWriterConfigPtr StderrTableWriterConfig;

    TNullable<NYPath::TRichYPath> CoreTablePath;
    NTableClient::TBlobTableWriterConfigPtr CoreTableWriterConfig;

    TOperationWithUserJobSpec();

    virtual void OnLoaded() override;
};

////////////////////////////////////////////////////////////////////////////////

class TSimpleOperationSpecBase
    : public TOperationSpecBase
{
public:
    //! During sorted merge the scheduler tries to ensure that large connected
    //! groups of chunks are partitioned into tasks of this or smaller size.
    //! This number, however, is merely an estimate, i.e. some tasks may still
    //! be larger.
    TNullable<i64> DataSizePerJob;

    TNullable<int> JobCount;
    TNullable<int> MaxJobCount;

    TDuration LocalityTimeout;
    TJobIOConfigPtr JobIO;

    // Operations inherited from this class produce the only kind
    // of jobs. This option corresponds to jobs of this kind.
    TLogDigestConfigPtr JobProxyMemoryDigest;

    TSimpleOperationSpecBase();
};

////////////////////////////////////////////////////////////////////////////////

class TUnorderedOperationSpecBase
    : public TSimpleOperationSpecBase
    , public TInputlyQueryableSpec
{
public:
    std::vector<NYPath::TRichYPath> InputTablePaths;

    TUnorderedOperationSpecBase();

    virtual void OnLoaded() override;
};

////////////////////////////////////////////////////////////////////////////////

class TMapOperationSpec
    : public TUnorderedOperationSpecBase
    , public TOperationWithUserJobSpec
{
public:
    TUserJobSpecPtr Mapper;
    std::vector<NYPath::TRichYPath> OutputTablePaths;
    bool Ordered;

    TMapOperationSpec();

    virtual void OnLoaded() override;
};

////////////////////////////////////////////////////////////////////////////////

class TUnorderedMergeOperationSpec
    : public TUnorderedOperationSpecBase
{
public:
    NYPath::TRichYPath OutputTablePath;
    bool CombineChunks;
    bool ForceTransform;
    ESchemaInferenceMode SchemaInferenceMode;

    TUnorderedMergeOperationSpec();

    virtual void OnLoaded() override;
};

////////////////////////////////////////////////////////////////////////////////

DEFINE_ENUM(EMergeMode,
    (Sorted)
    (Ordered)
    (Unordered)
);

class TMergeOperationSpec
    : public TSimpleOperationSpecBase
{
public:
    std::vector<NYPath::TRichYPath> InputTablePaths;
    NYPath::TRichYPath OutputTablePath;
    EMergeMode Mode;
    bool CombineChunks;
    bool ForceTransform;
    NTableClient::TKeyColumns MergeBy;

    ESchemaInferenceMode SchemaInferenceMode;

    TMergeOperationSpec();

    virtual void OnLoaded() override;
};

class TOrderedMergeOperationSpec
    : public TMergeOperationSpec
    , public TInputlyQueryableSpec
{ };

class TSortedMergeOperationSpec
    : public TMergeOperationSpec
{ };

////////////////////////////////////////////////////////////////////////////////

class TEraseOperationSpec
    : public TSimpleOperationSpecBase
{
public:
    NYPath::TRichYPath TablePath;
    bool CombineChunks;
    ESchemaInferenceMode SchemaInferenceMode;

    TEraseOperationSpec();

    virtual void OnLoaded() override;
};

////////////////////////////////////////////////////////////////////////////////

class TReduceOperationSpecBase
    : public TSimpleOperationSpecBase
    , public TOperationWithUserJobSpec
{
public:
    TUserJobSpecPtr Reducer;
    std::vector<NYPath::TRichYPath> InputTablePaths;
    std::vector<NYPath::TRichYPath> OutputTablePaths;
    NTableClient::TKeyColumns JoinBy;

    TReduceOperationSpecBase();

    virtual void OnLoaded() override;
};

////////////////////////////////////////////////////////////////////////////////

class TReduceOperationSpec
    : public TReduceOperationSpecBase
{
public:
    NTableClient::TKeyColumns ReduceBy;
    NTableClient::TKeyColumns SortBy;

    TReduceOperationSpec();
};

////////////////////////////////////////////////////////////////////////////////

class TJoinReduceOperationSpec
    : public TReduceOperationSpecBase
{
public:
    TJoinReduceOperationSpec();

    virtual void OnLoaded() override;
};

////////////////////////////////////////////////////////////////////////////////

class TSortOperationSpecBase
    : public TOperationSpecBase
{
public:
    std::vector<NYPath::TRichYPath> InputTablePaths;

    //! Amount of (uncompressed) data to be distributed to one partition.
    //! It used only to determine partition count.
    TNullable<i64> PartitionDataSize;
    TNullable<int> PartitionCount;

    //! Amount of (uncompressed) data to be given to a single partition job.
    //! It used only to determine partition job count.
    TNullable<i64> DataSizePerPartitionJob;
    TNullable<int> PartitionJobCount;

    //! Data size per sort job.
    i64 DataSizePerSortJob;

    //! The expected ratio of data size after partitioning to data size before partitioning.
    //! For sort operations, this is always 1.0.
    double MapSelectivityFactor;

    double ShuffleStartThreshold;
    double MergeStartThreshold;

    TDuration SimpleSortLocalityTimeout;
    TDuration SimpleMergeLocalityTimeout;

    TDuration PartitionLocalityTimeout;
    TDuration SortLocalityTimeout;
    TDuration SortAssignmentTimeout;
    TDuration MergeLocalityTimeout;

    TJobIOConfigPtr PartitionJobIO;
    // Also works for ReduceCombiner if present.
    TJobIOConfigPtr SortJobIO;
    TJobIOConfigPtr MergeJobIO;

    int ShuffleNetworkLimit;

    std::vector<Stroka> SortBy;

    //! If |true| then the scheduler attempts to distribute partition jobs evenly
    //! (w.r.t. the uncompressed input data size) across the cluster to balance IO
    //! load during the subsequent shuffle stage.
    bool EnablePartitionedDataBalancing;

    //! When #EnablePartitionedDataBalancing is |true| the scheduler tries to maintain the following
    //! invariant regarding (uncompressed) |DataSize(i)| assigned to each node |i|:
    //! |max_i DataSize(i) <= avg_i DataSize(i) + DataSizePerJob * PartitionedDataBalancingTolerance|
    double PartitionedDataBalancingTolerance;

    // For all kinds of sort jobs: simple_sort, intermediate_sort, final_sort.
    TLogDigestConfigPtr SortJobProxyMemoryDigest;
    // For partition and partition_map jobs.
    TLogDigestConfigPtr PartitionJobProxyMemoryDigest;

    TSortOperationSpecBase();

    virtual void OnLoaded() override;
};

////////////////////////////////////////////////////////////////////////////////

class TSortOperationSpec
    : public TSortOperationSpecBase
{
public:
    NYPath::TRichYPath OutputTablePath;

    // Desired number of samples per partition.
    int SamplesPerPartition;

    // For sorted_merge and unordered_merge jobs.
    TLogDigestConfigPtr MergeJobProxyMemoryDigest;

    ESchemaInferenceMode SchemaInferenceMode;

    TSortOperationSpec();

    virtual void OnLoaded() override;
};

////////////////////////////////////////////////////////////////////////////////

class TMapReduceOperationSpec
    : public TSortOperationSpecBase
    , public TInputlyQueryableSpec
    , public TOperationWithUserJobSpec
{
public:
    std::vector<NYPath::TRichYPath> OutputTablePaths;

    std::vector<Stroka> ReduceBy;

    TUserJobSpecPtr Mapper;
    TUserJobSpecPtr ReduceCombiner;
    TUserJobSpecPtr Reducer;

    // For sorted_reduce jobs.
    TLogDigestConfigPtr SortedReduceJobProxyMemoryDigest;
    // For partition_reduce jobs.
    TLogDigestConfigPtr PartitionReduceJobProxyMemoryDigest;
    // For reduce_combiner jobs.
    TLogDigestConfigPtr ReduceCombinerJobProxyMemoryDigest;

    TMapReduceOperationSpec();

    virtual void OnLoaded() override;
};

////////////////////////////////////////////////////////////////////////////////

class TRemoteCopyOperationSpec
    : public TSimpleOperationSpecBase
{
public:
    TNullable<Stroka> ClusterName;
    TNullable<Stroka> NetworkName;
    TNullable<NApi::TNativeConnectionConfigPtr> ClusterConnection;
    std::vector<NYPath::TRichYPath> InputTablePaths;
    NYPath::TRichYPath OutputTablePath;
    int MaxChunkCountPerJob;
    bool CopyAttributes;
    TNullable<std::vector<Stroka>> AttributeKeys;

    ESchemaInferenceMode SchemaInferenceMode;

    TRemoteCopyOperationSpec();

    virtual void OnLoaded() override;
};

////////////////////////////////////////////////////////////////////////////////

class TResourceLimitsConfig
    : public NYTree::TYsonSerializable
{
public:
    TNullable<int> UserSlots;
    TNullable<int> Cpu;
    TNullable<int> Network;
    TNullable<i64> Memory;

    TResourceLimitsConfig();
};

class TSchedulableConfig
    : public TSupportsSchedulingTagsConfig
{
public:
    double Weight;

    // Specifies resource limits in terms of a share of all cluster resources.
    double MaxShareRatio;
    // Specifies resource limits in absolute values.
    TResourceLimitsConfigPtr ResourceLimits;

    // Specifies guaranteed resources in terms of a share of all cluster resources.
    double MinShareRatio;
    // Specifies guaranteed resources in absolute values.
    TResourceLimitsConfigPtr MinShareResources;

    // The following settings override scheduler configuration.
    TNullable<TDuration> MinSharePreemptionTimeout;
    TNullable<TDuration> FairSharePreemptionTimeout;
    TNullable<double> FairShareStarvationTolerance;

    TNullable<TDuration> MinSharePreemptionTimeoutLimit;
    TNullable<TDuration> FairSharePreemptionTimeoutLimit;
    TNullable<double> FairShareStarvationToleranceLimit;

    TSchedulableConfig();
};

class TPoolConfig
    : public TSchedulableConfig
{
public:
    ESchedulingMode Mode;

    TNullable<int> MaxRunningOperationCount;
    TNullable<int> MaxOperationCount;

    std::vector<EFifoSortParameter> FifoSortParameters;

    bool EnableAggressiveStarvation;

    bool ForbidImmediateOperations;

    TPoolConfig();

    void Validate();
};

////////////////////////////////////////////////////////////////////////////////

class TStrategyOperationSpec
    : public TSchedulableConfig
{
public:
    TNullable<Stroka> Pool;

    TStrategyOperationSpec();
};

////////////////////////////////////////////////////////////////////////////////

class TOperationRuntimeParams
    : public NYTree::TYsonSerializable
{
public:
    double Weight;

    TOperationRuntimeParams();
};

////////////////////////////////////////////////////////////////////////////////

class TSchedulerConnectionConfig
    : public NRpc::TRetryingChannelConfig
{
public:
    //! Timeout for RPC requests to schedulers.
    TDuration RpcTimeout;

    TSchedulerConnectionConfig();
};

DEFINE_REFCOUNTED_TYPE(TSchedulerConnectionConfig)

////////////////////////////////////////////////////////////////////////////////

} // namespace NScheduler
} // namespace NYT<|MERGE_RESOLUTION|>--- conflicted
+++ resolved
@@ -140,112 +140,10 @@
     //! Intentionally fails the operation controller. Used only for testing purposes.
     bool FailController;
 
-<<<<<<< HEAD
-    TOperationSpecBase()
-    {
-        RegisterParameter("intermediate_data_account", IntermediateDataAccount)
-            .Default("intermediate");
-        RegisterParameter("intermediate_compression_codec", IntermediateCompressionCodec)
-            .Default(NCompression::ECodec::Lz4);
-        RegisterParameter("intermediate_data_replication_factor", IntermediateDataReplicationFactor)
-            .Default(1);
-        RegisterParameter("intermediate_data_medium", IntermediateDataMediumName)
-            .Default(NChunkClient::DefaultStoreMediumName);
-        RegisterParameter("intermediate_data_acl", IntermediateDataAcl)
-            .Default(NYTree::BuildYsonNodeFluently()
-                .BeginList()
-                    .Item().BeginMap()
-                        .Item("action").Value("allow")
-                        .Item("subjects").BeginList()
-                            .Item().Value("everyone")
-                        .EndList()
-                        .Item("permissions").BeginList()
-                            .Item().Value("read")
-                        .EndList()
-                    .EndMap()
-                .EndList()->AsList());
-
-        RegisterParameter("job_node_account", JobNodeAccount)
-            .Default(NSecurityClient::TmpAccountName);
-
-        RegisterParameter("unavailable_chunk_strategy", UnavailableChunkStrategy)
-            .Default(EUnavailableChunkAction::Wait);
-        RegisterParameter("unavailable_chunk_tactics", UnavailableChunkTactics)
-            .Default(EUnavailableChunkAction::Wait);
-
-        RegisterParameter("max_data_size_per_job", MaxDataSizePerJob)
-            .Default((i64) 200 * 1024 * 1024 * 1024)
-            .GreaterThan(0);
-
-        RegisterParameter("max_failed_job_count", MaxFailedJobCount)
-            .Default(10)
-            .GreaterThanOrEqual(0)
-            .LessThanOrEqual(10000);
-        RegisterParameter("max_stderr_count", MaxStderrCount)
-            .Default(100)
-            .GreaterThanOrEqual(0)
-            .LessThanOrEqual(100);
-
-        RegisterParameter("job_proxy_memory_overcommit_limit", JobProxyMemoryOvercommitLimit)
-            .Default()
-            .GreaterThanOrEqual(0);
-
-        RegisterParameter("job_proxy_ref_counted_tracker_log_period", JobProxyRefCountedTrackerLogPeriod)
-            .Default(TDuration::Seconds(5));
-
-        RegisterParameter("enable_sort_verification", EnableSortVerification)
-            .Default(true);
-
-        RegisterParameter("title", Title)
-            .Default();
-
-        RegisterParameter("scheduling_tag", SchedulingTag)
-            .Default();
-
-        RegisterParameter("check_multichunk_files", CheckMultichunkFiles)
-            .Default(true);
-
-        RegisterParameter("time_limit", TimeLimit)
-            .Default();
-
-        RegisterParameter("testing", TestingOperationOptions)
-            .Default();
-
-        RegisterParameter("owners", Owners)
-            .Default();
-
-        RegisterParameter("secure_vault", SecureVault)
-            .Default();
-
-        RegisterParameter("fail_controller", FailController)
-            .Default(false);
-
-        RegisterValidator([&] () {
-            if (UnavailableChunkStrategy == EUnavailableChunkAction::Wait &&
-                UnavailableChunkTactics == EUnavailableChunkAction::Skip)
-            {
-                THROW_ERROR_EXCEPTION("Your tactics conflicts with your strategy, Luke!");
-            }
-        });
-
-        RegisterValidator([&] () {
-            if (SecureVault) {
-                for (const auto& name : SecureVault->GetKeys()) {
-                    ValidateEnvironmentVariableName(name);
-                }
-            }
-        });
-
-        // XXX(ignat): it seems that GetOptions is not used for this config.
-        // Should we delete this line?
-        SetKeepOptions(true);
-    }
-=======
     //! If candidate exec nodes are not found for more than timeout time then operation will be failed.
     TDuration AvailableNodesMissingTimeout;
 
     TOperationSpecBase();
->>>>>>> 777fd3af
 };
 
 ////////////////////////////////////////////////////////////////////////////////
@@ -285,92 +183,9 @@
 
     bool CopyFiles;
 
-<<<<<<< HEAD
-    TUserJobSpec()
-    {
-        RegisterParameter("command", Command)
-            .NonEmpty();
-        RegisterParameter("file_paths", FilePaths)
-            .Default();
-        RegisterParameter("format", Format)
-            .Default();
-        RegisterParameter("input_format", InputFormat)
-            .Default();
-        RegisterParameter("output_format", OutputFormat)
-            .Default();
-        RegisterParameter("enable_input_table_index", EnableInputTableIndex)
-            .Default();
-        RegisterParameter("environment", Environment)
-            .Default();
-        RegisterParameter("cpu_limit", CpuLimit)
-            .Default(1)
-            .GreaterThanOrEqual(0);
-        RegisterParameter("job_time_limit", JobTimeLimit)
-            .Default()
-            .GreaterThanOrEqual(TDuration::Seconds(1));
-        RegisterParameter("memory_limit", MemoryLimit)
-            .Default((i64) 512 * 1024 * 1024)
-            .GreaterThan(0)
-            .LessThanOrEqual((i64)1024 * 1024 * 1024 * 1024);
-        RegisterParameter("memory_reserve_factor", MemoryReserveFactor)
-            .Default(0.5)
-            .GreaterThan(0.)
-            .LessThanOrEqual(1.);
-        RegisterParameter("include_memory_mapped_files", IncludeMemoryMappedFiles)
-            .Default(true);
-        RegisterParameter("use_yamr_descriptors", UseYamrDescriptors)
-            .Default(false);
-        RegisterParameter("check_input_fully_consumed", CheckInputFullyConsumed)
-            .Default(false);
-        RegisterParameter("max_stderr_size", MaxStderrSize)
-            .Default((i64)5 * 1024 * 1024) // 5MB
-            .GreaterThan(0)
-            .LessThanOrEqual((i64)32 * 1024 * 1024);
-        RegisterParameter("custom_statistics_count_limit", CustomStatisticsCountLimit)
-            .Default(128)
-            .GreaterThan(0)
-            .LessThanOrEqual(1024);
-        RegisterParameter("tmpfs_size", TmpfsSize)
-            .Default(Null)
-            .GreaterThan(0);
-        RegisterParameter("tmpfs_path", TmpfsPath)
-            .Default(Null);
-        RegisterParameter("copy_files", CopyFiles)
-            .Default(false);
-
-        RegisterValidator([&] () {
-            if (TmpfsSize && *TmpfsSize > MemoryLimit) {
-                THROW_ERROR_EXCEPTION("Size of tmpfs must be less than or equal to memory limit")
-                    << TErrorAttribute("tmpfs_size", *TmpfsSize)
-                    << TErrorAttribute("memory_limit", MemoryLimit);
-            }
-            // Memory reserve should greater than or equal to tmpfs_size (see YT-5518 for more details).
-            if (TmpfsPath) {
-                i64 tmpfsSize = TmpfsSize ? *TmpfsSize : MemoryLimit;
-                MemoryReserveFactor = std::min(1.0, std::max(MemoryReserveFactor, double(tmpfsSize) / MemoryLimit));
-            }
-        });
-
-        RegisterValidator([&] () {
-            for (const auto& pair : Environment) {
-                ValidateEnvironmentVariableName(pair.first);
-            }
-        });
-    }
-
-    void InitEnableInputTableIndex(int inputTableCount, TJobIOConfigPtr jobIOConfig)
-    {
-        if (!EnableInputTableIndex) {
-            EnableInputTableIndex = (inputTableCount != 1);
-        }
-
-        jobIOConfig->ControlAttributes->EnableTableIndex = *EnableInputTableIndex;
-    }
-=======
     TUserJobSpec();
 
     void InitEnableInputTableIndex(int inputTableCount, TJobIOConfigPtr jobIOConfig);
->>>>>>> 777fd3af
 };
 
 ////////////////////////////////////////////////////////////////////////////////
