--- conflicted
+++ resolved
@@ -6,12 +6,8 @@
 
 #include <ytlib/api/config.h>
 
-<<<<<<< HEAD
 #include <ytlib/table_client/config.h>
-=======
-#include <ytlib/new_table_client/config.h>
-#include <ytlib/new_table_client/schema.h>
->>>>>>> c6952887
+#include <ytlib/table_client/helpers.h>
 
 #include <ytlib/formats/format.h>
 
@@ -511,8 +507,8 @@
         });
 
         RegisterValidator([&] () {
-            if (ReduceBy && !ReduceBy->empty()) {
-                NVersionedTableClient::ValidateKeyColumns(*ReduceBy);
+            if (!ReduceBy.empty()) {
+                NTableClient::ValidateKeyColumns(ReduceBy);
             }
         });
     }
@@ -598,7 +594,7 @@
             .NonEmpty();
 
         RegisterValidator([&] () {
-            NVersionedTableClient::ValidateKeyColumns(SortBy);
+            NTableClient::ValidateKeyColumns(SortBy);
         });
     }
 
@@ -762,9 +758,7 @@
             validateControlAttributes(ReduceJobIO->ControlAttributes, "reduce");
             validateControlAttributes(SortJobIO->ControlAttributes, "reduce_combiner");
 
-            if (!ReduceBy.empty()) {
-                NVersionedTableClient::ValidateKeyColumns(ReduceBy);
-            }
+            NTableClient::ValidateKeyColumns(ReduceBy);
         });
     }
 
