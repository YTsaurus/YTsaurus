#pragma once

#include "common.h"
#include "client.h"
#include "message.h"

#include "../misc/property.h"
#include "../misc/hash.h"
#include "../misc/metric.h"
#include "../logging/log.h"

#include <util/generic/yexception.h>

namespace NYT {
namespace NRpc {

////////////////////////////////////////////////////////////////////////////////

//! Represents an error that has occurred during serving an RPC request.
class TServiceException 
    : public yexception
{
public:
    //! Initializes a new instance.
    explicit TServiceException(int code)
        : Code_(code)
    { }

    //! Gets the error code.
    TError GetError() const
    {
        return TError(Code_, what());
    }

protected:
    int Code_;

};

////////////////////////////////////////////////////////////////////////////////

struct IServiceContext
    : public virtual TRefCountedBase
{
    typedef TIntrusivePtr<IServiceContext> TPtr;

    virtual NBus::IMessage::TPtr GetRequestMessage() const = 0;

    virtual Stroka GetPath() const = 0;
    virtual Stroka GetVerb() const = 0;

    virtual void Reply(const TError& error) = 0;
    virtual bool IsReplied() const = 0;
    virtual TError GetError() const = 0;

    virtual TSharedRef GetRequestBody() const = 0;
    virtual void SetResponseBody(const TSharedRef& responseBody) = 0;

    virtual const yvector<TSharedRef>& RequestAttachments() const = 0;
    virtual yvector<TSharedRef>& ResponseAttachments() = 0;

    virtual void SetRequestInfo(const Stroka& info) = 0;
    virtual Stroka GetRequestInfo() const = 0;

    virtual void SetResponseInfo(const Stroka& info) = 0;
    virtual Stroka GetResponseInfo() = 0;

    virtual IAction::TPtr Wrap(IAction* action) = 0;
};

////////////////////////////////////////////////////////////////////////////////

struct IService
    : virtual TRefCountedBase
{
    typedef TIntrusivePtr<IService> TPtr;

    virtual Stroka GetServiceName() const = 0;
    virtual Stroka GetLoggingCategory() const = 0;

    virtual void OnBeginRequest(IServiceContext* context) = 0;
    virtual void OnEndRequest(IServiceContext* context) = 0;

    virtual Stroka GetDebugInfo() const = 0;
};

////////////////////////////////////////////////////////////////////////////////

template<class TRequestMessage, class TResponseMessage>
class TTypedServiceRequest
    : public TRequestMessage
    , private TNonCopyable
{
public:
    TTypedServiceRequest(IServiceContext* context)
        : Context(context)
    { }

    const yvector<TSharedRef>& Attachments()
    {
        return Context->RequestAttachments();
    }

private:
    IServiceContext::TPtr Context;

};

////////////////////////////////////////////////////////////////////////////////

template<class TRequestMessage, class TResponseMessage>
class TTypedServiceResponse
    : public TResponseMessage
    , private TNonCopyable
{
public:
    TTypedServiceResponse(IServiceContext* context)
        : Context(context)
    { }

    yvector<TSharedRef>& Attachments()
    {
        return Context->ResponseAttachments();
    }

private:
    IServiceContext::TPtr Context;

};

////////////////////////////////////////////////////////////////////////////////

// TODO: move impl to inl?
template<class TRequestMesssage, class TResponseMessage>
class TTypedServiceContext
    : public TRefCountedBase
{
public:
    typedef TIntrusivePtr< TTypedServiceContext<TRequestMesssage, TResponseMessage> > TPtr;
    typedef TTypedServiceRequest<TRequestMesssage, TResponseMessage> TTypedRequest;
    typedef TTypedServiceResponse<TRequestMesssage, TResponseMessage> TTypedResponse;

<<<<<<< HEAD
    DEFINE_BYREF_RW_PROPERTY(TTypedRequest, Request);
    DEFINE_BYREF_RW_PROPERTY(TTypedResponse, Response);
=======
    DECLARE_BYREF_RW_PROPERTY(TTypedRequest, Request);
    DECLARE_BYREF_RW_PROPERTY(TTypedResponse, Response);
>>>>>>> 3f77a97d

public:
    TTypedServiceContext(IServiceContext* context)
        : Request_(context)
        , Response_(context)
        , Logger(RpcLogger)
        , Context(context)
    {
        YASSERT(context != NULL);

        if (!DeserializeProtobuf(&Request_, context->GetRequestBody())) {
            ythrow TServiceException(EErrorCode::ProtocolError) <<
                "Error deserializing request body";
        }
    }

    Stroka GetPath() const
    {
        return Context->GetPath();
    }

    Stroka GetVerb() const
    {
        return Context->GetVerb();
    }

    // NB: This overload is added to workaround VS2010 ICE inside lambdas calling Reply.
    void Reply()
    {
        Reply(TError(EErrorCode::OK, ""));
    }

    void Reply(int code, const Stroka& message)
    {
        Reply(TError(code, message));
    }

    void Reply(const TError& error)
    {
        if (error.IsOK()) {
            TBlob responseBlob;
            if (!SerializeProtobuf(&Response_, &responseBlob)) {
                LOG_FATAL("Error serializing response");
            }
            Context->SetResponseBody(MoveRV(responseBlob));
        }
        Context->Reply(error);
    }

    bool IsReplied() const
    {
        return Context->IsReplied();
    }

    IAction::TPtr Wrap(IParamAction<TPtr>* paramAction)
    {
        YASSERT(paramAction != NULL);
        return Context->Wrap(~paramAction->Bind(TPtr(this)));
    }
    
    void SetRequestInfo(const Stroka& info)
    {
        Context->SetRequestInfo(info);
    }

    void SetRequestInfo(const char* format, ...)
    {
        Stroka info;
        va_list params;
        va_start(params, format);
        vsprintf(info, format, params);
        va_end(params);
        Context->SetRequestInfo(info);
    }

    Stroka GetRequestInfo() const
    {
        return Context->GetRequestInfo();
    }

    void SetResponseInfo(const Stroka& info)
    {
        Context->SetResponseInfo(info);
    }

    void SetResponseInfo(const char* format, ...)
    {
        Stroka info;
        va_list params;
        va_start(params, format);
        vsprintf(info, format, params);
        va_end(params);
        Context->SetResponseInfo(info);
    }

    Stroka GetResponseInfo()
    {
        return Context->GetResponseInfo();
    }

    IServiceContext::TPtr GetUntypedContext() const
    {
        return Context;
    }

private:
    NLog::TLogger& Logger;
    IServiceContext::TPtr Context;

};

////////////////////////////////////////////////////////////////////////////////

//! Provides a base for implementing IService.
class TServiceBase
    : public IService
{
public:
    //! Reports debug info of the running service instance.
    Stroka GetDebugInfo() const;

protected:
    //! Describes a handler for a service method.
    typedef IParamAction<IServiceContext*> THandler;

    //! Information needed to a register a service method.
    struct TMethodDescriptor
    {
        //! Initializes the instance.
        TMethodDescriptor(const Stroka& verb, THandler* handler)
            : Verb(verb)
            , Handler(handler)
        {
            YASSERT(handler != NULL);
        }

        //! Service method name.
        Stroka Verb;
        //! A handler that will serve the requests.
        THandler::TPtr Handler;
    };

    //! Initializes the instance.
    /*!
     *  \param defaultServiceInvoker
     *  An invoker that will be used for serving method invocations unless
     *  configured otherwise (see #RegisterMethod).
     *  
     *  \param serviceName
     *  A name of the service.
     *  
     *  \param loggingCategory
     *  A category that will be used to log various debugging information
     *  regarding service activity.
     */
    TServiceBase(
        IInvoker* defaultServiceInvoker,
        const Stroka& serviceName,
        const Stroka& loggingCategory);

    //! Registers a method.
    void RegisterMethod(const TMethodDescriptor& descriptor);

    //! Registers a method with a supplied custom invoker.
    void RegisterMethod(const TMethodDescriptor& descriptor, IInvoker* invoker);

private:
    struct TRuntimeMethodInfo
    {
        TMethodDescriptor Descriptor;
        IInvoker::TPtr Invoker;
        TMetric ExecutionTime;

        TRuntimeMethodInfo(const TMethodDescriptor& info, IInvoker* invoker)
            : Descriptor(info)
            , Invoker(invoker)
            // TODO: configure properly
            , ExecutionTime(0, 1000, 10)
        { }
    };

    struct TActiveRequest
    {
        TActiveRequest(
            TRuntimeMethodInfo* runtimeInfo,
            const TInstant& startTime)
            : RuntimeInfo(runtimeInfo)
            , StartTime(startTime)
        { }

        TRuntimeMethodInfo* RuntimeInfo;
        TInstant StartTime;
    };
    
    IInvoker::TPtr DefaultServiceInvoker;
    Stroka ServiceName;
    NLog::TLogger ServiceLogger;

    //! Protects #RuntimeMethodInfos and #OutstandingRequests.
    TSpinLock SpinLock;
    yhash_map<Stroka, TRuntimeMethodInfo> RuntimeMethodInfos;
    yhash_map<IServiceContext::TPtr, TActiveRequest> ActiveRequests;

    virtual void OnBeginRequest(IServiceContext* context);
    virtual void OnEndRequest(IServiceContext* context);

    virtual Stroka GetLoggingCategory() const;
    virtual Stroka GetServiceName() const;

};

////////////////////////////////////////////////////////////////////////////////

#define RPC_SERVICE_METHOD_DECL(ns, method) \
    typedef ::NYT::NRpc::TTypedServiceRequest<ns::TReq##method, ns::TRsp##method> TReq##method; \
    typedef ::NYT::NRpc::TTypedServiceResponse<ns::TReq##method, ns::TRsp##method> TRsp##method; \
    typedef ::NYT::NRpc::TTypedServiceContext<ns::TReq##method, ns::TRsp##method> TCtx##method; \
    \
    void method##Thunk(::NYT::NRpc::IServiceContext* context) \
    { \
        auto typedContext = New<TCtx##method>(context); \
        method( \
            &typedContext->Request(), \
            &typedContext->Response(), \
            typedContext); \
    } \
    \
    void method( \
        TReq##method* request, \
        TRsp##method* response, \
        TCtx##method::TPtr context)

#define RPC_SERVICE_METHOD_IMPL(type, method) \
    void type::method( \
        TReq##method* request, \
        TRsp##method* response, \
        TCtx##method::TPtr context)

#define RPC_SERVICE_METHOD_DESC(method) \
    TMethodDescriptor(#method, ~FromMethod(&TThis::method##Thunk, this)) \

////////////////////////////////////////////////////////////////////////////////

} // namespace NRpc
} // namespace NYT<|MERGE_RESOLUTION|>--- conflicted
+++ resolved
@@ -140,13 +140,8 @@
     typedef TTypedServiceRequest<TRequestMesssage, TResponseMessage> TTypedRequest;
     typedef TTypedServiceResponse<TRequestMesssage, TResponseMessage> TTypedResponse;
 
-<<<<<<< HEAD
     DEFINE_BYREF_RW_PROPERTY(TTypedRequest, Request);
     DEFINE_BYREF_RW_PROPERTY(TTypedResponse, Response);
-=======
-    DECLARE_BYREF_RW_PROPERTY(TTypedRequest, Request);
-    DECLARE_BYREF_RW_PROPERTY(TTypedResponse, Response);
->>>>>>> 3f77a97d
 
 public:
     TTypedServiceContext(IServiceContext* context)
