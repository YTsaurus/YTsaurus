#pragma once

#include "channel.h"

#include <ytlib/misc/property.h>
#include <ytlib/misc/delayed_invoker.h>
#include <ytlib/misc/metric.h>
#include <ytlib/misc/serialize.h>
#include <ytlib/bus/client.h>
#include <ytlib/actions/future.h>
#include <ytlib/ytree/attributes.h>

namespace NYT {
namespace NRpc {

////////////////////////////////////////////////////////////////////////////////

class TClientRequest;

template <class TRequestMessage, class TResponse>
class TTypedClientRequest;

class TClientResponse;

template <class TResponseMessage>
class TTypedClientResponse;

class TOneWayClientResponse;

////////////////////////////////////////////////////////////////////////////////

class TProxyBase
{
protected:
    //! Service error type.
    /*!
     * Defines a basic type of error code for all proxies.
     * A derived proxy type may hide this definition by introducing
     * an appropriate descendant of NRpc::EErrorCode.
     */
    typedef NRpc::EErrorCode EErrorCode;

    TProxyBase(IChannel::TPtr channel, const Stroka& serviceName);

    DEFINE_BYVAL_RW_PROPERTY(TNullable<TDuration>, DefaultTimeout);

    IChannel::TPtr Channel;
    Stroka ServiceName;
};          

////////////////////////////////////////////////////////////////////////////////

struct IClientRequest
    : public virtual TRefCounted
{
    typedef TIntrusivePtr<IClientRequest> TPtr;

    virtual NBus::IMessage::TPtr Serialize() const = 0;

    virtual const TRequestId& GetRequestId() const = 0;
    virtual const Stroka& GetPath() const = 0;
    virtual const Stroka& GetVerb() const = 0;

    virtual NYTree::IAttributeDictionary& Attributes() = 0;
    virtual const NYTree::IAttributeDictionary& Attributes() const = 0;
};

////////////////////////////////////////////////////////////////////////////////

class TClientRequest
    : public IClientRequest
{
    DEFINE_BYREF_RW_PROPERTY(yvector<TSharedRef>, Attachments);
    DEFINE_BYVAL_RO_PROPERTY(bool, OneWay);
    DEFINE_BYVAL_RW_PROPERTY(TNullable<TDuration>, Timeout);

public:
    typedef TIntrusivePtr<TClientRequest> TPtr;

    virtual NBus::IMessage::TPtr Serialize() const;

    virtual const TRequestId& GetRequestId() const;
    virtual const Stroka& GetPath() const;
    virtual const Stroka& GetVerb() const;

    virtual NYTree::IAttributeDictionary& Attributes();
    virtual const NYTree::IAttributeDictionary& Attributes() const;

protected:
    IChannel::TPtr Channel;
    Stroka Path;
    Stroka Verb;
    TRequestId RequestId;
    TAutoPtr<NYTree::IAttributeDictionary> Attributes_;

    TClientRequest(
        IChannel::TPtr channel,
        const Stroka& path,
        const Stroka& verb,
        bool oneWay);

    virtual TBlob SerializeBody() const = 0;

    void DoInvoke(
        IClientResponseHandler* responseHandler,
        TNullable<TDuration> timeout);
};

////////////////////////////////////////////////////////////////////////////////

template <class TRequestMessage, class TResponse>
class TTypedClientRequest
    : public TClientRequest
    , public TRequestMessage
{
public:
    typedef TIntrusivePtr<TTypedClientRequest> TPtr;

    TTypedClientRequest(
        IChannel::TPtr channel,
        const Stroka& path,
        const Stroka& verb,
        bool oneWay)
        : TClientRequest(channel, path, verb, oneWay)
    { }

    typename TFuture< TIntrusivePtr<TResponse> >::TPtr Invoke()
    {
        auto response = NYT::New<TResponse>(GetRequestId());
        auto asyncResult = response->GetAsyncResult();
        DoInvoke(~response, Timeout_);
        return asyncResult;
    }

    // Override base method for fluent use.
    TIntrusivePtr<TTypedClientRequest> SetTimeout(TNullable<TDuration> timeout)
    {
        TClientRequest::SetTimeout(timeout);
        return this;
    }

private:
    virtual TBlob SerializeBody() const
    {
        NLog::TLogger& Logger = RpcLogger;
        TBlob blob;
<<<<<<< HEAD
        YVERIFY(SerializeProtobuf(this, &blob));
=======
        if (!SerializeToProtobuf(this, &blob)) {
            LOG_FATAL("Error serializing request body");
        }
>>>>>>> 8139233e
        return blob;
    }

};

////////////////////////////////////////////////////////////////////////////////

//! Handles response for an RPC request.
struct IClientResponseHandler
    : public virtual TRefCounted
{
    typedef TIntrusivePtr<IClientResponseHandler> TPtr;

    //! Request delivery has been acknowledged.
    virtual void OnAcknowledgement() = 0;
    //! The request has been replied with #EErrorCode::OK.
    /*!
     *  \param message A message containing the response.
     */
    virtual void OnResponse(NBus::IMessage* message) = 0;
    //! The request has failed.
    /*!
     *  \param error An error that has occurred.
     */
    virtual void OnError(const TError& error) = 0;
};

////////////////////////////////////////////////////////////////////////////////

//! Provides a common base for both one-way and two-way responses.
class TClientResponseBase
    : public IClientResponseHandler
{
    DEFINE_BYVAL_RO_PROPERTY(TRequestId, RequestId);
    DEFINE_BYVAL_RO_PROPERTY(TError, Error);
    DEFINE_BYVAL_RO_PROPERTY(TInstant, StartTime);

public:
    typedef TIntrusivePtr<TClientResponseBase> TPtr;

    int GetErrorCode() const;
    bool IsOK() const;

protected:
    TClientResponseBase(const TRequestId& requestId);

    virtual void FireCompleted() = 0;

    DECLARE_ENUM(EState,
        (Sent)
        (Ack)
        (Done)
    );

    // Protects state.
    TSpinLock SpinLock;
    EState State;

    // IClientResponseHandler implementation.
    virtual void OnError(const TError& error);

};

////////////////////////////////////////////////////////////////////////////////

//! Describes a two-way response.
class TClientResponse
    : public TClientResponseBase
{
    DEFINE_BYREF_RW_PROPERTY(yvector<TSharedRef>, Attachments);

public:
    typedef TIntrusivePtr<TClientResponse> TPtr;

    NBus::IMessage::TPtr GetResponseMessage() const;

    NYTree::IAttributeDictionary& Attributes();
    const NYTree::IAttributeDictionary& Attributes() const;

protected:
    TClientResponse(const TRequestId& requestId);

    virtual void DeserializeBody(const TRef& data) = 0;

private:
    // Protected by #SpinLock.
    NBus::IMessage::TPtr ResponseMessage;
    TAutoPtr<NYTree::IAttributeDictionary> Attributes_;

    // IClientResponseHandler implementation.
    virtual void OnAcknowledgement();
    virtual void OnResponse(NBus::IMessage* message);

    void Deserialize(NBus::IMessage::TPtr responseMessage);

};

////////////////////////////////////////////////////////////////////////////////

template <class TResponseMessage>
class TTypedClientResponse
    : public TClientResponse
    , public TResponseMessage
{
public:
    typedef TIntrusivePtr<TTypedClientResponse> TPtr;

    TTypedClientResponse(const TRequestId& requestId)
        : TClientResponse(requestId)
        , AsyncResult(NYT::New< TFuture<TPtr> >())
    { }

    typename TFuture<TPtr>::TPtr GetAsyncResult()
    {
        return AsyncResult;
    }

private:
    typename TFuture<TPtr>::TPtr AsyncResult;

    virtual void FireCompleted()
    {
        AsyncResult->Set(this);
        AsyncResult.Reset();
    }

    virtual void DeserializeBody(const TRef& data)
    {
        NLog::TLogger& Logger = RpcLogger;
<<<<<<< HEAD
        YVERIFY(DeserializeProtobuf(this, data));
=======
        if (!DeserializeFromProtobuf(this, data)) {
            LOG_FATAL("Error deserializing response body");
        }
>>>>>>> 8139233e
    }
};

////////////////////////////////////////////////////////////////////////////////

//! Describes a one-way response.
class TOneWayClientResponse
    : public TClientResponseBase
{
public:
    typedef TIntrusivePtr<TOneWayClientResponse> TPtr;

    TOneWayClientResponse(const TRequestId& requestId);

    TFuture<TPtr>::TPtr GetAsyncResult();

private:
    TFuture<TPtr>::TPtr AsyncResult;

    // IClientResponseHandler implementation.
    virtual void OnAcknowledgement();
    virtual void OnResponse(NBus::IMessage* message);

    virtual void FireCompleted();

};

////////////////////////////////////////////////////////////////////////////////

#define DEFINE_RPC_PROXY_METHOD(ns, method) \
    typedef ::NYT::NRpc::TTypedClientResponse<ns::TRsp##method> TRsp##method; \
    typedef ::NYT::NRpc::TTypedClientRequest<ns::TReq##method, TRsp##method> TReq##method; \
    typedef ::NYT::TFuture<TRsp##method::TPtr> TInv##method; \
    \
    TReq##method::TPtr method() \
    { \
        return \
            New<TReq##method>(~Channel, ServiceName, #method, false) \
            ->SetTimeout(DefaultTimeout_); \
    }

////////////////////////////////////////////////////////////////////////////////

#define DEFINE_ONE_WAY_RPC_PROXY_METHOD(ns, method) \
    typedef ::NYT::NRpc::TOneWayClientResponse TRsp##method; \
    typedef ::NYT::NRpc::TTypedClientRequest<ns::TReq##method, TRsp##method> TReq##method; \
    typedef ::NYT::TFuture<TRsp##method::TPtr> TInv##method; \
    \
    TReq##method::TPtr method() \
    { \
        return \
            New<TReq##method>(~Channel, ServiceName, #method, true) \
            ->SetTimeout(DefaultTimeout_); \
    }

////////////////////////////////////////////////////////////////////////////////
} // namespace NRpc
} // namespace NYT<|MERGE_RESOLUTION|>--- conflicted
+++ resolved
@@ -144,13 +144,7 @@
     {
         NLog::TLogger& Logger = RpcLogger;
         TBlob blob;
-<<<<<<< HEAD
-        YVERIFY(SerializeProtobuf(this, &blob));
-=======
-        if (!SerializeToProtobuf(this, &blob)) {
-            LOG_FATAL("Error serializing request body");
-        }
->>>>>>> 8139233e
+        YVERIFY(SerializeToProtobuf(this, &blob));
         return blob;
     }
 
@@ -280,13 +274,7 @@
     virtual void DeserializeBody(const TRef& data)
     {
         NLog::TLogger& Logger = RpcLogger;
-<<<<<<< HEAD
-        YVERIFY(DeserializeProtobuf(this, data));
-=======
-        if (!DeserializeFromProtobuf(this, data)) {
-            LOG_FATAL("Error deserializing response body");
-        }
->>>>>>> 8139233e
+        YVERIFY(DeserializeFromProtobuf(this, data));
     }
 };
 
