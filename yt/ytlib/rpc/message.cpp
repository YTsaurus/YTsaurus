#include "stdafx.h"
#include "message.h"
#include <ytlib/rpc/rpc.pb.h>

#include <ytlib/misc/serialize.h>

namespace NYT {
namespace NRpc {

using namespace NBus;

////////////////////////////////////////////////////////////////////////////////

static NLog::TLogger& Logger = RpcLogger;

////////////////////////////////////////////////////////////////////////////////

NBus::IMessage::TPtr CreateRequestMessage(
    const NProto::TRequestHeader& header,
    TBlob&& body,
    const yvector<TSharedRef>& attachments)
{
    yvector<TSharedRef> parts;

    TBlob headerBlob;
<<<<<<< HEAD
    YVERIFY(SerializeProtobuf(&header, &headerBlob));
=======
    if (!SerializeToProtobuf(&header, &headerBlob)) {
        LOG_FATAL("Could not serialize request header");
    }
>>>>>>> 8139233e

    parts.push_back(TSharedRef(MoveRV(headerBlob)));
    parts.push_back(TSharedRef(MoveRV(body)));

    FOREACH(const auto& attachment, attachments) {
        parts.push_back(attachment);
    }

    return CreateMessageFromParts(MoveRV(parts));
}

NBus::IMessage::TPtr CreateResponseMessage(
    const NProto::TResponseHeader& header,
    const TSharedRef& body,
    const yvector<TSharedRef>& attachments)
{
    yvector<TSharedRef> parts;

    TBlob headerBlob;
<<<<<<< HEAD
    YVERIFY(SerializeProtobuf(&header, &headerBlob));
=======
    if (!SerializeToProtobuf(&header, &headerBlob)) {
        LOG_FATAL("Error serializing response header");
    }
>>>>>>> 8139233e

    parts.push_back(TSharedRef(MoveRV(headerBlob)));
    parts.push_back(body);

    FOREACH(const auto& attachment, attachments) {
        parts.push_back(attachment);
    }

    return CreateMessageFromParts(MoveRV(parts));
}

NBus::IMessage::TPtr CreateErrorResponseMessage(
    const NProto::TResponseHeader& header)
{
    TBlob headerBlob;
    if (!SerializeToProtobuf(&header, &headerBlob)) {
        LOG_FATAL("Error serializing error response header");
    }

    return CreateMessageFromPart(MoveRV(headerBlob));
}

NBus::IMessage::TPtr CreateErrorResponseMessage(
    const TRequestId& requestId,
    const TError& error)
{
    NProto::TResponseHeader header;
    header.set_request_id(requestId.ToProto());
    *header.mutable_error() = error.ToProto();
    return CreateErrorResponseMessage(header);
}

NBus::IMessage::TPtr CreateErrorResponseMessage(
    const TError& error)
{
    NProto::TResponseHeader header;
    *header.mutable_error() = error.ToProto();
    return CreateErrorResponseMessage(header);
}

NProto::TRequestHeader GetRequestHeader(IMessage* message)
{
    NProto::TRequestHeader header;
    const auto& parts = message->GetParts();
    YASSERT(!parts.empty());
<<<<<<< HEAD
    YVERIFY(DeserializeProtobuf(&header, parts[0]));
=======

    if (!DeserializeFromProtobuf(&header, parts[0])) {
        LOG_FATAL("Error deserializing request header");
    }

>>>>>>> 8139233e
    return header;
}

IMessage::TPtr SetRequestHeader(IMessage* message, const NProto::TRequestHeader& header)
{
    TBlob headerData;
<<<<<<< HEAD
    YVERIFY(SerializeProtobuf(&header, &headerData));
=======
    if (!SerializeToProtobuf(&header, &headerData)) {
        LOG_FATAL("Error serializing request header");
    }
>>>>>>> 8139233e

    auto parts = message->GetParts();
    YASSERT(!parts.empty());
    parts[0] = TSharedRef(MoveRV(headerData));

    return CreateMessageFromParts(parts);
}

NProto::TResponseHeader GetResponseHeader(IMessage* message)
{
    NProto::TResponseHeader header;
    const auto& parts = message->GetParts();
    YASSERT(parts.size() >= 1);
<<<<<<< HEAD
    YVERIFY(DeserializeProtobuf(&header, parts[0]));
=======

    if (!DeserializeFromProtobuf(&header, parts[0])) {
        LOG_FATAL("Error deserializing response header");
    }

>>>>>>> 8139233e
    return header;
}

IMessage::TPtr SetResponseHeader(IMessage* message, const NProto::TResponseHeader& header)
{
    TBlob headerData;
<<<<<<< HEAD
    YVERIFY(SerializeProtobuf(&header, &headerData));
=======
    if (!SerializeToProtobuf(&header, &headerData)) {
        LOG_FATAL("Error serializing response header");
    }
>>>>>>> 8139233e

    auto parts = message->GetParts();
    YASSERT(!parts.empty());
    parts[0] = TSharedRef(MoveRV(headerData));

    return CreateMessageFromParts(parts);
}

////////////////////////////////////////////////////////////////////////////////

} // namespace NRpc
} // namespace NYT<|MERGE_RESOLUTION|>--- conflicted
+++ resolved
@@ -23,13 +23,7 @@
     yvector<TSharedRef> parts;
 
     TBlob headerBlob;
-<<<<<<< HEAD
-    YVERIFY(SerializeProtobuf(&header, &headerBlob));
-=======
-    if (!SerializeToProtobuf(&header, &headerBlob)) {
-        LOG_FATAL("Could not serialize request header");
-    }
->>>>>>> 8139233e
+    YVERIFY(SerializeToProtobuf(&header, &headerBlob));
 
     parts.push_back(TSharedRef(MoveRV(headerBlob)));
     parts.push_back(TSharedRef(MoveRV(body)));
@@ -49,13 +43,7 @@
     yvector<TSharedRef> parts;
 
     TBlob headerBlob;
-<<<<<<< HEAD
-    YVERIFY(SerializeProtobuf(&header, &headerBlob));
-=======
-    if (!SerializeToProtobuf(&header, &headerBlob)) {
-        LOG_FATAL("Error serializing response header");
-    }
->>>>>>> 8139233e
+    YVERIFY(SerializeToProtobuf(&header, &headerBlob));
 
     parts.push_back(TSharedRef(MoveRV(headerBlob)));
     parts.push_back(body);
@@ -101,28 +89,14 @@
     NProto::TRequestHeader header;
     const auto& parts = message->GetParts();
     YASSERT(!parts.empty());
-<<<<<<< HEAD
-    YVERIFY(DeserializeProtobuf(&header, parts[0]));
-=======
-
-    if (!DeserializeFromProtobuf(&header, parts[0])) {
-        LOG_FATAL("Error deserializing request header");
-    }
-
->>>>>>> 8139233e
+    YVERIFY(DeserializeFromProtobuf(&header, parts[0]));
     return header;
 }
 
 IMessage::TPtr SetRequestHeader(IMessage* message, const NProto::TRequestHeader& header)
 {
     TBlob headerData;
-<<<<<<< HEAD
-    YVERIFY(SerializeProtobuf(&header, &headerData));
-=======
-    if (!SerializeToProtobuf(&header, &headerData)) {
-        LOG_FATAL("Error serializing request header");
-    }
->>>>>>> 8139233e
+    YVERIFY(SerializeToProtobuf(&header, &headerData));
 
     auto parts = message->GetParts();
     YASSERT(!parts.empty());
@@ -136,28 +110,14 @@
     NProto::TResponseHeader header;
     const auto& parts = message->GetParts();
     YASSERT(parts.size() >= 1);
-<<<<<<< HEAD
-    YVERIFY(DeserializeProtobuf(&header, parts[0]));
-=======
-
-    if (!DeserializeFromProtobuf(&header, parts[0])) {
-        LOG_FATAL("Error deserializing response header");
-    }
-
->>>>>>> 8139233e
+    YVERIFY(DeserializeFromProtobuf(&header, parts[0]));
     return header;
 }
 
 IMessage::TPtr SetResponseHeader(IMessage* message, const NProto::TResponseHeader& header)
 {
     TBlob headerData;
-<<<<<<< HEAD
-    YVERIFY(SerializeProtobuf(&header, &headerData));
-=======
-    if (!SerializeToProtobuf(&header, &headerData)) {
-        LOG_FATAL("Error serializing response header");
-    }
->>>>>>> 8139233e
+    YVERIFY(SerializeToProtobuf(&header, &headerData));
 
     auto parts = message->GetParts();
     YASSERT(!parts.empty());
