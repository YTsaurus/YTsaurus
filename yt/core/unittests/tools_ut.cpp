#include "framework.h"

#include <yt/core/tools/registry.h>
#include <yt/core/tools/tools.h>

#include <yt/core/ytree/serialize.h>

namespace NYT {
namespace NTools {
namespace {

////////////////////////////////////////////////////////////////////////////////

#ifndef _win_

template <
    typename ToolType,
    typename TArg = typename TFunctionTraits<ToolType>::TArg,
    typename TResult = typename TFunctionTraits<ToolType>::TResult>
TResult RunToolInProcess(const TArg& arg)
{
    return RunTool<ToolType, TArg, TResult>(arg, DoRunToolInProcess);
}

struct TMultiplyByTwo
{
    int operator()(int arg) const
    {
        return 2 * arg;
    }
};

REGISTER_TOOL(TMultiplyByTwo)

TEST(TTools, MultiplyByTwo)
{
    auto result = RunToolInProcess<TMultiplyByTwo>(2);
    EXPECT_EQ(4, result);
}

struct TStringToVoid
{
    void operator()(const TString& arg) const
    { }
};

<<<<<<< HEAD
REGISTER_TOOL(TStrokaToVoid)
=======
REGISTER_TOOL(TStringToVoid);
>>>>>>> 4a72649d

TEST(TTools, ToVoid)
{
    RunToolInProcess<TStringToVoid>("Hello world");
}

struct TFaulty
{
    int operator()(int arg) const
    {
        THROW_ERROR_EXCEPTION("Fail");
    }
};

REGISTER_TOOL(TFaulty)

TEST(TTools, Faulty)
{
    try {
        RunToolInProcess<TFaulty>(0);
    } catch (const TErrorException& ex) {
        auto errorMessage = ex.Error().InnerErrors()[0].GetMessage();
        EXPECT_TRUE(errorMessage == "Fail");
    }
}

#endif

////////////////////////////////////////////////////////////////////////////////

} // namespace
} // namespace NTools
} // namespace NYT<|MERGE_RESOLUTION|>--- conflicted
+++ resolved
@@ -44,11 +44,7 @@
     { }
 };
 
-<<<<<<< HEAD
-REGISTER_TOOL(TStrokaToVoid)
-=======
-REGISTER_TOOL(TStringToVoid);
->>>>>>> 4a72649d
+REGISTER_TOOL(TStringToVoid)
 
 TEST(TTools, ToVoid)
 {
