--- conflicted
+++ resolved
@@ -91,12 +91,7 @@
 
 private:
     class TImpl;
-<<<<<<< HEAD
-    std::unique_ptr<TImpl> Impl;
-=======
-
     std::unique_ptr<TImpl> Impl_;
->>>>>>> 13255ee7
 
     friend void SwitchTo(IInvokerPtr invoker);
     friend void WaitFor(TFuture<void> future, IInvokerPtr invoker);
