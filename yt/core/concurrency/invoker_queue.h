#pragma once

#include "public.h"
#include "private.h"

#include <yt/core/misc/shutdownable.h>

#include <yt/core/profiling/profiler.h>

#include <util/thread/lfqueue.h>

#include <atomic>

namespace NYT {
namespace NConcurrency {

////////////////////////////////////////////////////////////////////////////////

class TInvokerQueue
    : public IInvoker
    , public IShutdownable
{
public:
    TInvokerQueue(
        std::shared_ptr<TEventCount> callbackEventCount,
        const NProfiling::TTagIdList& tagIds,
        bool enableLogging,
        bool enableProfiling);

    ~TInvokerQueue();

    void SetThreadId(TThreadId threadId);

    virtual void Invoke(const TClosure& callback) override;

#ifdef YT_ENABLE_THREAD_AFFINITY_CHECK
    virtual TThreadId GetThreadId() const override;
    virtual bool CheckAffinity(IInvokerPtr invoker) const override;
#endif

    virtual void Shutdown() override;

    EBeginExecuteResult BeginExecute(TEnqueuedAction* action);
    void EndExecute(TEnqueuedAction* action);

    int GetSize() const;

    bool IsEmpty() const;

    bool IsRunning() const;

private:
<<<<<<< HEAD
    std::shared_ptr<TEventCount> CallbackEventCount;
=======
    const std::shared_ptr<TEventCount> CallbackEventCount;
>>>>>>> ffdf4c34
    bool EnableLogging;

    NConcurrency::TThreadId ThreadId = NConcurrency::InvalidThreadId;

    std::atomic<bool> Running = {true};

    TLockFreeQueue<TEnqueuedAction> Queue;
    std::atomic<int> QueueSize = {0};

    NProfiling::TProfiler Profiler;
    NProfiling::TSimpleCounter EnqueuedCounter;
    NProfiling::TSimpleCounter DequeuedCounter;
    NProfiling::TAggregateCounter SizeCounter;
    NProfiling::TAggregateCounter WaitTimeCounter;
    NProfiling::TAggregateCounter ExecTimeCounter;
    NProfiling::TAggregateCounter TotalTimeCounter;
};

DEFINE_REFCOUNTED_TYPE(TInvokerQueue)

////////////////////////////////////////////////////////////////////////////////

} // namespace NConcurrency
} // namespace NYT<|MERGE_RESOLUTION|>--- conflicted
+++ resolved
@@ -50,11 +50,7 @@
     bool IsRunning() const;
 
 private:
-<<<<<<< HEAD
-    std::shared_ptr<TEventCount> CallbackEventCount;
-=======
     const std::shared_ptr<TEventCount> CallbackEventCount;
->>>>>>> ffdf4c34
     bool EnableLogging;
 
     NConcurrency::TThreadId ThreadId = NConcurrency::InvalidThreadId;
