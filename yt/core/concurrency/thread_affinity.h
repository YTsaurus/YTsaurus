#pragma once

#include "public.h"

#include <core/misc/preprocessor.h>

#include <core/actions/invoker_util.h>

#include <util/system/thread.h>

#include <atomic>

namespace NYT {
namespace NConcurrency {

////////////////////////////////////////////////////////////////////////////////

/*!
 * Allows to annotate certain functions with thread affinity.
 * The checks are performed at run-time to ensure that each function
 * invocation that is annotated with a particular affinity slot
 * takes place in one thread.
 *
 * The usage is as follows.
 * - For each thread that may invoke your functions declare a slot with
 *   \code
 *   DECLARE_THREAD_AFFINITY_SLOT(Thread);
 *   \endcode
 * - Write
 *   \code
 *   VERIFY_THREAD_AFFINITY(Thread);
 *   \endcode
 *   at the beginning of each function in the group.
 *
 * Please refer to the unit test for an actual usage example
 * (unittests/thread_affinity_ut.cpp).
 */

class TThreadAffinitySlot
{
public:
    TThreadAffinitySlot()
        : BoundId(InvalidThreadId)
    { }

    void Check(TThreadId threadId = GetCurrentThreadId())
    {
        YCHECK(threadId != InvalidThreadId);
        auto expectedId = InvalidThreadId;
        if (!BoundId.compare_exchange_strong(expectedId, threadId)) {
            YCHECK(expectedId == threadId);
        }
    }

private:
    std::atomic<TThreadId> BoundId;

};

#ifdef ENABLE_THREAD_AFFINITY_CHECK

#define DECLARE_THREAD_AFFINITY_SLOT(slot) \
    mutable ::NYT::NConcurrency::TThreadAffinitySlot PP_CONCAT(slot, __Slot)

#define VERIFY_THREAD_AFFINITY(slot) \
    PP_CONCAT(slot, __Slot).Check()

// TODO: remove this dirty hack.
static_assert(sizeof(TSpinLock) == sizeof(TAtomic),
    "Current implementation assumes that TSpinLock fits within implementation.");

#define VERIFY_SPINLOCK_AFFINITY(spinLock) \
    YCHECK(*reinterpret_cast<const TAtomic*>(&(spinLock)) != 0);

<<<<<<< HEAD
#define VERIFY_INVOKER_AFFINITY(invoker, slot) do { } while (0)
=======
#define VERIFY_INVOKER_AFFINITY(invoker, slot) \
    PP_CONCAT(slot, __Slot).Check((invoker)->GetThreadId());
>>>>>>> 9b758126

#else

// Expand macros to null but take care of the trailing semicolon.
#define DECLARE_THREAD_AFFINITY_SLOT(slot)     struct PP_CONCAT(TNullThreadAffinitySlot__,  __LINE__) { }
#define VERIFY_THREAD_AFFINITY(slot)           do { } while (0)
#define VERIFY_SPINLOCK_AFFINITY(spinLock)     do { } while (0)
#define VERIFY_INVOKER_AFFINITY(invoker, slot) do { } while (0)

#endif

//! This is a mere declaration and intentionally does not check anything.
#define VERIFY_THREAD_AFFINITY_ANY()           do { } while (0)

////////////////////////////////////////////////////////////////////////////////

} // namespace NConcurrency
} // namespace NYT<|MERGE_RESOLUTION|>--- conflicted
+++ resolved
@@ -72,12 +72,8 @@
 #define VERIFY_SPINLOCK_AFFINITY(spinLock) \
     YCHECK(*reinterpret_cast<const TAtomic*>(&(spinLock)) != 0);
 
-<<<<<<< HEAD
-#define VERIFY_INVOKER_AFFINITY(invoker, slot) do { } while (0)
-=======
 #define VERIFY_INVOKER_AFFINITY(invoker, slot) \
     PP_CONCAT(slot, __Slot).Check((invoker)->GetThreadId());
->>>>>>> 9b758126
 
 #else
 
