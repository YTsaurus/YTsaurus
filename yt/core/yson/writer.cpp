#include "stdafx.h"
#include "writer.h"
#include "format.h"
#include "detail.h"

#include <core/misc/varint.h>

namespace NYT {
namespace NYson {

////////////////////////////////////////////////////////////////////////////////

// Copied from <util/string/escape.cpp>
namespace {

static inline char HexDigit(char value) {
    YASSERT(value < 16);
    if (value < 10)
        return '0' + value;
    else
        return 'A' + value - 10;
}

static inline char OctDigit(char value) {
    YASSERT(value < 8);
    return '0' + value;
}

static inline bool IsPrintable(char c) {
    return c >= 32 && c <= 126;
}

static inline bool IsHexDigit(char c) {
    return (c >= '0' && c <= '9') || (c >= 'A' && c <= 'F') || (c >= 'a' && c <= 'f');
}

static inline bool IsOctDigit(char c) {
    return  c >= '0' && c <= '7';
}

static const size_t ESCAPE_C_BUFFER_SIZE = 4;

static inline size_t EscapeC(unsigned char c, char next, char r[ESCAPE_C_BUFFER_SIZE]) {
    // (1) Printable characters go as-is, except backslash and double quote.
    // (2) Characters \r, \n, \t and \0 ... \7 replaced by their simple escape characters (if possible).
    // (3) Otherwise, character is encoded using hexadecimal escape sequence (if possible), or octal.
    if (c == '\"') {
        r[0] = '\\';
        r[1] = '\"';
        return 2;
    } else if (c == '\\') {
        r[0] = '\\';
        r[1] = '\\';
        return 2;
    } else if (IsPrintable(c)) {
        r[0] = c;
        return 1;
    } else if (c == '\r') {
        r[0] = '\\';
        r[1] = 'r';
        return 2;
    } else if (c == '\n') {
        r[0] = '\\';
        r[1] = 'n';
        return 2;
    } else if (c == '\t') {
        r[0] = '\\';
        r[1] = 't';
        return 2;
   } else if (c < 8 && !IsOctDigit(next)) {
        r[0] = '\\';
        r[1] = OctDigit(c);
        return 2;
    } else if (!IsHexDigit(next)) {
        r[0] = '\\';
        r[1] = 'x';
        r[2] = HexDigit((c & 0xF0) >> 4);
        r[3] = HexDigit((c & 0x0F) >> 0);
        return 4;
    } else {
        r[0] = '\\';
        r[1] = OctDigit((c & 0700) >> 6);
        r[2] = OctDigit((c & 0070) >> 3);
        r[3] = OctDigit((c & 0007) >> 0);
        return 4;
    }
}

void EscapeC(const char* str, size_t len, TOutputStream& output) {
    char buffer[ESCAPE_C_BUFFER_SIZE];

    size_t i, j;
    for (i = 0, j = 0; i < len; ++i) {
        size_t rlen = EscapeC(str[i], (i + 1 < len ? str[i + 1] : 0), buffer);

        if (rlen > 1) {
            output.Write(str + j, i - j);
            j = i + 1;
            output.Write(buffer, rlen);
        }
    }

    if (j > 0) {
        output.Write(str + j, len - j);
    } else {
        output.Write(str, len);
    }
}

} // namespace

////////////////////////////////////////////////////////////////////////////////

TYsonWriter::TYsonWriter(
    TOutputStream* stream,
    EYsonFormat format,
    EYsonType type,
    bool enableRaw,
    bool booleanAsString,
    int indent)
    : Stream_(stream)
    , Format_(format)
    , Type_(type)
    , EnableRaw_(enableRaw)
    , BooleanAsString_(booleanAsString)
    , IndentSize_(indent)
{
    YASSERT(Stream_);
    Reset();
}

void TYsonWriter::WriteIndent()
{
    for (int i = 0; i < IndentSize_ * Depth_; ++i) {
        Stream_->Write(' ');
    }
}

void TYsonWriter::EndNode()
{
    if (Depth_ > 0 || Type_ != EYsonType::Node) {
        Stream_->Write(TokenTypeToChar(ItemSeparatorToken));
        if (Depth_ > 0 && Format_ == EYsonFormat::Pretty || Depth_ == 0) {
            Stream_->Write('\n');
        }
    }
    NodeExpected_ = false;
}

void TYsonWriter::BeginCollection(ETokenType beginToken)
{
    ++Depth_;
    EmptyCollection_ = true;
    NodeExpected_ = false;
    Stream_->Write(TokenTypeToChar(beginToken));
}

void TYsonWriter::CollectionItem()
{
    if (Format_ == EYsonFormat::Pretty) {
        if (EmptyCollection_ && Depth_ > 0) {
            Stream_->Write('\n');
        }
        WriteIndent();
    }
    EmptyCollection_ = false;
    NodeExpected_ = true;
}

void TYsonWriter::EndCollection(ETokenType endToken)
{
    --Depth_;
    if (Format_ == EYsonFormat::Pretty && !EmptyCollection_) {
        WriteIndent();
    }
    EmptyCollection_ = false;
    Stream_->Write(TokenTypeToChar(endToken));
}

void TYsonWriter::WriteStringScalar(const TStringBuf& value)
{
    if (Format_ == EYsonFormat::Binary) {
        Stream_->Write(NDetail::StringMarker);
        WriteVarInt32(Stream_, static_cast<i32>(value.length()));
        Stream_->Write(value.begin(), value.length());
    } else {
        Stream_->Write('"');
        EscapeC(value.data(), value.length(), *Stream_);
        Stream_->Write('"');
    }
}

void TYsonWriter::OnStringScalar(const TStringBuf& value)
{
    YASSERT(NodeExpected_);
    WriteStringScalar(value);
    EndNode();
}

void TYsonWriter::OnInt64Scalar(i64 value)
{
    YASSERT(NodeExpected_);
    if (Format_ == EYsonFormat::Binary) {
        Stream_->Write(NDetail::Int64Marker);
        WriteVarInt64(Stream_, value);
    } else {
        Stream_->Write(::ToString(value));
    }
    EndNode();
}

void TYsonWriter::OnUint64Scalar(ui64 value)
{
    YASSERT(NodeExpected_);
    if (Format_ == EYsonFormat::Binary) {
        Stream_->Write(NDetail::Uint64Marker);
        WriteVarUint64(Stream_, value);
    } else {
        Stream_->Write(::ToString(value));
        Stream_->Write("u");
    }
    EndNode();
}

void TYsonWriter::OnDoubleScalar(double value)
{
    YASSERT(NodeExpected_);
    if (Format_ == EYsonFormat::Binary) {
        Stream_->Write(NDetail::DoubleMarker);
        Stream_->Write(&value, sizeof(double));
    } else {
<<<<<<< HEAD
        Stream_->Write(::ToString(value));
=======
        auto str = ::ToString(value);
        Stream->Write(str);
        if (str.find('.') == Stroka::npos) {
            Stream->Write(".");
        }
>>>>>>> b30f2ed9
    }
    EndNode();
}

void TYsonWriter::OnBooleanScalar(bool value)
{
    YASSERT(NodeExpected_);

    if (BooleanAsString_) {
        OnStringScalar(FormatBool(value));
        return;
    }

    if (Format_ == EYsonFormat::Binary) {
        Stream_->Write(value ? NDetail::TrueMarker : NDetail::FalseMarker);
    } else {
        Stream_->Write(value ? STRINGBUF("%true") : STRINGBUF("%false"));
    }
    EndNode();
}

void TYsonWriter::OnEntity()
{
    YASSERT(NodeExpected_);
    Stream_->Write(TokenTypeToChar(EntityToken));
    EndNode();
}

void TYsonWriter::OnBeginList()
{
    BeginCollection(BeginListToken);
}

void TYsonWriter::OnListItem()
{
    CollectionItem();
}

void TYsonWriter::OnEndList()
{
    EndCollection(EndListToken);
    EndNode();
}

void TYsonWriter::OnBeginMap()
{
    BeginCollection(BeginMapToken);
}

void TYsonWriter::OnKeyedItem(const TStringBuf& key)
{
    CollectionItem();

    WriteStringScalar(key);

    if (Format_ == EYsonFormat::Pretty) {
        Stream_->Write(' ');
    }
    Stream_->Write(TokenTypeToChar(KeyValueSeparatorToken));
    if (Format_ == EYsonFormat::Pretty) {
        Stream_->Write(' ');
    }
}

void TYsonWriter::OnEndMap()
{
    EndCollection(EndMapToken);
    EndNode();
}

void TYsonWriter::OnBeginAttributes()
{
    BeginCollection(BeginAttributesToken);
}

void TYsonWriter::OnEndAttributes()
{
    EndCollection(EndAttributesToken);
    if (Format_ == EYsonFormat::Pretty) {
        Stream_->Write(' ');
    }
    NodeExpected_ = true;
}

void TYsonWriter::OnRaw(const TStringBuf& yson, EYsonType type)
{
    if (EnableRaw_) {
        Stream_->Write(yson);
        if (type == EYsonType::Node) {
            EndNode();
        }
    } else {
        TYsonConsumerBase::OnRaw(yson, type);
    }
}

void TYsonWriter::Reset()
{
    Depth_ = 0;
    EmptyCollection_ = true;
    NodeExpected_ = (Type_ == EYsonType::Node);
}

bool TYsonWriter::IsNodeExpected() const
{
    return NodeExpected_;
}

////////////////////////////////////////////////////////////////////////////////

} // namespace NYson
} // namespace NYT<|MERGE_RESOLUTION|>--- conflicted
+++ resolved
@@ -229,15 +229,11 @@
         Stream_->Write(NDetail::DoubleMarker);
         Stream_->Write(&value, sizeof(double));
     } else {
-<<<<<<< HEAD
-        Stream_->Write(::ToString(value));
-=======
         auto str = ::ToString(value);
-        Stream->Write(str);
+        Stream_->Write(str);
         if (str.find('.') == Stroka::npos) {
-            Stream->Write(".");
-        }
->>>>>>> b30f2ed9
+            Stream_->Write(".");
+        }
     }
     EndNode();
 }
