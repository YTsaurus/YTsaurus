#pragma once

#include "public.h"

#include <core/misc/error.h>
#include <core/misc/property.h>
#include <core/misc/zigzag.h>

#include <core/concurrency/coroutine.h>

#include <util/string/escape.h>

namespace NYT {
namespace NYson {

////////////////////////////////////////////////////////////////////////////////

namespace NDetail {
/*! \internal */
////////////////////////////////////////////////////////////////////////////////

//! Indicates the beginning of a list.
const char BeginListSymbol = '[';
//! Indicates the end of a list.
const char EndListSymbol = ']';

//! Indicates the beginning of a map.
const char BeginMapSymbol = '{';
//! Indicates the end of a map.
const char EndMapSymbol = '}';

//! Indicates the beginning of an attribute map.
const char BeginAttributesSymbol = '<';
//! Indicates the end of an attribute map.
const char EndAttributesSymbol = '>';

//! Separates items in lists.
const char ListItemSeparatorSymbol = ';';
//! Separates items in maps, attributes.
const char KeyedItemSeparatorSymbol = ';';
//! Separates keys from values in maps.
const char KeyValueSeparatorSymbol = '=';

//! Indicates an entity.
const char EntitySymbol = '#';

//! Indicates end of stream.
const char EndSymbol = '\0';

//! Marks the beginning of a binary string literal.
const char StringMarker = '\x01';
//! Marks the beginning of a binary i64 literal.
const char IntegerMarker = '\x02';
//! Marks the beginning of a binary double literal.
const char DoubleMarker = '\x03';

template <bool EnableLinePositionInfo>
class TPositionInfo;

template <>
class TPositionInfo<true>
{
private:
    int Offset;
    int Line;
    int Column;

public:
    TPositionInfo() 
        : Offset(0)
        , Line(1)
        , Column(1)
    { }

    void OnRangeConsumed(const char* begin, const char* end)
    {
        Offset += end - begin; 
        for (auto current = begin; current != end; ++current) {
            ++Column;
            if (*current == '\n') { //TODO: memchr
                ++Line;
                Column = 1;
            }
        }
    }

    friend TError operator << (TError error, const TPositionInfo<true>& info)
    {
        return error
            << TErrorAttribute("offset", info.Offset)
            << TErrorAttribute("line", info.Line)
            << TErrorAttribute("column", info.Column);
    }
};

template <>
class TPositionInfo<false>
{
private:
    int Offset;

public:
    TPositionInfo() 
        : Offset(0)
    { }

    void OnRangeConsumed(const char* begin, const char* end)
    {
        Offset += end - begin;
    }

    friend TError operator << (TError error, const TPositionInfo<false>& info)
    {
        return error
            << TErrorAttribute("offset", info.Offset);
    }
};

template <class TBlockStream, class TPositionBase>
class TCharStream 
    : public TBlockStream
    , public TPositionBase
{
public:
    TCharStream(const TBlockStream& blockStream)
        : TBlockStream(blockStream)
    { }

    bool IsEmpty() const
    {
        return TBlockStream::Begin() == TBlockStream::End();
    }

    template <bool AllowFinish>
    void Refresh()
    {
        while (IsEmpty() && !TBlockStream::IsFinished()) {
            TBlockStream::RefreshBlock();
        }
        if (IsEmpty() && TBlockStream::IsFinished() && !AllowFinish) {
            THROW_ERROR_EXCEPTION("Premature end of stream")
                << *this;
        }
    }

    void Refresh()
    {
        return Refresh<false>();
    }
        
    template <bool AllowFinish>
    char GetChar()
    {
        Refresh<AllowFinish>();
        return !IsEmpty() ? *TBlockStream::Begin() : '\0';
    }

    char GetChar()
    {
        return GetChar<false>();
    }

    void Advance(size_t amount)
    {
        TPositionBase::OnRangeConsumed(TBlockStream::Begin(), TBlockStream::Begin() + amount);
        TBlockStream::Advance(amount);
    }
    
    size_t Length() const
    {
        return TBlockStream::End() - TBlockStream::Begin();
    }
};

template <class TBaseStream>
class TCodedStream
    : public TBaseStream
{
private:
    static const int MaxVarintBytes = 10;
    static const int MaxVarint32Bytes = 5;

    const ui8* BeginByte() const
    {
        return reinterpret_cast<const ui8*>(TBaseStream::Begin());
    }

    const ui8* EndByte() const
    {
        return reinterpret_cast<const ui8*>(TBaseStream::End());
    }

    // Following functions is an adaptation Protobuf code from coded_stream.cc
    bool ReadVarint32FromArray(ui32* value)
    {
        // Fast path:  We have enough bytes left in the buffer to guarantee that
        // this read won't cross the end, so we can skip the checks.
        const ui8* ptr = BeginByte();
        ui32 b;
        ui32 result;

        b = *(ptr++); result  = (b & 0x7F)      ; if (!(b & 0x80)) goto done;
        b = *(ptr++); result |= (b & 0x7F) <<  7; if (!(b & 0x80)) goto done;
        b = *(ptr++); result |= (b & 0x7F) << 14; if (!(b & 0x80)) goto done;
        b = *(ptr++); result |= (b & 0x7F) << 21; if (!(b & 0x80)) goto done;
        b = *(ptr++); result |=  b         << 28; if (!(b & 0x80)) goto done;

        // If the input is larger than 32 bits, we still need to read it all
        // and discard the high-order bits.
        
        for (int i = 0; i < MaxVarintBytes - MaxVarint32Bytes; i++) {
            b = *(ptr++); if (!(b & 0x80)) goto done;
        }
        
        // We have overrun the maximum size of a Varint (10 bytes).  Assume
        // the data is corrupt.
        return false;

    done:
        TBaseStream::Advance(ptr - BeginByte());
        *value = result;
        return true;
    }

    bool ReadVarint32Fallback(ui32* value) 
    {
        if (BeginByte() + MaxVarint32Bytes <= EndByte() ||
            // Optimization:  If the Varint ends at exactly the end of the buffer,
            // we can detect that and still use the fast path.
            (BeginByte() < EndByte() && !(EndByte()[-1] & 0x80)))
        {
            return ReadVarint32FromArray(value);
        } else {
            // Really slow case: we will incur the cost of an extra function call here,
            // but moving this out of line reduces the size of this function, which
            // improves the common case. In micro benchmarks, this is worth about 10-15%
            return ReadVarint32Slow(value);
        }
    }

    bool ReadVarint32Slow(ui32* value)
    {
        ui64 result;
        // Directly invoke ReadVarint64Fallback, since we already tried to optimize
        // for one-byte Varints.
        if (ReadVarint64Fallback(&result)) {
            *value = static_cast<ui32>(result);
            return true;
        } else {
            return false;
        }
    }

    bool ReadVarint64Slow(ui64* value)
    {
        // Slow path:  This read might cross the end of the buffer, so we
        // need to check and refresh the buffer if and when it does.

        ui64 result = 0;
        int count = 0;
        ui32 b;

        do {
            if (count == MaxVarintBytes) {
                return false;
            }
            while (BeginByte() == EndByte()) { 
                TBaseStream::Refresh();
            }
            b = *BeginByte();
            result |= static_cast<ui64>(b & 0x7F) << (7 * count);
            TBaseStream::Advance(1);
            ++count;
        } while (b & 0x80);

        *value = result;
        return true;
    }

    bool ReadVarint64Fallback(ui64* value)
    {
        if (BeginByte() + MaxVarintBytes <= EndByte() ||
            // Optimization:  If the Varint ends at exactly the end of the buffer,
            // we can detect that and still use the fast path.
            (BeginByte() < EndByte() && !(EndByte()[-1] & 0x80)))
        {
            // Fast path:  We have enough bytes left in the buffer to guarantee that
            // this read won't cross the end, so we can skip the checks.

            const ui8* ptr = BeginByte();
            ui32 b;

            // Splitting into 32-bit pieces gives better performance on 32-bit
            // processors.
            ui32 part0 = 0, part1 = 0, part2 = 0;

            b = *(ptr++); part0  = (b & 0x7F)      ; if (!(b & 0x80)) goto done;
            b = *(ptr++); part0 |= (b & 0x7F) <<  7; if (!(b & 0x80)) goto done;
            b = *(ptr++); part0 |= (b & 0x7F) << 14; if (!(b & 0x80)) goto done;
            b = *(ptr++); part0 |= (b & 0x7F) << 21; if (!(b & 0x80)) goto done;
            b = *(ptr++); part1  = (b & 0x7F)      ; if (!(b & 0x80)) goto done;
            b = *(ptr++); part1 |= (b & 0x7F) <<  7; if (!(b & 0x80)) goto done;
            b = *(ptr++); part1 |= (b & 0x7F) << 14; if (!(b & 0x80)) goto done;
            b = *(ptr++); part1 |= (b & 0x7F) << 21; if (!(b & 0x80)) goto done;
            b = *(ptr++); part2  = (b & 0x7F)      ; if (!(b & 0x80)) goto done;
            b = *(ptr++); part2 |= (b & 0x7F) <<  7; if (!(b & 0x80)) goto done;

            // We have overrun the maximum size of a Varint (10 bytes).  The data
            // must be corrupt.
            return nullptr;

        done:
            TBaseStream::Advance(ptr - BeginByte());
            *value = (static_cast<ui64>(part0)      ) |
                        (static_cast<ui64>(part1) << 28) |
                        (static_cast<ui64>(part2) << 56);
            return true;
        } else {
            return ReadVarint64Slow(value);
        }
    }

public:
    TCodedStream(const TBaseStream& baseStream)
        : TBaseStream(baseStream)
    { }

    bool ReadVarint64(ui64* value)
    {
        if (BeginByte() < EndByte() && *BeginByte() < 0x80) {
            *value = *BeginByte();
            TBaseStream::Advance(1);
            return true;
        } else {
            return ReadVarint64Fallback(value);
        }
    }

    bool ReadVarint32(ui32* value)
    {
        if (BeginByte() < EndByte() && *BeginByte() < 0x80) {
            *value = *BeginByte();
            TBaseStream::Advance(1);
            return true;
        } else {
            return ReadVarint32Fallback(value);
        }
    }
};

template <class TBlockStream, bool EnableLinePositionInfo>
class TLexerBase
    : public TCodedStream<TCharStream<TBlockStream, TPositionInfo<EnableLinePositionInfo> > >
{
private:
    typedef TCodedStream<TCharStream<TBlockStream, TPositionInfo<EnableLinePositionInfo> > > TBaseStream;
<<<<<<< HEAD
    std::vector<char> Buffer;
    int BufferLimit;

public:
    TLexerBase(const TBlockStream& blockStream, int bufferLimit = -1)
        : TBaseStream(blockStream)
        , BufferLimit(bufferLimit)
=======
    std::vector<char> Buffer_;
    TNullable<i64> MemoryLimit_;

    void CheckMemoryLimit()
    {
        if (MemoryLimit_ && Buffer_.capacity() > *MemoryLimit_) {
            THROW_ERROR_EXCEPTION(
                "Memory limit exceeded while parsing YSON stream: allocated %" PRId64 ", limit %" PRId64,
                Buffer_.capacity(),
                *MemoryLimit_);
        }
    }

public:
    TLexerBase(const TBlockStream& blockStream, TNullable<i64> memoryLimit) 
        : TBaseStream(blockStream)
        , MemoryLimit_(memoryLimit)
>>>>>>> 99d8a6aa
    { }
    
protected:
    /// Lexer routines 

    // Returns true if double, false if integer
    template <bool AllowFinish>
    bool ReadNumeric(TStringBuf* value)
    {
        Buffer_.clear();
        bool isDouble = false;
        while (true) {
            char ch = TBaseStream::template GetChar<AllowFinish>();
            if (isdigit(ch) || ch == '+' || ch == '-') { // Seems like it can't be '+' or '-'
                Buffer_.push_back(ch);
            } else if (ch == '.' || ch == 'e' || ch == 'E') {
                Buffer_.push_back(ch);
                isDouble = true;
            } else if (isalpha(ch)) {
                THROW_ERROR_EXCEPTION("Unexpected %s in numeric literal",
                    ~Stroka(ch).Quote())
                    << *this;
            } else {
                break;
            }
            CheckMemoryLimit();
            TBaseStream::Advance(1);
        }

        *value = TStringBuf(Buffer_.data(), Buffer_.size());
        return isDouble;
    }

    void ReadQuotedString(TStringBuf* value)
    {
        Buffer_.clear();
        while (true) {
            if (TBaseStream::IsEmpty()) {
                TBaseStream::Refresh();
            }
            char ch = *TBaseStream::Begin();
            TBaseStream::Advance(1);
            if (ch != '"') {
<<<<<<< HEAD
                if (BufferLimit != -1 && Buffer.size() >= BufferLimit) {
                    THROW_ERROR_EXCEPTION("Buffer size limit exceeded");
                }
                Buffer.push_back(ch);
=======
                Buffer_.push_back(ch);
>>>>>>> 99d8a6aa
            } else {
                // We must count the number of '\' at the end of StringValue
                // to check if it's not \"
                int slashCount = 0;
                int length = Buffer_.size();
                while (slashCount < length && Buffer_[length - 1 - slashCount] == '\\') {
                    ++slashCount;
                }
                if (slashCount % 2 == 0) {
                    break;
                } else {
<<<<<<< HEAD
                    if (BufferLimit != -1 && Buffer.size() >= BufferLimit) {
                        THROW_ERROR_EXCEPTION("Buffer size limit exceeded");
                    }
                    Buffer.push_back(ch);
=======
                    Buffer_.push_back(ch);
>>>>>>> 99d8a6aa
                }
            }            
            CheckMemoryLimit();
        }

        auto unquotedValue = UnescapeC(Buffer_.data(), Buffer_.size());
        Buffer_.clear();
        Buffer_.insert(Buffer_.end(), unquotedValue.data(), unquotedValue.data() + unquotedValue.size());
        CheckMemoryLimit();
        *value = TStringBuf(Buffer_.data(), Buffer_.size());
    }

    template <bool AllowFinish>
    void ReadUnquotedString(TStringBuf* value)
    {
        Buffer_.clear();
        while (true) {
            char ch = TBaseStream::template GetChar<AllowFinish>();
            if (isalpha(ch) || isdigit(ch) ||
                ch == '_' || ch == '-' || ch == '%' || ch == '.')
            {
<<<<<<< HEAD
                if (BufferLimit != -1 && Buffer.size() >= BufferLimit) {
                    THROW_ERROR_EXCEPTION("Buffer size limit exceeded");
                }
                Buffer.push_back(ch);
=======
                Buffer_.push_back(ch);
>>>>>>> 99d8a6aa
            } else {
                break;
            }
            CheckMemoryLimit();
            TBaseStream::Advance(1);
        }
        *value = TStringBuf(Buffer_.data(), Buffer_.size());
    }

    void ReadUnquotedString(TStringBuf* value)
    {
        return ReadUnquotedString<false>(value);
    }

    void ReadBinaryString(TStringBuf* value)
    {
        ui32 ulength = 0;
        if (!TBaseStream::ReadVarint32(&ulength)) {
            THROW_ERROR_EXCEPTION("Error parsing varint value")
                << *this;
        }

<<<<<<< HEAD
        i32 length = ZigZagDecode32(ulength);
        if (length < 0) {
            THROW_ERROR_EXCEPTION("Negative binary string literal length %" PRId64,
                length)
                << *this;
        }

        if (TBaseStream::Begin() + length <= TBaseStream::End()) {
            *value = TStringBuf(TBaseStream::Begin(), length);
            TBaseStream::Advance(length);
        } else { // reading in Buffer
            size_t needToRead = length;
            Buffer.clear();
            while (needToRead) {
                if (TBaseStream::IsEmpty()) {
                    TBaseStream::Refresh();
                    continue;
                }
                size_t readingBytes = needToRead < TBaseStream::Length() ? needToRead : TBaseStream::Length(); // TODO: min

                if (BufferLimit != -1 && Buffer.size() + readingBytes > BufferLimit) {
                    THROW_ERROR_EXCEPTION("Buffer size limit exceeded");
                }

                Buffer.insert(Buffer.end(), TBaseStream::Begin(), TBaseStream::Begin() + readingBytes);
                needToRead -= readingBytes;
                TBaseStream::Advance(readingBytes);
=======
            if (TBaseStream::Begin() + length <= TBaseStream::End()) { 
                *value = TStringBuf(TBaseStream::Begin(), length);
                TBaseStream::Advance(length);
            } else { // reading in Buffer
                size_t needToRead = length;
                Buffer_.clear();
                while (needToRead) {
                    if (TBaseStream::IsEmpty()) {
                        TBaseStream::Refresh();
                        continue;
                    }
                    size_t readingBytes = needToRead < TBaseStream::Length() ? needToRead : TBaseStream::Length(); // TODO: min               
                    Buffer_.insert(Buffer_.end(), TBaseStream::Begin(), TBaseStream::Begin() + readingBytes);
                    CheckMemoryLimit();
                    needToRead -= readingBytes;
                    TBaseStream::Advance(readingBytes);
                }
                *value = TStringBuf(Buffer_.data(), Buffer_.size());
>>>>>>> 99d8a6aa
            }
            *value = TStringBuf(Buffer.data(), Buffer.size());
        }
    }
    
    void ReadBinaryInteger(i64* result)
    {
        ui64 uvalue;
        if (!TBaseStream::ReadVarint64(&uvalue)) {
            THROW_ERROR_EXCEPTION("Error parsing varint value")
                << *this;
        }
        *result = ZigZagDecode64(uvalue);
    }
    
    void ReadBinaryDouble(double* value)
    {
        size_t needToRead = sizeof(double);

        while (needToRead != 0) {
            size_t chunkSize = std::min(needToRead, TBaseStream::Length());
            if (chunkSize == 0) {
                THROW_ERROR_EXCEPTION("Error parsing binary double literal")
                    << *this;
            }
            std::copy(
                TBaseStream::Begin(),
                TBaseStream::Begin() + chunkSize,
                reinterpret_cast<char*>(value) + (sizeof(double) - needToRead));
            needToRead -= chunkSize;
            TBaseStream::Advance(chunkSize);
        }
    }
    
    /// Helpers
    void SkipCharToken(char symbol)
    {
        char ch = SkipSpaceAndGetChar();
        if (ch != symbol) {
            THROW_ERROR_EXCEPTION("Expected %s but found %s",
                ~Stroka(symbol).Quote(),
                ~Stroka(ch).Quote())
                << *this;
        }
        
        TBaseStream::Advance(1);
    }

    static bool IsSpaceFast(char ch)
    {
        static const ui8 lookupTable[] = 
        {
            0,0,0,0,0,0,0,0, 0,1,1,1,1,1,0,0,
            0,0,0,0,0,0,0,0, 0,0,0,0,0,0,0,0,
            1,0,0,0,0,0,0,0, 0,0,0,0,0,0,0,0,
            0,0,0,0,0,0,0,0, 0,0,0,0,0,0,0,0,
                         
            0,0,0,0,0,0,0,0, 0,0,0,0,0,0,0,0,
            0,0,0,0,0,0,0,0, 0,0,0,0,0,0,0,0,
            0,0,0,0,0,0,0,0, 0,0,0,0,0,0,0,0,
            0,0,0,0,0,0,0,0, 0,0,0,0,0,0,0,0,
                         
            0,0,0,0,0,0,0,0, 0,0,0,0,0,0,0,0,
            0,0,0,0,0,0,0,0, 0,0,0,0,0,0,0,0,
            0,0,0,0,0,0,0,0, 0,0,0,0,0,0,0,0,
            0,0,0,0,0,0,0,0, 0,0,0,0,0,0,0,0,
                         
            0,0,0,0,0,0,0,0, 0,0,0,0,0,0,0,0,
            0,0,0,0,0,0,0,0, 0,0,0,0,0,0,0,0,
            0,0,0,0,0,0,0,0, 0,0,0,0,0,0,0,0,
            0,0,0,0,0,0,0,0, 0,0,0,0,0,0,0,0
        };
        return lookupTable[static_cast<ui8>(ch)];
    }

    template <bool AllowFinish>
    char SkipSpaceAndGetChar()
    {
        if (!TBaseStream::IsEmpty()) {
            char ch = *TBaseStream::Begin();
            if (!IsSpaceFast(ch)) {
                return ch;
            }
        }
        return SkipSpaceAndGetCharFallback<AllowFinish>();
    }

    char SkipSpaceAndGetChar()
    {
        return SkipSpaceAndGetChar<false>();
    }

    template <bool AllowFinish>
    char SkipSpaceAndGetCharFallback()
    {
        while (true) {
            if (TBaseStream::IsEmpty()) {
                if (TBaseStream::IsFinished()) {
                    return '\0';
                }
                TBaseStream::template Refresh<AllowFinish>();
                continue;
            }
            if (!IsSpaceFast(*TBaseStream::Begin())) {
                break;
            }
            TBaseStream::Advance(1);
        }
        return TBaseStream::template GetChar<AllowFinish>();
    }    
};
////////////////////////////////////////////////////////////////////////////////
/*! \endinternal */
} // namespace NDetail

////////////////////////////////////////////////////////////////////////////////

class TStringReader
{
private:
    const char* BeginPtr;
    const char* EndPtr;

public:
    TStringReader()
        : BeginPtr(0)
        , EndPtr(0)
    { }

    TStringReader(const char* begin, const char* end)
        : BeginPtr(begin)
        , EndPtr(end)
    { }

    const char* Begin() const
    {
        return BeginPtr;
    }

    const char* End() const
    {
        return EndPtr;
    }

    void RefreshBlock()
    {
        YUNREACHABLE();
    }

    void Advance(size_t amount)
    {
        BeginPtr += amount;
    }
    
    bool IsFinished() const
    {
        return true;
    }

    void SetBuffer(const char* begin, const char* end)
    {
        BeginPtr = begin;
        EndPtr = end;
    }
};

////////////////////////////////////////////////////////////////////////////////

template <class TParserCoroutine>
class TBlockReader
{
private:
    TParserCoroutine& Coroutine;

    const char* BeginPtr;
    const char* EndPtr;
    bool FinishFlag;

public:
    TBlockReader(
        TParserCoroutine& coroutine,
        const char* begin,
        const char* end,
        bool finish)
        : Coroutine(coroutine)
        , BeginPtr(begin)
        , EndPtr(end)
        , FinishFlag(finish)
    { }

    const char* Begin() const
    {
        return BeginPtr;
    }

    const char* End() const
    {
        return EndPtr;
    }

    void RefreshBlock()
    {
        std::tie(BeginPtr, EndPtr, FinishFlag) = Coroutine.Yield(0);
    }

    void Advance(size_t amount)
    {
        BeginPtr += amount;
    }
    
    bool IsFinished() const
    {
        return FinishFlag;
    }
};


////////////////////////////////////////////////////////////////////////////////

} // namespace NYson
} // namespace NYT<|MERGE_RESOLUTION|>--- conflicted
+++ resolved
@@ -354,15 +354,6 @@
 {
 private:
     typedef TCodedStream<TCharStream<TBlockStream, TPositionInfo<EnableLinePositionInfo> > > TBaseStream;
-<<<<<<< HEAD
-    std::vector<char> Buffer;
-    int BufferLimit;
-
-public:
-    TLexerBase(const TBlockStream& blockStream, int bufferLimit = -1)
-        : TBaseStream(blockStream)
-        , BufferLimit(bufferLimit)
-=======
     std::vector<char> Buffer_;
     TNullable<i64> MemoryLimit_;
 
@@ -380,7 +371,6 @@
     TLexerBase(const TBlockStream& blockStream, TNullable<i64> memoryLimit) 
         : TBaseStream(blockStream)
         , MemoryLimit_(memoryLimit)
->>>>>>> 99d8a6aa
     { }
     
 protected:
@@ -424,14 +414,7 @@
             char ch = *TBaseStream::Begin();
             TBaseStream::Advance(1);
             if (ch != '"') {
-<<<<<<< HEAD
-                if (BufferLimit != -1 && Buffer.size() >= BufferLimit) {
-                    THROW_ERROR_EXCEPTION("Buffer size limit exceeded");
-                }
-                Buffer.push_back(ch);
-=======
                 Buffer_.push_back(ch);
->>>>>>> 99d8a6aa
             } else {
                 // We must count the number of '\' at the end of StringValue
                 // to check if it's not \"
@@ -443,14 +426,7 @@
                 if (slashCount % 2 == 0) {
                     break;
                 } else {
-<<<<<<< HEAD
-                    if (BufferLimit != -1 && Buffer.size() >= BufferLimit) {
-                        THROW_ERROR_EXCEPTION("Buffer size limit exceeded");
-                    }
-                    Buffer.push_back(ch);
-=======
                     Buffer_.push_back(ch);
->>>>>>> 99d8a6aa
                 }
             }            
             CheckMemoryLimit();
@@ -472,14 +448,7 @@
             if (isalpha(ch) || isdigit(ch) ||
                 ch == '_' || ch == '-' || ch == '%' || ch == '.')
             {
-<<<<<<< HEAD
-                if (BufferLimit != -1 && Buffer.size() >= BufferLimit) {
-                    THROW_ERROR_EXCEPTION("Buffer size limit exceeded");
-                }
-                Buffer.push_back(ch);
-=======
                 Buffer_.push_back(ch);
->>>>>>> 99d8a6aa
             } else {
                 break;
             }
@@ -502,7 +471,6 @@
                 << *this;
         }
 
-<<<<<<< HEAD
         i32 length = ZigZagDecode32(ulength);
         if (length < 0) {
             THROW_ERROR_EXCEPTION("Negative binary string literal length %" PRId64,
@@ -515,7 +483,7 @@
             TBaseStream::Advance(length);
         } else { // reading in Buffer
             size_t needToRead = length;
-            Buffer.clear();
+            Buffer_.clear();
             while (needToRead) {
                 if (TBaseStream::IsEmpty()) {
                     TBaseStream::Refresh();
@@ -523,35 +491,12 @@
                 }
                 size_t readingBytes = needToRead < TBaseStream::Length() ? needToRead : TBaseStream::Length(); // TODO: min
 
-                if (BufferLimit != -1 && Buffer.size() + readingBytes > BufferLimit) {
-                    THROW_ERROR_EXCEPTION("Buffer size limit exceeded");
-                }
-
-                Buffer.insert(Buffer.end(), TBaseStream::Begin(), TBaseStream::Begin() + readingBytes);
+                Buffer_.insert(Buffer_.end(), TBaseStream::Begin(), TBaseStream::Begin() + readingBytes);
+                CheckMemoryLimit();
                 needToRead -= readingBytes;
                 TBaseStream::Advance(readingBytes);
-=======
-            if (TBaseStream::Begin() + length <= TBaseStream::End()) { 
-                *value = TStringBuf(TBaseStream::Begin(), length);
-                TBaseStream::Advance(length);
-            } else { // reading in Buffer
-                size_t needToRead = length;
-                Buffer_.clear();
-                while (needToRead) {
-                    if (TBaseStream::IsEmpty()) {
-                        TBaseStream::Refresh();
-                        continue;
-                    }
-                    size_t readingBytes = needToRead < TBaseStream::Length() ? needToRead : TBaseStream::Length(); // TODO: min               
-                    Buffer_.insert(Buffer_.end(), TBaseStream::Begin(), TBaseStream::Begin() + readingBytes);
-                    CheckMemoryLimit();
-                    needToRead -= readingBytes;
-                    TBaseStream::Advance(readingBytes);
-                }
-                *value = TStringBuf(Buffer_.data(), Buffer_.size());
->>>>>>> 99d8a6aa
-            }
-            *value = TStringBuf(Buffer.data(), Buffer.size());
+            }
+            *value = TStringBuf(Buffer_.data(), Buffer_.size());
         }
     }
     
