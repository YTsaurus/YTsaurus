--- conflicted
+++ resolved
@@ -522,12 +522,6 @@
 
             size_t chunkSize = std::min(needToRead, TBaseStream::Length());
             if (chunkSize == 0) {
-<<<<<<< HEAD
-                THROW_ERROR_EXCEPTION("Error while parsing binary double (%s)", 
-                    ~TBaseStream::GetPositionInfo());
-            }
-            std::copy(TBaseStream::Begin(), TBaseStream::Begin() + chunkSize, reinterpret_cast<char*>(value) + (sizeof(double) - chunkSize));
-=======
                 THROW_ERROR_EXCEPTION("Error parsing binary double literal")
                     << *this;
             }
@@ -535,7 +529,6 @@
                 TBaseStream::Begin(),
                 TBaseStream::Begin() + chunkSize,
                 reinterpret_cast<char*>(value) + (sizeof(double) - needToRead));
->>>>>>> 3aa99092
             needToRead -= chunkSize;
             TBaseStream::Advance(chunkSize);
         }
