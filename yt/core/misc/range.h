#pragma once

#include "small_vector.h"
#include "nullable.h"

#include <vector>

namespace NYT {

////////////////////////////////////////////////////////////////////////////////

//! TRange (inspired by TArrayRef from LLVM)
/*!
 * Represents a constant reference to an array (zero or more elements
 * consecutively in memory), i. e. a start pointer and a length. It allows
 * various APIs to take consecutive elements easily and conveniently.
 *
 * This class does not own the underlying data, it is expected to be used in
 * situations where the data resides in some other buffer, whose lifetime
 * extends past that of the TRange. For this reason, it is not in general
 * safe to store an TRange.
 *
 * This is intended to be trivially copyable, so it should be passed by
 * value.
 */
template <class T>
class TRange
{
public:
    typedef const T* iterator;
    typedef const T* const_iterator;
    typedef size_t size_type;

    //! Constructs a null TRange.
    TRange()
        : Data_(nullptr)
        , Length_(0)
    { }

    //! Constructs a TRange from a pointer and length.
    TRange(const T* data, size_t length)
        : Data_(data)
        , Length_(length)
    { }

    //! Constructs a TRange from a range.
    TRange(const T* begin, const T* end)
        : Data_(begin)
        , Length_(end - begin)
    { }

    //! Constructs a TRange from a SmallVector. This is templated in order to
    //! avoid instantiating SmallVectorTemplateBase<T> whenever we
    //! copy-construct a TRange.
    TRange(const SmallVectorImpl<T>& elements)
        : Data_(elements.data())
        , Length_(elements.size())
    { }

    //! Constructs a TRange from an std::vector.
    template <class A>
    TRange(const std::vector<T, A>& elements)
        : Data_(elements.empty() ? nullptr : elements.data())
        , Length_(elements.size())
    { }

    //! Constructs a TRange from a C array.
    template <size_t N>
    TRange(const T (&a)[N])
        : Data_(a)
        , Length_(N)
    { }

    //! Constructs a TRange from TNullable.
    //! Range will contain 0-1 elements.
    TRange(const TNullable<T>& element)
        : Data_(element.GetPtr())
        , Length_(element ? 1 : 0)
    { }

    const_iterator Begin() const
    {
        return Data_;
    }

    // STL interop, for gcc.
    const_iterator begin() const
    {
        return Begin();
    }

    const_iterator End() const
    {
        return Data_ + Length_;
    }

    // STL interop, for gcc.
    const_iterator end() const
    {
        return End();
    }

    bool Empty() const
    {
        return Length_ == 0;
    }

    explicit operator bool() const
    {
        return Data_ != nullptr;
    }

    size_t Size() const
    {
        return Length_;
    }

    const T& operator[](size_t index) const
    {
        Y_ASSERT(index < Size());
        return Data_[index];
    }


    TRange<T> Slice(size_t startOffset, size_t endOffset) const
    {
        Y_ASSERT(startOffset <= Size());
        Y_ASSERT(endOffset >= startOffset && endOffset <= Size());
        return TRange<T>(Begin() + startOffset, endOffset - startOffset);
    }

    std::vector<T> ToVector() const
    {
        return std::vector<T>(Data_, Data_ + Length_);
    }

protected:
    //! The start of the array, in an external buffer.
    const T* Data_;

    //! The number of elements.
    size_t Length_;

};

// STL interop.
template <class T>
typename TRange<T>::const_iterator begin(const TRange<T>& ref)
{
    return ref.Begin();
}

template <class T>
typename TRange<T>::const_iterator end(const TRange<T>& ref)
{
    return ref.End();
}

////////////////////////////////////////////////////////////////////////////////

//! Constructs a TRange from a pointer and length.
template <class T>
TRange<T> MakeRange(const T* data, size_t length)
{
    return TRange<T>(data, length);
}

//! Constructs a TRange from a native range.
template <class T>
TRange<T> MakeRange(const T* begin, const T* end)
{
    return TRange<T>(begin, end);
}

//! Constructs a TRange from a SmallVector.
template <class T>
TRange<T> MakeRange(const SmallVectorImpl<T>& elements)
{
    return elements;
}

//! "Copy-constructor".
template <class T>
TRange<T> MakeRange(const TRange<T>& range)
{
    return range;
}

//! Constructs a TRange from an std::vector.
template <class T>
TRange<T> MakeRange(const std::vector<T>& elements)
{
    return elements;
}

//! Constructs a TRange from a C array.
template <class T, size_t N>
TRange<T> MakeRange(const T (& elements)[N])
{
    return TRange<T>(elements);
}

//! Constructs a TRange from RepeatedField.
template <class T>
TRange<T> MakeRange(const ::google::protobuf::RepeatedField<T>& elements)
{
    return TRange<T>(elements.data(), elements.size());
}

//! Constructs a TRange from RepeatedPtrField.
template <class T>
TRange<const T*> MakeRange(const ::google::protobuf::RepeatedPtrField<T>& elements)
{
    return TRange<const T*>(elements.data(), elements.size());
}

////////////////////////////////////////////////////////////////////////////////

// TMutableRange (inspired by TMutableArrayRef from LLVM)
/*
 * Represents a mutable reference to an array (zero or more elements
 * consecutively in memory), i. e. a start pointer and a length.
 * It allows various APIs to take and modify consecutive elements easily and
 * conveniently.
 *
 * This class does not own the underlying data, it is expected to be used in
 * situations where the data resides in some other buffer, whose lifetime
 * extends past that of the TMutableRange. For this reason, it is not in
 * general safe to store a TMutableRange.
 *
 * This is intended to be trivially copyable, so it should be passed by value.
 */
template <class T>
class TMutableRange
    : public TRange<T>
{
public:
    typedef T* iterator;

    //! Constructs a null TMutableRange.
    TMutableRange()
    { }

    //! Constructs a TMutableRange from a pointer and length.
    TMutableRange(T* data, size_t length)
        : TRange<T>(data, length)
    { }

    //! Constructs a TMutableRange from a range.
    TMutableRange(T* begin, T* end)
        : TRange<T>(begin, end)
    { }

    //! Constructs a TMutableRange from a SmallVector.
    TMutableRange(SmallVectorImpl<T>& elements)
        : TRange<T>(elements)
    { }

    //! Constructs a TMutableRange from an std::vector.
    TMutableRange(std::vector<T>& elements)
        : TRange<T>(elements)
    { }

    //! Construct a TMutableRange from an TNullable
    //! Range will contain 0-1 elements.
    TMutableRange(TNullable<T>& nullable)
        : TRange<T>(nullable)
    { }

    //! Constructs a TMutableRange from a C array.
    template <size_t N>
    TMutableRange(T (& elements)[N])
        : TRange<T>(elements)
    { }

<<<<<<< HEAD

=======
>>>>>>> 6bb4b306
    iterator Begin() const
    {
        return const_cast<T*>(this->Data_);
    }

    iterator End() const
    {
        return this->Begin() + this->Size();
    }

    T& operator[](size_t index) const
    {
        Y_ASSERT(index <= this->Size());
        return this->Begin()[index];
    }


    TMutableRange<T> Slice(T* begin, T* end) const
    {
        Y_ASSERT(begin >= Begin());
        Y_ASSERT(end <= End());
        return TMutableRange<T>(begin, end);
    }

};

// STL interop.
template <class T>
typename TMutableRange<T>::iterator begin(const TMutableRange<T>& ref)
{
    return ref.Begin();
}

template <class T>
typename TMutableRange<T>::iterator end(const TMutableRange<T>& ref)
{
    return ref.End();
}

////////////////////////////////////////////////////////////////////////////////

//! TRange with ownership semantics.
template <class T>
class TSharedRange
    : public TRange<T>
{
public:
    typedef TIntrusivePtr<TIntrinsicRefCounted> THolderPtr;

    //! Constructs a null TMutableRange.
    TSharedRange()
    { }

    //! Constructs a TSharedRange from TRange.
    TSharedRange(const TRange<T>& range, THolderPtr holder)
        : TRange<T>(range)
        , Holder_(std::move(holder))
    { }

    //! Constructs a TSharedRange from a pointer and length.
    TSharedRange(const T* data, size_t length, THolderPtr holder)
        : TRange<T>(data, length)
        , Holder_(std::move(holder))
    { }

    //! Constructs a TSharedRange from a range.
    TSharedRange(const T* begin, const T* end, THolderPtr holder)
        : TRange<T>(begin, end)
        , Holder_(std::move(holder))
    { }

    //! Constructs a TSharedRange from a SmallVector.
    TSharedRange(const SmallVectorImpl<T>& elements, THolderPtr holder)
        : TRange<T>(elements)
        , Holder_(std::move(holder))
    { }

    //! Constructs a TSharedRange from an std::vector.
    TSharedRange(const std::vector<T>& elements, THolderPtr holder)
        : TRange<T>(elements)
        , Holder_(std::move(holder))
    { }

    //! Constructs a TSharedRange from a C array.
    template <size_t N>
    TSharedRange(const T (& elements)[N], THolderPtr holder)
        : TRange<T>(elements)
        , Holder_(std::move(holder))
    { }


    void Reset()
    {
        TRange<T>::Data_ = nullptr;
        TRange<T>::Length_ = 0;
        Holder_.Reset();
    }

    TSharedRange<T> Slice(size_t startOffset, size_t endOffset) const
    {
        Y_ASSERT(startOffset <= this->Size());
        Y_ASSERT(endOffset >= startOffset && endOffset <= this->Size());
        return TSharedRange<T>(this->Begin() + startOffset, endOffset - startOffset, Holder_);
    }

    TSharedRange<T> Slice(const T* begin, const T* end) const
    {
        Y_ASSERT(begin >= this->Begin());
        Y_ASSERT(end <= this->End());
        return TSharedRange<T>(begin, end, Holder_);
    }

    THolderPtr GetHolder() const
    {
        return Holder_;
    }

protected:
    THolderPtr Holder_;

};

////////////////////////////////////////////////////////////////////////////////

//! Constructs a combined holder instance by taking ownership of a given list of holders.
template <class... THolders>
TIntrusivePtr<TIntrinsicRefCounted> MakeHolder(THolders&&... holders)
{
    struct THolder
        : public TIntrinsicRefCounted
    {
        std::tuple<typename std::decay<THolders>::type...> Holders;
    };

    auto holder = New<THolder>();
    holder->Holders = std::tuple<THolders...>(std::forward<THolders>(holders)...);
    return holder;
}

template <class T, class TContainer, class... THolders>
TSharedRange<T> DoMakeSharedRange(TContainer&& elements, THolders&&... holders)
{
    struct THolder
        : public TIntrinsicRefCounted
    {
        typename std::decay<TContainer>::type Elements;
        std::tuple<typename std::decay<THolders>::type...> Holders;
    };

    auto holder = New<THolder>();
    holder->Holders = std::tuple<THolders...>(std::forward<THolders>(holders)...);
    holder->Elements = std::forward<TContainer>(elements);

    auto range = MakeRange<T>(holder->Elements);

    return TSharedRange<T>(range, holder);
}

//! Constructs a TSharedRange by taking ownership of an std::vector.
template <class T, class... THolders>
TSharedRange<T> MakeSharedRange(std::vector<T>&& elements, THolders&&... holders)
{
    return DoMakeSharedRange<T>(std::move(elements), std::forward<THolders>(holders)...);
}

//! Constructs a TSharedRange by taking ownership of an SmallVector.
template <class T, unsigned N, class... THolders>
TSharedRange<T> MakeSharedRange(SmallVector<T, N>&& elements, THolders&&... holders)
{
    return DoMakeSharedRange<T>(std::move(elements), std::forward<THolders>(holders)...);
}

//! Constructs a TSharedRange by copying an std::vector.
template <class T, class... THolders>
TSharedRange<T> MakeSharedRange(const std::vector<T>& elements, THolders&&... holders)
{
    return DoMakeSharedRange<T>(elements, std::forward<THolders>(holders)...);
}

template <class T, class... THolders>
TSharedRange<T> MakeSharedRange(const TRange<T>& range, THolders&&... holders)
{
    return TSharedRange<T>(range, MakeHolder(std::forward<THolders>(holders)...));
}

////////////////////////////////////////////////////////////////////////////////

//! TMutableRange with ownership semantics.
//! Use with caution :)
template <class T>
class TSharedMutableRange
    : public TMutableRange<T>
{
public:
    typedef TIntrusivePtr<TIntrinsicRefCounted> THolderPtr;

    //! Constructs a null TSharedMutableRange.
    TSharedMutableRange()
    { }

    //! Constructs a TSharedMutableRange from TMutableRange.
    TSharedMutableRange(const TMutableRange<T>& range, THolderPtr holder)
        : TMutableRange<T>(range)
        , Holder_(std::move(holder))
    { }

    //! Constructs a TSharedMutableRange from a pointer and length.
    TSharedMutableRange(T* data, size_t length, THolderPtr holder)
        : TMutableRange<T>(data, length)
        , Holder_(std::move(holder))
    { }

    //! Constructs a TSharedMutableRange from a range.
    TSharedMutableRange(T* begin, T* end, THolderPtr holder)
        : TMutableRange<T>(begin, end)
        , Holder_(std::move(holder))
    { }

    //! Constructs a TSharedMutableRange from a SmallVector.
    TSharedMutableRange(SmallVectorImpl<T>& elements, THolderPtr holder)
        : TMutableRange<T>(elements)
        , Holder_(std::move(holder))
    { }

    //! Constructs a TSharedMutableRange from an std::vector.
    TSharedMutableRange(std::vector<T>& elements, THolderPtr holder)
        : TMutableRange<T>(elements)
        , Holder_(std::move(holder))
    { }

    //! Constructs a TSharedMutableRange from a C array.
    template <size_t N>
    TSharedMutableRange(T (& elements)[N], THolderPtr holder)
        : TMutableRange<T>(elements)
        , Holder_(std::move(holder))
    { }


    void Reset()
    {
        TRange<T>::Data_ = nullptr;
        TRange<T>::Length_ = 0;
        Holder_.Reset();
    }

    TSharedMutableRange<T> Slice(size_t startOffset, size_t endOffset) const
    {
        Y_ASSERT(startOffset <= this->Size());
        Y_ASSERT(endOffset >= startOffset && endOffset <= this->Size());
        return TSharedMutableRange<T>(this->Begin() + startOffset, endOffset - startOffset, Holder_);
    }

    TSharedMutableRange<T> Slice(T* begin, T* end) const
    {
        Y_ASSERT(begin >= this->Begin());
        Y_ASSERT(end <= this->End());
        return TSharedMutableRange<T>(begin, end, Holder_);
    }

    THolderPtr GetHolder() const
    {
        return Holder_;
    }

protected:
    THolderPtr Holder_;

};

template <class T, class TContainer, class... THolders>
TSharedMutableRange<T> DoMakeSharedMutableRange(TContainer&& elements, THolders&&... holders)
{
    struct THolder
        : public TIntrinsicRefCounted
    {
        typename std::decay<TContainer>::type Elements;
        std::tuple<typename std::decay<THolders>::type...> Holders;
    };

    auto holder = New<THolder>();
    holder->Holders = std::tuple<THolders...>(std::forward<THolders>(holders)...);
    holder->Elements = std::forward<TContainer>(elements);

    auto range = TMutableRange<T>(holder->Elements);

    return TSharedMutableRange<T>(range, holder);
}

//! Constructs a TSharedMutableRange by taking ownership of an std::vector.
template <class T, class... THolders>
TSharedMutableRange<T> MakeSharedMutableRange(std::vector<T>&& elements, THolders&&... holders)
{
    return DoMakeSharedMutableRange<T>(std::move(elements), std::forward<THolders>(holders)...);
}

////////////////////////////////////////////////////////////////////////////////

// Mark TRange and TMutableRange as PODs.
namespace NMpl {

template <class T>
struct TIsPod;

template <class T>
struct TIsPod<TRange<T>>
{
    static const bool Value = true;
};

template <class T>
struct TIsPod<TMutableRange<T>>
{
    static const bool Value = true;
};

} // namespace NMpl

////////////////////////////////////////////////////////////////////////////////

} // namespace NYT
<|MERGE_RESOLUTION|>--- conflicted
+++ resolved
@@ -273,10 +273,7 @@
         : TRange<T>(elements)
     { }
 
-<<<<<<< HEAD
-
-=======
->>>>>>> 6bb4b306
+
     iterator Begin() const
     {
         return const_cast<T*>(this->Data_);
