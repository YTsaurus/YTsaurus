#pragma once

#include "common.h"

#include <core/actions/callback.h>
#include <core/misc/error.h>

#ifdef _linux_
    #include <sys/resource.h>
#endif

namespace NYT {

////////////////////////////////////////////////////////////////////////////////

//! Gets the resident set size of a process.
/*!
   \note If |pid == -1| then self RSS is returned.
 */
i64 GetProcessRss(int pid = -1);

<<<<<<< HEAD
void KillAll(TCallback<std::vector<int>()> pidsGetter);
=======
void RunKiller(int uid);

void KillallByUid(int uid);
>>>>>>> 3aa99092

TError StatusToError(int status);

void RunCleaner(const Stroka& path);

void RemoveDirAsRoot(const Stroka& path);

void SafeClose(int fd, bool ignoreInvalidFd = false);

void CloseAllDescriptors();

int GetErrNoFromExitCode(int exitCode);


DECLARE_ENUM(EExitStatus,
    ((ExitCodeBase)         (10000))

    ((SignalBase)           (11000))
    ((SigTerm)              (11006))
    ((SigKill)              (11009))
);

////////////////////////////////////////////////////////////////////////////////

} // namespace NYT<|MERGE_RESOLUTION|>--- conflicted
+++ resolved
@@ -18,14 +18,6 @@
    \note If |pid == -1| then self RSS is returned.
  */
 i64 GetProcessRss(int pid = -1);
-
-<<<<<<< HEAD
-void KillAll(TCallback<std::vector<int>()> pidsGetter);
-=======
-void RunKiller(int uid);
-
-void KillallByUid(int uid);
->>>>>>> 3aa99092
 
 TError StatusToError(int status);
 
