--- conflicted
+++ resolved
@@ -389,13 +389,9 @@
     sa.sa_sigaction = &CrashSignalHandler;
 
     for (size_t i = 0; i < Y_ARRAY_SIZE(FailureSignals); ++i) {
-<<<<<<< HEAD
         if (!signalNumbers || signalNumbers->find(FailureSignals[i].Number) != signalNumbers->end()) {
             YCHECK(sigaction(FailureSignals[i].Number, &sa, NULL) == 0);
         }
-=======
-        YCHECK(sigaction(FailureSignals[i].Number, &sa, nullptr) == 0);
->>>>>>> 2bd59e87
     }
 #endif
 }
