#pragma once

#include "common.h"

#include <util/thread/lfqueue.h>

#include <util/generic/singleton.h>

namespace NYT {

////////////////////////////////////////////////////////////////////////////////

//! A pool for reusable objects.
/*
 * Instances are tracked via shared pointers with a special deleter
 * that returns spare instances back to the pool.
 *
 * Both the pool and the references are thread-safe.
 *
 */
template <class T>
class TObjectPool
{
public:
    typedef std::shared_ptr<T> TValuePtr;

    //! Either creates a fresh instance or returns a pooled one.
    TValuePtr Allocate();

    //! Calls #TPooledObjectTraits::Clean and returns the instance back into the pool.
    void Reclaim(T* obj);

private:
	struct THeader
	{
		TInstant ExpireTime;
	};

    TLockFreeQueue<T*> PooledObjects_;
    TAtomic PoolSize_;


<<<<<<< HEAD
    TObjectPool();

=======
>>>>>>> 99d8a6aa
    T* AllocateInstance();
    void FreeInstance(T* obj);
    THeader* GetHeader(T* obj);

<<<<<<< HEAD

    DECLARE_SINGLETON_FRIEND(TObjectPool<T>)

=======
>>>>>>> 99d8a6aa
};

template <class T>
TObjectPool<T>& ObjectPool();

////////////////////////////////////////////////////////////////////////////////

//! Provides various traits for pooled objects of type |T|.
/*!
 * |Clean| method is called before an object is put into the pool.
 * 
 * |GetMaxPoolSize| method is called to determine the maximum number of
 * objects allowed to be pooled.
 *
 * |GetMaxLifetime| method is called to determine the maximum amount of
 * time a pooled instance is allowed to live (plus a random duration not
<<<<<<< HEAD
 * in the range from 0 to|GetMaxLifetimeSplay|).
=======
 * in the range from 0 to |GetMaxLifetimeSplay|).
>>>>>>> 99d8a6aa
 */
template <class T, class = void>
struct TPooledObjectTraits
{ };

//! Basic version of traits. Others may consider inheriting from it.
struct TPooledObjectTraitsBase
{
<<<<<<< HEAD
    template <class T>
=======
	template <class T>
>>>>>>> 99d8a6aa
    static void Clean(T*)
    { }

    static int GetMaxPoolSize()
    {
        return 256;
    }

    static TDuration GetMaxLifetime()
    {
        return TDuration::Seconds(60);
    }

    static TDuration GetMaxLifetimeSplay()
    {
<<<<<<< HEAD
        return TDuration::Seconds(60);
=======
    	return TDuration::Seconds(60);
>>>>>>> 99d8a6aa
    }
};

////////////////////////////////////////////////////////////////////////////////

} // namespace NYT

#define OBJECT_POOL_INL_H_
#include "object_pool-inl.h"
#undef OBJECT_POOL_INL_H_
<|MERGE_RESOLUTION|>--- conflicted
+++ resolved
@@ -31,30 +31,23 @@
     void Reclaim(T* obj);
 
 private:
-	struct THeader
-	{
-		TInstant ExpireTime;
-	};
+    struct THeader
+    {
+        TInstant ExpireTime;
+    };
 
     TLockFreeQueue<T*> PooledObjects_;
     TAtomic PoolSize_;
 
 
-<<<<<<< HEAD
     TObjectPool();
 
-=======
->>>>>>> 99d8a6aa
     T* AllocateInstance();
     void FreeInstance(T* obj);
     THeader* GetHeader(T* obj);
 
-<<<<<<< HEAD
 
     DECLARE_SINGLETON_FRIEND(TObjectPool<T>)
-
-=======
->>>>>>> 99d8a6aa
 };
 
 template <class T>
@@ -71,11 +64,7 @@
  *
  * |GetMaxLifetime| method is called to determine the maximum amount of
  * time a pooled instance is allowed to live (plus a random duration not
-<<<<<<< HEAD
- * in the range from 0 to|GetMaxLifetimeSplay|).
-=======
  * in the range from 0 to |GetMaxLifetimeSplay|).
->>>>>>> 99d8a6aa
  */
 template <class T, class = void>
 struct TPooledObjectTraits
@@ -84,11 +73,7 @@
 //! Basic version of traits. Others may consider inheriting from it.
 struct TPooledObjectTraitsBase
 {
-<<<<<<< HEAD
     template <class T>
-=======
-	template <class T>
->>>>>>> 99d8a6aa
     static void Clean(T*)
     { }
 
@@ -104,11 +89,7 @@
 
     static TDuration GetMaxLifetimeSplay()
     {
-<<<<<<< HEAD
         return TDuration::Seconds(60);
-=======
-    	return TDuration::Seconds(60);
->>>>>>> 99d8a6aa
     }
 };
 
