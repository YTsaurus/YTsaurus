--- conflicted
+++ resolved
@@ -208,14 +208,8 @@
 protected: \
     virtual void SetSelf(TReqSet* request, TRspSet* response, TCtxSetPtr context) override \
     { \
-<<<<<<< HEAD
-        UNUSED(response); \
+        Y_UNUSED(response); \
         DoSetSelf<::NYT::NYTree::I##key##Node>(this, NYson::TYsonString(request->value())); \
-=======
-        Y_UNUSED(response); \
-        context->SetRequestInfo(); \
-        DoSetSelf<::NYT::NYTree::I##key##Node>(this, NYTree::TYsonString(request->value())); \
->>>>>>> ce78efee
         context->Reply(); \
     }
 
