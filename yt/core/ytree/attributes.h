#pragma once

#include "public.h"

<<<<<<< HEAD
#include <core/yson/string.h>

#include <core/misc/nullable.h>
=======
#include <yt/core/misc/nullable.h>
>>>>>>> df77f74d

namespace NYT {
namespace NYTree {

////////////////////////////////////////////////////////////////////////////////

struct IAttributeDictionary
{
    virtual ~IAttributeDictionary();

    // Returns the list of all attribute names.
    virtual std::vector<Stroka> List() const = 0;

    //! Returns the value of the attribute (NULL indicates that the attribute is not found).
    virtual TNullable<NYson::TYsonString> FindYson(const Stroka& key) const = 0;

    //! Sets the value of the attribute.
    virtual void SetYson(const Stroka& key, const NYson::TYsonString& value) = 0;

    //! Removes the attribute.
    //! Returns |true| if the attribute was removed or |false| if there is no attribute with this key.
    virtual bool Remove(const Stroka& key) = 0;

    // Extension methods

    //! Removes all attributes.
    void Clear();

    //! Returns the value of the attribute (throws an exception if the attribute is not found).
    NYson::TYsonString GetYson(const Stroka& key) const;

    //! Finds the attribute and deserializes its value.
    //! Fails if no such value is found.
    template <class T>
    T Get(const Stroka& key) const;

    //! Finds the attribute and deserializes its value.
    //! Uses default value if no such attribute is found.
    template <class T>
    T Get(const Stroka& key, const T& defaultValue) const;

    //! Finds the attribute and deserializes its value.
    //! Returns |Null| if no such attribute is found.
    template <class T>
    typename TNullableTraits<T>::TNullableType Find(const Stroka& key) const;

    //! Returns True iff the given key is present.
    bool Contains(const Stroka& key) const;

    //! Sets the attribute with a serialized value.
    template <class T>
    void Set(const Stroka& key, const T& value);

    //! Constructs an instance from a map node (by serializing the values).
    static std::unique_ptr<IAttributeDictionary> FromMap(IMapNodePtr node);

    //! Converts attributes to map node.
    IMapNodePtr ToMap() const;

    //! Adds more attributes from another map node.
    void MergeFrom(const IMapNodePtr other);

    //! Adds more attributes from another attribute dictionary.
    void MergeFrom(const IAttributeDictionary& other);

    //! Constructs an ephemeral copy.
    std::unique_ptr<IAttributeDictionary> Clone() const;
};

////////////////////////////////////////////////////////////////////////////////

} // namespace NYTree
} // namespace NYT
<|MERGE_RESOLUTION|>--- conflicted
+++ resolved
@@ -2,13 +2,9 @@
 
 #include "public.h"
 
-<<<<<<< HEAD
-#include <core/yson/string.h>
+#include <yt/core/yson/string.h>
 
-#include <core/misc/nullable.h>
-=======
 #include <yt/core/misc/nullable.h>
->>>>>>> df77f74d
 
 namespace NYT {
 namespace NYTree {
