--- conflicted
+++ resolved
@@ -9,25 +9,16 @@
 /*!
  *  A client may subscribe to a list (adding a new handler to it),
  *  unsubscribe from it (removing an earlier added handler),
-<<<<<<< HEAD
- *  and fire it thus invoking the handlers added so far.
- *
- *  Handlers' return values are ignored (so typically they must return |void|).
-=======
  *  and fire it thus invoking the callbacks added so far.
->>>>>>> 99d8a6aa
  *
  *  Lists are thread-safe.
  */
 template <class TSignature>
 class TCallbackList
-<<<<<<< HEAD
-=======
 { };
 
 template <class... TArgs>
 class TCallbackList<void(TArgs...)>
->>>>>>> 99d8a6aa
 {
 public:
     typedef NYT::TCallback<void(TArgs...)> TCallback;
@@ -36,69 +27,13 @@
     /*!
      * \param callback A handler to be added.
      */
-<<<<<<< HEAD
-    void Subscribe(const TCallback<TSignature>& callback)
-    {
-        TGuard<TSpinLock> guard(SpinLock_);
-        Callbacks_.push_back(callback);
-    }
-=======
     void Subscribe(const TCallback& callback);
->>>>>>> 99d8a6aa
 
     //! Removes a handler from the list.
     /*!
      * \param callback A handler to be removed.
      * \return True if #callback was in the list of handlers.
      */
-<<<<<<< HEAD
-    bool Unsubscribe(const TCallback<TSignature>& callback)
-    {
-        TGuard<TSpinLock> guard(SpinLock_);
-        for (auto it = Callbacks_.begin(); it != Callbacks_.end(); ++it) {
-            if (*it == callback) {
-                Callbacks_.erase(it);
-                return true;
-            }
-        }
-        return false;
-    }
-
-    //! Clears the list of handlers.
-    void Clear()
-    {
-        TGuard<TSpinLock> guard(SpinLock_);
-        Callbacks_.clear();
-    }
-
-    //! Invokes all handlers in the list.
-    template <class... TArgs>
-    void Fire(TArgs&&... args) const
-    {
-        TGuard<TSpinLock> guard(SpinLock_);
-
-        if (Callbacks_.empty())
-            return;
-
-        std::vector<TCallback<TSignature>> callbacks(Callbacks_);
-        guard.Release();
-
-        for (const auto& callback : callbacks) {
-            // NB: Don't forward, pass as is. Makes sense when more than one handler is attached.
-            callback.Run(args...);
-        }
-    }
-
-private:
-    mutable TSpinLock SpinLock_;
-    std::vector<TCallback<TSignature>> Callbacks_;
-
-};
-
-////////////////////////////////////////////////////////////////////////////////
-
-#define DEFINE_SIGNAL(signature, name) \
-=======
     bool Unsubscribe(const TCallback& callback);
 
     //! Clears the list of handlers.
@@ -106,17 +41,15 @@
 
     //! Runs all callbacks in the list.
     void Fire(const TArgs&... args) const;
-        
+
 private:
     mutable TSpinLock SpinLock_;
     std::vector<TCallback> Callbacks_;
-
 };
 
 ////////////////////////////////////////////////////////////////////////////////
 
 #define DEFINE_SIGNAL(TSignature, name) \
->>>>>>> 99d8a6aa
 protected: \
     ::NYT::TCallbackList<TSignature> name##_; \
 public: \
