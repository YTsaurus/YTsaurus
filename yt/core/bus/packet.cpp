#include "packet.h"

namespace NYT {
namespace NBus {

////////////////////////////////////////////////////////////////////////////////

static const i64 PacketDecoderChunkSize = 16 * 1024;

struct TPacketDecoderTag { };

////////////////////////////////////////////////////////////////////////////////

TPacketDecoder::TPacketDecoder(const NLogging::TLogger& logger)
    : TPacketTranscoderBase(logger)
    , Allocator_(
        PacketDecoderChunkSize,
        TChunkedMemoryAllocator::DefaultMaxSmallBlockSizeRatio,
        GetRefCountedTypeCookie<TPacketDecoderTag>())
{
    Restart();
}

void TPacketDecoder::Restart()
{
    Phase_ = EPacketPhase::FixedHeader;
    PacketSize_ = 0;
    Parts_.clear();
    PartIndex_ = -1;
    Message_.Reset();

    BeginPhase(EPacketPhase::FixedHeader, &FixedHeader_, sizeof (TPacketHeader));
}

bool TPacketDecoder::Advance(size_t size)
{
    Y_ASSERT(FragmentRemaining_ != 0);
    Y_ASSERT(size <= FragmentRemaining_);

    PacketSize_ += size;
    FragmentRemaining_ -= size;
    FragmentPtr_ += size;
    if (FragmentRemaining_ == 0) {
        return EndPhase();
    } else {
        return true;
    }
}

bool TPacketDecoder::IsInProgress() const
{
    return Phase_ != EPacketPhase::Finished && PacketSize_ > 0;
}

EPacketType TPacketDecoder::GetPacketType() const
{
    return FixedHeader_.Type;
}

EPacketFlags TPacketDecoder::GetPacketFlags() const
{
    return EPacketFlags(FixedHeader_.Flags);
}

const TPacketId& TPacketDecoder::GetPacketId() const
{
    return FixedHeader_.PacketId;
}

TSharedRefArray TPacketDecoder::GetMessage() const
{
    return Message_;
}

size_t TPacketDecoder::GetPacketSize() const
{
    return PacketSize_;
}

bool TPacketDecoder::EndFixedHeaderPhase()
{
    if (FixedHeader_.Signature != PacketSignature) {
        LOG_ERROR("Packet header signature mismatch: expected %X, actual %X",
            PacketSignature,
            FixedHeader_.Signature);
        return false;
    }

    if (FixedHeader_.PartCount > MaxPacketPartCount) {
        LOG_ERROR("Invalid part count %v",
            FixedHeader_.PartCount);
        return false;
    }

    auto expectedChecksum = FixedHeader_.Checksum;
    if (expectedChecksum != NullChecksum) {
        auto actualChecksum = GetFixedChecksum();
        if (expectedChecksum != actualChecksum) {
            LOG_ERROR("Fixed packet header checksum mismatch");
            return false;
        }
    }

    switch (FixedHeader_.Type) {
        case EPacketType::Message:
            AllocateVariableHeader();
            BeginPhase(EPacketPhase::VariableHeader, VariableHeader_.data(), VariableHeaderSize_);
            return true;

        case EPacketType::Ack:
            SetFinished();
            return true;

        default:
            LOG_ERROR("Invalid packet type %v",
                FixedHeader_.Type);
            return false;
    }
}

bool TPacketDecoder::EndVariableHeaderPhase()
{
    auto expectedChecksum = PartChecksums_[FixedHeader_.PartCount];
    if (expectedChecksum != NullChecksum) {
        auto actualChecksum = GetVariableChecksum();
        if (expectedChecksum != actualChecksum) {
            LOG_ERROR("Variable packet header checksum mismatch");
            return false;
        }
    }

    for (int index = 0; index < FixedHeader_.PartCount; ++index) {
        ui32 partSize = PartSizes_[index];
        if (partSize != NullPacketPartSize && partSize > MaxPacketPartSize) {
            LOG_ERROR("Invalid size %v of part %v",
                partSize,
                index);
            return false;
        }
    }

    NextMessagePartPhase();
    return true;
}

bool TPacketDecoder::EndMessagePartPhase()
{
    auto expectedChecksum = PartChecksums_[PartIndex_];
    if (expectedChecksum != NullChecksum) {
        auto actualChecksum = GetChecksum(Parts_[PartIndex_]);
        if (expectedChecksum != actualChecksum) {
            LOG_ERROR("Packet part checksum mismatch");
            return false;
        }
    }

    NextMessagePartPhase();
    return true;
}

void TPacketDecoder::NextMessagePartPhase()
{
<<<<<<< HEAD
=======
    Y_ASSERT(PartIndex_ < PartCount_);

>>>>>>> 8fe2b6ce
    while (true) {
        ++PartIndex_;
        if (PartIndex_ == FixedHeader_.PartCount) {
            Message_ = TSharedRefArray(std::move(Parts_));
            SetFinished();
            break;
        }

        ui32 partSize = PartSizes_[PartIndex_];
        if (partSize == NullPacketPartSize) {
            Parts_.push_back(TSharedRef());
        } else if (partSize == 0) {
            Parts_.push_back(EmptySharedRef);
        } else {
            auto part = Allocator_.AllocateAligned(partSize);
            BeginPhase(EPacketPhase::MessagePart, part.Begin(), part.Size());
            Parts_.push_back(std::move(part));
            break;
        }
    }
}

////////////////////////////////////////////////////////////////////////////////

TPacketEncoder::TPacketEncoder(const NLogging::TLogger& logger)
    : TPacketTranscoderBase(logger)
{
    FixedHeader_.Signature = PacketSignature;
}

size_t TPacketEncoder::GetPacketSize(
    EPacketType type,
    const TSharedRefArray& message)
{
    size_t size = sizeof (TPacketHeader);
    switch (type) {
        case EPacketType::Ack:
            break;

        case EPacketType::Message:
            size +=
                message.Size() * (sizeof (ui32) + sizeof (ui64)) +
                sizeof (ui64) +
                GetByteSize(message);
            break;

        default:
            YUNREACHABLE();
    }
    return size;
}

bool TPacketEncoder::Start(
    EPacketType type,
    EPacketFlags flags,
    bool enableChecksums,
    const TPacketId& packetId,
    TSharedRefArray message)
{
    PartIndex_ = -1;
    Message_ = std::move(message);

    FixedHeader_.Type = type;
    FixedHeader_.Flags = flags;
    FixedHeader_.PacketId = packetId;
    FixedHeader_.PartCount = Message_.Size();
    FixedHeader_.Checksum = enableChecksums ? GetFixedChecksum() : NullChecksum;

    AllocateVariableHeader();

    if (type == EPacketType::Message) {
        if (Message_.Size() > MaxPacketPartCount) {
            LOG_ERROR("Message exceeds part count limit: %v > %v",
                Message_.Size(),
                MaxPacketPartCount);
            return false;
        }

        for (int index = 0; index < Message_.Size(); ++index) {
            const auto& part = Message_[index];
            if (part) {
                if (part.Size() > MaxPacketPartSize) {
                    LOG_ERROR("Part %v exceeds size limit: %v > %v",
                        index,
                        part.Size(),
                        MaxPacketPartSize);
                    return false;
                }
                PartSizes_[index] = part.Size();
                PartChecksums_[index] = enableChecksums ? GetChecksum(part) : NullChecksum;
            } else {
                PartSizes_[index] = NullPacketPartSize;
                PartChecksums_[index] = NullChecksum;
            }
        }

        PartChecksums_[Message_.Size()] = enableChecksums ? GetVariableChecksum() : NullChecksum;
    }

    BeginPhase(EPacketPhase::FixedHeader, &FixedHeader_, sizeof (TPacketHeader));
    return true;
}

bool TPacketEncoder::IsFragmentOwned() const
{
    return Phase_ == EPacketPhase::MessagePart;
}

void TPacketEncoder::NextFragment()
{
    EndPhase();
}

bool TPacketEncoder::EndFixedHeaderPhase()
{
    switch (FixedHeader_.Type) {
        case EPacketType::Message:
            BeginPhase(EPacketPhase::VariableHeader, VariableHeader_.data(), VariableHeaderSize_);
            return true;

        case EPacketType::Ack:
            SetFinished();
            return true;

        default:
            YUNREACHABLE();
    }
}

bool TPacketEncoder::EndVariableHeaderPhase()
{
    NextMessagePartPhase();
    return true;
}

bool TPacketEncoder::EndMessagePartPhase()
{
    NextMessagePartPhase();
    return true;
}

void TPacketEncoder::NextMessagePartPhase()
{
<<<<<<< HEAD
=======
    Y_ASSERT(PartIndex_ < PartCount_);

>>>>>>> 8fe2b6ce
    while (true) {
        ++PartIndex_;
        if (PartIndex_ == FixedHeader_.PartCount) {
            break;
        }

        const auto& part = Message_[PartIndex_];
        if (part.Size() != 0) {
            BeginPhase(EPacketPhase::MessagePart, const_cast<char*>(part.Begin()), part.Size());
            return;
        }
    }

    Message_.Reset();
    SetFinished();
}

////////////////////////////////////////////////////////////////////////////////

} // namespace NBus
} // namespace NYT<|MERGE_RESOLUTION|>--- conflicted
+++ resolved
@@ -160,11 +160,6 @@
 
 void TPacketDecoder::NextMessagePartPhase()
 {
-<<<<<<< HEAD
-=======
-    Y_ASSERT(PartIndex_ < PartCount_);
-
->>>>>>> 8fe2b6ce
     while (true) {
         ++PartIndex_;
         if (PartIndex_ == FixedHeader_.PartCount) {
@@ -308,11 +303,6 @@
 
 void TPacketEncoder::NextMessagePartPhase()
 {
-<<<<<<< HEAD
-=======
-    Y_ASSERT(PartIndex_ < PartCount_);
-
->>>>>>> 8fe2b6ce
     while (true) {
         ++PartIndex_;
         if (PartIndex_ == FixedHeader_.PartCount) {
