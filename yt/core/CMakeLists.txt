IF(YMAKE)
  SET(CMAKE_CURRENT_LIST_DIR .)
ENDIF()

SET(YT_SRCS
  ${CMAKE_CURRENT_LIST_DIR}/actions/callback_internal.cpp
  ${CMAKE_CURRENT_LIST_DIR}/actions/cancelable_context.cpp
  ${CMAKE_CURRENT_LIST_DIR}/actions/future.cpp
  ${CMAKE_CURRENT_LIST_DIR}/actions/invoker_detail.cpp
  ${CMAKE_CURRENT_LIST_DIR}/actions/invoker_util.cpp

  ${CMAKE_CURRENT_LIST_DIR}/bus/config.cpp
  ${CMAKE_CURRENT_LIST_DIR}/bus/packet.cpp
  ${CMAKE_CURRENT_LIST_DIR}/bus/private.cpp
  ${CMAKE_CURRENT_LIST_DIR}/bus/tcp_client.cpp
  ${CMAKE_CURRENT_LIST_DIR}/bus/tcp_connection.cpp
  ${CMAKE_CURRENT_LIST_DIR}/bus/tcp_dispatcher.cpp
  ${CMAKE_CURRENT_LIST_DIR}/bus/tcp_dispatcher_impl.cpp
  ${CMAKE_CURRENT_LIST_DIR}/bus/tcp_server.cpp

  ${CMAKE_CURRENT_LIST_DIR}/codegen/init.cpp
  ${CMAKE_CURRENT_LIST_DIR}/codegen/module.cpp
  ${CMAKE_CURRENT_LIST_DIR}/codegen/private.cpp
  ${CMAKE_CURRENT_LIST_DIR}/codegen/routine_registry.cpp

  ${CMAKE_CURRENT_LIST_DIR}/compression/brotli.cpp
  ${CMAKE_CURRENT_LIST_DIR}/compression/codec.cpp
  ${CMAKE_CURRENT_LIST_DIR}/compression/details.cpp
  ${CMAKE_CURRENT_LIST_DIR}/compression/helpers.cpp
  ${CMAKE_CURRENT_LIST_DIR}/compression/helpers.proto
  ${CMAKE_CURRENT_LIST_DIR}/compression/lz.cpp
  ${CMAKE_CURRENT_LIST_DIR}/compression/public.cpp
  ${CMAKE_CURRENT_LIST_DIR}/compression/snappy.cpp
  ${CMAKE_CURRENT_LIST_DIR}/compression/zlib.cpp
  ${CMAKE_CURRENT_LIST_DIR}/compression/zstd.cpp

  ${CMAKE_CURRENT_LIST_DIR}/concurrency/action_queue.cpp
  ${CMAKE_CURRENT_LIST_DIR}/concurrency/async_semaphore.cpp
  ${CMAKE_CURRENT_LIST_DIR}/concurrency/async_stream.cpp
  ${CMAKE_CURRENT_LIST_DIR}/concurrency/coroutine.cpp
  ${CMAKE_CURRENT_LIST_DIR}/concurrency/delayed_executor.cpp
  ${CMAKE_CURRENT_LIST_DIR}/concurrency/ev_scheduler_thread.cpp
  ${CMAKE_CURRENT_LIST_DIR}/concurrency/execution_context.cpp
  ${CMAKE_CURRENT_LIST_DIR}/concurrency/execution_stack.cpp
  ${CMAKE_CURRENT_LIST_DIR}/concurrency/fair_share_action_queue.cpp
  ${CMAKE_CURRENT_LIST_DIR}/concurrency/fair_share_invoker_queue.cpp
  ${CMAKE_CURRENT_LIST_DIR}/concurrency/fair_share_queue_scheduler_thread.cpp
  ${CMAKE_CURRENT_LIST_DIR}/concurrency/fiber.cpp
  ${CMAKE_CURRENT_LIST_DIR}/concurrency/finalizer_thread.cpp
  ${CMAKE_CURRENT_LIST_DIR}/concurrency/fls.cpp
  ${CMAKE_CURRENT_LIST_DIR}/concurrency/fork_aware_spinlock.cpp
  ${CMAKE_CURRENT_LIST_DIR}/concurrency/invoker_queue.cpp
  ${CMAKE_CURRENT_LIST_DIR}/concurrency/periodic_executor.cpp
  ${CMAKE_CURRENT_LIST_DIR}/concurrency/private.cpp
  ${CMAKE_CURRENT_LIST_DIR}/concurrency/scheduler.cpp
  ${CMAKE_CURRENT_LIST_DIR}/concurrency/scheduler_thread.cpp
  ${CMAKE_CURRENT_LIST_DIR}/concurrency/single_queue_scheduler_thread.cpp
  ${CMAKE_CURRENT_LIST_DIR}/concurrency/thread_pool.cpp
  ${CMAKE_CURRENT_LIST_DIR}/concurrency/throughput_throttler.cpp

  ${CMAKE_CURRENT_LIST_DIR}/erasure/codec.cpp
  ${CMAKE_CURRENT_LIST_DIR}/erasure/helpers.cpp
  ${CMAKE_CURRENT_LIST_DIR}/erasure/jerasure.cpp
  ${CMAKE_CURRENT_LIST_DIR}/erasure/lrc.cpp
  ${CMAKE_CURRENT_LIST_DIR}/erasure/public.cpp
  ${CMAKE_CURRENT_LIST_DIR}/erasure/reed_solomon.cpp

  ${CMAKE_CURRENT_LIST_DIR}/logging/config.cpp
  ${CMAKE_CURRENT_LIST_DIR}/logging/log.cpp
  ${CMAKE_CURRENT_LIST_DIR}/logging/log_manager.cpp
  ${CMAKE_CURRENT_LIST_DIR}/logging/pattern.cpp
  ${CMAKE_CURRENT_LIST_DIR}/logging/private.cpp
  ${CMAKE_CURRENT_LIST_DIR}/logging/writer.cpp

  ${CMAKE_CURRENT_LIST_DIR}/misc/address.cpp
  ${CMAKE_CURRENT_LIST_DIR}/misc/assert.cpp
  ${CMAKE_CURRENT_LIST_DIR}/misc/async_stream_state.cpp
  ${CMAKE_CURRENT_LIST_DIR}/misc/backtrace.cpp
  ${CMAKE_CURRENT_LIST_DIR}/misc/bitmap.cpp
  ${CMAKE_CURRENT_LIST_DIR}/misc/blob.cpp
  ${CMAKE_CURRENT_LIST_DIR}/misc/blob_output.cpp
  ${CMAKE_CURRENT_LIST_DIR}/misc/bloom_filter.cpp
  ${CMAKE_CURRENT_LIST_DIR}/misc/bloom_filter.proto
  ${CMAKE_CURRENT_LIST_DIR}/misc/checkpointable_stream.cpp
  ${CMAKE_CURRENT_LIST_DIR}/misc/checksum.cpp
  ${CMAKE_CURRENT_LIST_DIR}/misc/chunked_memory_allocator.cpp
  ${CMAKE_CURRENT_LIST_DIR}/misc/chunked_memory_pool.cpp
  ${CMAKE_CURRENT_LIST_DIR}/misc/chunked_output_stream.cpp
  ${CMAKE_CURRENT_LIST_DIR}/misc/cpuid.cpp
  ${CMAKE_CURRENT_LIST_DIR}/misc/crash_handler.cpp
  ${CMAKE_CURRENT_LIST_DIR}/misc/demangle.cpp
  ${CMAKE_CURRENT_LIST_DIR}/misc/error.cpp
  ${CMAKE_CURRENT_LIST_DIR}/misc/error.proto
  ${CMAKE_CURRENT_LIST_DIR}/misc/fs.cpp
  ${CMAKE_CURRENT_LIST_DIR}/misc/guid.cpp
  ${CMAKE_CURRENT_LIST_DIR}/misc/guid.proto
  ${CMAKE_CURRENT_LIST_DIR}/misc/high_resolution_clock.cpp
  ${CMAKE_CURRENT_LIST_DIR}/misc/hr_timer.cpp
  ${CMAKE_CURRENT_LIST_DIR}/misc/id_generator.cpp
  ${CMAKE_CURRENT_LIST_DIR}/misc/lease_manager.cpp
  ${CMAKE_CURRENT_LIST_DIR}/misc/lfalloc_helpers.cpp
  ${CMAKE_CURRENT_LIST_DIR}/misc/lifecycle.cpp
  ${CMAKE_CURRENT_LIST_DIR}/misc/linear_probe.cpp
  ${CMAKE_CURRENT_LIST_DIR}/misc/new.cpp
  ${CMAKE_CURRENT_LIST_DIR}/misc/pattern_formatter.cpp
  ${CMAKE_CURRENT_LIST_DIR}/misc/phoenix.cpp
  ${CMAKE_CURRENT_LIST_DIR}/misc/proc.cpp
  ${CMAKE_CURRENT_LIST_DIR}/misc/process.cpp
  ${CMAKE_CURRENT_LIST_DIR}/misc/protobuf_helpers.cpp
  ${CMAKE_CURRENT_LIST_DIR}/misc/protobuf_helpers.proto
  ${CMAKE_CURRENT_LIST_DIR}/misc/random.cpp
  ${CMAKE_CURRENT_LIST_DIR}/misc/ref.cpp
  ${CMAKE_CURRENT_LIST_DIR}/misc/ref_counted.cpp
  ${CMAKE_CURRENT_LIST_DIR}/misc/ref_counted_tracker.cpp
  ${CMAKE_CURRENT_LIST_DIR}/misc/serialize.cpp
  ${CMAKE_CURRENT_LIST_DIR}/misc/small_vector.cpp
  ${CMAKE_CURRENT_LIST_DIR}/misc/source_location.cpp
  ${CMAKE_CURRENT_LIST_DIR}/misc/stack_trace.cpp
  ${CMAKE_CURRENT_LIST_DIR}/misc/string.cpp
  ${CMAKE_CURRENT_LIST_DIR}/misc/subprocess.cpp
  ${CMAKE_CURRENT_LIST_DIR}/misc/url.cpp
  ${CMAKE_CURRENT_LIST_DIR}/misc/varint.cpp

  ${CMAKE_CURRENT_LIST_DIR}/pipes/async_reader.cpp
  ${CMAKE_CURRENT_LIST_DIR}/pipes/async_writer.cpp
  ${CMAKE_CURRENT_LIST_DIR}/pipes/io_dispatcher.cpp
  ${CMAKE_CURRENT_LIST_DIR}/pipes/io_dispatcher_impl.cpp
  ${CMAKE_CURRENT_LIST_DIR}/pipes/pipe.cpp
  ${CMAKE_CURRENT_LIST_DIR}/pipes/private.cpp

  ${CMAKE_CURRENT_LIST_DIR}/profiling/profile_manager.cpp
  ${CMAKE_CURRENT_LIST_DIR}/profiling/profiler.cpp
  ${CMAKE_CURRENT_LIST_DIR}/profiling/public.cpp
  ${CMAKE_CURRENT_LIST_DIR}/profiling/resource_tracker.cpp
  ${CMAKE_CURRENT_LIST_DIR}/profiling/timing.cpp

  ${CMAKE_CURRENT_LIST_DIR}/rpc/balancing_channel.cpp
  ${CMAKE_CURRENT_LIST_DIR}/rpc/bus_channel.cpp
  ${CMAKE_CURRENT_LIST_DIR}/rpc/bus_server.cpp
  ${CMAKE_CURRENT_LIST_DIR}/rpc/caching_channel_factory.cpp
  ${CMAKE_CURRENT_LIST_DIR}/rpc/channel_detail.cpp
  ${CMAKE_CURRENT_LIST_DIR}/rpc/client.cpp
  ${CMAKE_CURRENT_LIST_DIR}/rpc/dispatcher.cpp
  ${CMAKE_CURRENT_LIST_DIR}/rpc/helpers.cpp
  ${CMAKE_CURRENT_LIST_DIR}/rpc/local_channel.cpp
  ${CMAKE_CURRENT_LIST_DIR}/rpc/local_server.cpp
  ${CMAKE_CURRENT_LIST_DIR}/rpc/message.cpp
  ${CMAKE_CURRENT_LIST_DIR}/rpc/private.cpp
  ${CMAKE_CURRENT_LIST_DIR}/rpc/public.cpp
  ${CMAKE_CURRENT_LIST_DIR}/rpc/redirector_service.cpp
  ${CMAKE_CURRENT_LIST_DIR}/rpc/response_keeper.cpp
  ${CMAKE_CURRENT_LIST_DIR}/rpc/retrying_channel.cpp
  ${CMAKE_CURRENT_LIST_DIR}/rpc/roaming_channel.cpp
  ${CMAKE_CURRENT_LIST_DIR}/rpc/rpc.proto
  ${CMAKE_CURRENT_LIST_DIR}/rpc/scoped_channel.cpp
  ${CMAKE_CURRENT_LIST_DIR}/rpc/serialized_channel.cpp
  ${CMAKE_CURRENT_LIST_DIR}/rpc/server_detail.cpp
  ${CMAKE_CURRENT_LIST_DIR}/rpc/service.cpp
  ${CMAKE_CURRENT_LIST_DIR}/rpc/service_detail.cpp
  ${CMAKE_CURRENT_LIST_DIR}/rpc/static_channel_factory.cpp
  ${CMAKE_CURRENT_LIST_DIR}/rpc/throttling_channel.cpp

  ${CMAKE_CURRENT_LIST_DIR}/tools/registry.cpp
  ${CMAKE_CURRENT_LIST_DIR}/tools/tools.cpp

  ${CMAKE_CURRENT_LIST_DIR}/tracing/private.cpp
  ${CMAKE_CURRENT_LIST_DIR}/tracing/public.cpp
  ${CMAKE_CURRENT_LIST_DIR}/tracing/trace_context.cpp
  ${CMAKE_CURRENT_LIST_DIR}/tracing/trace_manager.cpp
  ${CMAKE_CURRENT_LIST_DIR}/tracing/trace_service.proto

  ${CMAKE_CURRENT_LIST_DIR}/utilex/lzop.cpp
  ${CMAKE_CURRENT_LIST_DIR}/utilex/random.cpp

  ${CMAKE_CURRENT_LIST_DIR}/ypath/token.cpp
  ${CMAKE_CURRENT_LIST_DIR}/ypath/tokenizer.cpp

  ${CMAKE_CURRENT_LIST_DIR}/yson/async_consumer.cpp
  ${CMAKE_CURRENT_LIST_DIR}/yson/async_writer.cpp
  ${CMAKE_CURRENT_LIST_DIR}/yson/attribute_consumer.cpp
  ${CMAKE_CURRENT_LIST_DIR}/yson/consumer.cpp
  ${CMAKE_CURRENT_LIST_DIR}/yson/forwarding_consumer.cpp
  ${CMAKE_CURRENT_LIST_DIR}/yson/lexer.cpp
  ${CMAKE_CURRENT_LIST_DIR}/yson/null_consumer.cpp
  ${CMAKE_CURRENT_LIST_DIR}/yson/parser.cpp
  ${CMAKE_CURRENT_LIST_DIR}/yson/producer.cpp
  ${CMAKE_CURRENT_LIST_DIR}/yson/stream.cpp
  ${CMAKE_CURRENT_LIST_DIR}/yson/string.cpp
  ${CMAKE_CURRENT_LIST_DIR}/yson/token.cpp
  ${CMAKE_CURRENT_LIST_DIR}/yson/tokenizer.cpp
  ${CMAKE_CURRENT_LIST_DIR}/yson/writer.cpp

  ${CMAKE_CURRENT_LIST_DIR}/ytree/attribute_consumer.cpp
  ${CMAKE_CURRENT_LIST_DIR}/ytree/attribute_helpers.cpp
  ${CMAKE_CURRENT_LIST_DIR}/ytree/attributes.cpp
  ${CMAKE_CURRENT_LIST_DIR}/ytree/attributes.proto
  ${CMAKE_CURRENT_LIST_DIR}/ytree/convert.cpp
  ${CMAKE_CURRENT_LIST_DIR}/ytree/ephemeral_attribute_owner.cpp
  ${CMAKE_CURRENT_LIST_DIR}/ytree/ephemeral_node_factory.cpp
  ${CMAKE_CURRENT_LIST_DIR}/ytree/exception_helpers.cpp
  ${CMAKE_CURRENT_LIST_DIR}/ytree/node.cpp
  ${CMAKE_CURRENT_LIST_DIR}/ytree/node_detail.cpp
  ${CMAKE_CURRENT_LIST_DIR}/ytree/permission.cpp
  ${CMAKE_CURRENT_LIST_DIR}/ytree/serialize.cpp
  ${CMAKE_CURRENT_LIST_DIR}/ytree/system_attribute_provider.cpp
  ${CMAKE_CURRENT_LIST_DIR}/ytree/tree_builder.cpp
  ${CMAKE_CURRENT_LIST_DIR}/ytree/tree_visitor.cpp
  ${CMAKE_CURRENT_LIST_DIR}/ytree/virtual.cpp
  ${CMAKE_CURRENT_LIST_DIR}/ytree/ypath.proto
  ${CMAKE_CURRENT_LIST_DIR}/ytree/ypath_client.cpp
  ${CMAKE_CURRENT_LIST_DIR}/ytree/ypath_detail.cpp
  ${CMAKE_CURRENT_LIST_DIR}/ytree/ypath_service.cpp
  ${CMAKE_CURRENT_LIST_DIR}/ytree/yson_serializable.cpp
)

IF(NOT WIN32)
  SET(YT_SRCS ${YT_SRCS} ${CMAKE_CURRENT_LIST_DIR}/concurrency/execution_context-supp.S)
ENDIF()

################################################################################
IF(YMAKE)
################################################################################

LIBRARY()

OWNER(sandello)

SET_APPEND(BASE_CXXFLAGS -std=c++1y)

CXXFLAGS(
  -Wno-sign-compare
  -Wno-unused-parameter
  -Wno-unused-value
  -Wno-c++14-extensions
)

ADDINCL(
  contrib/libs/llvm37/include
)

SRCS(${YT_SRCS})

PEERDIR(
  contrib/libs/llvm37/lib
  contrib/libs/snappy
  yt/build
  yt/contrib
)

END()

################################################################################
ELSE()
################################################################################

resolve_srcs(YT_SRCS YT_SRCS_RESOLVED)
add_library(ytcore STATIC ${YT_SRCS_RESOLVED})

llvm_map_components_to_libraries(
  REQUIRED_LLVM_LIBRARIES
  mcjit ipo x86 mcdisassembler linker asmparser irreader instrumentation
)

target_link_libraries(ytcore
  yt-build
  ytext-arcadia-util
  ytext-arcadia-library-streams-lz
  yt-contrib-jerasure
  yt-contrib-libev
  deps-yt-contrib-farmhash
<<<<<<< HEAD
  deps-contrib-libs-brotli
  ytext-json
=======
>>>>>>> e9151e0c
  ytext-arcadia-library-http
  ytext-yajl
  protobuf
  ${REQUIRED_LLVM_LIBRARIES} 
)

if (CMAKE_COMPILER_IS_CLANG AND NOT APPLE)
  target_link_libraries ( ytcore
    -latomic -ldl
  )
endif()

include_directories(
  ${CMAKE_CURRENT_SOURCE_DIR}
)

################################################################################
ENDIF()
################################################################################
<|MERGE_RESOLUTION|>--- conflicted
+++ resolved
@@ -268,11 +268,7 @@
   yt-contrib-jerasure
   yt-contrib-libev
   deps-yt-contrib-farmhash
-<<<<<<< HEAD
   deps-contrib-libs-brotli
-  ytext-json
-=======
->>>>>>> e9151e0c
   ytext-arcadia-library-http
   ytext-yajl
   protobuf
