#include "stdafx.h"
#include "server_detail.h"
#include "private.h"
#include "message.h"
#include "config.h"

namespace NYT {
namespace NRpc {

using namespace NConcurrency;
using namespace NBus;
using namespace NYTree;
using namespace NRpc::NProto;

////////////////////////////////////////////////////////////////////////////////

static const auto& Logger = RpcServerLogger;

////////////////////////////////////////////////////////////////////////////////

TServiceContextBase::TServiceContextBase(
    std::unique_ptr<TRequestHeader> header,
    TSharedRefArray requestMessage,
    const NLogging::TLogger& logger,
    NLogging::ELogLevel logLevel)
    : RequestHeader_(std::move(header))
    , RequestMessage_(std::move(requestMessage))
    , Logger(logger)
    , LogLevel_(logLevel)
{
    Initialize();
}

TServiceContextBase::TServiceContextBase(
    TSharedRefArray requestMessage,
    const NLogging::TLogger& logger,
    NLogging::ELogLevel logLevel)
    : RequestHeader_(new TRequestHeader())
    , RequestMessage_(std::move(requestMessage))
    , Logger(logger)
    , LogLevel_(logLevel)
{
    YCHECK(ParseRequestHeader(RequestMessage_, RequestHeader_.get()));
    Initialize();
}

void TServiceContextBase::Initialize()
{
    RequestId_ = RequestHeader_->has_request_id()
        ? FromProto<TRequestId>(RequestHeader_->request_id())
        : NullRequestId;

    RealmId_ = RequestHeader_->has_realm_id()
        ? FromProto<TRealmId>(RequestHeader_->realm_id())
        : NullRealmId;

    YASSERT(RequestMessage_.Size() >= 2);
    RequestBody_ = RequestMessage_[1];
    RequestAttachments_ = std::vector<TSharedRef>(
        RequestMessage_.Begin() + 2,
        RequestMessage_.End());
}

void TServiceContextBase::Reply(const TError& error)
{
    YASSERT(!Replied_);

    Error_ = error;
    Replied_ = true;

    if (IsOneWay()) {
        // Cannot reply OK to a one-way request.
        YCHECK(!error.IsOK());
    } else {
        DoReply();
    }

    if (AsyncResponseMessage_) {
        AsyncResponseMessage_.Set(GetResponseMessage());
    }

    if (Logger.IsEnabled(LogLevel_)) {
        LogResponse(error);
    }
}

void TServiceContextBase::Reply(TSharedRefArray responseMessage)
{
    YASSERT(!Replied_);
    YASSERT(!IsOneWay());
    YASSERT(responseMessage.Size() >= 1);

    // NB: One must parse responseMessage and only use its content since,
    // e.g., responseMessage may contain invalid request id.
    TResponseHeader header;
    YCHECK(ParseResponseHeader(responseMessage, &header));

    if (header.has_error()) {
        Error_ = FromProto<TError>(header.error());
    }
    if (Error_.IsOK()) {
        YASSERT(responseMessage.Size() >= 2);
        ResponseBody_ = responseMessage[1];
        ResponseAttachments_ = std::vector<TSharedRef>(
            responseMessage.Begin() + 2,
            responseMessage.End());
    } else {
        ResponseBody_.Reset();
        ResponseAttachments_.clear();
    }

    Replied_ = true;

    DoReply();

    if (AsyncResponseMessage_) {
        AsyncResponseMessage_.Set(GetResponseMessage());
    }
    
    LogResponse(Error_);
}

TFuture<TSharedRefArray> TServiceContextBase::GetAsyncResponseMessage() const
{
    YCHECK(!Replied_);

    if (!AsyncResponseMessage_) {
        AsyncResponseMessage_ = NewPromise<TSharedRefArray>();
    }

    return AsyncResponseMessage_;
}

TSharedRefArray TServiceContextBase::GetResponseMessage() const
{
    YCHECK(Replied_);

    if (!ResponseMessage_) {
        NProto::TResponseHeader header;
        ToProto(header.mutable_request_id(), RequestId_);
        ToProto(header.mutable_error(), Error_);

        ResponseMessage_ = Error_.IsOK()
            ? CreateResponseMessage(
                header,
                ResponseBody_,
                ResponseAttachments_)
            : CreateErrorResponseMessage(header);
    }

    return ResponseMessage_;
}

bool TServiceContextBase::IsOneWay() const
{
    return RequestHeader_->one_way();
}

bool TServiceContextBase::IsReplied() const
{
    return Replied_;
}

void TServiceContextBase::SubscribeCanceled(const TClosure& /*callback*/)
{ }

void TServiceContextBase::UnsubscribeCanceled(const TClosure& /*callback*/)
{ }

void TServiceContextBase::Cancel()
{ }

const TError& TServiceContextBase::GetError() const
{
    YASSERT(Replied_);

    return Error_;
}

TSharedRef TServiceContextBase::GetRequestBody() const
{
    return RequestBody_;
}

std::vector<TSharedRef>& TServiceContextBase::RequestAttachments()
{
    return RequestAttachments_;
}

TSharedRef TServiceContextBase::GetResponseBody()
{
    return ResponseBody_;
}

void TServiceContextBase::SetResponseBody(const TSharedRef& responseBody)
{
    YASSERT(!Replied_);
    YASSERT(!IsOneWay());

    ResponseBody_ = responseBody;
}

std::vector<TSharedRef>& TServiceContextBase::ResponseAttachments()
{
    YASSERT(!IsOneWay());

    return ResponseAttachments_;
}

TSharedRefArray TServiceContextBase::GetRequestMessage() const
{
    return RequestMessage_;
}

TRequestId TServiceContextBase::GetRequestId() const
{
    return RequestId_;
}

TNullable<TInstant> TServiceContextBase::GetRequestStartTime() const
{
    return RequestHeader_->has_request_start_time()
<<<<<<< HEAD
        ? MakeNullable(TInstant(RequestHeader_->request_start_time()))
=======
        ? TNullable<TInstant>(TInstant(RequestHeader_->request_start_time()))
>>>>>>> 251206e8
        : Null;
}

TNullable<TInstant> TServiceContextBase::GetRetryStartTime() const
{
    return RequestHeader_->has_retry_start_time()
<<<<<<< HEAD
        ? MakeNullable(TInstant(RequestHeader_->retry_start_time()))
        : Null;
}

TNullable<TDuration> TServiceContextBase::GetTimeout() const
{
    return RequestHeader_->has_timeout()
        ? MakeNullable(TDuration(RequestHeader_->timeout()))
=======
        ? TNullable<TInstant>(TInstant(RequestHeader_->retry_start_time()))
>>>>>>> 251206e8
        : Null;
}

bool TServiceContextBase::IsRetry() const
{
    return RequestHeader_->retry();
}

i64 TServiceContextBase::GetPriority() const
{
    return RequestHeader_->has_request_start_time()
        ? -RequestHeader_->request_start_time()
        : 0;
}

const Stroka& TServiceContextBase::GetService() const
{
    return RequestHeader_->service();
}

const Stroka& TServiceContextBase::GetMethod() const
{
    return RequestHeader_->method();
}

const TRealmId& TServiceContextBase::GetRealmId() const
{
    return RealmId_;
}

const TRequestHeader& TServiceContextBase::RequestHeader() const
{
    return *RequestHeader_;
}

TRequestHeader& TServiceContextBase::RequestHeader()
{
    return *RequestHeader_;
}

void TServiceContextBase::SetRawRequestInfo(const Stroka& info)
{
    RequestInfo_ = info;
    if (Logger.IsEnabled(LogLevel_)) {
        LogRequest();
    }
}

void TServiceContextBase::SetRawResponseInfo(const Stroka& info)
{
    YASSERT(!Replied_);
    YASSERT(!IsOneWay());

    ResponseInfo_ = info;
}

NLogging::TLogger& TServiceContextBase::GetLogger()
{
    return Logger;
}

////////////////////////////////////////////////////////////////////////////////

TServiceContextWrapper::TServiceContextWrapper(IServiceContextPtr underlyingContext)
    : UnderlyingContext_(std::move(underlyingContext))
{ }

TSharedRefArray TServiceContextWrapper::GetRequestMessage() const
{
    return UnderlyingContext_->GetRequestMessage();
}

TRequestId TServiceContextWrapper::GetRequestId() const
{
    return UnderlyingContext_->GetRequestId();
}

TNullable<TInstant> TServiceContextWrapper::GetRequestStartTime() const
{
    return UnderlyingContext_->GetRequestStartTime();
}

TNullable<TInstant> TServiceContextWrapper::GetRetryStartTime() const
{
    return UnderlyingContext_->GetRetryStartTime();
}

<<<<<<< HEAD
TNullable<TDuration> TServiceContextWrapper::GetTimeout() const
{
    return UnderlyingContext_->GetTimeout();
=======
bool TServiceContextWrapper::IsRetry() const
{
    return UnderlyingContext_->IsRetry();
>>>>>>> 251206e8
}

i64 TServiceContextWrapper::GetPriority() const
{
    return UnderlyingContext_->GetPriority();
}

const Stroka& TServiceContextWrapper::GetService() const
{
    return UnderlyingContext_->GetService();
}

const Stroka& TServiceContextWrapper::GetMethod() const
{
    return UnderlyingContext_->GetMethod();
}

const TRealmId& TServiceContextWrapper::GetRealmId() const 
{
    return UnderlyingContext_->GetRealmId();
}

bool TServiceContextWrapper::IsOneWay() const
{
    return UnderlyingContext_->IsOneWay();
}

bool TServiceContextWrapper::IsReplied() const
{
    return UnderlyingContext_->IsReplied();
}

void TServiceContextWrapper::Reply(const TError& error)
{
    UnderlyingContext_->Reply(error);
}

void TServiceContextWrapper::Reply(TSharedRefArray responseMessage)
{
    UnderlyingContext_->Reply(responseMessage);
}

void TServiceContextWrapper::SubscribeCanceled(const TClosure& /*callback*/)
{ }

void TServiceContextWrapper::UnsubscribeCanceled(const TClosure& /*callback*/)
{ }

void TServiceContextWrapper::Cancel()
{ }

TFuture<TSharedRefArray> TServiceContextWrapper::GetAsyncResponseMessage() const
{
    return UnderlyingContext_->GetAsyncResponseMessage();
}

TSharedRefArray TServiceContextWrapper::GetResponseMessage() const
{
    return UnderlyingContext_->GetResponseMessage();
}

const TError& TServiceContextWrapper::GetError() const
{
    return UnderlyingContext_->GetError();
}

TSharedRef TServiceContextWrapper::GetRequestBody() const
{
    return UnderlyingContext_->GetRequestBody();
}

TSharedRef TServiceContextWrapper::GetResponseBody()
{
    return UnderlyingContext_->GetResponseBody();
}

void TServiceContextWrapper::SetResponseBody(const TSharedRef& responseBody)
{
    UnderlyingContext_->SetResponseBody(responseBody);
}

std::vector<TSharedRef>& TServiceContextWrapper::RequestAttachments()
{
    return UnderlyingContext_->RequestAttachments();
}

std::vector<TSharedRef>& TServiceContextWrapper::ResponseAttachments()
{
    return UnderlyingContext_->ResponseAttachments();
}

const NProto::TRequestHeader& TServiceContextWrapper::RequestHeader() const 
{
    return UnderlyingContext_->RequestHeader();
}

NProto::TRequestHeader& TServiceContextWrapper::RequestHeader()
{
    return UnderlyingContext_->RequestHeader();
}

void TServiceContextWrapper::SetRawRequestInfo(const Stroka& info)
{
    UnderlyingContext_->SetRawRequestInfo(info);
}

void TServiceContextWrapper::SetRawResponseInfo(const Stroka& info)
{
    UnderlyingContext_->SetRawResponseInfo(info);
}

NLogging::TLogger& TServiceContextWrapper::GetLogger()
{
    return UnderlyingContext_->GetLogger();
}

////////////////////////////////////////////////////////////////////////////////

void TServerBase::RegisterService(IServicePtr service)
{
    YCHECK(service);

    auto serviceId = service->GetServiceId();

    {
        TWriterGuard guard(ServicesLock_);
        YCHECK(ServiceMap_.insert(std::make_pair(serviceId, service)).second);
        if (Config_) {
            auto it = Config_->Services.find(serviceId.ServiceName);
            if (it != Config_->Services.end()) {
                service->Configure(it->second);
            }
        }
    }

    LOG_INFO("RPC service registered (ServiceName: %v, RealmId: %v)",
        serviceId.ServiceName,
        serviceId.RealmId);
}

void TServerBase::UnregisterService(IServicePtr service)
{
    YCHECK(service);

    auto serviceId = service->GetServiceId();

    {
        TWriterGuard guard(ServicesLock_);
        YCHECK(ServiceMap_.erase(serviceId) == 1);
    }

    LOG_INFO("RPC service unregistered (ServiceName: %v, RealmId: %v)",
        serviceId.ServiceName,
        serviceId.RealmId);
}

IServicePtr TServerBase::FindService(const TServiceId& serviceId)
{
    TReaderGuard guard(ServicesLock_);
    auto it = ServiceMap_.find(serviceId);
    return it == ServiceMap_.end() ? nullptr : it->second;
}

void TServerBase::Configure(TServerConfigPtr config)
{
    TWriterGuard guard(ServicesLock_);

    // Future services will be configured appropriately.
    Config_ = config;

    // Apply configuration to all existing services.
    for (const auto& pair : config->Services) {
        const auto& serviceName = pair.first;
        const auto& serviceConfig = pair.second;
        auto services = DoFindServices(serviceName);
        for (auto service : services) {
            service->Configure(serviceConfig);
        }
    }
}

void TServerBase::Start()
{
    YCHECK(!Started_);

    DoStart();

    LOG_INFO("RPC server started");
}

void TServerBase::Stop()
{
    if (!Started_)
        return;

    DoStop();

    LOG_INFO("RPC server stopped");
}

void TServerBase::DoStart()
{
    Started_ = true;
}

void TServerBase::DoStop()
{
    Started_ = false;
}

std::vector<IServicePtr> TServerBase::DoFindServices(const Stroka& serviceName)
{
    std::vector<IServicePtr> result;
    for (const auto& pair : ServiceMap_) {
        if (pair.first.ServiceName == serviceName) {
            result.push_back(pair.second);
        }
    }

    return result;
}

////////////////////////////////////////////////////////////////////////////////

} // namespace NRpc
} // namespace NYT<|MERGE_RESOLUTION|>--- conflicted
+++ resolved
@@ -220,18 +220,13 @@
 TNullable<TInstant> TServiceContextBase::GetRequestStartTime() const
 {
     return RequestHeader_->has_request_start_time()
-<<<<<<< HEAD
         ? MakeNullable(TInstant(RequestHeader_->request_start_time()))
-=======
-        ? TNullable<TInstant>(TInstant(RequestHeader_->request_start_time()))
->>>>>>> 251206e8
         : Null;
 }
 
 TNullable<TInstant> TServiceContextBase::GetRetryStartTime() const
 {
     return RequestHeader_->has_retry_start_time()
-<<<<<<< HEAD
         ? MakeNullable(TInstant(RequestHeader_->retry_start_time()))
         : Null;
 }
@@ -240,9 +235,6 @@
 {
     return RequestHeader_->has_timeout()
         ? MakeNullable(TDuration(RequestHeader_->timeout()))
-=======
-        ? TNullable<TInstant>(TInstant(RequestHeader_->retry_start_time()))
->>>>>>> 251206e8
         : Null;
 }
 
@@ -330,15 +322,14 @@
     return UnderlyingContext_->GetRetryStartTime();
 }
 
-<<<<<<< HEAD
 TNullable<TDuration> TServiceContextWrapper::GetTimeout() const
 {
     return UnderlyingContext_->GetTimeout();
-=======
+}
+
 bool TServiceContextWrapper::IsRetry() const
 {
     return UnderlyingContext_->IsRetry();
->>>>>>> 251206e8
 }
 
 i64 TServiceContextWrapper::GetPriority() const
