--- conflicted
+++ resolved
@@ -114,7 +114,6 @@
         Y_UNREACHABLE();
     }
 
-<<<<<<< HEAD
     virtual TMutationId GetMutationId() const override
     {
         Y_UNREACHABLE();
@@ -123,11 +122,11 @@
     virtual void SetMutationId(const TMutationId& /*id*/) override
     {
         Y_UNREACHABLE();
-=======
+    }
+    
     virtual size_t GetHash() const override
     {
         return 0;
->>>>>>> dcb4a8d5
     }
 
 private:
