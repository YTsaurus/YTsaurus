#include "stdafx.h"
#include "service_detail.h"
#include "private.h"
#include "dispatcher.h"
#include "server_detail.h"
#include "message.h"
#include "config.h"
#include "helpers.h"

#include <core/misc/string.h>

#include <core/bus/bus.h>

#include <core/profiling/timing.h>
#include <core/profiling/profiling_manager.h>

namespace NYT {
namespace NRpc {

using namespace NBus;
using namespace NYPath;
using namespace NYTree;
using namespace NProfiling;
using namespace NRpc::NProto;
using namespace NConcurrency;

////////////////////////////////////////////////////////////////////////////////

static auto& Logger = RpcServerLogger;
static auto& Profiler = RpcServerProfiler;

////////////////////////////////////////////////////////////////////////////////

TServiceBase::TMethodDescriptor::TMethodDescriptor(
    const Stroka& verb,
    THandler handler)
    : Verb(verb)
    , Handler(std::move(handler))
    , OneWay(false)
    , MaxQueueSize(100000)
    , EnableReorder(false)
{ }

TServiceBase::TRuntimeMethodInfo::TRuntimeMethodInfo(
    const TMethodDescriptor& descriptor,
    const NProfiling::TTagIdList& tagIds)
    : Descriptor(descriptor)
    , RequestCounter("/request_count", tagIds)
    , QueueSizeCounter("/request_queue_size", tagIds)
    , SyncTimeCounter("/request_time/sync", tagIds)
    , AsyncTimeCounter("/request_time/async", tagIds)
    , RemoteWaitTimeCounter("/request_time/remote_wait", tagIds)
    , LocalWaitTimeCounter("/request_time/local_wait", tagIds)
    , TotalTimeCounter("/request_time/total", tagIds)
{ }

TServiceBase::TActiveRequest::TActiveRequest(
    const TRequestId& id,
    IBusPtr replyBus,
    TRuntimeMethodInfoPtr runtimeInfo)
    : Id(id)
    , ReplyBus(std::move(replyBus))
    , RuntimeInfo(std::move(runtimeInfo))
    , RunningSync(false)
    , Completed(false)
    , ArrivalTime(GetCpuInstant())
    , SyncStartTime(-1)
    , SyncStopTime(-1)
{ }

////////////////////////////////////////////////////////////////////////////////

class TServiceBase::TServiceContext
    : public TServiceContextBase
{
public:
    TServiceContext(
        TServiceBasePtr service,
        TActiveRequestPtr activeRequest,
        const NProto::TRequestHeader& header,
        TSharedRefArray requestMessage,
        IBusPtr replyBus,
        const Stroka& loggingCategory)
        : TServiceContextBase(header, requestMessage)
        , Service(std::move(service))
        , ActiveRequest(std::move(activeRequest))
        , ReplyBus(std::move(replyBus))
        , Logger(loggingCategory)
    {
        YCHECK(RequestMessage);
        YCHECK(ReplyBus);
        YCHECK(Service);
    }

private:
    TServiceBasePtr Service;
    TActiveRequestPtr ActiveRequest;
    IBusPtr ReplyBus;
    NLog::TLogger Logger;

    virtual void DoReply(TSharedRefArray responseMessage) override
    {
        Service->OnResponse(ActiveRequest, std::move(responseMessage));
    }

    virtual void LogRequest() override
    {
        Stroka str;
        str.reserve(1024); // should be enough for typical request message

        if (RequestId != NullRequestId) {
            AppendInfo(str, Sprintf("RequestId: %s", ~ToString(RequestId)));
        }

        if (RealmId != NullRealmId) {
            AppendInfo(str, Sprintf("RealmId: %s", ~ToString(RealmId)));
        }

        auto user = FindAuthenticatedUser(RequestHeader_);
        if (user) {
            AppendInfo(str, Sprintf("User: %s", ~*user));
        }

        AppendInfo(str, RequestInfo);

        LOG_DEBUG("%s <- %s",
            ~GetVerb(),
            ~str);
    }

    virtual void LogResponse(const TError& error) override
    {
        Stroka str;
        str.reserve(1024); // should be enough for typical response message

        if (RequestId != NullRequestId) {
            AppendInfo(str, Sprintf("RequestId: %s", ~ToString(RequestId)));
        }

        AppendInfo(str, Sprintf("Error: %s", ~ToString(error)));

        AppendInfo(str, ResponseInfo);

        LOG_DEBUG("%s -> %s",
            ~GetVerb(),
            ~str);
    }

};

////////////////////////////////////////////////////////////////////////////////

TServiceBase::TServiceBase(
    IPrioritizedInvokerPtr defaultInvoker,
    const TServiceId& serviceId,
    const Stroka& loggingCategory)
{
    Init(
        defaultInvoker,
        serviceId,
        loggingCategory);
}

TServiceBase::TServiceBase(
    IInvokerPtr defaultInvoker,
    const TServiceId& serviceId,
    const Stroka& loggingCategory)
{
    Init(
        CreateFakePrioritizedInvoker(defaultInvoker),
        serviceId,
        loggingCategory);
}

void TServiceBase::Init(
    IPrioritizedInvokerPtr defaultInvoker,
    const TServiceId& serviceId,
    const Stroka& loggingCategory)
{
    YCHECK(defaultInvoker);

    DefaultInvoker = defaultInvoker;
    ServiceId = serviceId;
    LoggingCategory = loggingCategory;

    ServiceTagId = NProfiling::TProfilingManager::Get()->RegisterTag("service", ServiceId.ServiceName);
    
    {
        NProfiling::TTagIdList tagIds;
        tagIds.push_back(ServiceTagId);
        RequestCounter = TRateCounter("/request_rate", tagIds);
    }
}

TServiceId TServiceBase::GetServiceId() const
{
    return ServiceId;
}

void TServiceBase::OnRequest(
    const TRequestHeader& header,
    TSharedRefArray message,
    IBusPtr replyBus)
{
    Profiler.Increment(RequestCounter);

    const auto& verb = header.verb();
    bool oneWay = header.one_way();
    auto requestId = FromProto<TRequestId>(header.request_id());

    TGuard<TSpinLock> guard(SpinLock);

    auto runtimeInfo = FindMethodInfo(verb);
    if (!runtimeInfo) {
        guard.Release();

        auto error = TError(
            EErrorCode::NoSuchVerb,
            "Unknown verb %s:%s",
            ~ServiceId.ServiceName,
            ~verb)
            << TErrorAttribute("request_id", requestId);
        LOG_WARNING(error);
        if (!oneWay) {
            auto errorMessage = CreateErrorResponseMessage(requestId, error);
            replyBus->Send(errorMessage);
        }

        return;
    }

    if (runtimeInfo->Descriptor.OneWay != oneWay) {
        guard.Release();

        auto error = TError(
            EErrorCode::ProtocolError,
            "One-way flag mismatch for verb %s:%s: expected %s, actual %s",
            ~ServiceId.ServiceName,
            ~verb,
            ~FormatBool(runtimeInfo->Descriptor.OneWay),
            ~FormatBool(oneWay))
            << TErrorAttribute("request_id", requestId);
        LOG_WARNING(error);
        if (!header.one_way()) {
            auto errorMessage = CreateErrorResponseMessage(requestId, error);
            replyBus->Send(errorMessage);
        }

        return;
    }

    // Not actually atomic but should work fine as long as some small error is OK.
    if (runtimeInfo->QueueSizeCounter.Current > runtimeInfo->Descriptor.MaxQueueSize) {
        guard.Release();

        auto error = TError(
            EErrorCode::Unavailable,
            "Request queue limit %d reached",
            runtimeInfo->Descriptor.MaxQueueSize)
            << TErrorAttribute("request_id", requestId);
        LOG_WARNING(error);
        if (!header.one_way()) {
            auto errorMessage = CreateErrorResponseMessage(requestId, error);
            replyBus->Send(errorMessage);
        }

        return;
    }

    Profiler.Increment(runtimeInfo->RequestCounter, +1);

    if (header.has_request_start_time() && header.has_retry_start_time()) {
        // Decode timing information.
        auto requestStart = TInstant(header.request_start_time());
        auto retryStart = TInstant(header.retry_start_time());
        auto now = CpuInstantToInstant(GetCpuInstant());

        // Make sanity adjustments to account for possible clock skew.
        retryStart = std::min(retryStart, now);
        requestStart = std::min(requestStart, retryStart);

        // TODO(babenko): make some use of retryStart
        Profiler.Aggregate(runtimeInfo->RemoteWaitTimeCounter, (now - requestStart).MicroSeconds());
    }

    auto activeRequest = New<TActiveRequest>(
        requestId,
        replyBus,
        runtimeInfo);

    auto context = New<TServiceContext>(
        this,
        activeRequest,
        header,
        message,
        replyBus,
        LoggingCategory);

    if (!oneWay) {
        YCHECK(ActiveRequests.insert(activeRequest).second);
        Profiler.Increment(runtimeInfo->QueueSizeCounter, +1);
    }

    guard.Release();

    auto handler = runtimeInfo->Descriptor.Handler;
    const auto& options = runtimeInfo->Descriptor.Options;
    if (options.HeavyRequest) {
        auto invoker = TDispatcher::Get()->GetPoolInvoker();
        handler
            .AsyncVia(std::move(invoker))
            .Run(context, options)
            .Subscribe(BIND(
                &TServiceBase::OnInvocationPrepared,
                MakeStrong(this),
                std::move(activeRequest),
                context));
    } else {
        auto preparedHandler = handler.Run(context, options);
        if (!preparedHandler)
            return;
        OnInvocationPrepared(
            std::move(activeRequest),
            std::move(context),
            std::move(preparedHandler));
    }
}

void TServiceBase::OnInvocationPrepared(
    TActiveRequestPtr activeRequest,
    IServiceContextPtr context,
    TClosure handler)
{
    if (!handler)
        return;

    auto wrappedHandler = BIND([=] () {
        const auto& runtimeInfo = activeRequest->RuntimeInfo;

        // No need for a lock here.
        activeRequest->RunningSync = true;
        activeRequest->SyncStartTime = GetCpuInstant();

        {
            auto value = CpuDurationToValue(activeRequest->SyncStartTime - activeRequest->ArrivalTime);
            Profiler.Aggregate(runtimeInfo->LocalWaitTimeCounter, value);
        }

        try {
            BeforeInvoke();
            handler.Run();
        } catch (const std::exception& ex) {
            context->Reply(ex);
        }

        {
            TGuard<TSpinLock> guard(activeRequest->SpinLock);

            YCHECK(activeRequest->RunningSync);
            activeRequest->RunningSync = false;

            if (!activeRequest->Completed) {
                activeRequest->SyncStopTime = GetCpuInstant();
                auto value = CpuDurationToValue(activeRequest->SyncStopTime - activeRequest->SyncStartTime);
                Profiler.Aggregate(runtimeInfo->SyncTimeCounter, value);
            }

            if (runtimeInfo->Descriptor.OneWay) {
                auto value = CpuDurationToValue(activeRequest->SyncStopTime - activeRequest->ArrivalTime);
                Profiler.Aggregate(runtimeInfo->TotalTimeCounter, value);
            }
        }
    });

    const auto& runtimeInfo = activeRequest->RuntimeInfo;
    auto invoker = runtimeInfo->Descriptor.Invoker;
    if (!invoker) {
        invoker = DefaultInvoker;
    }

    bool result = runtimeInfo->Descriptor.EnableReorder
        ? invoker->Invoke(std::move(wrappedHandler), context->GetPriority())
        : invoker->Invoke(std::move(wrappedHandler));

    if (!result) {
        context->Reply(TError(EErrorCode::Unavailable, "Service unavailable"));
    }
}

<<<<<<< HEAD
void TServiceBase::OnResponse(TActiveRequestPtr activeRequest, IMessagePtr message)
=======
TClosure TServiceBase::PrepareHandler(TClosure handler)
{
    return std::move(handler);
}

void TServiceBase::OnResponse(TActiveRequestPtr activeRequest, TSharedRefArray message)
>>>>>>> 88a7124f
{
    const auto& runtimeInfo = activeRequest->RuntimeInfo;
    
    bool active;
    {
        TGuard<TSpinLock> guard(SpinLock);

        active = ActiveRequests.erase(activeRequest) == 1;
    }

    {
        TGuard<TSpinLock> guard(activeRequest->SpinLock);

        YCHECK(!activeRequest->Completed);
        activeRequest->Completed = true;

        if (active) {
            Profiler.Increment(activeRequest->RuntimeInfo->QueueSizeCounter, -1);
            activeRequest->ReplyBus->Send(std::move(message));
        }

        auto now = GetCpuInstant();

        if (activeRequest->RunningSync) {
            activeRequest->SyncStopTime = now;
            auto value = CpuDurationToValue(activeRequest->SyncStopTime - activeRequest->SyncStartTime);
            Profiler.Aggregate(runtimeInfo->SyncTimeCounter, value);
        }

        {
            auto value = CpuDurationToValue(now - activeRequest->SyncStopTime);
            Profiler.Aggregate(runtimeInfo->AsyncTimeCounter, value);
        }

        {
            auto value = CpuDurationToValue(now - activeRequest->ArrivalTime);
            Profiler.Aggregate(runtimeInfo->TotalTimeCounter, value);
        }
    }
}

TServiceBase::TRuntimeMethodInfoPtr TServiceBase::RegisterMethod(const TMethodDescriptor& descriptor)
{
    TGuard<TSpinLock> guard(SpinLock);

    NProfiling::TTagIdList tagIds;
    tagIds.push_back(0);
    tagIds.push_back(NProfiling::TProfilingManager::Get()->RegisterTag("verb", descriptor.Verb));
    auto runtimeInfo = New<TRuntimeMethodInfo>(descriptor, tagIds);
    // Failure here means that such verb is already registered.
    YCHECK(RuntimeMethodInfos.insert(std::make_pair(descriptor.Verb, runtimeInfo)).second);
    return runtimeInfo;
}

void TServiceBase::Configure(INodePtr configNode)
{
    try {
        auto config = ConvertTo<TServiceConfigPtr>(configNode);
        FOREACH (const auto& pair, config->Methods) {
            const auto& methodName = pair.first;
            const auto& methodConfig = pair.second;
            auto runtimeInfo = FindMethodInfo(methodName);
            if (!runtimeInfo) {
                THROW_ERROR_EXCEPTION("Cannot find RPC method %s in service %s to configure",
                    ~methodName.Quote(),
                    ~ServiceId.ServiceName.Quote());
            }

            auto& descriptor = runtimeInfo->Descriptor;
            if (methodConfig->RequestHeavy) {
                descriptor.SetRequestHeavy(*methodConfig->RequestHeavy);
            }
            if (methodConfig->ResponseHeavy) {
                descriptor.SetResponseHeavy(*methodConfig->ResponseHeavy);
            }
            if (methodConfig->ResponseCodec) {
                descriptor.SetResponseCodec(*methodConfig->ResponseCodec);
            }
            if (methodConfig->MaxQueueSize) {
                descriptor.SetMaxQueueSize(*methodConfig->MaxQueueSize);
            }
        }
    } catch (const std::exception& ex) {
        THROW_ERROR_EXCEPTION("Error configuring RPC service %s",
            ~ServiceId.ServiceName.Quote())
            << ex;
    }
}

void TServiceBase::CancelActiveRequests(const TError& error)
{
    yhash_set<TActiveRequestPtr> requestsToCancel;
    {
        TGuard<TSpinLock> guard(SpinLock);
        requestsToCancel.swap(ActiveRequests);
    }

    FOREACH (auto activeRequest, requestsToCancel) {
        Profiler.Increment(activeRequest->RuntimeInfo->QueueSizeCounter, -1);

        auto errorMessage = CreateErrorResponseMessage(activeRequest->Id, error);
        activeRequest->ReplyBus->Send(errorMessage);
    }
}

TServiceBase::TRuntimeMethodInfoPtr TServiceBase::FindMethodInfo(const Stroka& method)
{
    auto it = RuntimeMethodInfos.find(method);
    return it == RuntimeMethodInfos.end() ? NULL : it->second;
}

TServiceBase::TRuntimeMethodInfoPtr TServiceBase::GetMethodInfo(const Stroka& method)
{
    auto runtimeInfo = FindMethodInfo(method);
    YCHECK(runtimeInfo);
    return runtimeInfo;
}

IPrioritizedInvokerPtr TServiceBase::GetDefaultInvoker()
{
    return DefaultInvoker;
}

void TServiceBase::BeforeInvoke()
{ }

////////////////////////////////////////////////////////////////////////////////

} // namespace NRpc
} // namespace NYT<|MERGE_RESOLUTION|>--- conflicted
+++ resolved
@@ -387,16 +387,7 @@
     }
 }
 
-<<<<<<< HEAD
-void TServiceBase::OnResponse(TActiveRequestPtr activeRequest, IMessagePtr message)
-=======
-TClosure TServiceBase::PrepareHandler(TClosure handler)
-{
-    return std::move(handler);
-}
-
 void TServiceBase::OnResponse(TActiveRequestPtr activeRequest, TSharedRefArray message)
->>>>>>> 88a7124f
 {
     const auto& runtimeInfo = activeRequest->RuntimeInfo;
     
