--- conflicted
+++ resolved
@@ -153,14 +153,6 @@
 
 namespace NDetail {
 
-<<<<<<< HEAD
-//! Describes whether the client output stream needs server feedback to mark
-//! writes as successful and whether that feedback can be negative.
-DEFINE_ENUM(EWriterFeedbackStrategy,
-    (NoFeedback)
-    (OnlyPositive)
-);
-=======
 ////////////////////////////////////////////////////////////////////////////////
 
 class TRpcClientInputStream
@@ -186,7 +178,6 @@
 };
 
 ////////////////////////////////////////////////////////////////////////////////
->>>>>>> 39701e00
 
 DEFINE_ENUM(EWriterFeedback,
     (Handshake)
@@ -256,7 +247,7 @@
 //! This variant expects the server to send one TSharedRef of meta information,
 //! then close its stream.
 template <class TRequestMessage, class TResponse>
-TFuture<NConcurrency::IAsyncZeroCopyOutputStreamPtr> CreateOutputStreamAdapter(
+TFuture<NConcurrency::IAsyncZeroCopyOutputStreamPtr> CreateRpcClientOutputStream(
     TIntrusivePtr<TTypedClientRequest<TRequestMessage, TResponse>> request,
     TCallback<void(TSharedRef)> metaHandler);
 
