--- conflicted
+++ resolved
@@ -1315,7 +1315,6 @@
 
         auto* oldRootChunkList = table->GetChunkList();
 
-<<<<<<< HEAD
         std::vector<TChunk*> chunks;
         EnumerateChunksInChunkTree(oldRootChunkList, &chunks);
 
@@ -1326,7 +1325,7 @@
         auto lastCommitTimestamp = NTransactionClient::MinTimestamp;
         for (auto* chunk : chunks) {
             if (!chunkSet.insert(chunk).second) {
-                THROW_ERROR_EXCEPTION("Cannot switch table into dynamic mode since it contains duplicate chunk %v",
+                THROW_ERROR_EXCEPTION("Cannot switch mode from static to dynamic: table contains duplicate chunk %v",
                     chunk->GetId());
             }
 
@@ -1334,10 +1333,6 @@
             if (miscExt.has_max_timestamp()) {
                 lastCommitTimestamp = std::max(lastCommitTimestamp, static_cast<TTimestamp>(miscExt.max_timestamp()));
             }
-=======
-        if (table->IsSorted() && !oldRootChunkList->Children().empty()) {
-            THROW_ERROR_EXCEPTION("Cannot switch mode from static to dynamic: table is not empty");
->>>>>>> ce6f042c
         }
         table->SetLastCommitTimestamp(lastCommitTimestamp);
 
@@ -1380,24 +1375,15 @@
         }
 
         if (table->IsReplicated()) {
-            THROW_ERROR_EXCEPTION("Cannot switch replicated table to static mode");
+            THROW_ERROR_EXCEPTION("Cannot switch mode from dynamic to static: table is replicated");
         }
 
         if (table->IsSorted()) {
-<<<<<<< HEAD
-            THROW_ERROR_EXCEPTION("Cannot switch sorted dynamic table to static mode");
+            THROW_ERROR_EXCEPTION("Cannot switch mode from dynamic to static: table is sorted");
         }
 
         if (table->GetTabletState() != ETabletState::Unmounted) {
-            THROW_ERROR_EXCEPTION("Cannot switch dynamic table to static mode since not all of its tablets are in %Qlv state",
-                ETabletState::Unmounted);
-=======
-            THROW_ERROR_EXCEPTION("Cannot alter sorted dynamic table to static");
-        }
-
-        if (table->HasMountedTablets()) {
             THROW_ERROR_EXCEPTION("Cannot switch mode from dynamic to static: table has mounted tablets");
->>>>>>> ce6f042c
         }
 
         auto* oldRootChunkList = table->GetChunkList();
