--- conflicted
+++ resolved
@@ -195,14 +195,10 @@
     //! Only used for ordered tablets.
     DEFINE_BYVAL_RW_PROPERTY(i64, TrimmedRowCount);
 
-<<<<<<< HEAD
-    using TReplicaMap = THashMap<TTableReplica*, TTableReplicaInfo>;
-=======
     using TErrorVector = TEnumIndexedVector<TError, NTabletClient::ETabletBackgroundActivity>;
     DEFINE_BYREF_RW_PROPERTY(TErrorVector, Errors);
 
-    using TReplicaMap = yhash<TTableReplica*, TTableReplicaInfo>;
->>>>>>> 3a318751
+    using TReplicaMap = THashMap<TTableReplica*, TTableReplicaInfo>;
     DEFINE_BYREF_RW_PROPERTY(TReplicaMap, Replicas);
 
     DEFINE_BYVAL_RW_PROPERTY(NTransactionClient::TTimestamp, RetainedTimestamp);
