--- conflicted
+++ resolved
@@ -587,19 +587,11 @@
 
             case EPeerState::FollowerRecovery: {
                 try {
-<<<<<<< HEAD
                     CheckForInitialPing(startVersion);
-                    epochContext->FollowerRecovery->PostponeMutations(
-                        startVersion,
-                        request->Attachments());
-                    response->set_logged(false);
-=======
-                    CheckForSyncPing(startVersion);
-
                     auto followerRecovery = epochContext->FollowerRecovery;
                     followerRecovery->PostponeMutations(startVersion, request->Attachments());
                     followerRecovery->SetCommittedVersion(committedVersion);
->>>>>>> dad9efd8
+                    response->set_logged(false);
                 } catch (const std::exception& ex) {
                     if (Restart(epochContext)) {
                         LOG_ERROR(ex, "Error postponing mutations during recovery");
@@ -640,25 +632,13 @@
 
         switch (ControlState_) {
             case EPeerState::Following:
-<<<<<<< HEAD
-                epochContext->EpochUserAutomatonInvoker->Invoke(BIND(
-                    &TDistributedHydraManager::CommitMutationsAtFollower,
-                    MakeStrong(this),
-                    std::move(epochContext),
-                    committedVersion));
-                break;
-
-            case EPeerState::FollowerRecovery:
-                CheckForInitialPing(loggedVersion);
-=======
                 epochContext->EpochUserAutomatonInvoker->Invoke(
                     BIND(&TDecoratedAutomaton::CommitMutations, DecoratedAutomaton_, epochContext, committedVersion, true));
                 break;
 
             case EPeerState::FollowerRecovery:
-                CheckForSyncPing(loggedVersion);
+                CheckForInitialPing(loggedVersion);
                 epochContext->FollowerRecovery->SetCommittedVersion(committedVersion);
->>>>>>> dad9efd8
                 break;
 
             default:
@@ -1462,7 +1442,7 @@
     {
         VERIFY_THREAD_AFFINITY(AutomatonThread);
 
-        DecoratedAutomaton_->CommitMutations(epochContext, committedVersion);
+        DecoratedAutomaton_->CommitMutations(epochContext, committedVersion, true);
         CheckForPendingLeaderSync(std::move(epochContext));
     }
 
