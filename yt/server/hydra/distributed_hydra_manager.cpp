#include "stdafx.h"
#include "distributed_hydra_manager.h"
#include "hydra_manager.h"
#include "private.h"
#include "recovery.h"
#include "decorated_automaton.h"
#include "recovery.h"
#include "changelog.h"
#include "snapshot.h"
#include "config.h"
#include "automaton.h"
#include "lease_tracker.h"
#include "mutation_context.h"
#include "mutation_committer.h"
#include "checkpointer.h"
#include "snapshot_discovery.h"
#include "hydra_service.h"

#include <core/concurrency/thread_affinity.h>
#include <core/concurrency/scheduler.h>

#include <core/rpc/service_detail.h>
#include <core/rpc/server.h>
#include <core/rpc/response_keeper.h>

#include <core/ytree/fluent.h>

#include <core/logging/log.h>

#include <ytlib/election/cell_manager.h>

#include <ytlib/hydra/hydra_service_proxy.h>

#include <server/election/election_manager.h>

#include <atomic>

namespace NYT {
namespace NHydra {

using namespace NElection;
using namespace NRpc;
using namespace NYTree;
using namespace NYson;
using namespace NConcurrency;

///////////////////////////////////////////////////////////////////////////////

class TDistributedHydraManager;
typedef TIntrusivePtr<TDistributedHydraManager> TDistributedHydraManagerPtr;

class TDistributedHydraManager
    : public THydraServiceBase
    , public IHydraManager
{
public:
    class TElectionCallbacks
        : public IElectionCallbacks
    {
    public:
        explicit TElectionCallbacks(TDistributedHydraManagerPtr owner)
            : Owner_(owner)
            , CancelableControlInvoker_(owner->CancelableControlInvoker_)
        { }

        virtual void OnStartLeading() override
        {
            CancelableControlInvoker_->Invoke(BIND(&TDistributedHydraManager::OnElectionStartLeading, Owner_));
        }

        virtual void OnStopLeading() override
        {
            CancelableControlInvoker_->Invoke(BIND(&TDistributedHydraManager::OnElectionStopLeading, Owner_));
        }

        virtual void OnStartFollowing() override
        {
            CancelableControlInvoker_->Invoke(BIND(&TDistributedHydraManager::OnElectionStartFollowing, Owner_));
        }

        virtual void OnStopFollowing() override
        {
            CancelableControlInvoker_->Invoke(BIND(&TDistributedHydraManager::OnElectionStopFollowing, Owner_));
        }

        virtual TPeerPriority GetPriority() override
        {
            auto owner = Owner_.Lock();
            return owner ? owner->GetElectionPriority() : TPeerPriority();
        }

        virtual Stroka FormatPriority(TPeerPriority priority) override
        {
            auto version = TVersion::FromRevision(priority);
            return ToString(version);
        }

    private:
        const TWeakPtr<TDistributedHydraManager> Owner_;
        const IInvokerPtr CancelableControlInvoker_;

    };

    TDistributedHydraManager(
        TDistributedHydraManagerConfigPtr config,
        IInvokerPtr controlInvoker,
        IInvokerPtr automatonInvoker,
        IAutomatonPtr automaton,
        IServerPtr rpcServer,
        TCellManagerPtr cellManager,
        IChangelogStorePtr changelogStore,
        ISnapshotStorePtr snapshotStore,
        const TDistributedHydraManagerOptions& options)
        : THydraServiceBase(
            controlInvoker,
            NRpc::TServiceId(THydraServiceProxy::GetServiceName(), cellManager->GetCellId()),
            HydraLogger)
        , Config_(config)
        , RpcServer_(rpcServer)
        , CellManager_(cellManager)
        , ControlInvoker_(controlInvoker)
        , CancelableControlInvoker_(CancelableContext_->CreateInvoker(ControlInvoker_))
        , AutomatonInvoker_(automatonInvoker)
        , ChangelogStore_(changelogStore)
        , SnapshotStore_(snapshotStore)
        , Options_(options)
    {
        VERIFY_INVOKER_THREAD_AFFINITY(ControlInvoker_, ControlThread);
        VERIFY_INVOKER_THREAD_AFFINITY(AutomatonInvoker_, AutomatonThread);

        Logger.AddTag("CellId: %v", CellManager_->GetCellId());

        DecoratedAutomaton_ = New<TDecoratedAutomaton>(
            Config_,
            CellManager_,
            automaton,
            AutomatonInvoker_,
            ControlInvoker_,
            SnapshotStore_,
            ChangelogStore_,
            Options_);

        ElectionManager_ = New<TElectionManager>(
            Config_,
            CellManager_,
            controlInvoker,
            New<TElectionCallbacks>(this));

        RegisterMethod(RPC_SERVICE_METHOD_DESC(LookupChangelog));
        RegisterMethod(RPC_SERVICE_METHOD_DESC(ReadChangeLog)
            .SetCancelable(true));
        RegisterMethod(RPC_SERVICE_METHOD_DESC(LogMutations));
        RegisterMethod(RPC_SERVICE_METHOD_DESC(BuildSnapshot));
        RegisterMethod(RPC_SERVICE_METHOD_DESC(ForceBuildSnapshot)
            .SetInvoker(DecoratedAutomaton_->GetDefaultGuardedUserInvoker()));
        RegisterMethod(RPC_SERVICE_METHOD_DESC(RotateChangelog));
        RegisterMethod(RPC_SERVICE_METHOD_DESC(PingFollower));
        RegisterMethod(RPC_SERVICE_METHOD_DESC(SyncWithLeader));
        RegisterMethod(RPC_SERVICE_METHOD_DESC(CommitMutation)
            .SetInvoker(DecoratedAutomaton_->GetDefaultGuardedUserInvoker()));
    }

    virtual void Initialize() override
    {
        VERIFY_THREAD_AFFINITY(ControlThread);

        if (ControlState_ != EPeerState::None)
            return;

        DecoratedAutomaton_->GetSystemInvoker()->Invoke(
            BIND(&TDecoratedAutomaton::Clear, DecoratedAutomaton_));

        RpcServer_->RegisterService(this);
        RpcServer_->RegisterService(ElectionManager_->GetRpcService());

        LOG_INFO("Hydra instance started (SelfAddress: %v, SelfId: %v)",
            CellManager_->GetSelfAddress(),
            CellManager_->GetSelfPeerId());

        ControlState_ = EPeerState::Elections;

        Participate();
    }

    virtual void Finalize() override
    {
        VERIFY_THREAD_AFFINITY(ControlThread);

        if (ControlState_ == EPeerState::Stopped)
            return;

        CancelableContext_->Cancel();

        ElectionManager_->Stop();

        if (ControlState_ != EPeerState::None) {
            RpcServer_->UnregisterService(this);
            RpcServer_->UnregisterService(ElectionManager_->GetRpcService());
        }

        if (ControlEpochContext_) {
            StopEpoch();
        }

        ControlState_ = EPeerState::Stopped;

        LeaderLease_->Invalidate();
        LeaderRecovered_ = false;
        FollowerRecovered_ = false;

        SwitchTo(AutomatonInvoker_);
        VERIFY_THREAD_AFFINITY(AutomatonThread);

        switch (GetAutomatonState()) {
            case EPeerState::Leading:
            case EPeerState::LeaderRecovery:
                DecoratedAutomaton_->OnStopLeading();
                StopLeading_.Fire();
                break;

            case EPeerState::Following:
            case EPeerState::FollowerRecovery:
                DecoratedAutomaton_->OnStopFollowing();
                StopFollowing_.Fire();
                break;

            default:
                break;
        }

        AutomatonEpochContext_.Reset();

        LOG_INFO("Hydra instance stopped");
    }

    virtual EPeerState GetControlState() const override
    {
        VERIFY_THREAD_AFFINITY(ControlThread);

        return ControlState_;
    }

    virtual EPeerState GetAutomatonState() const override
    {
        VERIFY_THREAD_AFFINITY(AutomatonThread);

        return DecoratedAutomaton_->GetState();
    }

    virtual TVersion GetCommittedVersion() const override
    {
        VERIFY_THREAD_AFFINITY(AutomatonThread);

        return DecoratedAutomaton_->GetCommittedVersion();
    }

    virtual IInvokerPtr CreateGuardedAutomatonInvoker(IInvokerPtr underlyingInvoker) override
    {
        VERIFY_THREAD_AFFINITY_ANY();

        return DecoratedAutomaton_->CreateGuardedUserInvoker(underlyingInvoker);
    }

    virtual bool IsActiveLeader() const override
    {
        VERIFY_THREAD_AFFINITY_ANY();

        return LeaderRecovered_ && LeaderLease_->IsValid();
    }

    virtual bool IsActiveFollower() const override
    {
        VERIFY_THREAD_AFFINITY_ANY();

        return FollowerRecovered_;
    }

    virtual TCancelableContextPtr GetControlCancelableContext() const override
    {
        VERIFY_THREAD_AFFINITY(ControlThread);

        return ControlEpochContext_ ? ControlEpochContext_->CancelableContext : nullptr;
    }

    virtual TCancelableContextPtr GetAutomatonCancelableContext() const override
    {
        VERIFY_THREAD_AFFINITY(AutomatonThread);

        return AutomatonEpochContext_ ? AutomatonEpochContext_->CancelableContext : nullptr;
    }
    
    virtual bool GetReadOnly() const
    {
        VERIFY_THREAD_AFFINITY_ANY();

        return ReadOnly_;
    }

    virtual void SetReadOnly(bool value) override
    {
        VERIFY_THREAD_AFFINITY_ANY();

        if (GetAutomatonState() != EPeerState::Leading) {
            THROW_ERROR_EXCEPTION(
                NHydra::EErrorCode::InvalidState,
                "Not a leader");
        }

        ReadOnly_ = value;
    }

    virtual TFuture<int> BuildSnapshot() override
    {
        VERIFY_THREAD_AFFINITY(AutomatonThread);

        auto epochContext = AutomatonEpochContext_;

        if (!epochContext || !IsActiveLeader()) {
            return MakeFuture<int>(TError(
                NHydra::EErrorCode::InvalidState,
                "Not an active leader"));
        }

        if (!epochContext->Checkpointer->CanBuildSnapshot()) {
            return MakeFuture<int>(TError(
                NHydra::EErrorCode::InvalidState,
                "Cannot build a snapshot at the moment"));
        }

        return BuildSnapshotAndWatch(epochContext).Apply(
            BIND([] (const TRemoteSnapshotParams& params) -> int {
                return params.SnapshotId;
            }));
    }

    virtual TYsonProducer GetMonitoringProducer() override
    {
        VERIFY_THREAD_AFFINITY_ANY();

        return BIND([=, this_ = MakeStrong(this)] (IYsonConsumer* consumer) {
            VERIFY_THREAD_AFFINITY_ANY();
            BuildYsonFluently(consumer)
                .BeginMap()
                    .Item("state").Value(ControlState_)
                    .Item("committed_version").Value(ToString(DecoratedAutomaton_->GetCommittedVersion()))
                    .Item("logged_version").Value(ToString(DecoratedAutomaton_->GetLoggedVersion()))
                    .Item("elections").Do(ElectionManager_->GetMonitoringProducer())
                    .Item("active_leader").Value(IsActiveLeader())
                    .Item("active_follower").Value(IsActiveFollower())
                .EndMap();
        });
    }

    virtual TFuture<void> SyncWithUpstream() override
    {
        VERIFY_THREAD_AFFINITY(AutomatonThread);
        YCHECK(!HasMutationContext());

        auto epochContext = AutomatonEpochContext_;
        if (!epochContext || !IsActiveLeader() && !IsActiveFollower()) {
            return MakeFuture(TError(
                NHydra::EErrorCode::InvalidState,
                "Not an active peer"));
        }

        if (GetAutomatonState() == EPeerState::Leading && UpstreamSync_.Empty()) {
            return VoidFuture;
        }

        if (!epochContext->PendingUpstreamSyncPromise) {
            epochContext->PendingUpstreamSyncPromise = NewPromise<void>();
            TDelayedExecutor::Submit(
                BIND(&TDistributedHydraManager::OnUpsteamSyncDeadlineReached, MakeStrong(this), epochContext)
                    .Via(epochContext->EpochUserAutomatonInvoker),
                Config_->MaxLeaderSyncDelay);
        }

        return epochContext->PendingUpstreamSyncPromise;
    }

    virtual TFuture<TMutationResponse> CommitMutation(const TMutationRequest& request) override
    {
        VERIFY_THREAD_AFFINITY(AutomatonThread);
        YCHECK(!HasMutationContext());

        if (ReadOnly_) {
            return MakeFuture<TMutationResponse>(TError(
                NHydra::EErrorCode::ReadOnly,
                "Read-only mode is active"));
        }

        auto epochContext = AutomatonEpochContext_;
        if (epochContext->Restarting) {
            return MakeFuture<TMutationResponse>(TError(
                NHydra::EErrorCode::InvalidState,
                "Peer is restarting"));
        }

        auto state = GetAutomatonState();
        switch (state) {
            case EPeerState::Leading:
                if (!LeaderRecovered_) {
                    return MakeFuture<TMutationResponse>(TError(
                        NHydra::EErrorCode::InvalidState,
                        "Leader has not yet recovered"));
                }

                if (!LeaderLease_->IsValid()) {
                    Restart(epochContext);
                    return MakeFuture<TMutationResponse>(TError(
                        NHydra::EErrorCode::InvalidState,
                        "Leader lease is no longer valid"));
                }

                return epochContext->LeaderCommitter->Commit(request);

            case EPeerState::Following:
                if (!FollowerRecovered_) {
                    return MakeFuture<TMutationResponse>(TError(
                        NHydra::EErrorCode::InvalidState,
                        "Follower has not yet recovered"));
                }

                if (!request.AllowLeaderForwarding) {
                    return MakeFuture<TMutationResponse>(TError(
                        NHydra::EErrorCode::InvalidState,
                        "Leader mutation forwarding is not allowed"));
                }

                return epochContext->FollowerCommitter->Forward(request);

            default:
                return MakeFuture<TMutationResponse>(TError(
                    NHydra::EErrorCode::InvalidState,
                    "Peer is in %Qlv state",
                    state));
        }
    }

    DEFINE_SIGNAL(void(), StartLeading);
    DEFINE_SIGNAL(void(), LeaderRecoveryComplete);
    DEFINE_SIGNAL(void(), LeaderActive);
    DEFINE_SIGNAL(void(), StopLeading);

    DEFINE_SIGNAL(void(), StartFollowing);
    DEFINE_SIGNAL(void(), FollowerRecoveryComplete);
    DEFINE_SIGNAL(void(), StopFollowing);

    DEFINE_SIGNAL(TFuture<void>(), LeaderLeaseCheck);
    DEFINE_SIGNAL(TFuture<void>(), UpstreamSync);

private:
    const TCancelableContextPtr CancelableContext_ = New<TCancelableContext>();

    const TDistributedHydraManagerConfigPtr Config_;
    const NRpc::IServerPtr RpcServer_;
    const TCellManagerPtr CellManager_;
    const IInvokerPtr ControlInvoker_;
    const IInvokerPtr CancelableControlInvoker_;
    const IInvokerPtr AutomatonInvoker_;
    const IChangelogStorePtr ChangelogStore_;
    const ISnapshotStorePtr SnapshotStore_;
    const TDistributedHydraManagerOptions Options_;

    std::atomic<bool> ReadOnly_ = {false};
    const TLeaderLeasePtr LeaderLease_ = New<TLeaderLease>();
    std::atomic<bool> LeaderRecovered_ = {false};
    std::atomic<bool> FollowerRecovered_ = {false};
    EPeerState ControlState_ = EPeerState::None;
    TSystemLockGuard SystemLockGuard_;

    TVersion ReachableVersion_;

    TElectionManagerPtr ElectionManager_;

    TDecoratedAutomatonPtr DecoratedAutomaton_;

    TEpochContextPtr ControlEpochContext_;
    TEpochContextPtr AutomatonEpochContext_;


    DECLARE_RPC_SERVICE_METHOD(NProto, LookupChangelog)
    {
        VERIFY_THREAD_AFFINITY(ControlThread);

        int changelogId = request->changelog_id();

        context->SetRequestInfo("ChangelogId: %v", changelogId);

        auto changelog = OpenChangelogOrThrow(changelogId);
        int recordCount = changelog->GetRecordCount();
        response->set_record_count(recordCount);

        context->SetResponseInfo("RecordCount: %v", recordCount);
        context->Reply();
    }

    DECLARE_RPC_SERVICE_METHOD(NProto, ReadChangeLog)
    {
        VERIFY_THREAD_AFFINITY(ControlThread);

        int changelogId = request->changelog_id();
        int startRecordId = request->start_record_id();
        int recordCount = request->record_count();

        context->SetRequestInfo("ChangelogId: %v, StartRecordId: %v, RecordCount: %v",
            changelogId,
            startRecordId,
            recordCount);

        YCHECK(startRecordId >= 0);
        YCHECK(recordCount >= 0);

        auto changelog = OpenChangelogOrThrow(changelogId);

        auto asyncRecordsData = changelog->Read(
            startRecordId,
            recordCount,
            Config_->MaxChangelogBytesPerRequest);
        auto recordsData = WaitFor(asyncRecordsData)
            .ValueOrThrow();

        // Pack refs to minimize allocations.
        response->Attachments().push_back(PackRefs(recordsData));

        context->SetResponseInfo("RecordCount: %v", recordsData.size());
        context->Reply();
    }

    DECLARE_RPC_SERVICE_METHOD(NProto, LogMutations)
    {
        // LogMutations and RotateChangelog handling must start in Control Thread
        // since during recovery Automaton Thread may be busy for prolonged periods of time
        // and we must still be able to capture and postpone the relevant mutations.
        //
        // Additionally, it is vital for LogMutations, BuildSnapshot, and RotateChangelog handlers
        // to follow the same thread transition pattern (start in ControlThread, then switch to
        // Automaton Thread) to ensure consistent callbacks ordering.
        //
        // E.g. BulidSnapshot and RotateChangelog calls rely on the fact than all mutations
        // that were previously sent via LogMutations are accepted (and the logged version is
        // propagated appropriately).

        VERIFY_THREAD_AFFINITY(ControlThread);

        auto epochId = FromProto<TEpochId>(request->epoch_id());
        auto startVersion = TVersion::FromRevision(request->start_revision());
        auto committedVersion = TVersion::FromRevision(request->committed_revision());
        int mutationCount = static_cast<int>(request->Attachments().size());

        context->SetRequestInfo("StartVersion: %v, CommittedVersion: %v, EpochId: %v, MutationCount: %v",
            startVersion,
            committedVersion,
            epochId,
            mutationCount);

        if (ControlState_ != EPeerState::Following && ControlState_ != EPeerState::FollowerRecovery) {
            THROW_ERROR_EXCEPTION(
                NHydra::EErrorCode::InvalidState,
                "Cannot accept mutations in %Qlv state",
                ControlState_);
        }

        auto epochContext = GetEpochContext(epochId);

        switch (ControlState_) {
            case EPeerState::Following: {
                SwitchTo(epochContext->EpochUserAutomatonInvoker);
                VERIFY_THREAD_AFFINITY(AutomatonThread);

                CommitMutationsAtFollower(epochContext, committedVersion);

                try {
                    auto asyncResult = epochContext->FollowerCommitter->LogMutations(
                        startVersion,
                        request->Attachments());
                    WaitFor(asyncResult)
                        .ThrowOnError();
                    response->set_logged(true);
                } catch (const std::exception& ex) {
                    if (Restart(epochContext)) {
                        LOG_ERROR(ex, "Error logging mutations");
                    }
                    throw;
                }
                break;
            }

            case EPeerState::FollowerRecovery: {
                try {
                    CheckForInitialPing(startVersion);
                    epochContext->FollowerRecovery->PostponeMutations(
                        startVersion,
                        request->Attachments());
                    response->set_logged(false);
                } catch (const std::exception& ex) {
                    if (Restart(epochContext)) {
                        LOG_ERROR(ex, "Error postponing mutations during recovery");
                    }
                    throw;
                }
                break;
            }

            default:
                YUNREACHABLE();
        }

        context->Reply();
    }

    DECLARE_RPC_SERVICE_METHOD(NProto, PingFollower)
    {
        VERIFY_THREAD_AFFINITY(ControlThread);

        auto epochId = FromProto<TEpochId>(request->epoch_id());
        auto loggedVersion = TVersion::FromRevision(request->logged_revision());
        auto committedVersion = TVersion::FromRevision(request->committed_revision());

        context->SetRequestInfo("LoggedVersion: %v, CommittedVersion: %v, EpochId: %v",
            loggedVersion,
            committedVersion,
            epochId);

        if (ControlState_ != EPeerState::Following && ControlState_ != EPeerState::FollowerRecovery) {
            THROW_ERROR_EXCEPTION(
                NHydra::EErrorCode::InvalidState,
                "Cannot handle follower ping in %Qlv state",
                ControlState_);
        }

        auto epochContext = GetEpochContext(epochId);

        switch (ControlState_) {
            case EPeerState::Following:
                epochContext->EpochUserAutomatonInvoker->Invoke(BIND(
                    &TDistributedHydraManager::CommitMutationsAtFollower,
                    MakeStrong(this),
                    std::move(epochContext),
                    committedVersion));
                break;

            case EPeerState::FollowerRecovery:
                CheckForInitialPing(loggedVersion);
                break;

            default:
                YUNREACHABLE();
        }

        response->set_state(static_cast<int>(ControlState_));

        // Reply with OK in any case.
        context->Reply();
    }

    DECLARE_RPC_SERVICE_METHOD(NProto, BuildSnapshot)
    {
        VERIFY_THREAD_AFFINITY(ControlThread);
        UNUSED(response);

        auto epochId = FromProto<TEpochId>(request->epoch_id());
        auto version = TVersion::FromRevision(request->revision());

        context->SetRequestInfo("EpochId: %v, Version: %v",
            epochId,
            version);

        if (ControlState_ != EPeerState::Following) {
            THROW_ERROR_EXCEPTION(
                NHydra::EErrorCode::InvalidState,
                "Cannot build snapshot in %Qlv state",
                ControlState_);
        }

        auto epochContext = GetEpochContext(epochId);

        SwitchTo(epochContext->EpochUserAutomatonInvoker);
        VERIFY_THREAD_AFFINITY(AutomatonThread);

        if (DecoratedAutomaton_->GetLoggedVersion() != version) {
            Restart(epochContext);
            context->Reply(TError(
                NHydra::EErrorCode::InvalidVersion,
                "Invalid logged version: expected %v, actual %v",
                version,
                DecoratedAutomaton_->GetLoggedVersion()));
            return;
        }

        auto result = WaitFor(DecoratedAutomaton_->BuildSnapshot())
            .ValueOrThrow();

        response->set_checksum(result.Checksum);

        context->Reply();
    }

    DECLARE_RPC_SERVICE_METHOD(NProto, ForceBuildSnapshot)
    {
        VERIFY_THREAD_AFFINITY(AutomatonThread);

        bool setReadOnly = request->set_read_only();

        context->SetRequestInfo("SetReadOnly: %v",
            setReadOnly);

        SetReadOnly(setReadOnly);

        int snapshotId = WaitFor(BuildSnapshot())
            .ValueOrThrow();

        context->SetResponseInfo("SnapshotId: %v",
            snapshotId);

        response->set_snapshot_id(snapshotId);

        context->Reply();
    }

    DECLARE_RPC_SERVICE_METHOD(NProto, RotateChangelog)
    {
        // See LogMutations.
        VERIFY_THREAD_AFFINITY(ControlThread);
        UNUSED(response);

        auto epochId = FromProto<TEpochId>(request->epoch_id());
        auto version = TVersion::FromRevision(request->revision());

        context->SetRequestInfo("EpochId: %v, Version: %v",
            epochId,
            version);

        if (ControlState_ != EPeerState::Following && ControlState_  != EPeerState::FollowerRecovery) {
            THROW_ERROR_EXCEPTION(
                NHydra::EErrorCode::InvalidState,
                "Cannot rotate changelog while in %Qlv state",
                ControlState_);
        }

        auto epochContext = GetEpochContext(epochId);

        switch (ControlState_) {
            case EPeerState::Following: {
                SwitchTo(epochContext->EpochUserAutomatonInvoker);
                VERIFY_THREAD_AFFINITY(AutomatonThread);

                try {
                    if (DecoratedAutomaton_->GetLoggedVersion() != version) {
                        THROW_ERROR_EXCEPTION(
                            NHydra::EErrorCode::InvalidVersion,
                            "Invalid logged version: expected %v, actual %v",
                            version,
                            DecoratedAutomaton_->GetLoggedVersion());
                    }

                    auto followerCommitter = epochContext->FollowerCommitter;
                    if (followerCommitter->IsLoggingSuspended()) {
                        THROW_ERROR_EXCEPTION(
                            NHydra::EErrorCode::InvalidState,
                            "Changelog is already being rotated");
                    }

                    followerCommitter->SuspendLogging();

                    WaitFor(DecoratedAutomaton_->RotateChangelog(epochContext))
                        .ThrowOnError();

                    followerCommitter->ResumeLogging();
                } catch (const std::exception& ex) {
                    if (Restart(epochContext)) {
                        LOG_ERROR(ex, "Error rotating changelog");
                    }
                    throw;
                }

                break;
            }

            case EPeerState::FollowerRecovery: {
                auto followerRecovery = epochContext->FollowerRecovery;
                if (!followerRecovery) {
                    // NB: No restart.
                    THROW_ERROR_EXCEPTION(
                        NHydra::EErrorCode::InvalidState,
                        "Initial ping is not received yet");
                }

                try {
                    followerRecovery->PostponeChangelogRotation(version);
                } catch (const std::exception& ex) {
                    if (Restart(epochContext)) {
                        LOG_ERROR(ex, "Error postponing changelog rotation during recovery");
                    }
                    throw;
                }

                break;
            }

            default:
                YUNREACHABLE();
        }

        context->Reply();
    }

    DECLARE_RPC_SERVICE_METHOD(NProto, SyncWithLeader)
    {
        VERIFY_THREAD_AFFINITY(ControlThread);

        auto epochId = FromProto<TEpochId>(request->epoch_id());
        context->SetRequestInfo("EpochId: %v",
            epochId);

        if (!IsActiveLeader()) {
            THROW_ERROR_EXCEPTION(
                NHydra::EErrorCode::InvalidState,
                "Not an active leader");
        }

        // Validate epoch id.
        GetEpochContext(epochId);

        auto version = DecoratedAutomaton_->GetCommittedVersion();

        context->SetResponseInfo("CommittedVersion: %v",
            version);

        response->set_committed_revision(version.ToRevision());
        context->Reply();
    }

    DECLARE_RPC_SERVICE_METHOD(NProto, CommitMutation)
    {
        VERIFY_THREAD_AFFINITY(AutomatonThread);

        TMutationRequest mutationRequest;
        mutationRequest.Type = request->type();
        mutationRequest.Data = request->Attachments()[0];

        context->SetRequestInfo("Type: %v", mutationRequest.Type);

        CommitMutation(mutationRequest).Subscribe(BIND([=] (const TErrorOr<TMutationResponse>& result) {
            if (!result.IsOK()) {
                context->Reply(result);
                return;
            }

            const auto& mutationResponse = result.Value();
            response->Attachments() = mutationResponse.Data.ToVector();
            context->Reply();
        }));
    }


    i64 GetElectionPriority() const
    {
        VERIFY_THREAD_AFFINITY(ControlThread);

        auto version = ControlState_ == EPeerState::Leading || ControlState_ == EPeerState::Following
            ? DecoratedAutomaton_->GetCommittedVersion()
            : ReachableVersion_;

        return version.ToRevision();
    }


    void Participate()
    {
        VERIFY_THREAD_AFFINITY_ANY();

        CancelableControlInvoker_->Invoke(
            BIND(&TDistributedHydraManager::DoParticipate, MakeStrong(this)));
    }

    bool Restart(TEpochContextPtr epochContext)
    {
        VERIFY_THREAD_AFFINITY_ANY();
        
        bool expected = false;
        if (!epochContext->Restarting.compare_exchange_strong(expected, true)) {
            return false;
        }

        CancelableControlInvoker_->Invoke(BIND(
            &TDistributedHydraManager::DoRestart,
            MakeWeak(this),
            epochContext));

        return true;
    }


    void DoRestart(TEpochContextPtr epochContext)
    {
        VERIFY_THREAD_AFFINITY(ControlThread);

        ElectionManager_->Stop();
    }

    void DoParticipate()
    {
        VERIFY_THREAD_AFFINITY(ControlThread);

        LOG_INFO("Computing reachable version");

        while (true) {
            try {
                auto asyncMaxSnapshotId = SnapshotStore_->GetLatestSnapshotId();
                int maxSnapshotId = WaitFor(asyncMaxSnapshotId)
                    .ValueOrThrow();

                if (maxSnapshotId == InvalidSegmentId) {
                    LOG_INFO("No snapshots found");
                    // Let's pretend we have snapshot 0.
                    maxSnapshotId = 0;
                } else {
                    LOG_INFO("The latest snapshot is %v", maxSnapshotId);
                }

                auto asyncMaxChangelog = ChangelogStore_->GetLatestChangelogId(maxSnapshotId);
                int maxChangelogId = WaitFor(asyncMaxChangelog)
                    .ValueOrThrow();

                if (maxChangelogId == InvalidSegmentId) {
                    LOG_INFO("No changelogs found");
                    ReachableVersion_ = TVersion(maxSnapshotId, 0);
                } else {
                    LOG_INFO("The latest changelog is %v", maxChangelogId);
                    auto changelog = OpenChangelogOrThrow(maxChangelogId);
                    ReachableVersion_ = TVersion(maxChangelogId, changelog->GetRecordCount());
                }
                break;
            } catch (const std::exception& ex) {
                LOG_ERROR(ex, "Error computing reachable version, backing off and retrying");
                WaitFor(TDelayedExecutor::MakeDelayed(Config_->RestartBackoffTime));
            }
        }

        LOG_INFO("Reachable version is %v", ReachableVersion_);
        DecoratedAutomaton_->SetLoggedVersion(ReachableVersion_);
        ElectionManager_->Start();
    }


    IChangelogPtr OpenChangelogOrThrow(int id)
    {
        return WaitFor(ChangelogStore_->OpenChangelog(id))
            .ValueOrThrow();
    }


    void OnCheckpointNeeded(TWeakPtr<TEpochContext> epochContext_)
    {
        VERIFY_THREAD_AFFINITY(AutomatonThread);

        auto epochContext = epochContext_.Lock();
        if (!epochContext || !IsActiveLeader())
            return;

        auto checkpointer = epochContext->Checkpointer;
        if (checkpointer->CanBuildSnapshot()) {
            BuildSnapshotAndWatch(epochContext);
        } else if (checkpointer->CanRotateChangelogs()) {
            LOG_WARNING("Snapshot is still being built, just rotating changlogs");
            RotateChangelogAndWatch(epochContext);
        } else {
            return;
        }
    }

    void OnCommitFailed(TWeakPtr<TEpochContext> epochContext_, const TError& error)
    {
        VERIFY_THREAD_AFFINITY(AutomatonThread);

        auto epochContext = epochContext_.Lock();
        if (!epochContext)
            return;

        DecoratedAutomaton_->CancelPendingLeaderMutations(error);

        if (Restart(epochContext)) {
            LOG_ERROR(error, "Error committing mutation, restarting");
        }
    }

    void OnLeaderLeaseLost(TWeakPtr<TEpochContext> epochContext_, const TError& error)
    {
        VERIFY_THREAD_AFFINITY_ANY();

        auto epochContext = epochContext_.Lock();
        if (!epochContext)
            return;

        if (Restart(epochContext)) {
            LOG_ERROR(error, "Leader lease is lost, restarting");
        }
    }


    void RotateChangelogAndWatch(TEpochContextPtr epochContext)
    {
        auto changelogResult = epochContext->Checkpointer->RotateChangelog();
        WatchChangelogRotation(epochContext, changelogResult);
    }

    TFuture<TRemoteSnapshotParams> BuildSnapshotAndWatch(TEpochContextPtr epochContext)
    {
        TFuture<void> changelogResult;
        TFuture<TRemoteSnapshotParams> snapshotResult;
        std::tie(changelogResult, snapshotResult) = epochContext->Checkpointer->BuildSnapshot();
        WatchChangelogRotation(epochContext, changelogResult);
        return snapshotResult;
    }

    void WatchChangelogRotation(TEpochContextPtr epochContext, TFuture<void> result)
    {
        result.Subscribe(BIND(
            &TDistributedHydraManager::OnChangelogRotated,
            MakeWeak(this),
            epochContext));
    }

    void OnChangelogRotated(TEpochContextPtr epochContext, const TError& error)
    {
        VERIFY_THREAD_AFFINITY_ANY();

        if (error.IsOK()) {
            LOG_INFO("Distributed changelog rotation succeeded");
        } else {
            if (Restart(epochContext)) {
                LOG_ERROR(error, "Distributed changelog rotation failed");
            }
        }
    }


    void OnElectionStartLeading()
    {
        VERIFY_THREAD_AFFINITY(ControlThread);

        LOG_INFO("Starting leader recovery");

        YCHECK(ControlState_ == EPeerState::Elections);
        ControlState_ = EPeerState::LeaderRecovery;

        StartEpoch();
        auto epochContext = ControlEpochContext_;

        epochContext->LeaseTracker = New<TLeaseTracker>(
            Config_,
            CellManager_,
            DecoratedAutomaton_,
            epochContext.Get(),
            LeaderLease_,
            LeaderLeaseCheck_.ToVector());
        epochContext->LeaseTracker->GetLeaseLost().Subscribe(
            BIND(&TDistributedHydraManager::OnLeaderLeaseLost, MakeWeak(this), MakeWeak(epochContext)));

        epochContext->LeaderCommitter = New<TLeaderCommitter>(
            Config_,
            CellManager_,
            DecoratedAutomaton_,
            ChangelogStore_,
            epochContext.Get());
        epochContext->LeaderCommitter->SubscribeCheckpointNeeded(
            BIND(&TDistributedHydraManager::OnCheckpointNeeded, MakeWeak(this), MakeWeak(epochContext)));
        epochContext->LeaderCommitter->SubscribeCommitFailed(
            BIND(&TDistributedHydraManager::OnCommitFailed, MakeWeak(this), MakeWeak(epochContext)));

        epochContext->Checkpointer = New<TCheckpointer>(
            Config_,
            CellManager_,
            DecoratedAutomaton_,
            epochContext->LeaderCommitter,
            SnapshotStore_,
            epochContext.Get());

        epochContext->LeaseTracker->Start();

        SwitchTo(DecoratedAutomaton_->GetSystemInvoker());
        VERIFY_THREAD_AFFINITY(AutomatonThread);

        AutomatonEpochContext_ = epochContext;
        DecoratedAutomaton_->OnStartLeading();
        StartLeading_.Fire();

        SwitchTo(epochContext->EpochControlInvoker);
        VERIFY_THREAD_AFFINITY(ControlThread);

        RecoverLeader();
    }

    void RecoverLeader()
    {
        VERIFY_THREAD_AFFINITY(ControlThread);

        auto epochContext = ControlEpochContext_;

        try {
            epochContext->LeaderRecovery = New<TLeaderRecovery>(
                Config_,
                CellManager_,
                DecoratedAutomaton_,
                ChangelogStore_,
                SnapshotStore_,
                Options_.ResponseKeeper,
                epochContext.Get());

            SwitchTo(epochContext->EpochSystemAutomatonInvoker);
            VERIFY_THREAD_AFFINITY(AutomatonThread);

            auto version = DecoratedAutomaton_->GetLoggedVersion();
            auto asyncRecoveryResult = epochContext->LeaderRecovery->Run(version);
            WaitFor(asyncRecoveryResult)
                .ThrowOnError();

            DecoratedAutomaton_->OnLeaderRecoveryComplete();
            LeaderRecoveryComplete_.Fire();

            SwitchTo(epochContext->EpochControlInvoker);
            VERIFY_THREAD_AFFINITY(ControlThread);

            YCHECK(ControlState_ == EPeerState::LeaderRecovery);
            ControlState_ = EPeerState::Leading;

            LOG_INFO("Leader recovery complete");

            LOG_INFO("Waiting for leader lease");

            WaitFor(epochContext->LeaseTracker->GetLeaseAcquired())
                .ThrowOnError();

            LOG_INFO("Leader lease acquired");

            SwitchTo(epochContext->EpochSystemAutomatonInvoker);
            VERIFY_THREAD_AFFINITY(AutomatonThread);

            WaitFor(epochContext->Checkpointer->RotateChangelog())
                .ThrowOnError();

            LOG_INFO("Initial changelog rotated");

            LeaderRecovered_ = true;
            if (Options_.ResponseKeeper) {
                Options_.ResponseKeeper->Start();
            }
            LeaderActive_.Fire();

            SwitchTo(epochContext->EpochControlInvoker);
            VERIFY_THREAD_AFFINITY(ControlThread);

            SystemLockGuard_.Release();
        } catch (const std::exception& ex) {
            LOG_ERROR(ex, "Leader recovery failed, backing off and restarting");
            WaitFor(TDelayedExecutor::MakeDelayed(Config_->RestartBackoffTime));
            Restart(epochContext);
        }
    }

    void OnElectionStopLeading()
    {
        VERIFY_THREAD_AFFINITY(ControlThread);

        LOG_INFO("Stopped leading");

        StopEpoch();

        YCHECK(ControlState_ == EPeerState::Leading || ControlState_ == EPeerState::LeaderRecovery);
        ControlState_ = EPeerState::Elections;
        
        SwitchTo(DecoratedAutomaton_->GetSystemInvoker());
        VERIFY_THREAD_AFFINITY(AutomatonThread);

        AutomatonEpochContext_.Reset();
        DecoratedAutomaton_->OnStopLeading();
        StopLeading_.Fire();

        Participate();
    }


    void OnElectionStartFollowing()
    {
        VERIFY_THREAD_AFFINITY(ControlThread);

        LOG_INFO("Starting follower recovery");

        YCHECK(ControlState_ == EPeerState::Elections);
        ControlState_ = EPeerState::FollowerRecovery;

        StartEpoch();
        auto epochContext = ControlEpochContext_;

        epochContext->FollowerCommitter = New<TFollowerCommitter>(
            Config_,
            CellManager_,
            DecoratedAutomaton_,
            epochContext.Get());

        SwitchTo(DecoratedAutomaton_->GetSystemInvoker());
        VERIFY_THREAD_AFFINITY(AutomatonThread);

        AutomatonEpochContext_ = epochContext;
        DecoratedAutomaton_->OnStartFollowing();
        StartFollowing_.Fire();
    }

    void RecoverFollower()
    {
        VERIFY_THREAD_AFFINITY(ControlThread);

        auto epochContext = ControlEpochContext_;

        try {
            SwitchTo(epochContext->EpochSystemAutomatonInvoker);
            VERIFY_THREAD_AFFINITY(AutomatonThread);

            auto asyncRecoveryResult = epochContext->FollowerRecovery->Run();
            WaitFor(asyncRecoveryResult)
                .ThrowOnError();

            SwitchTo(epochContext->EpochControlInvoker);
            VERIFY_THREAD_AFFINITY(ControlThread);

            YCHECK(ControlState_ == EPeerState::FollowerRecovery);
            ControlState_ = EPeerState::Following;

            SwitchTo(epochContext->EpochSystemAutomatonInvoker);
            VERIFY_THREAD_AFFINITY(AutomatonThread);

            LOG_INFO("Follower recovery complete");

            DecoratedAutomaton_->OnFollowerRecoveryComplete();
            FollowerRecoveryComplete_.Fire();

            SwitchTo(epochContext->EpochControlInvoker);
            VERIFY_THREAD_AFFINITY(ControlThread);

            FollowerRecovered_ = true;
            if (Options_.ResponseKeeper) {
                Options_.ResponseKeeper->Start();
            }

            SystemLockGuard_.Release();
        } catch (const std::exception& ex) {
            LOG_ERROR(ex, "Follower recovery failed, backing off and restarting");
            WaitFor(TDelayedExecutor::MakeDelayed(Config_->RestartBackoffTime));
            Restart(epochContext);
        }
    }

    void OnElectionStopFollowing()
    {
        VERIFY_THREAD_AFFINITY(ControlThread);

        LOG_INFO("Stopped following");

        StopEpoch();

        YCHECK(ControlState_ == EPeerState::Following || ControlState_ == EPeerState::FollowerRecovery);
        ControlState_ = EPeerState::Elections;

        SwitchTo(DecoratedAutomaton_->GetSystemInvoker());
        VERIFY_THREAD_AFFINITY(AutomatonThread);

        AutomatonEpochContext_.Reset();
        DecoratedAutomaton_->OnStopFollowing();
        StopFollowing_.Fire();

        Participate();

        SystemLockGuard_.Release();
    }

    void CheckForInitialPing(TVersion version)
    {
        VERIFY_THREAD_AFFINITY(ControlThread);
        YCHECK(ControlState_ == EPeerState::FollowerRecovery);

        auto epochContext = ControlEpochContext_;

        // Check if initial ping is already received.
        if (epochContext->FollowerRecovery)
            return;

        LOG_INFO("Received initial ping from leader (Version: %v)",
            version);

        epochContext->FollowerRecovery = New<TFollowerRecovery>(
            Config_,
            CellManager_,
            DecoratedAutomaton_,
            ChangelogStore_,
            SnapshotStore_,
            Options_.ResponseKeeper,
            epochContext.Get(),
            version);

        epochContext->EpochControlInvoker->Invoke(
            BIND(&TDistributedHydraManager::RecoverFollower, MakeStrong(this)));
    }


    void StartEpoch()
    {
        VERIFY_THREAD_AFFINITY(ControlThread);

        auto electionEpochContext = ElectionManager_->GetEpochContext();

        auto epochContext = New<TEpochContext>();
        epochContext->LeaderId = electionEpochContext->LeaderId;
        epochContext->EpochId = electionEpochContext->EpochId;
        epochContext->CancelableContext = electionEpochContext->CancelableContext;
        epochContext->EpochControlInvoker = epochContext->CancelableContext->CreateInvoker(CancelableControlInvoker_);
        epochContext->EpochSystemAutomatonInvoker = epochContext->CancelableContext->CreateInvoker(DecoratedAutomaton_->GetSystemInvoker());
        epochContext->EpochUserAutomatonInvoker = epochContext->CancelableContext->CreateInvoker(AutomatonInvoker_);

        YCHECK(!ControlEpochContext_);
        ControlEpochContext_ = epochContext;

        SystemLockGuard_ = TSystemLockGuard::Acquire(DecoratedAutomaton_);
    }

    void StopEpoch()
    {
        VERIFY_THREAD_AFFINITY(ControlThread);

        YCHECK(ControlEpochContext_);
        ControlEpochContext_->CancelableContext->Cancel();
        ControlEpochContext_.Reset();
        LeaderLease_->Invalidate();
        LeaderRecovered_ = false;
        FollowerRecovered_ = false;

        SystemLockGuard_.Release();
    }

    TEpochContextPtr GetEpochContext(const TEpochId& epochId)
    {
        VERIFY_THREAD_AFFINITY(ControlThread);

        auto currentEpochId = ControlEpochContext_->EpochId;
        if (epochId != currentEpochId) {
            THROW_ERROR_EXCEPTION(
                NHydra::EErrorCode::InvalidEpoch,
                "Invalid epoch: expected %v, received %v",
                currentEpochId,
                epochId);
        }
        return ControlEpochContext_;
    }


    void OnUpsteamSyncDeadlineReached(TEpochContextPtr epochContext)
    {
        VERIFY_THREAD_AFFINITY(AutomatonThread);

        epochContext->UpstreamSyncDeadlineReached = true;

        if (!epochContext->ActiveUpstreamSyncPromise) {
            DoSyncWithUpstream(epochContext);
        }
    }

    void DoSyncWithUpstream(TEpochContextPtr epochContext)
    {
        VERIFY_THREAD_AFFINITY(AutomatonThread);

        LOG_DEBUG("Synchronizing with upsteam");

        epochContext->UpstreamSyncDeadlineReached = false;

        YCHECK(!epochContext->ActiveUpstreamSyncPromise);
        swap(epochContext->ActiveUpstreamSyncPromise, epochContext->PendingUpstreamSyncPromise);

        std::vector<TFuture<void>> asyncResults;
        if (GetAutomatonState() == EPeerState::Following) {
            asyncResults.push_back(DoSyncWithLeader(epochContext));
        }
        for (const auto& callback : UpstreamSync_.ToVector()) {
            asyncResults.push_back(callback.Run());
        }

        Combine(asyncResults).Subscribe(
            BIND(&TDistributedHydraManager::OnUpstreamSyncReached, MakeStrong(this), epochContext)
                .Via(epochContext->EpochUserAutomatonInvoker));
    }

    void OnUpstreamSyncReached(TEpochContextPtr epochContext, const TError& error)
    {
        VERIFY_THREAD_AFFINITY(AutomatonThread);

        epochContext->ActiveUpstreamSyncPromise.Set(error);
        epochContext->ActiveUpstreamSyncPromise.Reset();

        if (epochContext->UpstreamSyncDeadlineReached) {
            DoSyncWithUpstream(epochContext);
        }
    }

    TFuture<void> DoSyncWithLeader(TEpochContextPtr epochContext)
    {
        YCHECK(!epochContext->LeaderSyncPromise);
        epochContext->LeaderSyncPromise = NewPromise<void>();

        auto channel = CellManager_->GetPeerChannel(epochContext->LeaderId);
        YCHECK(channel);

        THydraServiceProxy proxy(channel);
        proxy.SetDefaultTimeout(Config_->ControlRpcTimeout);

        auto req = proxy.SyncWithLeader();
        ToProto(req->mutable_epoch_id(), epochContext->EpochId);

        req->Invoke().Subscribe(
            BIND(
                &TDistributedHydraManager::OnSyncWithLeaderResponse,
                MakeStrong(this),
                epochContext)
            .Via(epochContext->EpochUserAutomatonInvoker));

        return epochContext->LeaderSyncPromise;
    }

    void OnSyncWithLeaderResponse(
        TEpochContextPtr epochContext,
        const THydraServiceProxy::TErrorOrRspSyncWithLeaderPtr& rspOrError)
    {
        VERIFY_THREAD_AFFINITY(AutomatonThread);

        if (!rspOrError.IsOK()) {
<<<<<<< HEAD
            epochContext->LeaderSyncPromise.Set(TError(
                NRpc::EErrorCode::Unavailable,
                "Failed to synchronize with leader")
                << rspOrError);
            epochContext->LeaderSyncPromise.Reset();
=======
            epochContext->ActiveLeaderSyncPromise.Set(TError(
                NRpc::EErrorCode::Unavailable,
                "Failed to synchronize with leader")
                << rspOrError);
>>>>>>> 81b93d7c
            return;
        }

        const auto& rsp = rspOrError.Value();

        YCHECK(!epochContext->LeaderSyncVersion);
        epochContext->LeaderSyncVersion = TVersion::FromRevision(rsp->committed_revision());

        LOG_DEBUG("Received synchronization response from leader (CommittedVersion: %v)",
            epochContext->LeaderSyncVersion);

        CheckForPendingLeaderSync(epochContext);
    }

    void CheckForPendingLeaderSync(TEpochContextPtr epochContext)
    {
        VERIFY_THREAD_AFFINITY(AutomatonThread);

        if (!epochContext->LeaderSyncPromise || !epochContext->LeaderSyncVersion)
            return;

        auto neededCommittedVersion = *epochContext->LeaderSyncVersion;
        auto actualCommittedVersion = DecoratedAutomaton_->GetCommittedVersion();
        if (neededCommittedVersion > actualCommittedVersion)
            return;

        LOG_DEBUG("Synchronization complete (NeededCommittedVersion: %v, ActualCommittedVersion: %v)",
            neededCommittedVersion,
            actualCommittedVersion);

        epochContext->LeaderSyncPromise.Set();
        epochContext->LeaderSyncPromise.Reset();
        epochContext->LeaderSyncVersion.Reset();
    }


    void CommitMutationsAtFollower(TEpochContextPtr epochContext, TVersion committedVersion)
    {
        VERIFY_THREAD_AFFINITY(AutomatonThread);

        DecoratedAutomaton_->CommitMutations(epochContext, committedVersion);
        CheckForPendingLeaderSync(std::move(epochContext));
    }


    // THydraServiceBase overrides.
    virtual IHydraManagerPtr GetHydraManager() override
    {
        return this;
    }


    DECLARE_THREAD_AFFINITY_SLOT(ControlThread);
    DECLARE_THREAD_AFFINITY_SLOT(AutomatonThread);

};

////////////////////////////////////////////////////////////////////////////////

IHydraManagerPtr CreateDistributedHydraManager(
    TDistributedHydraManagerConfigPtr config,
    IInvokerPtr controlInvoker,
    IInvokerPtr automatonInvoker,
    IAutomatonPtr automaton,
    IServerPtr rpcServer,
    TCellManagerPtr cellManager,
    IChangelogStorePtr changelogStore,
    ISnapshotStorePtr snapshotStore,
    const TDistributedHydraManagerOptions& options)
{
    YCHECK(config);
    YCHECK(controlInvoker);
    YCHECK(automatonInvoker);
    YCHECK(automaton);
    YCHECK(rpcServer);
    YCHECK(cellManager);
    YCHECK(changelogStore);
    YCHECK(snapshotStore);

    return New<TDistributedHydraManager>(
        config,
        controlInvoker,
        automatonInvoker,
        automaton,
        rpcServer,
        cellManager,
        changelogStore,
        snapshotStore,
        options);
}

////////////////////////////////////////////////////////////////////////////////

} // namespace NHydra
} // namespace NYT<|MERGE_RESOLUTION|>--- conflicted
+++ resolved
@@ -1431,18 +1431,11 @@
         VERIFY_THREAD_AFFINITY(AutomatonThread);
 
         if (!rspOrError.IsOK()) {
-<<<<<<< HEAD
             epochContext->LeaderSyncPromise.Set(TError(
                 NRpc::EErrorCode::Unavailable,
                 "Failed to synchronize with leader")
                 << rspOrError);
             epochContext->LeaderSyncPromise.Reset();
-=======
-            epochContext->ActiveLeaderSyncPromise.Set(TError(
-                NRpc::EErrorCode::Unavailable,
-                "Failed to synchronize with leader")
-                << rspOrError);
->>>>>>> 81b93d7c
             return;
         }
 
