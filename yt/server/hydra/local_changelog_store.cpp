--- conflicted
+++ resolved
@@ -196,8 +196,6 @@
 
         return WaitFor(cookie.GetValue())
             .ValueOrThrow();
-<<<<<<< HEAD
-=======
     }
 
     IChangelogStorePtr DoLock()
@@ -214,7 +212,6 @@
                 Config_->Path)
                     << ex;
         }
->>>>>>> b12d5c60
     }
 
     IChangelogStorePtr CreateStore(TVersion reachableVersion);
