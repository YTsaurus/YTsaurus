--- conflicted
+++ resolved
@@ -23,17 +23,12 @@
 
 IInvokerPtr GetHydraIOInvoker()
 {
-<<<<<<< HEAD
-    static auto queue = New<TActionQueue>("HydraIO");
-    return queue->GetInvoker();
-=======
     return GetHydraIOActionQueue()->GetInvoker();
 }
 
 void ShutdownHydraIOInvoker()
 {
     GetHydraIOActionQueue()->Shutdown();
->>>>>>> 4c21d8c5
 }
 
 ////////////////////////////////////////////////////////////////////////////////
