--- conflicted
+++ resolved
@@ -697,19 +697,6 @@
     return SystemInvoker_;
 }
 
-<<<<<<< HEAD
-void TDecoratedAutomaton::Clear()
-{
-    VERIFY_THREAD_AFFINITY(AutomatonThread);
-
-    Automaton_->Clear();
-    Reset();
-    AutomatonVersion_ = TVersion();
-    CommittedVersion_ = TVersion();
-}
-
-=======
->>>>>>> 25aab3cf
 TFuture<void> TDecoratedAutomaton::SaveSnapshot(IAsyncOutputStreamPtr writer)
 {
     VERIFY_THREAD_AFFINITY(AutomatonThread);
@@ -1107,11 +1094,7 @@
 {
     PendingMutations_.clear();
     Changelog_.Reset();
-<<<<<<< HEAD
-    CommittedVersion_ = AutomatonVersion_.load();
-=======
     EpochContext_.Reset();
->>>>>>> 25aab3cf
     SnapshotVersion_ = TVersion();
     CommittedVersion_ = TVersion();
     if (SnapshotParamsPromise_) {
