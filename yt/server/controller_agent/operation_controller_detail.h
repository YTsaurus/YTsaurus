#pragma once

#include "private.h"

#include "auto_merge_director.h"
#include "chunk_list_pool.h"
#include "job_memory.h"
#include "job_splitter.h"
#include "operation_controller.h"
#include "serialize.h"
#include "helpers.h"
#include "master_connector.h"
#include "task_host.h"

#include <yt/server/scheduler/config.h>
#include <yt/server/scheduler/event_log.h>

#include <yt/server/chunk_pools/chunk_pool.h>
#include <yt/server/chunk_pools/public.h>
#include <yt/server/chunk_pools/chunk_stripe_key.h>

#include <yt/server/chunk_server/public.h>

#include <yt/server/misc/release_queue.h>

#include <yt/ytlib/scheduler/proto/job.pb.h>

#include <yt/ytlib/chunk_client/chunk_owner_ypath_proxy.h>
#include <yt/ytlib/chunk_client/chunk_service_proxy.h>
#include <yt/ytlib/chunk_client/helpers.h>
#include <yt/ytlib/chunk_client/public.h>

#include <yt/ytlib/object_client/helpers.h>

#include <yt/ytlib/cypress_client/public.h>

#include <yt/ytlib/file_client/file_ypath_proxy.h>

#include <yt/ytlib/job_tracker_client/statistics.h>

#include <yt/ytlib/node_tracker_client/helpers.h>
#include <yt/ytlib/node_tracker_client/public.h>

#include <yt/ytlib/table_client/table_ypath_proxy.h>
#include <yt/ytlib/table_client/unversioned_row.h>
#include <yt/ytlib/table_client/value_consumer.h>

#include <yt/ytlib/query_client/public.h>

#include <yt/ytlib/scheduler/job_resources.h>

#include <yt/core/actions/cancelable_context.h>

#include <yt/core/concurrency/periodic_executor.h>
#include <yt/core/concurrency/thread_affinity.h>

#include <yt/core/logging/log.h>

#include <yt/core/misc/id_generator.h>
#include <yt/core/misc/nullable.h>
#include <yt/core/misc/ref_tracked.h>
#include <yt/core/misc/digest.h>
#include <yt/core/misc/histogram.h>
#include <yt/core/misc/safe_assert.h>

#include <yt/core/ytree/ypath_client.h>

#include <yt/core/yson/string.h>

namespace NYT {
namespace NControllerAgent {

////////////////////////////////////////////////////////////////////////////////

DEFINE_ENUM(EInputChunkState,
    (Active)
    (Skipped)
    (Waiting)
);

DEFINE_ENUM(EControllerState,
    (Preparing)
    (Running)
    (Failing)
    (Finished)
);

DEFINE_ENUM(ETransactionType,
    (Async)
    (Input)
    (Output)
    (Debug)
    (OutputCompletion)
    (DebugCompletion)
);

DEFINE_ENUM(EIntermediateChunkUnstageMode,
    // Unstage chunks when job is completed.
    (OnJobCompleted)
    // Keep a release queue of chunks and unstage then when snapshot is built.
    (OnSnapshotCompleted)
)

class TOperationControllerBase
    : public IOperationController
    , public NScheduler::TEventLogHostBase
    , public ITaskHost
{
    // In order to make scheduler more stable, we do not allow
    // pure YCHECK to be executed from the controller code (directly
    // or indirectly). Thus, all interface methods of IOperationController
    // are divided into two groups: those that involve YCHECKs
    // to make assertions essential for further execution, and pure ones.

    // All potentially faulty controller interface methods are
    // guarded by enclosing into an extra method. Two intermediate
    // macro below are needed due to
    // http://stackoverflow.com/questions/1489932.
    // Welcome to the beautiful world of preprocessor!
#define VERIFY_PASTER(affinity) VERIFY_ ## affinity
#define VERIFY_EVALUATOR(affinity) VERIFY_PASTER(affinity)
#define IMPLEMENT_SAFE_METHOD(returnType, method, signature, args, affinity, catchStdException, defaultValue) \
public: \
    virtual returnType method signature final \
    { \
        VERIFY_EVALUATOR(affinity); \
        TSafeAssertionsGuard guard( \
            Host->GetCoreDumper(), \
            Host->GetCoreSemaphore(), \
            CoreNotes_); \
        try { \
            return Safe ## method args; \
        } catch (const TAssertionFailedException& ex) { \
            ProcessSafeException(ex); \
            return defaultValue; \
        } catch (const std::exception& ex) { \
            if (catchStdException) { \
                ProcessSafeException(ex); \
                return defaultValue; \
            } \
            throw; \
        } \
    } \
private: \
    returnType Safe ## method signature;

#define IMPLEMENT_SAFE_VOID_METHOD(method, signature, args, affinity, catchStdException) \
    IMPLEMENT_SAFE_METHOD(void, method, signature, args, affinity, catchStdException, )

    IMPLEMENT_SAFE_VOID_METHOD(Prepare, (), (), INVOKER_AFFINITY(CancelableInvoker), false)
    IMPLEMENT_SAFE_VOID_METHOD(Materialize, (), (), INVOKER_AFFINITY(CancelableInvoker), false)

    IMPLEMENT_SAFE_VOID_METHOD(OnJobStarted, (std::unique_ptr<TStartedJobSummary> jobSummary), (std::move(jobSummary)), INVOKER_AFFINITY(CancelableInvoker), true)
    IMPLEMENT_SAFE_VOID_METHOD(OnJobCompleted, (std::unique_ptr<TCompletedJobSummary> jobSummary), (std::move(jobSummary)), INVOKER_AFFINITY(CancelableInvoker), true)
    IMPLEMENT_SAFE_VOID_METHOD(OnJobFailed, (std::unique_ptr<TFailedJobSummary> jobSummary), (std::move(jobSummary)), INVOKER_AFFINITY(CancelableInvoker), true)
    IMPLEMENT_SAFE_VOID_METHOD(OnJobAborted, (std::unique_ptr<TAbortedJobSummary> jobSummary), (std::move(jobSummary)), INVOKER_AFFINITY(CancelableInvoker), true)
    IMPLEMENT_SAFE_VOID_METHOD(OnJobRunning, (std::unique_ptr<TRunningJobSummary> jobSummary), (std::move(jobSummary)), INVOKER_AFFINITY(CancelableInvoker), true)

    IMPLEMENT_SAFE_VOID_METHOD(Commit, (), (), INVOKER_AFFINITY(CancelableInvoker), false)
    IMPLEMENT_SAFE_VOID_METHOD(Abort, (), (), THREAD_AFFINITY_ANY(), false)

    IMPLEMENT_SAFE_VOID_METHOD(Complete, (), (), THREAD_AFFINITY_ANY(), false)

    IMPLEMENT_SAFE_METHOD(
        TScheduleJobResultPtr,
        ScheduleJob,
        (ISchedulingContext* context, const NScheduler::TJobResourcesWithQuota& jobLimits, const TString& treeId),
        (context, jobLimits, treeId),
        INVOKER_AFFINITY(CancelableInvoker),
        true,
        New<TScheduleJobResult>())

    //! Callback called by TChunkScraper when get information on some chunk.
    IMPLEMENT_SAFE_VOID_METHOD(
        OnInputChunkLocated,
        (const NChunkClient::TChunkId& chunkId, const NChunkClient::TChunkReplicaList& replicas, bool missing),
        (chunkId, replicas, missing),
        THREAD_AFFINITY_ANY(),
        false)

    //! Called by #IntermediateChunkScraper.
    IMPLEMENT_SAFE_VOID_METHOD(
        OnIntermediateChunkLocated,
        (const NChunkClient::TChunkId& chunkId, const NChunkClient::TChunkReplicaList& replicas, bool missing),
        (chunkId, replicas, missing),
        THREAD_AFFINITY_ANY(),
        false)

    //! Called by `TSnapshotBuilder` when snapshot is built.
    IMPLEMENT_SAFE_VOID_METHOD(
        OnSnapshotCompleted,
        (const TSnapshotCookie& cookie),
        (cookie),
        INVOKER_AFFINITY(CancelableInvoker),
        false)

public:
    // These are "pure" interface methods, i. e. those that do not involve YCHECKs.
    // If some of these methods still fails due to unnoticed YCHECK, consider
    // moving it to the section above.

    // NB(max42): Don't make Revive safe! It may lead to either destroying all
    // operations on a cluster, or to a scheduler crash.
    virtual void Revive() override;

    virtual void Initialize() override;

    virtual void InitializeReviving(TControllerTransactionsPtr operationTransactions) override;

    virtual TOperationControllerInitializationResult GetInitializationResult() override;
    virtual TOperationControllerReviveResult GetReviveResult() override;
    virtual NYson::TYsonString GetAttributes() const override;

    virtual void OnTransactionAborted(const NTransactionClient::TTransactionId& transactionId) override;

    virtual void UpdateConfig(const TControllerAgentConfigPtr& config) override;

    virtual TCancelableContextPtr GetCancelableContext() const override;
    virtual IInvokerPtr GetInvoker() const override;

    virtual int GetPendingJobCount() const override;
    virtual TJobResources GetNeededResources() const override;

    virtual void UpdateMinNeededJobResources() override;
    virtual NScheduler::TJobResourcesWithQuotaList GetMinNeededJobResources() const override;

    virtual bool IsRunning() const override;

    virtual void SetProgressUpdated() override;
    virtual bool ShouldUpdateProgress() const override;

    virtual bool HasProgress() const override;

    virtual void Resume() override;
    virtual TFuture<void> Suspend() override;

    virtual void Cancel() override;

    virtual void BuildProgress(NYTree::TFluentMap fluent) const;
    virtual void BuildBriefProgress(NYTree::TFluentMap fluent) const;
    virtual void BuildJobSplitterInfo(NYTree::TFluentMap fluent) const;
    virtual void BuildJobsYson(NYTree::TFluentMap fluent) const;

    // NB(max42, babenko): this method should not be safe. Writing a core dump or trying to fail
    // operation from a forked process is a bad idea.
    virtual void SaveSnapshot(IOutputStream* output) override;

    virtual NYson::TYsonString GetProgress() const override;
    virtual NYson::TYsonString GetBriefProgress() const override;

    virtual TSharedRef ExtractJobSpec(const TJobId& jobId) const override;

    virtual NYson::TYsonString GetSuspiciousJobsYson() const override;

    virtual void Persist(const TPersistenceContext& context) override;

    TOperationControllerBase(
        TOperationSpecBasePtr spec,
        TControllerAgentConfigPtr config,
        TOperationOptionsPtr options,
        IOperationControllerHostPtr host,
        TOperation* operation);

    // ITaskHost implementation.

    virtual IInvokerPtr GetCancelableInvoker() const override;

    virtual TNullable<NYPath::TRichYPath> GetStderrTablePath() const override;
    virtual TNullable<NYPath::TRichYPath> GetCoreTablePath() const override;

    virtual void RegisterInputStripe(const NChunkPools::TChunkStripePtr& stripe, const TTaskPtr& task) override;
    virtual void AddTaskLocalityHint(const NChunkPools::TChunkStripePtr& stripe, const TTaskPtr& task) override;
    virtual void AddTaskLocalityHint(NNodeTrackerClient::TNodeId nodeId, const TTaskPtr& task);
    virtual void AddTaskPendingHint(const TTaskPtr& task) override;

    virtual ui64 NextJobIndex() override;
    virtual void InitUserJobSpecTemplate(
        NScheduler::NProto::TUserJobSpec* proto,
        NScheduler::TUserJobSpecPtr config,
        const std::vector<TUserFile>& files,
        const TString& fileAccount) override;
    virtual const std::vector<TUserFile>& GetUserFiles(const TUserJobSpecPtr& userJobSpec) const override;

    virtual void CustomizeJobSpec(const TJobletPtr& joblet, NJobTrackerClient::NProto::TJobSpec* jobSpec) const override;
    virtual void CustomizeJoblet(const TJobletPtr& joblet) override;

    virtual void AddValueToEstimatedHistogram(const TJobletPtr& joblet) override;
    virtual void RemoveValueFromEstimatedHistogram(const TJobletPtr& joblet) override;

    virtual const TControllerAgentConfigPtr& GetConfig() const override;
    virtual const TOperationSpecBasePtr& GetSpec() const override;

    virtual void OnOperationFailed(const TError& error, bool flush = true) override;
    void OnOperationAborted(const TError& error);

    virtual bool IsRowCountPreserved() const override;
    virtual bool IsJobInterruptible() const override;
    virtual bool ShouldSkipSanityCheck() override;

    virtual NScheduler::TExtendedJobResources GetAutoMergeResources(
        const NChunkPools::TChunkStripeStatisticsVector& statistics) const override;
    virtual const NJobTrackerClient::NProto::TJobSpec& GetAutoMergeJobSpecTemplate(int tableIndex) const override;
    virtual TTaskGroupPtr GetAutoMergeTaskGroup() const override;
    virtual TAutoMergeDirector* GetAutoMergeDirector() override;

    virtual NObjectClient::TCellTag GetIntermediateOutputCellTag() const override;

    virtual const TChunkListPoolPtr& GetChunkListPool() const override;
    virtual NChunkClient::TChunkListId ExtractChunkList(NObjectClient::TCellTag cellTag) override;
    virtual void ReleaseChunkTrees(
        const std::vector<NChunkClient::TChunkListId>& chunkListIds,
        bool unstageRecursively,
        bool waitForSnapshot) override;
    virtual void ReleaseIntermediateStripeList(const NChunkPools::TChunkStripeListPtr& stripeList) override;

    virtual TOperationId GetOperationId() const override;
    virtual EOperationType GetOperationType() const override;

    virtual const TNullable<TOutputTable>& StderrTable() const override;
    virtual const TNullable<TOutputTable>& CoreTable() const override;

    virtual void RegisterStderr(const TJobletPtr& joblet, const TJobSummary& summary) override;
    virtual void RegisterCores(const TJobletPtr& joblet, const TJobSummary& summary) override;

    virtual void RegisterJoblet(const TJobletPtr& joblet) override;

    virtual IJobSplitter* GetJobSplitter() override;

    virtual const TNullable<TJobResources>& CachedMaxAvailableExecNodeResources() const override;

    virtual const NNodeTrackerClient::TNodeDirectoryPtr& InputNodeDirectory() const override;

    virtual void RegisterRecoveryInfo(
        const TCompletedJobPtr& completedJob,
        const NChunkPools::TChunkStripePtr& stripe);

    virtual NTableClient::TRowBufferPtr GetRowBuffer() override;

    virtual TSnapshotCookie OnSnapshotStarted() override;

    virtual void OnBeforeDisposal() override;

    virtual NScheduler::TOperationJobMetrics PullJobMetricsDelta() override;

    virtual TOperationAlertMap GetAlerts() override;

    virtual TOperationInfo BuildOperationInfo() override;

    virtual NYson::TYsonString BuildJobYson(const TJobId& jobId, bool outputStatistics) const override;

protected:
    const IOperationControllerHostPtr Host;
    TControllerAgentConfigPtr Config;

    const TOperationId OperationId;

    const EOperationType OperationType;
    const TInstant StartTime;
    const TString AuthenticatedUser;
    const NScheduler::EOperationCypressStorageMode StorageMode;
    const NYTree::IMapNodePtr SecureVault;
    const std::vector<TString> Owners;
    const NTransactionClient::TTransactionId UserTransactionId;

    const NLogging::TLogger Logger;
    const std::vector<TString> CoreNotes_;

    // Usually these clients are all the same (and connected to the current cluster).
    // But `remote copy' operation connects InputClient to remote cluster.
    // OutputClient is created for the sake of symmetry with Input;
    // i.e. Client and OutputClient are always connected to the same cluster.
    NApi::INativeClientPtr Client;
    NApi::INativeClientPtr InputClient;
    NApi::INativeClientPtr OutputClient;

    TCancelableContextPtr CancelableContext;
    IInvokerPtr Invoker;
    ISuspendableInvokerPtr SuspendableInvoker;
    IInvokerPtr CancelableInvoker;

    std::atomic<EControllerState> State = {EControllerState::Preparing};

    // These totals are approximate.
    int TotalEstimatedInputChunkCount = 0;
    i64 TotalEstimatedInputDataWeight = 0;
    i64 TotalEstimatedInputRowCount = 0;
    i64 TotalEstimatedInputCompressedDataSize = 0;
    i64 TotalEstimatedInputUncompressedDataSize = 0;

    // Only used during materialization, not persisted.
    double InputCompressionRatio = 0.0;

    // Ratio DataWeight/UncomprssedDataSize for input data.
    // Only used during materialization, not persisted.
    double DataWeightRatio = 0.0;

    // Total uncompressed data size for input tables.
    // Used only during preparation, not persisted.
    i64 PrimaryInputDataWeight = 0;
    i64 ForeignInputDataWeight = 0;

    int ChunkLocatedCallCount = 0;
    int UnavailableInputChunkCount = 0;
    int UnavailableIntermediateChunkCount = 0;

    // Job counters.
    TProgressCounterPtr JobCounter = New<TProgressCounter>();

    // Maps node ids to descriptors for job input chunks.
    NNodeTrackerClient::TNodeDirectoryPtr InputNodeDirectory_;

    TSpinLock TransactionsLock_;
    NApi::ITransactionPtr AsyncSchedulerTransaction;
    NApi::ITransactionPtr InputTransaction;
    NApi::ITransactionPtr OutputTransaction;
    NApi::ITransactionPtr DebugTransaction;
    NApi::ITransactionPtr OutputCompletionTransaction;
    NApi::ITransactionPtr DebugCompletionTransaction;
    NApi::ITransactionPtr UserTransaction;

    bool CommitFinished = false;

    TOperationSnapshot Snapshot;
    struct TRowBufferTag { };
    NTableClient::TRowBufferPtr RowBuffer;

    std::vector<TInputTable> InputTables;
    std::vector<TOutputTable> OutputTables_;
    TNullable<TOutputTable> StderrTable_;
    TNullable<TOutputTable> CoreTable_;

    // All output tables plus stderr and core tables (if present).
    std::vector<TOutputTable*> UpdatingTables;

    TIntermediateTable IntermediateTable;

    yhash<TUserJobSpecPtr, std::vector<TUserFile>> UserJobFiles_;

    struct TInputQuery
    {
        NQueryClient::TQueryPtr Query;
        NQueryClient::TExternalCGInfoPtr ExternalCGInfo;
    };

    TNullable<TInputQuery> InputQuery;

    //! All tasks declared by calling #RegisterTask, mostly for debugging purposes.
    std::vector<TTaskPtr> Tasks;

    //! All task groups declared by calling #RegisterTaskGroup, in the order of decreasing priority.
    std::vector<TTaskGroupPtr> TaskGroups;

    //! Auto merge task for each of the output tables.
    std::vector<TAutoMergeTaskPtr> AutoMergeTasks;
    TTaskGroupPtr AutoMergeTaskGroup;

    TDataFlowGraph DataFlowGraph_;

    NYTree::IMapNodePtr UnrecognizedSpec_;

    TFuture<NApi::ITransactionPtr> StartTransaction(
        ETransactionType type,
        NApi::INativeClientPtr client,
        const NTransactionClient::TTransactionId& parentTransactionId = NTransactionClient::NullTransactionId);

    void RegisterTask(TTaskPtr task);
    void RegisterTaskGroup(TTaskGroupPtr group);

    void UpdateTask(TTaskPtr task);
    void UpdateAllTasks();

    void DoAddTaskLocalityHint(TTaskPtr task, NNodeTrackerClient::TNodeId nodeId);
    void ResetTaskLocalityDelays();

    void MoveTaskToCandidates(TTaskPtr task, std::multimap<i64, TTaskPtr>& candidateTasks);

    bool CheckJobLimits(
        TTaskPtr task,
        const TJobResources& jobLimits,
        const TJobResources& nodeResourceLimits);

    void CheckTimeLimit();

    void CheckAvailableExecNodes();

    virtual void AnalyzePartitionHistogram();
    void AnalyzeTmpfsUsage();
    void AnalyzeIntermediateJobsStatistics();
    void AnalyzeInputStatistics();
    void AnalyzeAbortedJobs();
    void AnalyzeJobsIOUsage();
    void AnalyzeJobsDuration();
    void AnalyzeScheduleJobStatistics();

    void AnalyzeOperationProgress();

    void FlushOperationNode(bool checkFlushResult);

    void CheckMinNeededResourcesSanity();
    void UpdateCachedMaxAvailableExecNodeResources();

    void DoScheduleJob(
        ISchedulingContext* context,
        const NScheduler::TJobResourcesWithQuota& jobLimits,
        const TString& treeId,
        TScheduleJobResult* scheduleJobResult);

    void DoScheduleLocalJob(
        ISchedulingContext* context,
        const TJobResources& jobLimits,
        const TString& treeId,
        TScheduleJobResult* scheduleJobResult);

    void DoScheduleNonLocalJob(
        ISchedulingContext* context,
        const TJobResources& jobLimits,
        const TString& treeId,
        TScheduleJobResult* scheduleJobResult);


    TJobletPtr FindJoblet(const TJobId& jobId) const;
    TJobletPtr GetJoblet(const TJobId& jobId) const;
    TJobletPtr GetJobletOrThrow(const TJobId& jobId) const;

    void UnregisterJoblet(const TJobletPtr& joblet);

    // Initialization.
    virtual void DoInitialize();
    virtual void InitializeClients();
    void StartTransactions();
    virtual NTransactionClient::TTransactionId GetInputTransactionParentId();
    virtual NTransactionClient::TTransactionId GetOutputTransactionParentId();
    virtual void InitializeStructures();
    virtual void SyncPrepare();
    virtual void FinishInitialization();
    void InitUpdatingTables();

    // Preparation.
    void FetchInputTables();
    void RegisterInputChunk(const NChunkClient::TInputChunkPtr& inputChunk);
    void LockInputTables();
    void GetInputTablesAttributes();
    void GetOutputTablesSchema();
    virtual void PrepareInputTables();
    virtual void PrepareOutputTables();
    void LockOutputTablesAndGetAttributes();
    void FetchUserFiles();
    void DoFetchUserFiles(const TUserJobSpecPtr& userJobSpec, std::vector<TUserFile>& files);
    void LockUserFiles();
    void GetUserFilesAttributes();
    void CreateLivePreviewTables();
    void CollectTotals();
    virtual void CustomPrepare();
    void AddAllTaskPendingHints();
    void InitInputChunkScraper();
    void InitIntermediateChunkScraper();
    void InitAutoMerge(int outputChunkCountEstimate, double dataWeightRatio);
    void FinishPrepare();

    void ParseInputQuery(
        const TString& queryString,
        const TNullable<NQueryClient::TTableSchema>& schema);
    void WriteInputQueryToJobSpec(
        NScheduler::NProto::TSchedulerJobSpecExt* schedulerJobSpecExt);
    virtual void PrepareInputQuery();

    void PickIntermediateDataCell();
    void InitChunkListPool();

    // Completion.
    void TeleportOutputChunks();
    void BeginUploadOutputTables(const std::vector<TOutputTable*>& updatingTables);
    void AttachOutputChunks(const std::vector<TOutputTable*>& tableList);
    void EndUploadOutputTables(const std::vector<TOutputTable*>& tableList);
    void CommitTransactions();
    virtual void CustomCommit();

    void StartOutputCompletionTransaction();
    void CommitOutputCompletionTransaction();

    void StartDebugCompletionTransaction();
    void CommitDebugCompletionTransaction();

    i64 GetPartSize(EOutputTableType tableType);

    // Revival.
    void ReinstallLivePreview();

    void DoLoadSnapshot(const TOperationSnapshot& snapshot);

    bool InputHasDynamicTables() const;
    bool InputHasVersionedTables() const;
    bool InputHasReadLimits() const;

    bool IsLocalityEnabled() const;

    virtual TString GetLoggingProgress() const;

    //! Called to extract input table paths from the spec.
    virtual std::vector<NYPath::TRichYPath> GetInputTablePaths() const = 0;

    //! Called to extract output table paths from the spec.
    virtual std::vector<NYPath::TRichYPath> GetOutputTablePaths() const = 0;

    //! Called in jobs duration analyzer to get proper data weight parameter name in spec.
    virtual TStringBuf GetDataWeightParameterNameForJob(EJobType jobType) const = 0;

    //! Called in jobs duration analyzer to get interesting for analysis jobs set.
    virtual std::vector<EJobType> GetSupportedJobTypesForJobsDurationAnalyzer() const = 0;

    //! Is called by controller on stage of structure initialization.
    virtual std::vector<TUserJobSpecPtr> GetUserJobSpecs() const;

    //! What to do with intermediate chunks that are not useful any more.
    virtual EIntermediateChunkUnstageMode GetIntermediateChunkUnstageMode() const;

    //! Called to extract stderr table writer config from the spec.
    virtual NTableClient::TBlobTableWriterConfigPtr GetStderrTableWriterConfig() const;

    //! Called to extract core table writer config from the spec.
    virtual NTableClient::TBlobTableWriterConfigPtr GetCoreTableWriterConfig() const;

    //! Is called by controller when chunks are passed to master connector for unstaging.
    virtual void OnChunksReleased(int chunkCount);

    //! Called when a job is unable to read a chunk.
    void OnChunkFailed(const NChunkClient::TChunkId& chunkId);

    //! Gets the list of all intermediate chunks that are not lost.
    THashSet<NChunkClient::TChunkId> GetAliveIntermediateChunks() const;

    //! Called when a job is unable to read an intermediate chunk
    //! (i.e. that is not a part of the input).
    //! Returns false if the chunk was already considered lost.
    bool OnIntermediateChunkUnavailable(const NChunkClient::TChunkId& chunkId);

    void OnIntermediateChunkAvailable(
        const NChunkClient::TChunkId& chunkId,
        const NChunkClient::TChunkReplicaList& replicas);

    //! Return a pointer to `YsonSerializable` object that represents
    //! the fully typed operation spec which know more than a simple
    //! `TOperationSpecBase::Spec`.
    virtual NYTree::TYsonSerializablePtr GetTypedSpec() const = 0;

    int EstimateSplitJobCount(const TCompletedJobSummary& jobSummary, const TJobletPtr& joblet);
    void ExtractInterruptDescriptor(TCompletedJobSummary& jobSummary) const;
    virtual void ReinstallUnreadInputDataSlices(const std::vector<NChunkClient::TInputDataSlicePtr>& inputDataSlices);

    struct TStripeDescriptor
    {
        NChunkPools::TChunkStripePtr Stripe;
        NChunkPools::IChunkPoolInput::TCookie Cookie;
        TTaskPtr Task;

        TStripeDescriptor()
            : Cookie(NChunkPools::IChunkPoolInput::NullCookie)
        { }

        void Persist(const TPersistenceContext& context);

    };

    struct TInputChunkDescriptor
        : public TRefTracked<TInputChunkDescriptor>
    {
        SmallVector<TStripeDescriptor, 1> InputStripes;
        SmallVector<NChunkClient::TInputChunkPtr, 1> InputChunks;
        EInputChunkState State;

        TInputChunkDescriptor()
            : State(EInputChunkState::Active)
        { }

        void Persist(const TPersistenceContext& context);

    };

    //! Called when a job is unable to read an input chunk or
    //! chunk scraper has encountered unavailable chunk.
    void OnInputChunkUnavailable(
        const NChunkClient::TChunkId& chunkId,
        TInputChunkDescriptor* descriptor);

    void OnInputChunkAvailable(
        const NChunkClient::TChunkId& chunkId,
        const NChunkClient::TChunkReplicaList& replicas,
        TInputChunkDescriptor* descriptor);

    virtual bool IsOutputLivePreviewSupported() const;
    virtual bool IsIntermediateLivePreviewSupported() const;
    virtual bool IsInputDataSizeHistogramSupported() const;
    virtual bool AreForeignTablesSupported() const;

    //! Successfully terminates and finalizes the operation.
    /*!
     *  #interrupted flag indicates premature completion and disables standard validations.
     */
    virtual void OnOperationCompleted(bool interrupted);

    virtual void OnOperationTimeLimitExceeded();

    virtual bool IsCompleted() const;

    //! Returns |true| when the controller is prepared.
    /*!
     *  Preparation happens in a controller thread.
     *  The state must not be touched from the control thread
     *  while this function returns |false|.
     */
    bool IsPrepared() const;

    //! Returns |true| as long as the operation is waiting for jobs abort events.
    bool IsFailing() const;

    //! Returns |true| when operation completion event is scheduled to control invoker.
    bool IsFinished() const;

    // Unsorted helpers.

    //! Enables verification that the output is sorted.
    virtual bool ShouldVerifySortedOutput() const;

    virtual NChunkPools::TOutputOrderPtr GetOutputOrder() const;

    //! Enables fetching all input replicas (not only data)
    virtual bool CheckParityReplicas() const;

    //! Enables fetching boundary keys for chunk specs.
    virtual bool IsBoundaryKeysFetchEnabled() const;

    //! Number of currently unavailable input chunks. In case of Sort or Sorted controller, shows
    //! number of unavailable chunks during materialization (fetching samples or chunk slices).
    //! Used for diagnostics only (exported into orchid).
    virtual i64 GetUnavailableInputChunkCount() const;

    int GetTotalJobCount() const;

    i64 GetDataSliceCount() const;

    typedef std::function<bool(const TInputTable& table)> TInputTableFilter;

    NTableClient::TKeyColumns CheckInputTablesSorted(
        const NTableClient::TKeyColumns& keyColumns,
        TInputTableFilter inputTableFilter = [](const TInputTable&) { return true; });

    static bool CheckKeyColumnsCompatible(
        const NTableClient::TKeyColumns& fullColumns,
        const NTableClient::TKeyColumns& prefixColumns);

    const NObjectClient::TTransactionId& GetTransactionIdForOutputTable(const TOutputTable& table);

    virtual void AttachToIntermediateLivePreview(NChunkClient::TChunkId chunkId) override;

    void AttachToLivePreview(
        NChunkClient::TChunkTreeId chunkTreeId,
        const std::vector<NCypressClient::TNodeId>& tableIds);

    virtual void RegisterTeleportChunk(
        NChunkClient::TInputChunkPtr chunkSpec,
        NChunkPools::TChunkStripeKey key,
        int tableIndex) override;

    bool HasEnoughChunkLists(bool isWritingStderrTable, bool isWritingCoreTable);

    //! Called after preparation to decrease memory footprint.
    void ClearInputChunkBoundaryKeys();

    //! Returns the list of all input chunks collected from all primary input tables.
    std::vector<NChunkClient::TInputChunkPtr> CollectPrimaryChunks(bool versioned) const;
    std::vector<NChunkClient::TInputChunkPtr> CollectPrimaryUnversionedChunks() const;
    std::vector<NChunkClient::TInputChunkPtr> CollectPrimaryVersionedChunks() const;
    std::pair<i64, i64> CalculatePrimaryVersionedChunksStatistics() const;
    std::vector<NChunkClient::TInputDataSlicePtr> CollectPrimaryVersionedDataSlices(i64 sliceSize);

    //! Returns the list of all input data slices collected from all primary input tables.
    std::vector<NChunkClient::TInputDataSlicePtr> CollectPrimaryInputDataSlices(i64 versionedSliceSize);

    //! Returns the list of lists of all input chunks collected from all foreign input tables.
    std::vector<std::deque<NChunkClient::TInputDataSlicePtr>> CollectForeignInputDataSlices(int foreignKeyColumnCount) const;

    //! Converts a list of input chunks into a list of chunk stripes for further
    //! processing. Each stripe receives exactly one chunk (as suitable for most
    //! jobs except merge). The resulting stripes are of approximately equal
    //! size. The size per stripe is either |maxSliceDataSize| or
    //! |TotalEstimateInputDataSize / jobCount|, whichever is smaller. If the resulting
    //! list contains less than |jobCount| stripes then |jobCount| is decreased
    //! appropriately.
    void SliceUnversionedChunks(
        const std::vector<NChunkClient::TInputChunkPtr>& unversionedChunks,
        const IJobSizeConstraintsPtr& jobSizeConstraints,
        std::vector<NChunkPools::TChunkStripePtr>* result) const;
    void SlicePrimaryUnversionedChunks(
        const IJobSizeConstraintsPtr& jobSizeConstraints,
        std::vector<NChunkPools::TChunkStripePtr>* result) const;
    void SlicePrimaryVersionedChunks(
        const IJobSizeConstraintsPtr& jobSizeConstraints,
        std::vector<NChunkPools::TChunkStripePtr>* result);

    void InitUserJobSpec(
        NScheduler::NProto::TUserJobSpec* proto,
        TJobletPtr joblet) const;

    void AddStderrOutputSpecs(
        NScheduler::NProto::TUserJobSpec* jobSpec,
        TJobletPtr joblet) const;

    void AddCoreOutputSpecs(
        NScheduler::NProto::TUserJobSpec* jobSpec,
        TJobletPtr joblet) const;

    void SetInputDataSources(NScheduler::NProto::TSchedulerJobSpecExt* jobSpec) const;
    void SetIntermediateDataSource(NScheduler::NProto::TSchedulerJobSpecExt* jobSpec) const;

    // Amount of memory reserved for output table writers in job proxy.
    i64 GetFinalOutputIOMemorySize(NScheduler::TJobIOConfigPtr ioConfig) const;

    i64 GetFinalIOMemorySize(
        NScheduler::TJobIOConfigPtr ioConfig,
        const NChunkPools::TChunkStripeStatisticsVector& stripeStatistics) const;

    void InitIntermediateOutputConfig(NScheduler::TJobIOConfigPtr config);

    static NTableClient::TTableReaderOptionsPtr CreateTableReaderOptions(NScheduler::TJobIOConfigPtr ioConfig);

    void ValidateUserFileCount(NScheduler::TUserJobSpecPtr spec, const TString& operation);

    const TExecNodeDescriptorMap& GetExecNodeDescriptors();

    void InferSchemaFromInput(const NTableClient::TKeyColumns& keyColumns = NTableClient::TKeyColumns());
    void InferSchemaFromInputOrdered();
    void FilterOutputSchemaByInputColumnSelectors();
    void ValidateOutputSchemaOrdered() const;
    void ValidateOutputSchemaCompatibility(bool ignoreSortOrder, bool validateComputedColumns = false) const;

    virtual void BuildInitializeImmutableAttributes(NYTree::TFluentMap fluent) const;
    virtual void BuildInitializeMutableAttributes(NYTree::TFluentMap fluent) const;
    virtual void BuildAttributes(NYTree::TFluentMap fluent) const;
    virtual void BuildBriefSpec(NYTree::TFluentMap fluent) const;

    virtual TJobSplitterConfigPtr GetJobSplitterConfig() const;

    void CheckFailedJobsStatusReceived();

    virtual const std::vector<TEdgeDescriptor>& GetStandardEdgeDescriptors() const override;

    NTableClient::TTableWriterOptionsPtr GetIntermediateTableWriterOptions() const;
    TEdgeDescriptor GetIntermediateEdgeDescriptorTemplate() const;

    virtual TDataFlowGraph* GetDataFlowGraph() override;

    virtual const NConcurrency::IThroughputThrottlerPtr& GetJobSpecSliceThrottler() const override;

    void FinishTaskInput(const TTaskPtr& task);

    void SetOperationAlert(EOperationAlertType type, const TError& alert);

    void AbortAllJoblets();

private:
    typedef TOperationControllerBase TThis;

    //! Keeps information needed to maintain the liveness state of input chunks.
    THashMap<NChunkClient::TChunkId, TInputChunkDescriptor> InputChunkMap;

    TOperationSpecBasePtr Spec_;
    TOperationOptionsPtr Options;

    NObjectClient::TCellTag IntermediateOutputCellTag = NObjectClient::InvalidCellTag;
    TChunkListPoolPtr ChunkListPool_;
    THashMap<NObjectClient::TCellTag, int> CellTagToRequiredChunkLists;

    std::atomic<int> CachedPendingJobCount = {0};

    NConcurrency::TReaderWriterSpinLock CachedNeededResourcesLock;
    TJobResources CachedNeededResources;

    NConcurrency::TReaderWriterSpinLock CachedMinNeededResourcesJobLock;
    NScheduler::TJobResourcesWithQuotaList CachedMinNeededJobResources;

    NYson::TYsonString CachedSuspiciousJobsYson_ = NYson::TYsonString("", NYson::EYsonType::MapFragment);
    NConcurrency::TReaderWriterSpinLock CachedSuspiciousJobsYsonLock_;
    NConcurrency::TPeriodicExecutorPtr SuspiciousJobsYsonUpdater_;

    //! Maps an intermediate chunk id to its originating completed job.
    THashMap<NChunkClient::TChunkId, TCompletedJobPtr> ChunkOriginMap;

    TIntermediateChunkScraperPtr IntermediateChunkScraper;

    //! Maps scheduler's job ids to controller's joblets.
    THashMap<TJobId, TJobletPtr> JobletMap;

    NChunkClient::TChunkScraperPtr InputChunkScraper;

    //! Scrapes chunks of dynamic tables during data slice fetching.
    std::vector<NChunkClient::IFetcherChunkScraperPtr> DataSliceFetcherChunkScrapers;

    NProfiling::TCpuInstant TaskUpdateDeadline_ = 0;

    //! Increments each time a new job is scheduled.
    TIdGenerator JobIndexGenerator;

    //! Aggregates job statistics.
    NJobTrackerClient::TStatistics JobStatistics;

    TSpinLock JobMetricsDeltaPerTreeLock_;
    //! Delta of job metrics that was not reported to scheduler.
    THashMap<TString, NScheduler::TJobMetrics> JobMetricsDeltaPerTree_;
    NProfiling::TCpuInstant LastJobMetricsDeltaReportTime_;

    //! Aggregated schedule job statistics.
    TScheduleJobStatisticsPtr ScheduleJobStatistics_;

    //! Deadline after which schedule job statistics can be logged.
    NProfiling::TCpuInstant ScheduleJobStatisticsLogDeadline_ = 0;

    //! One output table can have row count limit on operation.
    TNullable<int> RowCountLimitTableIndex;
    i64 RowCountLimit = std::numeric_limits<i64>::max();

    //! Runs periodic time limit checks that fail operation on timeout.
    NConcurrency::TPeriodicExecutorPtr CheckTimeLimitExecutor;

    //! Runs periodic checks to verify that compatible nodes are present in the cluster.
    NConcurrency::TPeriodicExecutorPtr ExecNodesCheckExecutor;

    //! Periodically checks operation progress and registers operation alerts if necessary.
    NConcurrency::TPeriodicExecutorPtr AnalyzeOperationProgressExecutor;

    //! Periodically checks min needed resources of tasks for sanity.
    NConcurrency::TPeriodicExecutorPtr MinNeededResourcesSanityCheckExecutor;

    //! Periodically updates cached max available exec node resources.
    NConcurrency::TPeriodicExecutorPtr MaxAvailableExecNodeResourcesUpdateExecutor;

    //! Exec node count do not consider scheduling tag.
    //! But descriptors do.
    int ExecNodeCount_ = 0;
    TRefCountedExecNodeDescriptorMapPtr ExecNodesDescriptors_ = New<NScheduler::TRefCountedExecNodeDescriptorMap>();

    NProfiling::TCpuInstant GetExecNodesInformationDeadline_ = 0;
    NProfiling::TCpuInstant AvaialableNodesLastSeenTime_ = 0;

    bool AvailableNodesSeen_ = false;

    TNullable<TJobResources> CachedMaxAvailableExecNodeResources_;

    const std::unique_ptr<NYson::IYsonConsumer> EventLogConsumer_;

<<<<<<< HEAD
    typedef THashMap<EJobType, std::unique_ptr<IDigest>> TMemoryDigestMap;
    TMemoryDigestMap JobProxyMemoryDigests_;
    TMemoryDigestMap UserJobMemoryDigests_;

=======
>>>>>>> 3a318751
    std::unique_ptr<IHistogram> EstimatedInputDataSizeHistogram_;
    std::unique_ptr<IHistogram> InputDataSizeHistogram_;

    const NProfiling::TCpuDuration LogProgressBackoff;
    NProfiling::TCpuInstant NextLogProgressDeadline = 0;

    std::atomic<bool> ShouldUpdateProgressInCypress_ = {true};
    NYson::TYsonString ProgressString_;
    NYson::TYsonString BriefProgressString_;

    std::vector<TEdgeDescriptor> StandardEdgeDescriptors_;

    TSpinLock ProgressLock_;
    const NConcurrency::TPeriodicExecutorPtr ProgressBuildExecutor_;

    i64 CurrentInputDataSliceTag_ = 0;

    int StderrCount_ = 0;
    int JobNodeCount_ = 0;

    THashMap<TJobId, TFinishedJobInfoPtr> FinishedJobs_;

    class TSink;
    std::vector<std::unique_ptr<TSink>> Sinks_;

    std::vector<NJobTrackerClient::NProto::TJobSpec> AutoMergeJobSpecTemplates_;

    std::unique_ptr<TAutoMergeDirector> AutoMergeDirector_;

    //! Release queue of job ids that were completed after the latest snapshot was built.
    //! It is a transient field.
    TReleaseQueue<TJobId> CompletedJobIdsReleaseQueue_;

    //! Cookie corresponding to a state of the completed job ids release queue
    //! by the moment the most recent snapshot started to be built.
    TReleaseQueue<TJobId>::TCookie CompletedJobIdsSnapshotCookie_ = 0;

    //! Release queue of chunk stripe lists that are no longer needed by a controller.
    //! Similar to the previous field.
    TReleaseQueue<NChunkPools::TChunkStripeListPtr> IntermediateStripeListReleaseQueue_;
    TReleaseQueue<NChunkPools::TChunkStripeListPtr>::TCookie IntermediateStripeListSnapshotCookie_ = 0;

    //! Release queue of chunk trees that should be released, but the corresponding
    //! node does not know yet about their invalidation.
    /* It may happen (presumably) in two situations:
     *  - Abandoned completed jobs.
     *  - Jobs aborted by confirmation timeout during the revival.
     */
    TReleaseQueue<NChunkClient::TChunkTreeId> ChunkTreeReleaseQueue_;
    TReleaseQueue<NChunkClient::TChunkTreeId>::TCookie ChunkTreeSnapshotCookie_ = 0;

    //! Number of times `OnSnapshotStarted()` was called up to this moment.
    int SnapshotIndex_ = 0;
    //! Index of a snapshot that is building right now.
    TNullable<int> RecentSnapshotIndex_ = Null;
    //! Timestamp of last successfull uploaded snapshot.
    TInstant LastSuccessfulSnapshotTime_ = TInstant::Zero();

    TSpinLock AlertsLock_;
    TOperationAlertMap Alerts_;

    TOperationControllerInitializationResult InitializationResult_;
    NYson::TYsonString Attributes_;

    TOperationControllerReviveResult ReviveResult_;

    std::unique_ptr<IJobSplitter> JobSplitter_;


    void BuildAndSaveProgress();

    void UpdateMemoryDigests(TJobletPtr joblet, const NJobTrackerClient::TStatistics& statistics, bool resourceOverdraft = false);

    void InitializeHistograms();
    void UpdateActualHistogram(const NJobTrackerClient::TStatistics& statistics);

    void GetExecNodesInformation();
    int GetExecNodeCount();

    void UpdateJobStatistics(const TJobletPtr& joblet, const TJobSummary& jobSummary);
    void UpdateJobMetrics(const TJobletPtr& joblet, const TJobSummary& jobSummary);

    void LogProgress(bool force = false);

    void UpdateAllTasksIfNeeded();

    void IncreaseNeededResources(const TJobResources& resourcesDelta);

    void InitializeStandardEdgeDescriptors();

    std::vector<NApi::ITransactionPtr> GetTransactions();

    TNullable<TDuration> GetTimeLimit() const;
    TError GetTimeLimitError() const;

    //! Sets finish time and other timing statistics.
    void FinalizeJoblet(
        const TJobletPtr& joblet,
        TJobSummary* jobSummary);

    NEventLog::TFluentLogEvent LogFinishedJobFluently(
        NScheduler::ELogEventType eventType,
        const TJobletPtr& joblet,
        const TJobSummary& jobSummary);

    virtual NYson::IYsonConsumer* GetEventLogConsumer() override;

    void SleepInCommitStage(NScheduler::EDelayInsideOperationCommitStage desiredStage);
    void SleepInRevive();

    //! An internal helper for invoking OnOperationFailed with an error
    //! built by data from `ex`.
    void ProcessSafeException(const TAssertionFailedException& ex);
    void ProcessSafeException(const std::exception& ex);

    static EJobState GetStatisticsJobState(const TJobletPtr& joblet, const EJobState& state);

    NYson::TYsonString BuildInputPathYson(const TJobletPtr& joblet) const;

    void ProcessFinishedJobResult(std::unique_ptr<TJobSummary> summary, bool suggestCreateJobNodeByStatus);

    void InitAutoMergeJobSpecTemplates();

    void BuildJobAttributes(
        const TJobInfoPtr& job,
        EJobState state,
        bool outputStatistics,
        NYTree::TFluentMap fluent) const;

    void BuildFinishedJobAttributes(
        const TFinishedJobInfoPtr& job,
        bool outputStatistics,
        NYTree::TFluentMap fluent) const;

    void AnalyzeBriefStatistics(
        const TJobletPtr& job,
        TDuration suspiciousInactivityTimeout,
        i64 suspiciousCpuUsageThreshold,
        double suspiciousInputPipeIdleTimeFraction,
        const TErrorOr<TBriefJobStatisticsPtr>& briefStatisticsOrError);

    void UpdateSuspiciousJobsYson();

    NScheduler::TJobPtr BuildJobFromJoblet(const TJobletPtr& joblet) const;

    void DoAbort();

    //! Helper class that implements IChunkPoolInput interface for output tables.
    class TSink
        : public NChunkPools::IChunkPoolInput
        , public NPhoenix::TFactoryTag<NPhoenix::TSimpleFactory>
    {
    public:
        //! Used only for persistense.
        TSink() = default;

        TSink(TThis* controller, int outputTableIndex);

        virtual TCookie AddWithKey(NChunkPools::TChunkStripePtr stripe, NChunkPools::TChunkStripeKey key) override;

        virtual TCookie Add(NChunkPools::TChunkStripePtr stripe) override;

        virtual void Suspend(TCookie cookie) override;
        virtual void Resume(TCookie cookie, NChunkPools::TChunkStripePtr stripe) override;
        virtual void Finish() override;

        void Persist(const TPersistenceContext& context);

    private:
        DECLARE_DYNAMIC_PHOENIX_TYPE(TSink, 0x7fb74a90);

        TThis* Controller_;
        int OutputTableIndex_ = -1;
    };
};

////////////////////////////////////////////////////////////////////////////////

} // namespace NControllerAgent
} // namespace NYT<|MERGE_RESOLUTION|>--- conflicted
+++ resolved
@@ -434,7 +434,7 @@
 
     TIntermediateTable IntermediateTable;
 
-    yhash<TUserJobSpecPtr, std::vector<TUserFile>> UserJobFiles_;
+    THashMap<TUserJobSpecPtr, std::vector<TUserFile>> UserJobFiles_;
 
     struct TInputQuery
     {
@@ -947,13 +947,6 @@
 
     const std::unique_ptr<NYson::IYsonConsumer> EventLogConsumer_;
 
-<<<<<<< HEAD
-    typedef THashMap<EJobType, std::unique_ptr<IDigest>> TMemoryDigestMap;
-    TMemoryDigestMap JobProxyMemoryDigests_;
-    TMemoryDigestMap UserJobMemoryDigests_;
-
-=======
->>>>>>> 3a318751
     std::unique_ptr<IHistogram> EstimatedInputDataSizeHistogram_;
     std::unique_ptr<IHistogram> InputDataSizeHistogram_;
 
