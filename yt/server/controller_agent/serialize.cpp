--- conflicted
+++ resolved
@@ -7,16 +7,12 @@
 
 int GetCurrentSnapshotVersion()
 {
-<<<<<<< HEAD
-    return 202195;
-=======
-    return 202152;
->>>>>>> e8f497c9
+    return 203000;
 }
 
 bool ValidateSnapshotVersion(int version)
 {
-    return version >= 202193 && version <= GetCurrentSnapshotVersion();
+    return version >= 203000 && version <= GetCurrentSnapshotVersion();
 }
 
 ////////////////////////////////////////////////////////////////////////////////
