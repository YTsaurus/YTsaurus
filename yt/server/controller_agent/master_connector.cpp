--- conflicted
+++ resolved
@@ -388,17 +388,10 @@
         const auto& controllerAgent = Bootstrap_->GetControllerAgent();
 
         // Collect all transactions that are used by currently running operations.
-<<<<<<< HEAD
         THashSet<TTransactionId> watchSet;
-        for (const auto& pair : controllerMap) {
-            const auto& controller = pair.second;
-            for (const auto& transaction : controller->GetTransactions()) {
-=======
-        yhash_set<TTransactionId> watchSet;
         for (const auto& pair : controllerAgent->GetOperations()) {
             const auto& operation = pair.second;
             for (const auto& transaction : operation->GetTransactions()) {
->>>>>>> 3a318751
                 watchSet.insert(transaction->GetId());
             }
         }
@@ -978,178 +971,7 @@
     {
         VERIFY_THREAD_AFFINITY(ControlThread);
 
-<<<<<<< HEAD
-        if (files.empty()) {
-            return;
-        }
-
-        auto client = Bootstrap_->GetMasterClient();
-        auto connection = client->GetNativeConnection();
-
-        ITransactionPtr transaction;
-        {
-            NApi::TTransactionStartOptions options;
-            auto attributes = CreateEphemeralAttributes();
-            attributes->Set("title", Format("Saving job files of operation %v", operationId));
-            options.Attributes = std::move(attributes);
-
-            transaction = WaitFor(client->StartTransaction(ETransactionType::Master, options))
-                .ValueOrThrow();
-        }
-
-        const auto& transactionId = transaction->GetId();
-
-        THashMap<TCellTag, std::vector<TJobFile>> cellTagToFiles;
-        for (const auto& file : files) {
-            cellTagToFiles[CellTagFromId(file.ChunkId)].push_back(file);
-        }
-
-        for (const auto& pair : cellTagToFiles) {
-            auto cellTag = pair.first;
-            const auto& perCellFiles = pair.second;
-
-            struct TJobFileInfo
-            {
-                TTransactionId UploadTransactionId;
-                TNodeId NodeId;
-                TChunkListId ChunkListId;
-                NChunkClient::NProto::TDataStatistics Statistics;
-            };
-
-            std::vector<TJobFileInfo> infos;
-
-            {
-                auto batchReq = StartObjectBatchRequest();
-
-                for (const auto& file : perCellFiles) {
-                    {
-                        auto req = TCypressYPathProxy::Create(file.Path);
-                        req->set_recursive(true);
-                        req->set_force(true);
-                        req->set_type(static_cast<int>(EObjectType::File));
-
-                        auto attributes = CreateEphemeralAttributes();
-                        if (cellTag == connection->GetPrimaryMasterCellTag()) {
-                            attributes->Set("external", false);
-                        } else {
-                            attributes->Set("external_cell_tag", cellTag);
-                        }
-                        attributes->Set("vital", false);
-                        attributes->Set("replication_factor", 1);
-                        attributes->Set(
-                            "description", BuildYsonStringFluently()
-                                .BeginMap()
-                                    .Item("type").Value(file.DescriptionType)
-                                    .Item("job_id").Value(file.JobId)
-                                .EndMap());
-                        ToProto(req->mutable_node_attributes(), *attributes);
-
-                        SetTransactionId(req, transactionId);
-                        GenerateMutationId(req);
-                        batchReq->AddRequest(req, "create");
-                    }
-                    {
-                        auto req = TFileYPathProxy::BeginUpload(file.Path);
-                        req->set_update_mode(static_cast<int>(EUpdateMode::Overwrite));
-                        req->set_lock_mode(static_cast<int>(ELockMode::Exclusive));
-                        req->set_upload_transaction_title(Format("Saving files of job %v of operation %v",
-                            file.JobId,
-                            operationId));
-                        GenerateMutationId(req);
-                        SetTransactionId(req, transactionId);
-                        batchReq->AddRequest(req, "begin_upload");
-                    }
-                }
-
-                auto batchRspOrError = WaitFor(batchReq->Invoke());
-                THROW_ERROR_EXCEPTION_IF_FAILED(GetCumulativeError(batchRspOrError));
-                const auto& batchRsp = batchRspOrError.Value();
-
-                auto createRsps = batchRsp->GetResponses<TCypressYPathProxy::TRspCreate>("create");
-                auto beginUploadRsps = batchRsp->GetResponses<TFileYPathProxy::TRspBeginUpload>("begin_upload");
-                for (int index = 0; index < perCellFiles.size(); ++index) {
-                    infos.push_back(TJobFileInfo());
-                    auto& info = infos.back();
-
-                    {
-                        const auto& rsp = createRsps[index].Value();
-                        info.NodeId = FromProto<TNodeId>(rsp->node_id());
-                    }
-                    {
-                        const auto& rsp = beginUploadRsps[index].Value();
-                        info.UploadTransactionId = FromProto<TTransactionId>(rsp->upload_transaction_id());
-                    }
-                }
-            }
-
-            {
-                auto batchReq = StartObjectBatchRequest(EMasterChannelKind::Follower, cellTag);
-
-                for (const auto& info : infos) {
-                    auto req = TFileYPathProxy::GetUploadParams(FromObjectId(info.NodeId));
-                    SetTransactionId(req, info.UploadTransactionId);
-                    batchReq->AddRequest(req, "get_upload_params");
-                }
-
-                auto batchRspOrError = WaitFor(batchReq->Invoke());
-                THROW_ERROR_EXCEPTION_IF_FAILED(GetCumulativeError(batchRspOrError));
-                const auto& batchRsp = batchRspOrError.Value();
-
-                auto getUploadParamsRsps = batchRsp->GetResponses<TFileYPathProxy::TRspGetUploadParams>("get_upload_params");
-                for (int index = 0; index < getUploadParamsRsps.size(); ++index) {
-                    const auto& rsp = getUploadParamsRsps[index].Value();
-                    auto& info = infos[index];
-                    info.ChunkListId = FromProto<TChunkListId>(rsp->chunk_list_id());
-                }
-            }
-
-            {
-                auto batchReq = StartChunkBatchRequest(cellTag);
-                GenerateMutationId(batchReq);
-                batchReq->set_suppress_upstream_sync(true);
-
-                for (int index = 0; index < perCellFiles.size(); ++index) {
-                    const auto& file = perCellFiles[index];
-                    const auto& info = infos[index];
-                    auto* req = batchReq->add_attach_chunk_trees_subrequests();
-                    ToProto(req->mutable_parent_id(), info.ChunkListId);
-                    ToProto(req->add_child_ids(), file.ChunkId);
-                    req->set_request_statistics(true);
-                }
-
-                auto batchRspOrError = WaitFor(batchReq->Invoke());
-                THROW_ERROR_EXCEPTION_IF_FAILED(GetCumulativeError(batchRspOrError));
-                const auto& batchRsp = batchRspOrError.Value();
-
-                for (int index = 0; index < perCellFiles.size(); ++index) {
-                    auto& info = infos[index];
-                    const auto& rsp = batchRsp->attach_chunk_trees_subresponses(index);
-                    info.Statistics = rsp.statistics();
-                }
-            }
-
-            {
-                auto batchReq = StartObjectBatchRequest();
-
-                for (int index = 0; index < perCellFiles.size(); ++index) {
-                    const auto& info = infos[index];
-                    auto req = TFileYPathProxy::EndUpload(FromObjectId(info.NodeId));
-                    *req->mutable_statistics() = info.Statistics;
-                    SetTransactionId(req, info.UploadTransactionId);
-                    GenerateMutationId(req);
-                    batchReq->AddRequest(req);
-                }
-
-                auto batchRspOrError = WaitFor(batchReq->Invoke());
-                THROW_ERROR_EXCEPTION_IF_FAILED(GetCumulativeError(batchRspOrError));
-            }
-        }
-
-        WaitFor(transaction->Commit())
-            .ThrowOnError();
-=======
         NScheduler::SaveJobFiles(Bootstrap_->GetMasterClient(), operationId, files);
->>>>>>> 3a318751
     }
 
     void BuildSnapshot()
