--- conflicted
+++ resolved
@@ -302,7 +302,6 @@
     TControllerAgentConfigPtr Config_;
     NCellScheduler::TBootstrap* const Bootstrap_;
 
-<<<<<<< HEAD
     std::atomic<bool> Connected_ = {false};
     std::atomic<TInstant> ConnectionTime_;
 
@@ -310,10 +309,6 @@
 
     TCancelableContextPtr CancelableContext_;
     IInvokerPtr CancelableControlInvoker_;
-=======
-    TSpinLock ControllersLock_;
-    THashMap<TOperationId, IOperationControllerPtr> ControllerMap_;
->>>>>>> 5e5c3f74
 
     struct TLivePreviewRequest
     {
@@ -351,17 +346,13 @@
     TPeriodicExecutorPtr SnapshotExecutor_;
     TPeriodicExecutorPtr UnstageExecutor_;
 
-<<<<<<< HEAD
     struct TUnstageRequest
     {
         TChunkTreeId ChunkTreeId;
         bool Recursive;
     };
-=======
-    THashMap<TCellTag, std::vector<TChunkId>> CellTagToChunkUnstageList_;
->>>>>>> 5e5c3f74
-
-    yhash<TCellTag, std::vector<TUnstageRequest>> CellTagToUnstageList_;
+
+    THashMap<TCellTag, std::vector<TUnstageRequest>> CellTagToUnstageList_;
 
     DECLARE_THREAD_AFFINITY_SLOT(ControlThread);
 
@@ -427,23 +418,11 @@
         auto controllerMap = controllerAgent->GetControllers();
 
         // Collect all transactions that are used by currently running operations.
-<<<<<<< HEAD
-        yhash_set<TTransactionId> watchSet;
+        THashSet<TTransactionId> watchSet;
         for (const auto& pair : controllerMap) {
             const auto& controller = pair.second;
             for (const auto& transaction : controller->GetTransactions()) {
                 watchSet.insert(transaction->GetId());
-=======
-        THashSet<TTransactionId> watchSet;
-
-        {
-            TGuard<TSpinLock> guard(ControllersLock_);
-            for (auto pair : ControllerMap_) {
-                const auto& controller = pair.second;
-                for (const auto& transaction : controller->GetTransactions()) {
-                    watchSet.insert(transaction->GetId());
-                }
->>>>>>> 5e5c3f74
             }
         }
 
@@ -726,13 +705,8 @@
             NChunkClient::NProto::TDataStatistics Statistics;
         };
 
-<<<<<<< HEAD
-        yhash<TNodeId, TTableInfo> tableIdToInfo;
+        THashMap<TNodeId, TTableInfo> tableIdToInfo;
         for (const auto& request : requests) {
-=======
-        THashMap<TNodeId, TTableInfo> tableIdToInfo;
-        for (const auto& request : livePreviewRequests) {
->>>>>>> 5e5c3f74
             auto& tableInfo = tableIdToInfo[request.TableId];
             tableInfo.TableId = request.TableId;
             tableInfo.ChildIds.push_back(request.ChildId);
