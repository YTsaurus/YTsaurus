--- conflicted
+++ resolved
@@ -1354,13 +1354,8 @@
             jobProperties->JobIdListIterator = right->begin();
             onMovedLeftToRight(jobProperties);
 
-<<<<<<< HEAD
             resourceUsage -= jobProperties->ResourceUsage;
-=======
-            resourceUsage -= jobProperties.ResourceUsage;
-
             ++(*moveCount);
->>>>>>> d18b8cfa
         }
 
         while (!right->empty()) {
@@ -1376,13 +1371,8 @@
             jobProperties->JobIdListIterator = --left->end();
             onMovedRightToLeft(jobProperties);
 
-<<<<<<< HEAD
             resourceUsage += jobProperties->ResourceUsage;
-=======
-            resourceUsage += jobProperties.ResourceUsage;
-
             ++(*moveCount);
->>>>>>> d18b8cfa
         }
 
         return resourceUsage;
@@ -2202,11 +2192,7 @@
     int moveCount = 0;
 
     SharedState_->UpdatePreemptableJobsList(
-<<<<<<< HEAD
-        Attributes_.FairShareRatio,
-=======
         GetFairShareRatio(),
->>>>>>> d18b8cfa
         TotalResourceLimits_,
         StrategyConfig_->PreemptionSatisfactionThreshold,
         StrategyConfig_->AggressivePreemptionSatisfactionThreshold,
