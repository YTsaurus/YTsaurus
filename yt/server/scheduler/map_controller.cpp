#include "map_controller.h"
#include "merge_controller.h"
#include "private.h"
#include "chunk_pool.h"
#include "chunk_list_pool.h"
#include "helpers.h"
#include "job_memory.h"
#include "operation_controller_detail.h"

#include <yt/ytlib/chunk_client/chunk_slice.h>

#include <yt/ytlib/table_client/config.h>

namespace NYT {
namespace NScheduler {

using namespace NYTree;
using namespace NYson;
using namespace NYPath;
using namespace NChunkServer;
using namespace NJobProxy;
using namespace NChunkClient;
using namespace NChunkClient::NProto;
using namespace NScheduler::NProto;
using namespace NJobTrackerClient::NProto;
using namespace NTableClient;

////////////////////////////////////////////////////////////////////

static const NProfiling::TProfiler Profiler("/operations/unordered");

////////////////////////////////////////////////////////////////////

class TUnorderedOperationControllerBase
    : public TOperationControllerBase
{
public:
    TUnorderedOperationControllerBase(
        TSchedulerConfigPtr config,
        TUnorderedOperationSpecBasePtr spec,
        TSimpleOperationOptionsPtr options,
        IOperationHost* host,
        TOperation* operation)
        : TOperationControllerBase(config, spec, host, operation)
        , Spec(spec)
        , Options(options)
    { }

    // Persistence.
    virtual void Persist(TPersistenceContext& context) override
    {
        TOperationControllerBase::Persist(context);

        using NYT::Persist;
        Persist(context, JobIOConfig);
        Persist(context, JobSpecTemplate);
        Persist(context, UnorderedTask);
        Persist(context, UnorderedTaskGroup);
    }

protected:
    TUnorderedOperationSpecBasePtr Spec;
    TSimpleOperationOptionsPtr Options;

    //! Customized job IO config.
    TJobIOConfigPtr JobIOConfig;

    //! The template for starting new jobs.
    TJobSpec JobSpecTemplate;

    //! Table reader options for map jobs.
    TTableReaderOptionsPtr TableReaderOptions;


    class TUnorderedTask
        : public TTask
    {
    public:
        //! For persistence only.
        TUnorderedTask()
            : Controller(nullptr)
        { }

        explicit TUnorderedTask(TUnorderedOperationControllerBase* controller, int jobCount)
            : TTask(controller)
            , Controller(controller)
            , ChunkPool(CreateUnorderedChunkPool(
                jobCount,
                Controller->Config->MaxChunkStripesPerJob))
        { }

        virtual Stroka GetId() const override
        {
            return "Unordered";
        }

        virtual TTaskGroupPtr GetGroup() const override
        {
            return Controller->UnorderedTaskGroup;
        }

        virtual TDuration GetLocalityTimeout() const override
        {
            return Controller->Spec->LocalityTimeout;
        }

        virtual TJobResources GetNeededResources(TJobletPtr joblet) const override
        {
            return Controller->GetUnorderedOperationResources(
                joblet->InputStripeList->GetStatistics(),
                joblet->MemoryReserveEnabled);
        }

        virtual IChunkPoolInput* GetChunkPoolInput() const override
        {
            return ChunkPool.get();
        }

        virtual IChunkPoolOutput* GetChunkPoolOutput() const override
        {
            return ChunkPool.get();
        }

        virtual void Persist(TPersistenceContext& context) override
        {
            TTask::Persist(context);

            using NYT::Persist;
            Persist(context, Controller);
            Persist(context, ChunkPool);
        }

    private:
        DECLARE_DYNAMIC_PHOENIX_TYPE(TUnorderedTask, 0x8ab75ee7);

        TUnorderedOperationControllerBase* Controller;

        std::unique_ptr<IChunkPool> ChunkPool;

        virtual bool IsMemoryReserveEnabled() const override
        {
            return Controller->IsMemoryReserveEnabled(Controller->JobCounter);
        }

        virtual TJobResources GetMinNeededResourcesHeavy() const override
        {
            return Controller->GetUnorderedOperationResources(
                ChunkPool->GetApproximateStripeStatistics(),
                IsMemoryReserveEnabled());
        }

        virtual bool IsIntermediateOutput() const override
        {
            return false;
        }

        virtual TTableReaderOptionsPtr GetTableReaderOptions() const override
        {
<<<<<<< HEAD
            // ToDo(psushin): eliminate allocations.
            auto options = New<TTableReaderOptions>();
            options->EnableRowIndex = Controller->Spec->JobIO->ControlAttributes->EnableRowIndex;
            options->EnableTableIndex = Controller->Spec->JobIO->ControlAttributes->EnableTableIndex;
            options->EnableRangeIndex = Controller->Spec->JobIO->ControlAttributes->EnableRangeIndex;
            return options;
=======
            return Controller->TableReaderOptions;
>>>>>>> 4c21d8c5
        }

        virtual EJobType GetJobType() const override
        {
            return EJobType(Controller->GetJobType());
        }

        virtual void BuildJobSpec(TJobletPtr joblet, TJobSpec* jobSpec) override
        {
            jobSpec->CopyFrom(Controller->JobSpecTemplate);
            AddSequentialInputSpec(jobSpec, joblet);
            AddFinalOutputSpecs(jobSpec, joblet);
        }

        virtual void OnJobCompleted(TJobletPtr joblet, const TCompletedJobSummary& jobSummary) override
        {
            TTask::OnJobCompleted(joblet, jobSummary);

            RegisterOutput(joblet, joblet->JobIndex, jobSummary);
        }

        virtual void OnJobAborted(TJobletPtr joblet, const TAbortedJobSummary& jobSummary) override
        {
            TTask::OnJobAborted(joblet, jobSummary);
            Controller->UpdateAllTasksIfNeeded(Controller->JobCounter);
        }

    };

    typedef TIntrusivePtr<TUnorderedTask> TUnorderedTaskPtr;

    TUnorderedTaskPtr UnorderedTask;
    TTaskGroupPtr UnorderedTaskGroup;


    // Custom bits of preparation pipeline.
    virtual std::vector<TRichYPath> GetInputTablePaths() const override
    {
        return Spec->InputTablePaths;
    }

    virtual void DoInitialize() override
    {
        TOperationControllerBase::DoInitialize();

        UnorderedTaskGroup = New<TTaskGroup>();
        RegisterTaskGroup(UnorderedTaskGroup);
    }

    virtual bool IsCompleted() const override
    {
        return UnorderedTask->IsCompleted();
    }

    virtual void CustomPrepare() override
    {
        // The total data size for processing (except teleport chunks).
        i64 totalDataSize = 0;

        // The number of output partitions generated so far.
        // Each partition either corresponds to a teleport chunk.
        int currentPartitionIndex = 0;

        PROFILE_TIMING ("/input_processing_time") {
            LOG_INFO("Processing inputs");

            std::vector<TRefCountedChunkSpecPtr> mergedChunks;

            for (const auto& chunkSpec : CollectInputChunks()) {
                if (IsTeleportChunk(*chunkSpec)) {
                    // Chunks not requiring merge go directly to the output chunk list.
                    LOG_TRACE("Teleport chunk added (ChunkId: %v, Partition: %v)",
                        FromProto<TChunkId>(chunkSpec->chunk_id()),
                        currentPartitionIndex);

                    // Place the chunk directly to the output table.
                    RegisterOutput(chunkSpec, currentPartitionIndex, 0);
                    ++currentPartitionIndex;
                } else {
                    mergedChunks.push_back(chunkSpec);
                    i64 dataSize;
                    GetStatistics(*chunkSpec, &dataSize);
                    totalDataSize += dataSize;
                }
            }

            // Create the task, if any data.
            if (totalDataSize > 0) {
                auto jobCount = SuggestJobCount(
                    totalDataSize,
                    Spec->DataSizePerJob,
                    Spec->JobCount,
                    Options->MaxJobCount);
                auto stripes = SliceChunks(mergedChunks, Options->JobMaxSliceDataSize, &jobCount);

                UnorderedTask = New<TUnorderedTask>(this, jobCount);
                UnorderedTask->Initialize();
                UnorderedTask->AddInput(stripes);
                UnorderedTask->FinishInput();
                RegisterTask(UnorderedTask);

                LOG_INFO("Inputs processed (JobCount: %v)",
                    jobCount);
            } else {
                LOG_INFO("Inputs processed (JobCount: 0). All chunks were teleported");
            }
        }

        InitJobIOConfig();
        InitJobSpecTemplate();
    }


    // Resource management.
    virtual TJobResources GetUnorderedOperationResources(
        const TChunkStripeStatisticsVector& statistics,
        bool isReserveEnabled) const
    {
        TJobResources result;
        result.SetUserSlots(1);
        result.SetCpu(GetCpuLimit());
        result.SetMemory(
            GetFinalIOMemorySize(
                Spec->JobIO,
                AggregateStatistics(statistics)) +
            GetFootprintMemorySize() +
            GetAdditionalMemorySize(isReserveEnabled));
        return result;
    }


    // Progress reporting.
    virtual Stroka GetLoggingProgress() const override
    {
        return Format(
            "Jobs = {T: %v, R: %v, C: %v, P: %v, F: %v, A: %v}, "
            "UnavailableInputChunks: %v",
            JobCounter.GetTotal(),
            JobCounter.GetRunning(),
            JobCounter.GetCompleted(),
            GetPendingJobCount(),
            JobCounter.GetFailed(),
            JobCounter.GetAborted(),
            UnavailableInputChunkCount);
    }


    // Unsorted helpers.
    virtual EJobType GetJobType() const = 0;

    virtual i32 GetCpuLimit() const
    {
        return 1;
    }

    virtual i64 GetAdditionalMemorySize(bool memoryReserveEnabled) const
    {
        UNUSED(memoryReserveEnabled);
        return 0;
    }

    void InitJobIOConfig()
    {
        JobIOConfig = CloneYsonSerializable(Spec->JobIO);
        InitFinalOutputConfig(JobIOConfig);

        TableReaderOptions = CreateTableReaderOptions(Spec->JobIO);
    }

    //! Returns |true| if the chunk can be included into the output as-is.
    virtual bool IsTeleportChunk(const TChunkSpec& chunkSpec) const {
        return false;
    }

    virtual void InitJobSpecTemplate()
    {
        JobSpecTemplate.set_type(static_cast<int>(GetJobType()));
        auto* schedulerJobSpecExt = JobSpecTemplate.MutableExtension(TSchedulerJobSpecExt::scheduler_job_spec_ext);

        if (Spec->InputQuery) {
            InitQuerySpec(schedulerJobSpecExt, *Spec->InputQuery, *Spec->InputSchema);
        }

        AuxNodeDirectory->DumpTo(schedulerJobSpecExt->mutable_aux_node_directory());
        schedulerJobSpecExt->set_lfalloc_buffer_size(GetLFAllocBufferSize());
        ToProto(schedulerJobSpecExt->mutable_output_transaction_id(), OutputTransactionId);
        schedulerJobSpecExt->set_io_config(ConvertToYsonString(JobIOConfig).Data());
    }
};

DEFINE_DYNAMIC_PHOENIX_TYPE(TUnorderedOperationControllerBase::TUnorderedTask);

////////////////////////////////////////////////////////////////////

class TMapController
    : public TUnorderedOperationControllerBase
{
public:
    TMapController(
        TSchedulerConfigPtr config,
        TMapOperationSpecPtr spec,
        TMapOperationOptionsPtr options,
        IOperationHost* host,
        TOperation* operation)
        : TUnorderedOperationControllerBase(config, spec, options, host, operation)
        , Spec(spec)
    { }

    virtual void BuildBriefSpec(IYsonConsumer* consumer) const override
    {
        TUnorderedOperationControllerBase::BuildBriefSpec(consumer);
        BuildYsonMapFluently(consumer)
            .Item("mapper").BeginMap()
                .Item("command").Value(TrimCommandForBriefSpec(Spec->Mapper->Command))
            .EndMap();
    }

    // Persistence.
    virtual void Persist(TPersistenceContext& context) override
    {
        TUnorderedOperationControllerBase::Persist(context);

        using NYT::Persist;
        Persist(context, StartRowIndex);
    }

private:
    DECLARE_DYNAMIC_PHOENIX_TYPE(TMapController, 0xbac5fd82);

    TMapOperationSpecPtr Spec;

    i64 StartRowIndex = 0;


    // Custom bits of preparation pipeline.
    virtual EJobType GetJobType() const override
    {
        return EJobType::Map;
    }

    virtual std::vector<TRichYPath> GetOutputTablePaths() const override
    {
        return Spec->OutputTablePaths;
    }

    virtual std::vector<TPathWithStage> GetFilePaths() const override
    {
        std::vector<TPathWithStage> result;
        for (const auto& path : Spec->Mapper->FilePaths) {
            result.push_back(std::make_pair(path, EOperationStage::Map));
        }
        return result;
    }

    virtual void DoInitialize() override
    {
        TUnorderedOperationControllerBase::DoInitialize();

        ValidateUserFileCount(Spec->Mapper, "mapper");
    }

    virtual bool IsOutputLivePreviewSupported() const override
    {
        return true;
    }

    // Unsorted helpers.
    virtual i32 GetCpuLimit() const override
    {
        return Spec->Mapper->CpuLimit;
    }

    virtual i64 GetAdditionalMemorySize(bool memoryReserveEnabled) const override
    {
        return GetMemoryReserve(memoryReserveEnabled, Spec->Mapper);
    }

    virtual bool IsSortedOutputSupported() const override
    {
        return true;
    }

    virtual void InitJobSpecTemplate() override
    {
        TUnorderedOperationControllerBase::InitJobSpecTemplate();
        auto* schedulerJobSpecExt = JobSpecTemplate.MutableExtension(TSchedulerJobSpecExt::scheduler_job_spec_ext);
        InitUserJobSpecTemplate(
            schedulerJobSpecExt->mutable_user_job_spec(),
            Spec->Mapper,
            Files);
    }

    virtual void CustomizeJoblet(TJobletPtr joblet) override
    {
        joblet->StartRowIndex = StartRowIndex;
        StartRowIndex += joblet->InputStripeList->TotalRowCount;
    }

    virtual void CustomizeJobSpec(TJobletPtr joblet, TJobSpec* jobSpec) override
    {
        auto* schedulerJobSpecExt = jobSpec->MutableExtension(TSchedulerJobSpecExt::scheduler_job_spec_ext);
        InitUserJobSpec(
            schedulerJobSpecExt->mutable_user_job_spec(),
            joblet,
            GetAdditionalMemorySize(joblet->MemoryReserveEnabled));
    }
};

DEFINE_DYNAMIC_PHOENIX_TYPE(TMapController);

////////////////////////////////////////////////////////////////////

IOperationControllerPtr CreateMapController(
    TSchedulerConfigPtr config,
    IOperationHost* host,
    TOperation* operation)
{
    auto spec = ParseOperationSpec<TMapOperationSpec>(operation->GetSpec());
    return spec->Ordered
        ? CreateOrderedMapController(config, host, operation)
        : New<TMapController>(config, spec, config->MapOperationOptions, host, operation);
}

////////////////////////////////////////////////////////////////////

class TUnorderedMergeController
    : public TUnorderedOperationControllerBase
{
public:
    TUnorderedMergeController(
        TSchedulerConfigPtr config,
        TUnorderedMergeOperationSpecPtr spec,
        TUnorderedMergeOperationOptionsPtr options,
        IOperationHost* host,
        TOperation* operation)
        : TUnorderedOperationControllerBase(config, spec, options, host, operation)
        , Spec(spec)
    { }

private:
    DECLARE_DYNAMIC_PHOENIX_TYPE(TUnorderedMergeController, 0x9a17a41f);

    TUnorderedMergeOperationSpecPtr Spec;


    // Custom bits of preparation pipeline.
    virtual EJobType GetJobType() const override
    {
        return EJobType::UnorderedMerge;
    }

    virtual std::vector<TRichYPath> GetOutputTablePaths() const override
    {
        std::vector<TRichYPath> result;
        result.push_back(Spec->OutputTablePath);
        return result;
    }

    // Unsorted helpers.
    virtual bool IsRowCountPreserved() const override
    {
        return !Spec->InputQuery;
    }

    //! Returns |true| if the chunk can be included into the output as-is.
    //! A typical implementation of #IsTeleportChunk that depends on whether chunks must be combined or not.
    virtual bool IsTeleportChunk(const TChunkSpec& chunkSpec) const override
    {
        if (Spec->ForceTransform) {
            return false;
        }

        return Spec->CombineChunks
            ? IsLargeCompleteChunk(chunkSpec, Spec->JobIO->TableWriter->DesiredChunkSize)
            : IsCompleteChunk(chunkSpec);
    }
};

DEFINE_DYNAMIC_PHOENIX_TYPE(TUnorderedMergeController);

////////////////////////////////////////////////////////////////////

IOperationControllerPtr CreateUnorderedMergeController(
    TSchedulerConfigPtr config,
    IOperationHost* host,
    TOperation* operation)
{
    auto spec = ParseOperationSpec<TUnorderedMergeOperationSpec>(operation->GetSpec());
    return New<TUnorderedMergeController>(config, spec, config->UnorderedMergeOperationOptions, host, operation);
}

////////////////////////////////////////////////////////////////////

} // namespace NScheduler
} // namespace NYT
<|MERGE_RESOLUTION|>--- conflicted
+++ resolved
@@ -156,16 +156,7 @@
 
         virtual TTableReaderOptionsPtr GetTableReaderOptions() const override
         {
-<<<<<<< HEAD
-            // ToDo(psushin): eliminate allocations.
-            auto options = New<TTableReaderOptions>();
-            options->EnableRowIndex = Controller->Spec->JobIO->ControlAttributes->EnableRowIndex;
-            options->EnableTableIndex = Controller->Spec->JobIO->ControlAttributes->EnableTableIndex;
-            options->EnableRangeIndex = Controller->Spec->JobIO->ControlAttributes->EnableRangeIndex;
-            return options;
-=======
             return Controller->TableReaderOptions;
->>>>>>> 4c21d8c5
         }
 
         virtual EJobType GetJobType() const override
