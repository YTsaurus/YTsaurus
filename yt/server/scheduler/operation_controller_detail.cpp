--- conflicted
+++ resolved
@@ -897,13 +897,10 @@
     , TotalOutputDataSize(0)
     , TotalOutputRowCount(0)
     , UnavailableInputChunkCount(0)
-<<<<<<< HEAD
     , CompletedJobStatistics(ZeroJobStatistics())
     , FailedJobStatistics(ZeroJobStatistics())
     , AbortedJobStatistics(ZeroJobStatistics())
-=======
     , JobCounter(0)
->>>>>>> 080fc8ef
     , Spec(spec)
     , CachedPendingJobCount(0)
     , CachedNeededResources(ZeroNodeResources())
