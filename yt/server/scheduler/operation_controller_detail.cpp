--- conflicted
+++ resolved
@@ -92,7 +92,7 @@
     using NYT::Persist;
     Persist(context, ChunkCount);
     Persist(context, Chunks);
-    Persist(context, SortedBy);
+    Persist(context, KeyColumns);
 }
 
 ////////////////////////////////////////////////////////////////////
@@ -118,7 +118,9 @@
     Persist(context, LockMode);
     Persist(context, Options);
     Persist(context, KeyColumns);
+    Persist(context, UploadTransactionId);
     Persist(context, OutputChunkListId);
+    Persist(context, DataStatistics);
     // NB: Scheduler snapshots need not be stable.
     Persist<
         TMultiMapSerializer<
@@ -242,111 +244,6 @@
 
 ////////////////////////////////////////////////////////////////////
 
-<<<<<<< HEAD
-TOperationControllerBase::TInputChunkScratcher::TInputChunkScratcher(
-    TOperationControllerBase* controller,
-    NRpc::IChannelPtr masterChannel)
-    : Controller(controller)
-    , PeriodicExecutor(New<TPeriodicExecutor>(
-        controller->GetCancelableControlInvoker(),
-        BIND(&TInputChunkScratcher::LocateChunks, MakeWeak(this)),
-        controller->Config->ChunkScratchPeriod))
-    , Proxy(masterChannel)
-    , Started(false)
-    , Logger(controller->Logger)
-{ }
-
-void TOperationControllerBase::TInputChunkScratcher::Start()
-{
-    if (Started)
-        return;
-
-    auto controller = Controller.Lock();
-    if (!controller) {
-        return;
-    }
-
-    Started = true;
-
-    LOG_DEBUG("Starting input chunk scratcher");
-
-    NextChunkIterator = controller->InputChunkMap.begin();
-    PeriodicExecutor->Start();
-}
-
-void TOperationControllerBase::TInputChunkScratcher::LocateChunks()
-{
-    auto controller = Controller.Lock();
-    if (!controller) {
-        return;
-    }
-
-    VERIFY_THREAD_AFFINITY(controller->ControlThread);
-
-    auto startIterator = NextChunkIterator;
-    // XXX(babenko): multicell
-    auto req = Proxy.LocateChunks();
-
-    for (int chunkCount = 0; chunkCount < controller->Config->MaxChunksPerScratch; ++chunkCount) {
-        ToProto(req->add_chunk_ids(), NextChunkIterator->first);
-
-        ++NextChunkIterator;
-        if (NextChunkIterator == controller->InputChunkMap.end()) {
-            NextChunkIterator = controller->InputChunkMap.begin();
-        }
-
-        if (NextChunkIterator == startIterator) {
-            // Total number of chunks is less than MaxChunksPerScratch.
-            break;
-        }
-    }
-
-    WaitFor(controller->Host->GetChunkLocationThrottler()->Throttle(
-        req->chunk_ids_size()));
-
-    LOG_DEBUG("Locating input chunks (Count: %v)", req->chunk_ids_size());
-
-    auto rspOrError = WaitFor(req->Invoke());
-    if (!rspOrError.IsOK()) {
-        LOG_WARNING(rspOrError, "Failed to locate input chunks");
-        return;
-    }
-
-    const auto& rsp = rspOrError.Value();
-    controller->InputNodeDirectory->MergeFrom(rsp->node_directory());
-
-    int availableCount = 0;
-    int unavailableCount = 0;
-    for (const auto& chunkInfo : rsp->chunks()) {
-        auto chunkId = FromProto<TChunkId>(chunkInfo.chunk_id());
-        auto it = controller->InputChunkMap.find(chunkId);
-        YCHECK(it != controller->InputChunkMap.end());
-
-        auto replicas = NYT::FromProto<TChunkReplica, TChunkReplicaList>(chunkInfo.replicas());
-
-        auto& descriptor = it->second;
-        YCHECK(!descriptor.ChunkSpecs.empty());
-        auto& chunkSpec = descriptor.ChunkSpecs.front();
-        auto codecId = NErasure::ECodec(chunkSpec->erasure_codec());
-
-        if (IsUnavailable(replicas, codecId, controller->NeedsAllChunkParts())) {
-            ++unavailableCount;
-            controller->OnInputChunkUnavailable(chunkId, descriptor);
-        } else {
-            ++availableCount;
-            controller->OnInputChunkAvailable(chunkId, descriptor, replicas);
-        }
-    }
-
-    LOG_DEBUG("Input chunks located (AvailableCount: %v, UnavailableCount: %v)",
-        availableCount,
-        unavailableCount);
-}
-
-////////////////////////////////////////////////////////////////////
-
-=======
->>>>>>> 5373dc8b
 TOperationControllerBase::TTask::TTask()
     : CachedPendingJobCount(-1)
     , CachedTotalJobCount(-1)
@@ -856,7 +753,7 @@
 void TOperationControllerBase::TTask::AddIntermediateOutputSpec(
     TJobSpec* jobSpec,
     TJobletPtr joblet,
-    TKeyColumns keyColumns)
+    const TKeyColumns& keyColumns)
 {
     YCHECK(joblet->ChunkListIds.size() == 1);
     auto* schedulerJobSpecExt = jobSpec->MutableExtension(TSchedulerJobSpecExt::scheduler_job_spec_ext);
@@ -1412,7 +1309,7 @@
         CancelableBackgroundInvoker,
         Host->GetChunkLocationThrottler(),
         AuthenticatedInputMasterClient->GetMasterChannel(EMasterChannelKind::Leader),
-        NodeDirectory,
+        InputNodeDirectory,
         std::move(chunkIds),
         BIND(&TThis::OnInputChunkLocated, MakeWeak(this))
             .Via(CancelableBackgroundInvoker),
@@ -1589,29 +1486,6 @@
                 // Sorted output generated by user operation requires rearranging.
                 LOG_DEBUG("Sorting %v boundary key pairs", table.BoundaryKeys.size());
                 std::sort(
-<<<<<<< HEAD
-                    table.Endpoints.begin(),
-                    table.Endpoints.end(),
-                    [ = ](const TEndpoint& lhs, const TEndpoint& rhs) -> bool {
-                        // First sort by keys.
-                        // Then sort by ChunkTreeKeys.
-                        auto keysResult = CompareRows(lhs.Key, rhs.Key);
-                        if (keysResult != 0) {
-                            return keysResult < 0;
-                        }
-                        return lhs.ChunkTreeKey < rhs.ChunkTreeKey;
-                    });
-
-                int outputCount = table.Endpoints.size() / 2;
-                for (int outputIndex = 0; outputIndex < outputCount; ++outputIndex) {
-                    auto& leftEndpoint = table.Endpoints[2 * outputIndex];
-                    auto& rightEndpoint = table.Endpoints[2 * outputIndex + 1];
-                    if (leftEndpoint.ChunkTreeKey != rightEndpoint.ChunkTreeKey) {
-                        THROW_ERROR_EXCEPTION("Output table %v is not sorted: job outputs have overlapping key ranges",
-                            table.Path.GetPath());
-                    }
-                    auto pair = table.OutputChunkTreeIds.equal_range(leftEndpoint.ChunkTreeKey);
-=======
                     table.BoundaryKeys.begin(),
                     table.BoundaryKeys.end(),
                     [=] (const TJobBoundaryKeys& lhs, const TJobBoundaryKeys& rhs) -> bool {
@@ -1625,17 +1499,13 @@
                 for (auto current = table.BoundaryKeys.begin(); current != table.BoundaryKeys.end(); ++current) {
                     auto next = current + 1;
                     if (next != table.BoundaryKeys.end() && next->MinKey < current->MaxKey) {
-                        auto error = TError("Output table %v is not sorted: job outputs have overlapping key ranges [MinKey %v, MaxKey: %v]",
+                        THROW_ERROR_EXCEPTION("Output table %v is not sorted: job outputs have overlapping key ranges [MinKey %v, MaxKey: %v]",
                             table.Path.GetPath(),
                             next->MinKey,
                             current->MaxKey);
-
-                        LOG_DEBUG(error);
-                        THROW_ERROR error;
                     }
 
                     auto pair = table.OutputChunkTreeIds.equal_range(current->ChunkTreeKey);
->>>>>>> 5373dc8b
                     auto it = pair.first;
                     addChunkTree(it->second);
                     // In user operations each ChunkTreeKey corresponds to a single OutputChunkTreeId.
@@ -1651,7 +1521,6 @@
             flushReq();
         }
 
-<<<<<<< HEAD
         {
             auto req = TChunkListYPathProxy::GetStatistics(FromObjectId(table.OutputChunkListId));
             batchReq->AddRequest(req, "get_statistics");
@@ -1683,26 +1552,17 @@
         auto objectIdPath = FromObjectId(table.ObjectId);
         const auto& path = table.Path.GetPath();
 
-        LOG_INFO("Finishing upload to output to table (Path: %v, KeyColumns: %v)",
+        LOG_INFO("Finishing upload to output to table (Path: %v, KeyColumns: [%v])",
             path,
-            table.KeyColumns ? MakeNullable("[" + JoinToString(*table.KeyColumns) + "]") : Null);
+            JoinToString(table.KeyColumns));
 
         {
             auto req = TTableYPathProxy::EndUpload(objectIdPath);
             *req->mutable_statistics() = table.DataStatistics;
-            if (table.KeyColumns) {
-                ToProto(req->mutable_key_columns(), *table.KeyColumns);
+            if (!table.KeyColumns.empty()) {
+                ToProto(req->mutable_key_columns(), table.KeyColumns);
             }
             SetTransactionId(req, table.UploadTransactionId);
-=======
-        if (!table.KeyColumns.empty()) {
-            LOG_INFO("Table %v will be marked as sorted by %v",
-                table.Path.GetPath(),
-                ConvertToYsonString(table.KeyColumns, EYsonFormat::Text).Data());
-            auto req = TTableYPathProxy::SetSorted(path);
-            ToProto(req->mutable_key_columns(), table.KeyColumns);
-            SetTransactionId(req, Operation->GetOutputTransaction());
->>>>>>> 5373dc8b
             GenerateMutationId(req);
             batchReq->AddRequest(req, "end_upload");
         }
@@ -2777,13 +2637,8 @@
 
         auto batchReq = proxy.ExecuteBatch();
 
-<<<<<<< HEAD
         for (const auto& range : ranges) {
-            for (i64 index = 0; index * Config->MaxChunkCountPerFetch < table.ChunkCount; ++index) {
-=======
-        for (const auto& range : table.Path.GetRanges()) {
             for (i64 index = 0; index * Config->MaxChunksPerFetch < table.ChunkCount; ++index) {
->>>>>>> 5373dc8b
                 auto adjustedRange = range;
                 auto chunkCountLowerLimit = index * Config->MaxChunksPerFetch;
                 if (adjustedRange.LowerLimit().HasChunkIndex()) {
@@ -2886,24 +2741,14 @@
                 const auto& attributes = node->Attributes();
 
                 if (attributes.Get<bool>("sorted")) {
-<<<<<<< HEAD
-                    table.SortedBy = attributes.Get<TKeyColumns>("sorted_by");
-=======
                     table.KeyColumns = attributes.Get<TKeyColumns>("sorted_by");
-                    LOG_INFO("Input table is sorted (Path: %v, KeyColumns: %v)",
-                        path,
-                        ConvertToYsonString(table.KeyColumns, EYsonFormat::Text).Data());
-                } else {
-                    LOG_INFO("Input table is not sorted (Path: %v)",
-                        path);
->>>>>>> 5373dc8b
                 }
 
                 table.ChunkCount = attributes.Get<int>("chunk_count");
             }
-            LOG_INFO("Input table locked (Path: %v, SortedBy: %v, ChunkCount: %v)",
+            LOG_INFO("Input table locked (Path: %v, KeyColumns: [%v], ChunkCount: %v)",
                 path,
-                table.SortedBy ? MakeNullable("[" + JoinToString(*table.SortedBy) + "]") : Null,
+                JoinToString(table.KeyColumns),
                 table.ChunkCount);
         }
     }
@@ -3430,21 +3275,12 @@
     return SliceChunks(CollectInputChunks(), maxSliceDataSize, jobCount);
 }
 
-<<<<<<< HEAD
-
-TKeyColumns TOperationControllerBase::CheckInputTablesSorted(const TNullable<TKeyColumns>& keyColumns)
-=======
 TKeyColumns TOperationControllerBase::CheckInputTablesSorted(const TKeyColumns& keyColumns)
->>>>>>> 5373dc8b
 {
     YCHECK(!InputTables.empty());
 
     for (const auto& table : InputTables) {
-<<<<<<< HEAD
-        if (!table.SortedBy) {
-=======
         if (table.KeyColumns.empty()) {
->>>>>>> 5373dc8b
             THROW_ERROR_EXCEPTION("Input table %v is not sorted",
                 table.Path.GetPath());
         }
@@ -3452,46 +3288,26 @@
 
     if (!keyColumns.empty()) {
         for (const auto& table : InputTables) {
-<<<<<<< HEAD
-            if (!CheckKeyColumnsCompatible(*table.SortedBy, *keyColumns)) {
+            if (!CheckKeyColumnsCompatible(table.KeyColumns, keyColumns)) {
                 THROW_ERROR_EXCEPTION("Input table %v is sorted by columns [%v] that are not compatible with the requested columns [%v]",
                     table.Path.GetPath(),
-                    JoinToString(*table.SortedBy),
-                    JoinToString(*keyColumns));
+                    JoinToString(table.KeyColumns),
+                    JoinToString(keyColumns));
             }
         }
-        return *keyColumns;
-=======
-            if (!CheckKeyColumnsCompatible(table.KeyColumns, keyColumns)) {
-                THROW_ERROR_EXCEPTION("Input table %v is sorted by columns %v that are not compatible with the requested columns %v",
-                    table.Path.GetPath(),
-                    ConvertToYsonString(table.KeyColumns, EYsonFormat::Text).Data(),
-                    ConvertToYsonString(keyColumns, EYsonFormat::Text).Data());
-            }
-        }
         return keyColumns;
->>>>>>> 5373dc8b
     } else {
         const auto& referenceTable = InputTables[0];
         for (const auto& table : InputTables) {
-            if (table.SortedBy != referenceTable.SortedBy) {
+            if (table.KeyColumns != referenceTable.KeyColumns) {
                 THROW_ERROR_EXCEPTION("Key columns do not match: input table %v is sorted by [%v] while input table %v is sorted by [%v]",
                     table.Path.GetPath(),
-<<<<<<< HEAD
-                    JoinToString(*table.SortedBy),
+                    JoinToString(table.KeyColumns),
                     referenceTable.Path.GetPath(),
-                    JoinToString(*referenceTable.SortedBy));
+                    JoinToString(referenceTable.KeyColumns));
             }
         }
-        return *referenceTable.SortedBy;
-=======
-                    ConvertToYsonString(table.KeyColumns, EYsonFormat::Text).Data(),
-                    referenceTable.Path.GetPath(),
-                    ConvertToYsonString(referenceTable.KeyColumns, EYsonFormat::Text).Data());
-            }
-        }
         return referenceTable.KeyColumns;
->>>>>>> 5373dc8b
     }
 }
 
