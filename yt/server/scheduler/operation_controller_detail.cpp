#include "operation_controller_detail.h"
#include "private.h"
#include "chunk_list_pool.h"
#include "chunk_pool.h"
#include "helpers.h"
#include "master_connector.h"

#include <yt/server/misc/stderr_table_schema.h>

#include <yt/ytlib/chunk_client/chunk_meta_extensions.h>
#include <yt/ytlib/chunk_client/chunk_scraper.h>
#include <yt/ytlib/chunk_client/chunk_teleporter.h>
#include <yt/ytlib/chunk_client/data_slice_descriptor.h>
#include <yt/ytlib/chunk_client/data_statistics.h>
#include <yt/ytlib/chunk_client/helpers.h>
#include <yt/ytlib/chunk_client/input_chunk_slice.h>
#include <yt/ytlib/chunk_client/input_data_slice.h>

#include <yt/ytlib/cypress_client/rpc_helpers.h>

#include <yt/ytlib/node_tracker_client/node_directory_builder.h>

#include <yt/ytlib/object_client/helpers.h>

#include <yt/ytlib/query_client/query.h>
#include <yt/ytlib/query_client/query_preparer.h>
#include <yt/ytlib/query_client/functions_cache.h>

#include <yt/ytlib/scheduler/helpers.h>

#include <yt/ytlib/table_client/chunk_meta_extensions.h>
#include <yt/ytlib/table_client/data_slice_fetcher.h>
#include <yt/ytlib/table_client/helpers.h>
#include <yt/ytlib/table_client/schema.h>
#include <yt/ytlib/table_client/table_consumer.h>

#include <yt/ytlib/transaction_client/helpers.h>

#include <yt/ytlib/api/transaction.h>
#include <yt/ytlib/api/native_connection.h>

#include <yt/core/concurrency/action_queue.h>

#include <yt/core/erasure/codec.h>

#include <yt/core/misc/fs.h>
#include <yt/core/misc/collection_helpers.h>

#include <yt/core/profiling/scoped_timer.h>

#include <functional>

namespace NYT {
namespace NScheduler {

using namespace NCypressClient;
using namespace NTransactionClient;
using namespace NFileClient;
using namespace NChunkClient;
using namespace NObjectClient;
using namespace NYTree;
using namespace NYson;
using namespace NYPath;
using namespace NFormats;
using namespace NJobProxy;
using namespace NJobTrackerClient;
using namespace NNodeTrackerClient;
using namespace NScheduler::NProto;
using namespace NJobTrackerClient::NProto;
using namespace NConcurrency;
using namespace NApi;
using namespace NRpc;
using namespace NTableClient;
using namespace NQueryClient;

using NNodeTrackerClient::TNodeId;
using NTableClient::NProto::TBoundaryKeysExt;
using NTableClient::NProto::TOldBoundaryKeysExt;
using NTableClient::TTableReaderOptions;

////////////////////////////////////////////////////////////////////

namespace {

void CommitTransaction(ITransactionPtr transaction)
{
    if (!transaction) {
        return;
    }
    auto result = WaitFor(transaction->Commit());
    THROW_ERROR_EXCEPTION_IF_FAILED(result, "Transaction %v has failed to commit",
        transaction->GetId());
}

} // namespace

////////////////////////////////////////////////////////////////////

void TOperationControllerBase::TLivePreviewTableBase::Persist(const TPersistenceContext& context)
{
    using NYT::Persist;
    Persist(context, LivePreviewTableId);
}

////////////////////////////////////////////////////////////////////

void TOperationControllerBase::TInputTable::Persist(const TPersistenceContext& context)
{
    TUserObject::Persist(context);

    using NYT::Persist;
    Persist(context, ChunkCount);
    Persist(context, Chunks);
    Persist(context, Schema);
    Persist(context, SchemaMode);
    Persist(context, IsDynamic);
}

////////////////////////////////////////////////////////////////////

void TOperationControllerBase::TJobBoundaryKeys::Persist(const TPersistenceContext& context)
{
    using NYT::Persist;
    Persist(context, MinKey);
    Persist(context, MaxKey);
    Persist(context, ChunkTreeId);
}

////////////////////////////////////////////////////////////////////

bool TOperationControllerBase::TOutputTable::IsBeginUploadCompleted() const
{
    return static_cast<bool>(UploadTransactionId);
}

void TOperationControllerBase::TOutputTable::Persist(const TPersistenceContext& context)
{
    TUserObject::Persist(context);
    TLivePreviewTableBase::Persist(context);

    using NYT::Persist;
    Persist(context, TableUploadOptions);
    Persist(context, Options);
    Persist(context, ChunkPropertiesUpdateNeeded);
    Persist(context, Type);
    Persist(context, UploadTransactionId);
    Persist(context, OutputChunkListId);
    Persist(context, DataStatistics);
    // NB: Scheduler snapshots need not be stable.
    Persist<
        TMultiMapSerializer<
            TDefaultSerializer,
            TDefaultSerializer,
            TUnsortedTag
        >
    >(context, OutputChunkTreeIds);
    Persist(context, BoundaryKeys);
    Persist(context, EffectiveAcl);
}

////////////////////////////////////////////////////////////////////

void TOperationControllerBase::TIntermediateTable::Persist(const TPersistenceContext& context)
{
    TLivePreviewTableBase::Persist(context);
}

////////////////////////////////////////////////////////////////////

void TOperationControllerBase::TUserFile::Persist(const TPersistenceContext& context)
{
    TUserObject::Persist(context);

    using NYT::Persist;
    Persist<TAttributeDictionaryRefSerializer>(context, Attributes);
    Persist(context, Stage);
    Persist(context, FileName);
    Persist(context, ChunkSpecs);
    Persist(context, Type);
    Persist(context, Executable);
    Persist(context, Format);
    Persist(context, Schema);
    Persist(context, IsDynamic);
}

////////////////////////////////////////////////////////////////////

void TOperationControllerBase::TCompletedJob::Persist(const TPersistenceContext& context)
{
    using NYT::Persist;
    Persist(context, Lost);
    Persist(context, JobId);
    Persist(context, SourceTask);
    Persist(context, OutputCookie);
    Persist(context, DataSize);
    Persist(context, DestinationPool);
    Persist(context, InputCookie);
    Persist(context, NodeDescriptor);
}

////////////////////////////////////////////////////////////////////

void TOperationControllerBase::TJoblet::Persist(const TPersistenceContext& context)
{
    // NB: Every joblet is aborted after snapshot is loaded.
    // Here we only serialize a subset of members required for ReinstallJob to work
    // properly.
    using NYT::Persist;
    Persist(context, Task);
    Persist(context, NodeDescriptor);
    Persist(context, InputStripeList);
    Persist(context, OutputCookie);
}

////////////////////////////////////////////////////////////////////

void TOperationControllerBase::TTaskGroup::Persist(const TPersistenceContext& context)
{
    using NYT::Persist;
    Persist(context, MinNeededResources);
    // NB: Scheduler snapshots need not be stable.
    Persist<
        TSetSerializer<
            TDefaultSerializer,
            TUnsortedTag
        >
    >(context, NonLocalTasks);
    Persist<
        TMultiMapSerializer<
            TDefaultSerializer,
            TDefaultSerializer,
            TUnsortedTag
        >
    >(context, CandidateTasks);
    Persist<
        TMultiMapSerializer<
            TDefaultSerializer,
            TDefaultSerializer,
            TUnsortedTag
        >
    >(context, DelayedTasks);
    Persist<
        TMapSerializer<
            TDefaultSerializer,
            TSetSerializer<
                TDefaultSerializer,
                TUnsortedTag
            >,
            TUnsortedTag
        >
    >(context, NodeIdToTasks);
}

////////////////////////////////////////////////////////////////////

void TOperationControllerBase::TStripeDescriptor::Persist(const TPersistenceContext& context)
{
    using NYT::Persist;
    Persist(context, Stripe);
    Persist(context, Cookie);
    Persist(context, Task);
}

////////////////////////////////////////////////////////////////////

void TOperationControllerBase::TInputChunkDescriptor::Persist(const TPersistenceContext& context)
{
    using NYT::Persist;
    Persist(context, InputStripes);
    Persist(context, InputChunks);
    Persist(context, State);
}

////////////////////////////////////////////////////////////////////

TOperationControllerBase::TTask::TTask()
    : CachedPendingJobCount(-1)
    , CachedTotalJobCount(-1)
    , LastDemandSanityCheckTime(TInstant::Zero())
    , CompletedFired(false)
    , Logger(OperationLogger)
{ }

TOperationControllerBase::TTask::TTask(TOperationControllerBase* controller)
    : Controller(controller)
    , CachedPendingJobCount(0)
    , CachedTotalJobCount(0)
    , LastDemandSanityCheckTime(TInstant::Zero())
    , CompletedFired(false)
    , Logger(OperationLogger)
{ }

void TOperationControllerBase::TTask::Initialize()
{
    Logger = Controller->Logger;
    Logger.AddTag("Task: %v", GetId());
}

int TOperationControllerBase::TTask::GetPendingJobCount() const
{
    return GetChunkPoolOutput()->GetPendingJobCount();
}

int TOperationControllerBase::TTask::GetPendingJobCountDelta()
{
    int oldValue = CachedPendingJobCount;
    int newValue = GetPendingJobCount();
    CachedPendingJobCount = newValue;
    return newValue - oldValue;
}

int TOperationControllerBase::TTask::GetTotalJobCount() const
{
    return GetChunkPoolOutput()->GetTotalJobCount();
}

int TOperationControllerBase::TTask::GetTotalJobCountDelta()
{
    int oldValue = CachedTotalJobCount;
    int newValue = GetTotalJobCount();
    CachedTotalJobCount = newValue;
    return newValue - oldValue;
}

const TProgressCounter& TOperationControllerBase::TTask::GetJobCounter() const
{
    return GetChunkPoolOutput()->GetJobCounter();
}

TJobResources TOperationControllerBase::TTask::GetTotalNeededResourcesDelta()
{
    auto oldValue = CachedTotalNeededResources;
    auto newValue = GetTotalNeededResources();
    CachedTotalNeededResources = newValue;
    newValue -= oldValue;
    return newValue;
}

TJobResources TOperationControllerBase::TTask::GetTotalNeededResources() const
{
    i64 count = GetPendingJobCount();
    // NB: Don't call GetMinNeededResources if there are no pending jobs.
    return count == 0 ? ZeroJobResources() : GetMinNeededResources() * count;
}

bool TOperationControllerBase::TTask::IsIntermediateOutput() const
{
    return false;
}

bool TOperationControllerBase::TTask::IsStderrTableEnabled() const
{
    // We write stderr if corresponding options were specified and only for user-type jobs.
    // For example we don't write stderr for sort stage in mapreduce operation
    // even if stderr table were specified.
    return Controller->GetStderrTablePath() && GetUserJobSpec();
}

i64 TOperationControllerBase::TTask::GetLocality(TNodeId nodeId) const
{
    return HasInputLocality()
        ? GetChunkPoolOutput()->GetLocality(nodeId)
        : 0;
}

bool TOperationControllerBase::TTask::HasInputLocality() const
{
    return true;
}

void TOperationControllerBase::TTask::AddInput(TChunkStripePtr stripe)
{
    Controller->RegisterInputStripe(stripe, this);
    if (HasInputLocality()) {
        Controller->AddTaskLocalityHint(this, stripe);
    }
    AddPendingHint();
}

void TOperationControllerBase::TTask::AddInput(const std::vector<TChunkStripePtr>& stripes)
{
    for (auto stripe : stripes) {
        if (stripe) {
            AddInput(stripe);
        }
    }
}

void TOperationControllerBase::TTask::FinishInput()
{
    LOG_DEBUG("Task input finished");

    GetChunkPoolInput()->Finish();
    AddPendingHint();
    CheckCompleted();
}

void TOperationControllerBase::TTask::CheckCompleted()
{
    if (!CompletedFired && IsCompleted()) {
        CompletedFired = true;
        OnTaskCompleted();
    }
}

TUserJobSpecPtr TOperationControllerBase::TTask::GetUserJobSpec() const
{
    return nullptr;
}

void TOperationControllerBase::TTask::ScheduleJob(
    ISchedulingContext* context,
    const TJobResources& jobLimits,
    TScheduleJobResult* scheduleJobResult)
{
    if (!CanScheduleJob(context, jobLimits)) {
        scheduleJobResult->RecordFail(EScheduleJobFailReason::TaskRefusal);
        return;
    }

    bool intermediateOutput = IsIntermediateOutput();
    int jobIndex = Controller->JobIndexGenerator.Next();
    auto joblet = New<TJoblet>(this, jobIndex);

    const auto& nodeResourceLimits = context->ResourceLimits();
    auto nodeId = context->GetNodeDescriptor().Id;
    const auto& address = context->GetNodeDescriptor().Address;

    auto* chunkPoolOutput = GetChunkPoolOutput();
    auto localityNodeId = HasInputLocality() ? nodeId : InvalidNodeId;
    joblet->OutputCookie = chunkPoolOutput->Extract(localityNodeId);
    if (joblet->OutputCookie == IChunkPoolOutput::NullCookie) {
        LOG_DEBUG("Job input is empty");
        scheduleJobResult->RecordFail(EScheduleJobFailReason::EmptyInput);
        return;
    }

    joblet->InputStripeList = chunkPoolOutput->GetStripeList(joblet->OutputCookie);

    auto estimatedResourceUsage = GetNeededResources(joblet);
    auto neededResources = ApplyMemoryReserve(estimatedResourceUsage);

    joblet->EstimatedResourceUsage = estimatedResourceUsage;
    joblet->ResourceLimits = neededResources;

    // Check the usage against the limits. This is the last chance to give up.
    if (!Dominates(jobLimits, neededResources)) {
        LOG_DEBUG("Job actual resource demand is not met (Limits: %v, Demand: %v)",
            FormatResources(jobLimits),
            FormatResources(neededResources));
        CheckResourceDemandSanity(nodeResourceLimits, neededResources);
        chunkPoolOutput->Aborted(joblet->OutputCookie);
        // Seems like cached min needed resources are too optimistic.
        ResetCachedMinNeededResources();
        scheduleJobResult->RecordFail(EScheduleJobFailReason::NotEnoughResources);
        return;
    }

    // Async part.
    auto controller = MakeStrong(Controller); // hold the controller
    auto jobSpecBuilder = BIND([=, this_ = MakeStrong(this)] (TJobSpec* jobSpec) {
        BuildJobSpec(joblet, jobSpec);
        controller->CustomizeJobSpec(joblet, jobSpec);

        auto* schedulerJobSpecExt = jobSpec->MutableExtension(TSchedulerJobSpecExt::scheduler_job_spec_ext);
        if (controller->Spec->JobProxyMemoryOvercommitLimit) {
            schedulerJobSpecExt->set_job_proxy_memory_overcommit_limit(*controller->Spec->JobProxyMemoryOvercommitLimit);
        }
        schedulerJobSpecExt->set_job_proxy_ref_counted_tracker_log_period(ToProto(controller->Spec->JobProxyRefCountedTrackerLogPeriod));

        schedulerJobSpecExt->set_enable_sort_verification(controller->Spec->EnableSortVerification);

        // Adjust sizes if approximation flag is set.
        if (joblet->InputStripeList->IsApproximate) {
            schedulerJobSpecExt->set_input_uncompressed_data_size(static_cast<i64>(
                schedulerJobSpecExt->input_uncompressed_data_size() *
                ApproximateSizesBoostFactor));
            schedulerJobSpecExt->set_input_row_count(static_cast<i64>(
                schedulerJobSpecExt->input_row_count() *
                ApproximateSizesBoostFactor));
        }

        if (schedulerJobSpecExt->input_uncompressed_data_size() > controller->Spec->MaxDataSizePerJob) {
            controller->GetCancelableInvoker()->Invoke(BIND(
                &TOperationControllerBase::OnOperationFailed,
                controller,
                TError(
                    "Maximum allowed data size per job violated: %v > %v",
                    schedulerJobSpecExt->input_uncompressed_data_size(),
                    controller->Spec->MaxDataSizePerJob)));
        }
    });

    auto jobType = GetJobType();
    joblet->JobId = context->GenerateJobId();
    auto restarted = LostJobCookieMap.find(joblet->OutputCookie) != LostJobCookieMap.end();
    scheduleJobResult->JobStartRequest.Emplace(
        joblet->JobId,
        jobType,
        neededResources,
        restarted,
        jobSpecBuilder,
        Controller->Spec->JobNodeAccount);

    joblet->JobType = jobType;
    joblet->NodeDescriptor = context->GetNodeDescriptor();
    joblet->JobProxyMemoryReserveFactor = Controller->GetJobProxyMemoryDigest(jobType)->GetQuantile(Controller->Config->JobProxyMemoryReserveQuantile);
    auto userJobSpec = GetUserJobSpec();
    if (userJobSpec) {
        joblet->UserJobMemoryReserveFactor = Controller->GetUserJobMemoryDigest(GetJobType())->GetQuantile(Controller->Config->UserJobMemoryReserveQuantile);
    }

    LOG_DEBUG(
        "Job scheduled (JobId: %v, OperationId: %v, JobType: %v, Address: %v, JobIndex: %v, ChunkCount: %v (%v local), "
        "Approximate: %v, DataSize: %v (%v local), RowCount: %v, Restarted: %v, EstimatedResourceUsage: %v, JobProxyMemoryReserveFactor: %v, "
        "UserJobMemoryReserveFactor: %v, ResourceLimits: %v)",
        joblet->JobId,
        Controller->OperationId,
        jobType,
        address,
        jobIndex,
        joblet->InputStripeList->TotalChunkCount,
        joblet->InputStripeList->LocalChunkCount,
        joblet->InputStripeList->IsApproximate,
        joblet->InputStripeList->TotalDataSize,
        joblet->InputStripeList->LocalDataSize,
        joblet->InputStripeList->TotalRowCount,
        restarted,
        FormatResources(estimatedResourceUsage),
        joblet->JobProxyMemoryReserveFactor,
        joblet->UserJobMemoryReserveFactor,
        FormatResources(neededResources));

    // Prepare chunk lists.
    if (intermediateOutput) {
        joblet->ChunkListIds.push_back(Controller->ExtractChunkList(Controller->IntermediateOutputCellTag));
    } else {
        for (const auto& table : Controller->OutputTables) {
            joblet->ChunkListIds.push_back(Controller->ExtractChunkList(table.CellTag));
        }
    }

    if (Controller->StderrTable && IsStderrTableEnabled()) {
        joblet->StderrTableChunkListId = Controller->ExtractChunkList(Controller->StderrTable->CellTag);
    }

    // Sync part.
    PrepareJoblet(joblet);
    Controller->CustomizeJoblet(joblet);

    Controller->RegisterJoblet(joblet);
    Controller->UpdateEstimatedHistogram(joblet);

    OnJobStarted(joblet);
}

bool TOperationControllerBase::TTask::IsPending() const
{
    return GetChunkPoolOutput()->GetPendingJobCount() > 0;
}

bool TOperationControllerBase::TTask::IsCompleted() const
{
    return IsActive() && GetChunkPoolOutput()->IsCompleted();
}

bool TOperationControllerBase::TTask::IsActive() const
{
    return true;
}

i64 TOperationControllerBase::TTask::GetTotalDataSize() const
{
    return GetChunkPoolOutput()->GetTotalDataSize();
}

i64 TOperationControllerBase::TTask::GetCompletedDataSize() const
{
    return GetChunkPoolOutput()->GetCompletedDataSize();
}

i64 TOperationControllerBase::TTask::GetPendingDataSize() const
{
    return GetChunkPoolOutput()->GetPendingDataSize();
}

void TOperationControllerBase::TTask::Persist(const TPersistenceContext& context)
{
    using NYT::Persist;

    Persist(context, DelayedTime_);

    Persist(context, Controller);

    Persist(context, CachedPendingJobCount);
    Persist(context, CachedTotalJobCount);

    Persist(context, CachedTotalNeededResources);
    Persist(context, CachedMinNeededResources);

    Persist(context, LastDemandSanityCheckTime);

    Persist(context, CompletedFired);

    Persist(context, LostJobCookieMap);
}

void TOperationControllerBase::TTask::PrepareJoblet(TJobletPtr /* joblet */)
{ }

void TOperationControllerBase::TTask::OnJobStarted(TJobletPtr joblet)
{ }

void TOperationControllerBase::TTask::OnJobCompleted(TJobletPtr joblet, const TCompletedJobSummary& jobSummary)
{
    if (!jobSummary.Abandoned) {
        const auto& statistics = jobSummary.Statistics;
        auto outputStatisticsMap = GetOutputDataStatistics(statistics);
        for (int index = 0; index < static_cast<int>(joblet->ChunkListIds.size()); ++index) {
            YCHECK(outputStatisticsMap.find(index) != outputStatisticsMap.end());
            auto outputStatistics = outputStatisticsMap[index];
            if (outputStatistics.chunk_count() == 0) {
                Controller->ChunkListPool->Reinstall(joblet->ChunkListIds[index]);
                joblet->ChunkListIds[index] = NullChunkListId;
            }
        }

        auto inputStatistics = GetTotalInputDataStatistics(statistics);
        auto outputStatistics = GetTotalOutputDataStatistics(statistics);
        if (Controller->IsRowCountPreserved()) {
            if (inputStatistics.row_count() != outputStatistics.row_count()) {
                Controller->OnOperationFailed(TError(
                    "Input/output row count mismatch in completed job: %v != %v",
                    inputStatistics.row_count(),
                    outputStatistics.row_count())
                    << TErrorAttribute("task", GetId()));
            }
        }
    } else {
        auto& chunkListIds = joblet->ChunkListIds;
        Controller->ChunkListPool->Release(chunkListIds);
        std::fill(chunkListIds.begin(), chunkListIds.end(), NullChunkListId);
    }
    GetChunkPoolOutput()->Completed(joblet->OutputCookie);

    Controller->RegisterStderr(joblet, jobSummary);
}

void TOperationControllerBase::TTask::ReinstallJob(TJobletPtr joblet, EJobReinstallReason reason)
{
    Controller->UpdateEstimatedHistogram(joblet, reason);
    Controller->ReleaseChunkLists(joblet->ChunkListIds);
    if (joblet->StderrTableChunkListId && reason != EJobReinstallReason::Failed) {
        Controller->ReleaseChunkLists({joblet->StderrTableChunkListId});
    }

    auto* chunkPoolOutput = GetChunkPoolOutput();

    auto list = HasInputLocality()
        ? chunkPoolOutput->GetStripeList(joblet->OutputCookie)
        : nullptr;

    switch (reason) {
        case EJobReinstallReason::Failed:
            chunkPoolOutput->Failed(joblet->OutputCookie);
            break;
        case EJobReinstallReason::Aborted:
            chunkPoolOutput->Aborted(joblet->OutputCookie);
            break;
        default:
            Y_UNREACHABLE();
    }

    if (HasInputLocality()) {
        for (const auto& stripe : list->Stripes) {
            Controller->AddTaskLocalityHint(this, stripe);
        }
    }

    AddPendingHint();
}

void TOperationControllerBase::TTask::OnJobFailed(TJobletPtr joblet, const TFailedJobSummary& jobSummary)
{
    ReinstallJob(joblet, EJobReinstallReason::Failed);

    Controller->RegisterStderr(joblet, jobSummary);
}

void TOperationControllerBase::TTask::OnJobAborted(TJobletPtr joblet, const TAbortedJobSummary& /* jobSummary */)
{
    ReinstallJob(joblet, EJobReinstallReason::Aborted);
}

void TOperationControllerBase::TTask::OnJobLost(TCompletedJobPtr completedJob)
{
    YCHECK(LostJobCookieMap.insert(std::make_pair(
        completedJob->OutputCookie,
        completedJob->InputCookie)).second);
}

void TOperationControllerBase::TTask::OnTaskCompleted()
{
    LOG_DEBUG("Task completed");
}

bool TOperationControllerBase::TTask::CanScheduleJob(
    ISchedulingContext* /*context*/,
    const TJobResources& /*jobLimits*/)
{
    return true;
}

void TOperationControllerBase::TTask::DoCheckResourceDemandSanity(
    const TJobResources& neededResources)
{
    const auto& nodeDescriptors = Controller->GetExecNodeDescriptors();
    if (nodeDescriptors.size() < Controller->Config->SafeOnlineNodeCount) {
        return;
    }

    for (const auto& descriptor : nodeDescriptors) {
        if (Dominates(descriptor.ResourceLimits, neededResources)) {
            return;
        }
    }

    // It seems nobody can satisfy the demand.
    Controller->OnOperationFailed(
        TError("No online node can satisfy the resource demand")
            << TErrorAttribute("task", GetId())
            << TErrorAttribute("needed_resources", neededResources));
}

void TOperationControllerBase::TTask::CheckResourceDemandSanity(
    const TJobResources& neededResources)
{
    // Run sanity check to see if any node can provide enough resources.
    // Don't run these checks too often to avoid jeopardizing performance.
    auto now = TInstant::Now();
    if (now < LastDemandSanityCheckTime + Controller->Config->ResourceDemandSanityCheckPeriod)
        return;
    LastDemandSanityCheckTime = now;

    // Schedule check in controller thread.
    Controller->GetCancelableInvoker()->Invoke(BIND(
        &TTask::DoCheckResourceDemandSanity,
        MakeWeak(this),
        neededResources));
}

void TOperationControllerBase::TTask::CheckResourceDemandSanity(
    const TJobResources& nodeResourceLimits,
    const TJobResources& neededResources)
{
    // The task is requesting more than some node is willing to provide it.
    // Maybe it's OK and we should wait for some time.
    // Or maybe it's not and the task is requesting something no one is able to provide.

    // First check if this very node has enough resources (including those currently
    // allocated by other jobs).
    if (Dominates(nodeResourceLimits, neededResources))
        return;

    CheckResourceDemandSanity(neededResources);
}

void TOperationControllerBase::TTask::AddPendingHint()
{
    Controller->AddTaskPendingHint(this);
}

void TOperationControllerBase::TTask::AddLocalityHint(TNodeId nodeId)
{
    Controller->AddTaskLocalityHint(this, nodeId);
}

std::unique_ptr<TNodeDirectoryBuilder> TOperationControllerBase::TTask::MakeNodeDirectoryBuilder(
    TSchedulerJobSpecExt* schedulerJobSpec)
{
    return Controller->OperationType == EOperationType::RemoteCopy
        ? std::make_unique<TNodeDirectoryBuilder>(
            Controller->InputNodeDirectory,
            schedulerJobSpec->mutable_input_node_directory())
        : nullptr;
}

void TOperationControllerBase::TTask::AddSequentialInputSpec(
    TJobSpec* jobSpec,
    TJobletPtr joblet)
{
    auto* schedulerJobSpecExt = jobSpec->MutableExtension(TSchedulerJobSpecExt::scheduler_job_spec_ext);
    auto directoryBuilder = MakeNodeDirectoryBuilder(schedulerJobSpecExt);
    auto* inputSpec = schedulerJobSpecExt->add_input_table_specs();
    inputSpec->set_table_reader_options(ConvertToYsonString(GetTableReaderOptions()).Data());
    const auto& list = joblet->InputStripeList;
    for (const auto& stripe : list->Stripes) {
        AddChunksToInputSpec(directoryBuilder.get(), inputSpec, stripe);
    }
    UpdateInputSpecTotals(jobSpec, joblet);
}

void TOperationControllerBase::TTask::AddParallelInputSpec(
    TJobSpec* jobSpec,
    TJobletPtr joblet)
{
    auto* schedulerJobSpecExt = jobSpec->MutableExtension(TSchedulerJobSpecExt::scheduler_job_spec_ext);
    auto directoryBuilder = MakeNodeDirectoryBuilder(schedulerJobSpecExt);
    const auto& list = joblet->InputStripeList;
    for (const auto& stripe : list->Stripes) {
        auto* inputSpec = stripe->Foreign
            ? schedulerJobSpecExt->add_foreign_input_table_specs()
            : schedulerJobSpecExt->add_input_table_specs();
        inputSpec->set_table_reader_options(ConvertToYsonString(GetTableReaderOptions()).Data());
        AddChunksToInputSpec(directoryBuilder.get(), inputSpec, stripe);
    }
    UpdateInputSpecTotals(jobSpec, joblet);
}

const TTableSchema& TOperationControllerBase::TTask::GetInputTableSchema(int tableIndex) const
{
    static TTableSchema trivialSchema;
    if (tableIndex == -1) {
        return trivialSchema;
    } else {
        YCHECK(tableIndex >= 0 && tableIndex < Controller->InputTables.size());
        return Controller->InputTables[tableIndex].Schema;
    }
}

const TTimestamp TOperationControllerBase::TTask::GetInputTableTimestamp(int tableIndex) const
{
    if (tableIndex == -1) {
        return AsyncLastCommittedTimestamp;
    } else {
        YCHECK(tableIndex >= 0 && tableIndex < Controller->InputTables.size());
        return Controller->InputTables[tableIndex].Path.GetTimestamp().Get(AsyncLastCommittedTimestamp);
    }
}

void TOperationControllerBase::TTask::AddChunksToInputSpec(
    TNodeDirectoryBuilder* directoryBuilder,
    TTableInputSpec* inputSpec,
    TChunkStripePtr stripe)
{
<<<<<<< HEAD
    for (const auto& dataSlice : stripe->DataSlices) {
        ToProto(
            inputSpec->add_data_slice_descriptors(),
            dataSlice,
            GetInputTableSchema(dataSlice->GetTableIndex()),
            GetInputTableTimestamp(dataSlice->GetTableIndex()));

        for (const auto& chunkSlice : dataSlice->ChunkSlices) {
=======
    for (const auto& chunkSlice : stripe->ChunkSlices) {
        auto* chunkSpec = inputSpec->add_chunks();
        ToProto(chunkSpec, chunkSlice);
        if (directoryBuilder) {
>>>>>>> ce6f042c
            auto replicas = chunkSlice->GetInputChunk()->GetReplicaList();
            directoryBuilder->Add(replicas);
        }
    }
}

void TOperationControllerBase::TTask::UpdateInputSpecTotals(
    TJobSpec* jobSpec,
    TJobletPtr joblet)
{
    const auto& list = joblet->InputStripeList;
    auto* schedulerJobSpecExt = jobSpec->MutableExtension(TSchedulerJobSpecExt::scheduler_job_spec_ext);
    schedulerJobSpecExt->set_input_uncompressed_data_size(
        schedulerJobSpecExt->input_uncompressed_data_size() +
        list->TotalDataSize);
    schedulerJobSpecExt->set_input_row_count(
        schedulerJobSpecExt->input_row_count() +
        list->TotalRowCount);
}

void TOperationControllerBase::TTask::AddFinalOutputSpecs(
    TJobSpec* jobSpec,
    TJobletPtr joblet)
{
    YCHECK(joblet->ChunkListIds.size() == Controller->OutputTables.size());
    auto* schedulerJobSpecExt = jobSpec->MutableExtension(TSchedulerJobSpecExt::scheduler_job_spec_ext);
    for (int index = 0; index < Controller->OutputTables.size(); ++index) {
        const auto& table = Controller->OutputTables[index];
        auto* outputSpec = schedulerJobSpecExt->add_output_table_specs();
        outputSpec->set_table_writer_options(ConvertToYsonString(table.Options).Data());
        ToProto(outputSpec->mutable_table_schema(), table.TableUploadOptions.TableSchema);
        ToProto(outputSpec->mutable_chunk_list_id(), joblet->ChunkListIds[index]);
    }
}

void TOperationControllerBase::TTask::AddIntermediateOutputSpec(
    TJobSpec* jobSpec,
    TJobletPtr joblet,
    const TKeyColumns& keyColumns)
{
    YCHECK(joblet->ChunkListIds.size() == 1);
    auto* schedulerJobSpecExt = jobSpec->MutableExtension(TSchedulerJobSpecExt::scheduler_job_spec_ext);
    auto* outputSpec = schedulerJobSpecExt->add_output_table_specs();
    auto options = New<TTableWriterOptions>();
    options->Account = Controller->Spec->IntermediateDataAccount;
    options->ChunksVital = false;
    options->ChunksMovable = false;
    options->ReplicationFactor = Controller->Spec->IntermediateDataReplicationFactor;
    options->CompressionCodec = Controller->Spec->IntermediateCompressionCodec;

    // Intermediate data MUST be sorted if we expect it to be sorted.
    options->ExplodeOnValidationError = true;
    outputSpec->set_table_writer_options(ConvertToYsonString(options).Data());

    ToProto(outputSpec->mutable_table_schema(), TTableSchema::FromKeyColumns(keyColumns));
    ToProto(outputSpec->mutable_chunk_list_id(), joblet->ChunkListIds[0]);
}

void TOperationControllerBase::TTask::ResetCachedMinNeededResources()
{
    CachedMinNeededResources.Reset();
}

TJobResources TOperationControllerBase::TTask::ApplyMemoryReserve(const TExtendedJobResources& jobResources) const
{
    TJobResources result;
    result.SetCpu(jobResources.GetCpu());
    result.SetUserSlots(jobResources.GetUserSlots());
    i64 memory = jobResources.GetFootprintMemory();
    memory += jobResources.GetJobProxyMemory() * Controller->GetJobProxyMemoryDigest(GetJobType())->GetQuantile(Controller->Config->JobProxyMemoryReserveQuantile);
    if (GetUserJobSpec()) {
        memory += jobResources.GetUserJobMemory() * Controller->GetUserJobMemoryDigest(GetJobType())->GetQuantile(Controller->Config->UserJobMemoryReserveQuantile);
    } else {
        YCHECK(jobResources.GetUserJobMemory() == 0);
    }
    result.SetMemory(memory);
    result.SetNetwork(jobResources.GetNetwork());
    return result;
}

void TOperationControllerBase::TTask::AddFootprintAndUserJobResources(TExtendedJobResources& jobResources) const
{
    jobResources.SetFootprintMemory(GetFootprintMemorySize());
    auto userJobSpec = GetUserJobSpec();
    if (userJobSpec) {
        jobResources.SetUserJobMemory(userJobSpec->MemoryLimit);
    }
}

TJobResources TOperationControllerBase::TTask::GetMinNeededResources() const
{
    if (!CachedMinNeededResources) {
        YCHECK(GetPendingJobCount() > 0);
        CachedMinNeededResources = GetMinNeededResourcesHeavy();
    }
    auto result = ApplyMemoryReserve(*CachedMinNeededResources);
    if (result.GetUserSlots() > 0 && result.GetMemory() == 0) {
        LOG_WARNING("Found min needed resources of task with non-zero user slots and zero memory");
    }
    return result;
}

void TOperationControllerBase::TTask::RegisterIntermediate(
    TJobletPtr joblet,
    TChunkStripePtr stripe,
    TTaskPtr destinationTask,
    bool attachToLivePreview)
{
    RegisterIntermediate(
        joblet,
        stripe,
        destinationTask->GetChunkPoolInput(),
        attachToLivePreview);

    if (destinationTask->HasInputLocality()) {
        Controller->AddTaskLocalityHint(destinationTask, stripe);
    }
    destinationTask->AddPendingHint();
}

void TOperationControllerBase::TTask::RegisterIntermediate(
    TJobletPtr joblet,
    TChunkStripePtr stripe,
    IChunkPoolInput* destinationPool,
    bool attachToLivePreview)
{
    IChunkPoolInput::TCookie inputCookie;

    auto lostIt = LostJobCookieMap.find(joblet->OutputCookie);
    if (lostIt == LostJobCookieMap.end()) {
        inputCookie = destinationPool->Add(stripe);
    } else {
        inputCookie = lostIt->second;
        destinationPool->Resume(inputCookie, stripe);
        LostJobCookieMap.erase(lostIt);
    }

    // Store recovery info.
    auto completedJob = New<TCompletedJob>(
        joblet->JobId,
        this,
        joblet->OutputCookie,
        joblet->InputStripeList->TotalDataSize,
        destinationPool,
        inputCookie,
        joblet->NodeDescriptor);

    Controller->RegisterIntermediate(
        joblet,
        completedJob,
        stripe,
        attachToLivePreview);
}

TChunkStripePtr TOperationControllerBase::TTask::BuildIntermediateChunkStripe(
    google::protobuf::RepeatedPtrField<NChunkClient::NProto::TChunkSpec>* chunkSpecs)
{
    auto stripe = New<TChunkStripe>();
<<<<<<< HEAD
    for (auto& chunkSpec : *chunkSpecs) {
        auto chunkSlice = CreateInputChunkSlice(New<TInputChunk>(std::move(chunkSpec)));
        stripe->DataSlices.push_back(CreateInputDataSlice(chunkSlice));
=======
    for (const auto& chunkSpec : *chunkSpecs) {
        auto inputChunk = New<TInputChunk>(chunkSpec);
        auto inputSlice = CreateInputSlice(std::move(inputChunk));
        stripe->ChunkSlices.emplace_back(std::move(inputSlice));
>>>>>>> ce6f042c
    }
    return stripe;
}

void TOperationControllerBase::TTask::RegisterOutput(
    TJobletPtr joblet,
    int key,
    const TCompletedJobSummary& jobSummary)
{
    Controller->RegisterOutput(joblet, key, jobSummary);
}

////////////////////////////////////////////////////////////////////

TOperationControllerBase::TOperationControllerBase(
    TSchedulerConfigPtr config,
    TOperationSpecBasePtr spec,
    TOperationOptionsPtr options,
    IOperationHost* host,
    TOperation* operation)
    : Config(config)
    , Host(host)
    , OperationId(operation->GetId())
    , OperationType(operation->GetType())
    , StartTime(operation->GetStartTime())
    , AuthenticatedUser(operation->GetAuthenticatedUser())
    , AuthenticatedMasterClient(CreateClient())
    , AuthenticatedInputMasterClient(AuthenticatedMasterClient)
    , AuthenticatedOutputMasterClient(AuthenticatedMasterClient)
    , Logger(OperationLogger)
    , CancelableContext(New<TCancelableContext>())
    , CancelableControlInvoker(CancelableContext->CreateInvoker(Host->GetControlInvoker()))
    , Invoker(Host->CreateOperationControllerInvoker())
    , SuspendableInvoker(CreateSuspendableInvoker(Invoker))
    , CancelableInvoker(CancelableContext->CreateInvoker(SuspendableInvoker))
    , JobCounter(0)
    , UserTransactionId(operation->GetUserTransaction() ? operation->GetUserTransaction()->GetId() : NullTransactionId)
    , SecureVault(operation->GetSecureVault())
    , Owners(operation->GetOwners())
    , Spec(spec)
    , Options(options)
    , CachedNeededResources(ZeroJobResources())
    , CheckTimeLimitExecutor(New<TPeriodicExecutor>(
        GetCancelableInvoker(),
        BIND(&TThis::CheckTimeLimit, MakeWeak(this)),
        Config->OperationTimeLimitCheckPeriod))
    , EventLogValueConsumer_(Host->CreateLogConsumer())
    , EventLogTableConsumer_(new TTableConsumer(EventLogValueConsumer_.get()))
    , CodicilData_(MakeOperationCodicilString(OperationId))
{
    Logger.AddTag("OperationId: %v", OperationId);
}

void TOperationControllerBase::InitializeConnections()
{ }

void TOperationControllerBase::InitializeReviving(TControllerTransactionsPtr controllerTransactions)
{
    VERIFY_THREAD_AFFINITY(ControlThread);

    auto codicilGuard = MakeCodicilGuard();

    LOG_INFO("Initializing operation for revive");

    InitializeConnections();

    std::atomic<bool> cleanStart = {false};


    // Check transactions.
    {
        auto checkTransaction = [&] (ITransactionPtr transaction) {
            if (cleanStart) {
                return;
            }
            if (!transaction) {
                cleanStart = true;
                LOG_INFO("Operation transaction is missing, will use clean start");
                return;
            }
        };

        // NB: Async transaction is not checked.
        checkTransaction(controllerTransactions->Sync);
        checkTransaction(controllerTransactions->Input);
        checkTransaction(controllerTransactions->Output);
        checkTransaction(controllerTransactions->DebugOutput);
    }

    // Downloading snapshot.
    if (!cleanStart)
    {
        auto snapshotOrError = WaitFor(Host->GetMasterConnector()->DownloadSnapshot(OperationId));
        if (!snapshotOrError.IsOK()) {
            LOG_INFO(snapshotOrError, "Failed to download snapshot, will use clean start");
            cleanStart = true;
        } else {
            LOG_INFO("Snapshot succesfully downloaded");
            Snapshot = snapshotOrError.Value();
        }
    }

    // Abort transactions if needed.
    {
        std::vector<TFuture<void>> asyncResults;

        auto scheduleAbort = [&] (ITransactionPtr transaction) {
            if (transaction) {
                asyncResults.push_back(transaction->Abort());
            }
        };

        // NB: Async transaction is always aborted.
        scheduleAbort(controllerTransactions->Async);

        if (cleanStart) {
            LOG_INFO("Aborting operation transactions");
            // NB: Don't touch user transaction.
            scheduleAbort(controllerTransactions->Sync);
            scheduleAbort(controllerTransactions->Input);
            scheduleAbort(controllerTransactions->Output);
            scheduleAbort(controllerTransactions->DebugOutput);
        } else {
            LOG_INFO("Reusing operation transactions");
            SyncSchedulerTransaction = controllerTransactions->Sync;
            InputTransaction = controllerTransactions->Input;
            OutputTransaction = controllerTransactions->Output;
            DebugOutputTransaction = controllerTransactions->DebugOutput;

            StartAsyncSchedulerTransaction();

            AreTransactionsActive = true;
        }

        WaitFor(Combine(asyncResults))
            .ThrowOnError();
    }


    if (cleanStart) {
        LOG_INFO("Using clean start instead of revive");

        Snapshot = TSharedRef();
        auto error = WaitFor(Host->GetMasterConnector()->RemoveSnapshot(OperationId));
        if (!error.IsOK()) {
            LOG_WARNING(error, "Failed to remove snapshot");
        }

        InitializeTransactions();
        InitializeStructures();
    }

    LOG_INFO("Operation initialized");
}


void TOperationControllerBase::Initialize()
{
    VERIFY_THREAD_AFFINITY(ControlThread);

    auto codicilGuard = MakeCodicilGuard();

    LOG_INFO("Initializing operation (Title: %v)",
        Spec->Title);

    InitializeConnections();
    InitializeTransactions();
    InitializeStructures();

    LOG_INFO("Operation initialized");
}

void TOperationControllerBase::InitializeStructures()
{
    InputNodeDirectory = New<NNodeTrackerClient::TNodeDirectory>();

    for (const auto& path : GetInputTablePaths()) {
        TInputTable table;
        table.Path = path;
        InputTables.push_back(table);
    }

    for (const auto& path : GetOutputTablePaths()) {
        TOutputTable table;
        table.Path = path;

        auto rowCountLimit = path.GetRowCountLimit();
        if (rowCountLimit) {
            if (RowCountLimitTableIndex) {
                THROW_ERROR_EXCEPTION("Only one output table with row_count_limit is supported");
            }
            RowCountLimitTableIndex = OutputTables.size();
            RowCountLimit = rowCountLimit.Get();
        }

        OutputTables.push_back(table);
    }

    if (auto stderrTablePath = GetStderrTablePath()) {
        StderrTable.Emplace();
        StderrTable->Path = *stderrTablePath;
        StderrTable->OutputType = EOutputTableType::Stderr;
    }

    InitUpdatingTables();

    for (const auto& pair : GetFilePaths()) {
        TUserFile file;
        file.Path = pair.first;
        file.Stage = pair.second;
        Files.push_back(file);
    }

    if (InputTables.size() > Config->MaxInputTableCount) {
        THROW_ERROR_EXCEPTION(
            "Too many input tables: maximum allowed %v, actual %v",
            Config->MaxInputTableCount,
            InputTables.size());
    }

    DoInitialize();
}

void TOperationControllerBase::InitUpdatingTables()
{
    UpdatingTables.clear();

    for (auto& table : OutputTables) {
        UpdatingTables.push_back(&table);
    }

    if (StderrTable) {
        UpdatingTables.push_back(StderrTable.GetPtr());
    }
}

void TOperationControllerBase::DoInitialize()
{ }

void TOperationControllerBase::Prepare()
{
    VERIFY_INVOKER_AFFINITY(CancelableInvoker);

    auto codicilGuard = MakeCodicilGuard();

    GetUserObjectBasicAttributes<TInputTable>(
        AuthenticatedInputMasterClient,
        InputTables,
        InputTransaction->GetId(),
        Logger,
        EPermission::Read);

    for (const auto& table : InputTables) {
        if (table.Type != EObjectType::Table) {
            THROW_ERROR_EXCEPTION("Object %v has invalid type: expected %Qlv, actual %Qlv",
                table.Path.GetPath(),
                EObjectType::Table,
                table.Type);
        }
    }

    GetUserObjectBasicAttributes<TOutputTable>(
        AuthenticatedOutputMasterClient,
        OutputTables,
        OutputTransaction->GetId(),
        Logger,
        EPermission::Write);

    GetUserObjectBasicAttributes<TOutputTable>(
        AuthenticatedMasterClient,
        StderrTable,
        DebugOutputTransaction->GetId(),
        Logger,
        EPermission::Write);

    yhash_set<TObjectId> updatingTableIds;
    for (const auto* table : UpdatingTables) {
        const auto& path = table->Path.GetPath();
        if (table->Type != EObjectType::Table) {
            THROW_ERROR_EXCEPTION("Object %v has invalid type: expected %Qlv, actual %Qlv",
                path,
                EObjectType::Table,
                table->Type);
        }
        const bool insertedNew = updatingTableIds.insert(table->ObjectId).second;
        if (!insertedNew) {
            THROW_ERROR_EXCEPTION("Output table %v is specified multiple times",
                path);
        }
    }

    GetUserObjectBasicAttributes<TUserFile>(
        AuthenticatedMasterClient,
        Files,
        InputTransaction->GetId(),
        Logger,
        EPermission::Read);

    for (const auto& file : Files) {
        const auto& path = file.Path.GetPath();
        if (file.Type != EObjectType::Table && file.Type != EObjectType::File) {
            THROW_ERROR_EXCEPTION("Object %v has invalid type: expected %Qlv or %Qlv, actual %Qlv",
                path,
                EObjectType::Table,
                EObjectType::File,
                file.Type);
        }
    }

    LockInputTables();
    LockUserFiles(&Files);

    GetOutputTablesSchema();
    PrepareOutputTables();

    BeginUploadOutputTables();
    GetOutputTablesUploadParams();
}

void TOperationControllerBase::Materialize()
{
    VERIFY_INVOKER_AFFINITY(CancelableInvoker);

    auto codicilGuard = MakeCodicilGuard();

    if (State == EControllerState::Running) {
        // Operation is successfully revived, skipping materialization.
        return;
    }

    try {
        FetchInputTables();
        FetchUserFiles(&Files);

        PickIntermediateDataCell();
        InitChunkListPool();

        CreateLivePreviewTables();

        LockLivePreviewTables();

        CollectTotals();

        CustomPrepare();

        InitializeHistograms();

        if (InputChunkMap.empty()) {
            // Possible reasons:
            // - All input chunks are unavailable && Strategy == Skip
            // - Merge decided to teleport all input chunks
            // - Anything else?
            LOG_INFO("No jobs needed");
            OnOperationCompleted(false /* interrupted */);
            return;
        }

        SuspendUnavailableInputStripes();

        AddAllTaskPendingHints();

        if (Config->EnableSnapshotCycleAfterMaterialization) {
            TStringStream stringStream;
            SaveSnapshot(&stringStream);
            auto sharedRef = TSharedRef::FromString(stringStream.Str());
            DoLoadSnapshot(sharedRef);
        }

        // Input chunk scraper initialization should be the last step to avoid races,
        // because input chunk scraper works in control thread.
        InitInputChunkScraper();

        CheckTimeLimitExecutor->Start();

        State = EControllerState::Running;
    } catch (const std::exception& ex) {
        LOG_ERROR(ex, "Materialization failed");
        auto wrappedError = TError("Materialization failed") << ex;
        OnOperationFailed(wrappedError);
        return;
    }

    LOG_INFO("Materialization finished");
}

void TOperationControllerBase::SaveSnapshot(TOutputStream* output)
{
    auto codicilGuard = MakeCodicilGuard();

    DoSaveSnapshot(output);
}

void TOperationControllerBase::DoSaveSnapshot(TOutputStream* output)
{
    TSaveContext context;
    context.SetOutput(output);

    Save(context, this);
}

void TOperationControllerBase::Revive()
{
    VERIFY_INVOKER_AFFINITY(CancelableInvoker);

    auto codicilGuard = MakeCodicilGuard();

    if (!Snapshot) {
        Prepare();
        return;
    }

    DoLoadSnapshot(Snapshot);
    Snapshot = TSharedRef();

    InitChunkListPool();

    LockLivePreviewTables();

    AbortAllJoblets();

    AddAllTaskPendingHints();

    // Input chunk scraper initialization should be the last step to avoid races.
    InitInputChunkScraper();

    ReinstallLivePreview();

    CheckTimeLimitExecutor->Start();

    State = EControllerState::Running;
}

void TOperationControllerBase::InitializeTransactions()
{
    StartAsyncSchedulerTransaction();
    StartSyncSchedulerTransaction();
    StartInputTransaction(SyncSchedulerTransaction->GetId());
    StartOutputTransaction(SyncSchedulerTransaction->GetId());
    StartDebugOutputTransaction();
    AreTransactionsActive = true;
}

ITransactionPtr TOperationControllerBase::StartTransaction(
    const Stroka& transactionName,
    INativeClientPtr client,
    const TTransactionId& parentTransactionId = NullTransactionId)
{
    LOG_INFO("Starting %v transaction", transactionName);

    TTransactionStartOptions options;
    options.AutoAbort = false;
    options.PingAncestors = false;
    auto attributes = CreateEphemeralAttributes();
    attributes->Set(
        "title",
        Format("Scheduler %v for operation %v", transactionName, OperationId));
    attributes->Set("operation_id", OperationId);
    if (Spec->Title) {
        attributes->Set("operation_title", Spec->Title);
    }
    options.Attributes = std::move(attributes);
    options.ParentId = parentTransactionId;
    options.Timeout = Config->OperationTransactionTimeout;

    auto transactionOrError = WaitFor(
        client->StartTransaction(NTransactionClient::ETransactionType::Master, options));
    THROW_ERROR_EXCEPTION_IF_FAILED(
        transactionOrError,
        "Error starting %v transaction",
        transactionName);
    auto transaction = transactionOrError.Value();

    return transaction;
}

void TOperationControllerBase::StartSyncSchedulerTransaction()
{
    SyncSchedulerTransaction = StartTransaction("sync", AuthenticatedMasterClient, UserTransactionId);

    LOG_INFO("Scheduler sync transaction started (SyncTransactionId: %v)",
        SyncSchedulerTransaction->GetId());
}

void TOperationControllerBase::StartAsyncSchedulerTransaction()
{
    AsyncSchedulerTransaction = StartTransaction("async", AuthenticatedMasterClient);

    LOG_INFO("Scheduler async transaction started (AsyncTransactionId: %v)",
        AsyncSchedulerTransaction->GetId());
}

void TOperationControllerBase::StartInputTransaction(const TTransactionId& parentTransactionId)
{
    InputTransaction = StartTransaction(
        "input",
        AuthenticatedInputMasterClient,
        parentTransactionId);

    LOG_INFO("Input transaction started (InputTransactionId: %v)",
        InputTransaction->GetId());
}

void TOperationControllerBase::StartOutputTransaction(const TTransactionId& parentTransactionId)
{
    OutputTransaction = StartTransaction(
        "output",
        AuthenticatedOutputMasterClient,
        parentTransactionId);

    LOG_INFO("Output transaction started (OutputTransactionId: %v)",
        OutputTransaction->GetId());
}

void TOperationControllerBase::StartDebugOutputTransaction()
{
    DebugOutputTransaction = StartTransaction("debug_output", AuthenticatedMasterClient);

    LOG_INFO("Debug output transaction started (DebugOutputTransactionId: %v)",
        DebugOutputTransaction->GetId());
}

void TOperationControllerBase::PickIntermediateDataCell()
{
    auto connection = AuthenticatedOutputMasterClient->GetNativeConnection();
    const auto& secondaryCellTags = connection->GetSecondaryMasterCellTags();
    IntermediateOutputCellTag = secondaryCellTags.empty()
        ? connection->GetPrimaryMasterCellTag()
        : secondaryCellTags[rand() % secondaryCellTags.size()];
}

void TOperationControllerBase::InitChunkListPool()
{
    ChunkListPool = New<TChunkListPool>(
        Config,
        AuthenticatedOutputMasterClient,
        CancelableInvoker,
        OperationId,
        OutputTransaction->GetId());

    CellTagToOutputRequiredChunkList.clear();
    for (const auto* table : UpdatingTables) {
        ++CellTagToOutputRequiredChunkList[table->CellTag];
    }

    CellTagToIntermediateRequiredChunkList.clear();
    ++CellTagToIntermediateRequiredChunkList[IntermediateOutputCellTag];
    if (StderrTable) {
        ++CellTagToIntermediateRequiredChunkList[StderrTable->CellTag];
    }
}

void TOperationControllerBase::InitInputChunkScraper()
{
    yhash_set<TChunkId> chunkIds;
    for (const auto& pair : InputChunkMap) {
        chunkIds.insert(pair.first);
    }

    YCHECK(!InputChunkScraper);
    InputChunkScraper = New<TChunkScraper>(
        Config,
        CancelableInvoker,
        Host->GetChunkLocationThrottlerManager(),
        AuthenticatedInputMasterClient,
        InputNodeDirectory,
        std::move(chunkIds),
        BIND(&TThis::OnInputChunkLocated, MakeWeak(this)),
        Logger
    );

    if (UnavailableInputChunkCount > 0) {
        LOG_INFO("Waiting for %v unavailable input chunks", UnavailableInputChunkCount);
        InputChunkScraper->Start();
    }
}

yhash_set<TChunkId> TOperationControllerBase::GetAliveIntermediateChunks() const
{
    yhash_set<TChunkId> intermediateChunks;

    for (const auto& pair : ChunkOriginMap) {
        if (!pair.second->Lost) {
            intermediateChunks.insert(pair.first);
        }
    }

    return intermediateChunks;
}

void TOperationControllerBase::SuspendUnavailableInputStripes()
{
    YCHECK(UnavailableInputChunkCount == 0);

    for (const auto& pair : InputChunkMap) {
        const auto& chunkDescriptor = pair.second;
        if (chunkDescriptor.State == EInputChunkState::Waiting) {
            LOG_TRACE("Input chunk is unavailable (ChunkId: %v)", pair.first);
            for (const auto& inputStripe : chunkDescriptor.InputStripes) {
                if (inputStripe.Stripe->WaitingChunkCount == 0) {
                    inputStripe.Task->GetChunkPoolInput()->Suspend(inputStripe.Cookie);
                }
                ++inputStripe.Stripe->WaitingChunkCount;
            }
            ++UnavailableInputChunkCount;
        }
    }
}

void TOperationControllerBase::ReinstallLivePreview()
{
    auto masterConnector = Host->GetMasterConnector();

    if (IsOutputLivePreviewSupported()) {
        for (const auto& table : OutputTables) {
            std::vector<TChunkTreeId> childIds;
            childIds.reserve(table.OutputChunkTreeIds.size());
            for (const auto& pair : table.OutputChunkTreeIds) {
                childIds.push_back(pair.second);
            }
            masterConnector->AttachToLivePreview(
                OperationId,
                AsyncSchedulerTransaction->GetId(),
                table.LivePreviewTableId,
                childIds);
        }
    }

    if (IsIntermediateLivePreviewSupported()) {
        std::vector<TChunkTreeId> childIds;
        childIds.reserve(ChunkOriginMap.size());
        for (const auto& pair : ChunkOriginMap) {
            if (!pair.second->Lost) {
                childIds.push_back(pair.first);
            }
        }
        masterConnector->AttachToLivePreview(
            OperationId,
            AsyncSchedulerTransaction->GetId(),
            IntermediateTable.LivePreviewTableId,
            childIds);
    }
}

void TOperationControllerBase::AbortAllJoblets()
{
    for (const auto& pair : JobletMap) {
        auto joblet = pair.second;
        JobCounter.Aborted(1, EAbortReason::Scheduler);
        joblet->Task->OnJobAborted(joblet, TAbortedJobSummary(pair.first, EAbortReason::Scheduler));
    }
    JobletMap.clear();
}

void TOperationControllerBase::DoLoadSnapshot(const TSharedRef& snapshot)
{
    LOG_INFO("Started loading snapshot");

    TMemoryInput input(snapshot.Begin(), snapshot.Size());

    TLoadContext context;
    context.SetInput(&input);
    context.SetRowBuffer(RowBuffer);

    NPhoenix::TSerializer::InplaceLoad(context, this);

    LOG_INFO("Finished loading snapshot");
}

void TOperationControllerBase::Commit()
{
    VERIFY_INVOKER_AFFINITY(CancelableInvoker);

    auto codicilGuard = MakeCodicilGuard();

    // XXX(babenko): hotfix for YT-4636
    {
        auto client = Host->GetMasterClient();

        // NB: use root credentials.
        auto channel = client->GetMasterChannelOrThrow(EMasterChannelKind::Leader);
        TObjectServiceProxy proxy(channel);

        auto path = GetOperationPath(OperationId) + "/@committing";

        {
            auto req = TYPathProxy::Exists(path);
            auto rsp = WaitFor(proxy.Execute(req))
                .ValueOrThrow();
            if (ConvertTo<bool>(rsp->value())) {
                THROW_ERROR_EXCEPTION("Operation is already committing");
            }
        }

        {
            auto req = TYPathProxy::Set(path);
            req->set_value(ConvertToYsonString(true).Data());
            WaitFor(proxy.Execute(req))
                .ThrowOnError();
        }
    }

    TeleportOutputChunks();
    AttachOutputChunks(UpdatingTables);
    EndUploadOutputTables(UpdatingTables);
    CustomCommit();

    CommitTransactions();

    LOG_INFO("Results committed");
}

void TOperationControllerBase::CommitTransactions()
{
    LOG_INFO("Committing scheduler transactions");

    AreTransactionsActive = false;

    CommitTransaction(InputTransaction);
    CommitTransaction(OutputTransaction);
    CommitTransaction(SyncSchedulerTransaction);
    CommitTransaction(DebugOutputTransaction);

    LOG_INFO("Scheduler transactions committed");

    // NB: Never commit async transaction since it's used for writing Live Preview tables.
    AsyncSchedulerTransaction->Abort();
}

void TOperationControllerBase::TeleportOutputChunks()
{
    auto teleporter = New<TChunkTeleporter>(
        Config,
        AuthenticatedOutputMasterClient,
        CancelableInvoker,
        OutputTransaction->GetId(),
        Logger);

    for (auto& table : OutputTables) {
        for (const auto& pair : table.OutputChunkTreeIds) {
            const auto& id = pair.second;
            if (TypeFromId(id) == EObjectType::ChunkList)
                continue;
            table.ChunkPropertiesUpdateNeeded = true;
            teleporter->RegisterChunk(id, table.CellTag);
        }
    }

    WaitFor(teleporter->Run())
        .ThrowOnError();
}

void TOperationControllerBase::AttachOutputChunks(const std::vector<TOutputTable*>& tableList)
{
    for (auto* table : tableList) {
        auto objectIdPath = FromObjectId(table->ObjectId);
        const auto& path = table->Path.GetPath();

        LOG_INFO("Attaching output chunks (Path: %v)",
            path);

        auto channel = AuthenticatedOutputMasterClient->GetMasterChannelOrThrow(
            EMasterChannelKind::Leader,
            table->CellTag);
        TChunkServiceProxy proxy(channel);

        // Split large outputs into separate requests.
        TChunkServiceProxy::TReqExecuteBatch::TAttachChunkTreesSubrequest* req = nullptr;
        TChunkServiceProxy::TReqExecuteBatchPtr batchReq;

        auto flushCurrentReq = [&] (bool requestStatistics) {
            if (req) {
                req->set_request_statistics(requestStatistics);

                auto batchRspOrError = WaitFor(batchReq->Invoke());
                THROW_ERROR_EXCEPTION_IF_FAILED(GetCumulativeError(batchRspOrError), "Error attaching chunks to output table %v",
                    path);

                const auto& batchRsp = batchRspOrError.Value();
                const auto& rsp = batchRsp->attach_chunk_trees_subresponses(0);
                if (requestStatistics) {
                    table->DataStatistics = rsp.statistics();
                }
            }

            req = nullptr;
            batchReq.Reset();
        };

        auto addChunkTree = [&] (const TChunkTreeId& chunkTreeId) {
            if (req && req->child_ids_size() >= Config->MaxChildrenPerAttachRequest) {
                // NB: No need for a statistics for an intermediate request.
                flushCurrentReq(false);
            }

            if (!req) {
                batchReq = proxy.ExecuteBatch();
                GenerateMutationId(batchReq);
                batchReq->set_suppress_upstream_sync(true);
                req = batchReq->add_attach_chunk_trees_subrequests();
                ToProto(req->mutable_parent_id(), table->OutputChunkListId);
            }

            ToProto(req->add_child_ids(), chunkTreeId);
        };

        if (table->TableUploadOptions.TableSchema.IsSorted() && ShouldVerifySortedOutput()) {
            // Sorted output generated by user operation requires rearranging.
            LOG_DEBUG("Sorting %v boundary key pairs %v", table->BoundaryKeys.size(), path);
            std::sort(
                table->BoundaryKeys.begin(),
                table->BoundaryKeys.end(),
                [&] (const TJobBoundaryKeys& lhs, const TJobBoundaryKeys& rhs) -> bool {
                    auto minKeyResult = CompareRows(lhs.MinKey, rhs.MinKey);
                    if (minKeyResult != 0) {
                        return minKeyResult < 0;
                    }
                    return lhs.MaxKey < rhs.MaxKey;
                });

            for (auto current = table->BoundaryKeys.begin(); current != table->BoundaryKeys.end(); ++current) {
                auto next = current + 1;
                if (next != table->BoundaryKeys.end()) {
                    int cmp = CompareRows(next->MinKey, current->MaxKey);

                    if (cmp < 0) {
                        THROW_ERROR_EXCEPTION("Output table %v is not sorted: job outputs have overlapping key ranges",
                            table->Path.GetPath())
                            << TErrorAttribute("current_range_max_key", current->MaxKey)
                            << TErrorAttribute("next_range_min_key", next->MinKey);
                    }

                    if (cmp == 0 && table->Options->ValidateUniqueKeys) {
                        THROW_ERROR_EXCEPTION("Output table %v contains duplicate keys: job outputs have overlapping key ranges",
                            table->Path.GetPath())
                            << TErrorAttribute("current_range_max_key", current->MaxKey)
                            << TErrorAttribute("next_range_min_key", next->MinKey);
                    }
                }

                if (current->ChunkTreeId) {
                    // Chunk tree may be absent if no data was written in the job.
                    addChunkTree(current->ChunkTreeId);
                }
            }
        } else {
            for (const auto& pair : table->OutputChunkTreeIds) {
                addChunkTree(pair.second);
            }
        }

        // NB: Don't forget to ask for the statistics in the last request.
        flushCurrentReq(true);

        LOG_INFO("Output chunks attached (Path: %v, Statistics: %v)",
            path,
            table->DataStatistics);
    }
}

void TOperationControllerBase::CustomCommit()
{ }

void TOperationControllerBase::EndUploadOutputTables(const std::vector<TOutputTable*>& tableList)
{
    auto channel = AuthenticatedOutputMasterClient->GetMasterChannelOrThrow(EMasterChannelKind::Leader);
    TObjectServiceProxy proxy(channel);

    auto batchReq = proxy.ExecuteBatch();

    for (const auto* table : tableList) {
        auto objectIdPath = FromObjectId(table->ObjectId);
        const auto& path = table->Path.GetPath();

        LOG_INFO("Finishing upload to output table (Path: %v, Schema: %v)",
            path,
            table->TableUploadOptions.TableSchema);

        {
            auto req = TTableYPathProxy::EndUpload(objectIdPath);
            *req->mutable_statistics() = table->DataStatistics;
            req->set_chunk_properties_update_needed(table->ChunkPropertiesUpdateNeeded);
            ToProto(req->mutable_table_schema(), table->TableUploadOptions.TableSchema);
            req->set_schema_mode(static_cast<int>(table->TableUploadOptions.SchemaMode));
            SetTransactionId(req, table->UploadTransactionId);
            GenerateMutationId(req);
            batchReq->AddRequest(req, "end_upload");
        }
    }

    auto batchRspOrError = WaitFor(batchReq->Invoke());
    THROW_ERROR_EXCEPTION_IF_FAILED(GetCumulativeError(batchRspOrError), "Error finishing upload to output tables");
}

void TOperationControllerBase::OnJobStarted(const TJobId& jobId, TInstant startTime)
{
    VERIFY_INVOKER_AFFINITY(CancelableInvoker);

    auto codicilGuard = MakeCodicilGuard();

    auto joblet = GetJoblet(jobId);
    joblet->StartTime = startTime;

    LogEventFluently(ELogEventType::JobStarted)
        .Item("job_id").Value(jobId)
        .Item("operation_id").Value(OperationId)
        .Item("resource_limits").Value(joblet->ResourceLimits)
        .Item("node_address").Value(joblet->NodeDescriptor.Address)
        .Item("job_type").Value(joblet->JobType);
}

void TOperationControllerBase::UpdateMemoryDigests(TJobletPtr joblet, const TStatistics& statistics)
{
    auto jobType = joblet->JobType;
    bool taskUpdateNeeded = false;

    auto userJobMaxMemoryUsage = FindNumericValue(statistics, "/user_job/max_memory");
    if (userJobMaxMemoryUsage) {
        auto* digest = GetUserJobMemoryDigest(jobType);
        double actualFactor = static_cast<double>(*userJobMaxMemoryUsage) / joblet->EstimatedResourceUsage.GetUserJobMemory();
        LOG_TRACE("Adding sample to the job proxy memory digest (JobType: %v, Sample: %v, JobId: %v)",
            jobType,
            actualFactor,
            joblet->JobId);
        digest->AddSample(actualFactor);
        taskUpdateNeeded = true;
    }

    auto jobProxyMaxMemoryUsage = FindNumericValue(statistics, "/job_proxy/max_memory");
    if (jobProxyMaxMemoryUsage) {
        auto* digest = GetJobProxyMemoryDigest(jobType);
        double actualFactor = static_cast<double>(*jobProxyMaxMemoryUsage) /
            (joblet->EstimatedResourceUsage.GetJobProxyMemory() + joblet->EstimatedResourceUsage.GetFootprintMemory());
        LOG_TRACE("Adding sample to the user job memory digest (JobType: %v, Sample: %v, JobId: %v)",
            jobType,
            actualFactor,
            joblet->JobId);
        digest->AddSample(actualFactor);
        taskUpdateNeeded = true;
    }

    if (taskUpdateNeeded) {
        UpdateAllTasksIfNeeded();
    }
}

void TOperationControllerBase::InitializeHistograms()
{
    if (IsInputDataSizeHistogramSupported()) {
        EstimatedInputDataSizeHistogram_ = CreateHistogram();
        InputDataSizeHistogram_ = CreateHistogram();
    }
}

void TOperationControllerBase::UpdateEstimatedHistogram(TJobletPtr joblet)
{
    if (EstimatedInputDataSizeHistogram_) {
        EstimatedInputDataSizeHistogram_->AddValue(joblet->InputStripeList->TotalDataSize);
    }
}

void TOperationControllerBase::UpdateEstimatedHistogram(TJobletPtr joblet, EJobReinstallReason reason)
{
    if (EstimatedInputDataSizeHistogram_) {
        EstimatedInputDataSizeHistogram_->RemoveValue(joblet->InputStripeList->TotalDataSize);
    }
}

void TOperationControllerBase::UpdateActualHistogram(const TStatistics& statistics)
{
    if (InputDataSizeHistogram_) {
        auto dataSize = FindNumericValue(statistics, "/data/input/uncompressed_data_size");
        if (dataSize && *dataSize > 0) {
            InputDataSizeHistogram_->AddValue(*dataSize);
        }
    }
}

void TOperationControllerBase::OnJobCompleted(std::unique_ptr<TCompletedJobSummary> jobSummary)
{
    VERIFY_INVOKER_AFFINITY(CancelableInvoker);

    auto codicilGuard = MakeCodicilGuard();

    const auto& jobId = jobSummary->Id;
    const auto& result = jobSummary->Result;

    const auto& schedulerResultExt = result.GetExtension(TSchedulerJobResultExt::scheduler_job_result_ext);

    // Validate all node ids of the output chunks and populate the local node directory.
    // In case any id is not known, abort the job.
    const auto& globalNodeDirectory = Host->GetNodeDirectory();
    for (const auto& chunkSpec : schedulerResultExt.output_chunk_specs()) {
        auto replicas = FromProto<TChunkReplicaList>(chunkSpec.replicas());
        for (auto replica : replicas) {
            auto nodeId = replica.GetNodeId();
            if (InputNodeDirectory->FindDescriptor(nodeId)) {
                continue;
            }

            const auto* descriptor = globalNodeDirectory->FindDescriptor(nodeId);
            if (!descriptor) {
                LOG_DEBUG("Job is considered aborted since its output contains unresolved node id "
                    "(JobId: %v, NodeId: %v)",
                    jobId,
                    nodeId);
                auto abortedJobSummary = std::make_unique<TAbortedJobSummary>(*jobSummary, EAbortReason::Other);
                OnJobAborted(std::move(abortedJobSummary));
                return;
            }

            InputNodeDirectory->AddDescriptor(nodeId, *descriptor);
        }
    }

    jobSummary->ParseStatistics();

    JobCounter.Completed(1);

    auto joblet = GetJoblet(jobId);

    UpdateMemoryDigests(joblet, jobSummary->Statistics);
    UpdateActualHistogram(jobSummary->Statistics);

    FinalizeJoblet(joblet, jobSummary.get());
    LogFinishedJobFluently(ELogEventType::JobCompleted, joblet, *jobSummary);

    UpdateJobStatistics(*jobSummary);

    joblet->Task->OnJobCompleted(joblet, *jobSummary);

    RemoveJoblet(jobId);

    UpdateTask(joblet->Task);

    if (IsCompleted()) {
        OnOperationCompleted(false /* interrupted */);
        return;
    }

    if (RowCountLimitTableIndex) {
        switch (joblet->JobType) {
            case EJobType::Map:
            case EJobType::OrderedMap:
            case EJobType::SortedReduce:
            case EJobType::PartitionReduce: {
                auto path = Format("/data/output/%v/row_count%v", *RowCountLimitTableIndex, jobSummary->StatisticsSuffix);
                i64 count = GetNumericValue(JobStatistics, path);
                if (count >= RowCountLimit) {
                    OnOperationCompleted(true /* interrupted */);
                }
                break;
            }
            default:
                break;
        }
    }
}

void TOperationControllerBase::OnJobFailed(std::unique_ptr<TFailedJobSummary> jobSummary)
{
    VERIFY_INVOKER_AFFINITY(CancelableInvoker);

    auto codicilGuard = MakeCodicilGuard();

    jobSummary->ParseStatistics();

    const auto& jobId = jobSummary->Id;
    const auto& result = jobSummary->Result;

    auto error = FromProto<TError>(result.error());

    JobCounter.Failed(1);

    auto joblet = GetJoblet(jobId);

    FinalizeJoblet(joblet, jobSummary.get());
    LogFinishedJobFluently(ELogEventType::JobFailed, joblet, *jobSummary)
        .Item("error").Value(error);

    UpdateJobStatistics(*jobSummary);

    joblet->Task->OnJobFailed(joblet, *jobSummary);

    RemoveJoblet(jobId);

    if (error.Attributes().Get<bool>("fatal", false)) {
        auto wrappedError = TError("Job failed with fatal error") << error;
        OnOperationFailed(wrappedError);
        return;
    }

    int failedJobCount = JobCounter.GetFailed();
    int maxFailedJobCount = Spec->MaxFailedJobCount;
    if (failedJobCount >= maxFailedJobCount) {
        OnOperationFailed(TError("Failed jobs limit exceeded")
            << TErrorAttribute("max_failed_job_count", maxFailedJobCount));
    }
}

void TOperationControllerBase::OnJobAborted(std::unique_ptr<TAbortedJobSummary> jobSummary)
{
    VERIFY_INVOKER_AFFINITY(CancelableInvoker);

    auto codicilGuard = MakeCodicilGuard();

    jobSummary->ParseStatistics();

    const auto& jobId = jobSummary->Id;
    auto abortReason = jobSummary->AbortReason;

    JobCounter.Aborted(1, abortReason);

    auto joblet = GetJoblet(jobId);
    if (abortReason == EAbortReason::ResourceOverdraft) {
        UpdateMemoryDigests(joblet, jobSummary->Statistics);
    }

    if (jobSummary->ShouldLog) {
        FinalizeJoblet(joblet, jobSummary.get());
        LogFinishedJobFluently(ELogEventType::JobAborted, joblet, *jobSummary)
            .Item("reason").Value(abortReason);

        UpdateJobStatistics(*jobSummary);
    }

    if (abortReason == EAbortReason::FailedChunks) {
        const auto& result = jobSummary->Result;
        const auto& schedulerResultExt = result.GetExtension(TSchedulerJobResultExt::scheduler_job_result_ext);
        for (const auto& chunkId : schedulerResultExt.failed_chunk_ids()) {
            OnChunkFailed(FromProto<TChunkId>(chunkId));
        }
    }

    joblet->Task->OnJobAborted(joblet, *jobSummary);

    RemoveJoblet(jobId);
}

void TOperationControllerBase::FinalizeJoblet(
    const TJobletPtr& joblet,
    TJobSummary* jobSummary)
{
    auto& statistics = jobSummary->Statistics;

    joblet->FinishTime = jobSummary->FinishTime;
    {
        auto duration = joblet->FinishTime - joblet->StartTime;
        statistics.AddSample("/time/total", duration.MilliSeconds());
    }

    if (jobSummary->PrepareDuration) {
        statistics.AddSample("/time/prepare", jobSummary->PrepareDuration->MilliSeconds());
    }
    if (jobSummary->DownloadDuration) {
        statistics.AddSample("/time/artifacts_download", jobSummary->DownloadDuration->MilliSeconds());
    }
    if (jobSummary->ExecDuration) {
        statistics.AddSample("/time/exec", jobSummary->ExecDuration->MilliSeconds());
    }

    statistics.AddSample("/job_proxy/memory_reserve_factor_x10000", static_cast<int>(1e4 * joblet->JobProxyMemoryReserveFactor));
}

TFluentLogEvent TOperationControllerBase::LogFinishedJobFluently(
    ELogEventType eventType,
    const TJobletPtr& joblet,
    const TJobSummary& jobSummary)
{
    return LogEventFluently(eventType)
        .Item("job_id").Value(joblet->JobId)
        .Item("operation_id").Value(OperationId)
        .Item("start_time").Value(joblet->StartTime)
        .Item("finish_time").Value(joblet->FinishTime)
        .Item("resource_limits").Value(joblet->ResourceLimits)
        .Item("statistics").Value(jobSummary.Statistics)
        .Item("node_address").Value(joblet->NodeDescriptor.Address)
        .Item("job_type").Value(joblet->JobType);
}

IYsonConsumer* TOperationControllerBase::GetEventLogConsumer()
{
    VERIFY_THREAD_AFFINITY_ANY();

    return EventLogTableConsumer_.get();
}

void TOperationControllerBase::RestartIntermediateChunkScraper()
{
    if (IntermediateChunkScraper) {
        IntermediateChunkScraper->Reset(GetAliveIntermediateChunks());
    }
}

void TOperationControllerBase::StartIntermediateChunkScraper()
{
    if (IntermediateChunkScraper) {
        return;
    }

    IntermediateChunkScraper = New<TChunkScraper>(
        Config,
        CancelableInvoker,
        Host->GetChunkLocationThrottlerManager(),
        AuthenticatedInputMasterClient,
        InputNodeDirectory,
        GetAliveIntermediateChunks(),
        BIND(&TThis::OnIntermediateChunkLocated, MakeWeak(this)),
        Logger);
    IntermediateChunkScraper->Start();
}

void TOperationControllerBase::OnChunkFailed(const TChunkId& chunkId)
{
    auto it = InputChunkMap.find(chunkId);
    if (it == InputChunkMap.end()) {
        LOG_WARNING("Intermediate chunk %v has failed", chunkId);
        if (!OnIntermediateChunkUnavailable(chunkId)) {
            return;
        }

        StartIntermediateChunkScraper();
    } else {
        LOG_WARNING("Input chunk %v has failed", chunkId);
        OnInputChunkUnavailable(chunkId, it->second);
    }
}

void TOperationControllerBase::OnIntermediateChunkLocated(const TChunkId& chunkId, const TChunkReplicaList& replicas)
{
    // Intermediate chunks are always replicated.
    if (IsUnavailable(replicas, NErasure::ECodec::None)) {
        OnIntermediateChunkUnavailable(chunkId);
    }
}

void TOperationControllerBase::OnInputChunkLocated(const TChunkId& chunkId, const TChunkReplicaList& replicas)
{
    auto it = InputChunkMap.find(chunkId);
    YCHECK(it != InputChunkMap.end());

    auto& descriptor = it->second;
    YCHECK(!descriptor.InputChunks.empty());
    auto& chunkSpec = descriptor.InputChunks.front();
    auto codecId = NErasure::ECodec(chunkSpec->GetErasureCodec());

    if (IsUnavailable(replicas, codecId, IsParityReplicasFetchEnabled())) {
        OnInputChunkUnavailable(chunkId, descriptor);
    } else {
        OnInputChunkAvailable(chunkId, descriptor, replicas);
    }
}

void TOperationControllerBase::OnInputChunkAvailable(const TChunkId& chunkId, TInputChunkDescriptor& descriptor, const TChunkReplicaList& replicas)
{
    VERIFY_INVOKER_AFFINITY(CancelableInvoker);

    if (descriptor.State != EInputChunkState::Waiting)
        return;

    LOG_TRACE("Input chunk is available (ChunkId: %v)", chunkId);

    --UnavailableInputChunkCount;
    YCHECK(UnavailableInputChunkCount >= 0);

    if (UnavailableInputChunkCount == 0) {
        InputChunkScraper->Stop();
    }

    // Update replicas in place for all input chunks with current chunkId.
    for (auto& chunkSpec : descriptor.InputChunks) {
        chunkSpec->SetReplicaList(replicas);
    }

    descriptor.State = EInputChunkState::Active;

    for (const auto& inputStripe : descriptor.InputStripes) {
        --inputStripe.Stripe->WaitingChunkCount;
        if (inputStripe.Stripe->WaitingChunkCount > 0)
            continue;

        auto task = inputStripe.Task;
        task->GetChunkPoolInput()->Resume(inputStripe.Cookie, inputStripe.Stripe);
        if (task->HasInputLocality()) {
            AddTaskLocalityHint(task, inputStripe.Stripe);
        }
        AddTaskPendingHint(task);
    }
}

void TOperationControllerBase::OnInputChunkUnavailable(const TChunkId& chunkId, TInputChunkDescriptor& descriptor)
{
    VERIFY_INVOKER_AFFINITY(CancelableInvoker);

    if (descriptor.State != EInputChunkState::Active)
        return;

    ++ChunkLocatedCallCount;
    if (ChunkLocatedCallCount >= Config->MaxChunksPerScratch) {
        ChunkLocatedCallCount = 0;
        LOG_DEBUG("Located another batch of chunks (Count: %v, UnavailableInputChunkCount: %v)",
            Config->MaxChunksPerScratch,
            UnavailableInputChunkCount);
    }

    LOG_TRACE("Input chunk is unavailable (ChunkId: %v)", chunkId);

    ++UnavailableInputChunkCount;

    switch (Spec->UnavailableChunkTactics) {
        case EUnavailableChunkAction::Fail:
            OnOperationFailed(TError("Input chunk %v is unavailable",
                chunkId));
            break;

        case EUnavailableChunkAction::Skip: {
            descriptor.State = EInputChunkState::Skipped;
            for (const auto& inputStripe : descriptor.InputStripes) {
                inputStripe.Task->GetChunkPoolInput()->Suspend(inputStripe.Cookie);

                // Remove given chunk from the stripe list.
                SmallVector<TInputDataSlicePtr, 1> slices;
                std::swap(inputStripe.Stripe->DataSlices, slices);

                std::copy_if(
                    slices.begin(),
                    slices.end(),
                    inputStripe.Stripe->DataSlices.begin(),
                    [&] (TInputDataSlicePtr slice) {
                        try {
                            return chunkId != slice->GetSingleUnversionedChunkOrThrow()->ChunkId();
                        } catch (const std::exception& ex) {
                            //FIXME(savrus) allow data slices to be unavailable.
                            THROW_ERROR_EXCEPTION("Dynamic table chunk became unavailable") << ex;
                        }
                    });

                // Reinstall patched stripe.
                inputStripe.Task->GetChunkPoolInput()->Resume(inputStripe.Cookie, inputStripe.Stripe);
                AddTaskPendingHint(inputStripe.Task);
            }
            InputChunkScraper->Start();
            break;
        }

        case EUnavailableChunkAction::Wait: {
            descriptor.State = EInputChunkState::Waiting;
            for (const auto& inputStripe : descriptor.InputStripes) {
                if (inputStripe.Stripe->WaitingChunkCount == 0) {
                    inputStripe.Task->GetChunkPoolInput()->Suspend(inputStripe.Cookie);
                }
                ++inputStripe.Stripe->WaitingChunkCount;
            }
            InputChunkScraper->Start();
            break;
        }

        default:
            Y_UNREACHABLE();
    }
}

bool TOperationControllerBase::OnIntermediateChunkUnavailable(const TChunkId& chunkId)
{
    auto it = ChunkOriginMap.find(chunkId);
    YCHECK(it != ChunkOriginMap.end());
    auto completedJob = it->second;
    if (completedJob->Lost)
        return false;

    LOG_DEBUG("Job is lost (Address: %v, JobId: %v, SourceTask: %v, OutputCookie: %v, InputCookie: %v)",
        completedJob->NodeDescriptor.Address,
        completedJob->JobId,
        completedJob->SourceTask->GetId(),
        completedJob->OutputCookie,
        completedJob->InputCookie);

    JobCounter.Lost(1);
    completedJob->Lost = true;
    completedJob->DestinationPool->Suspend(completedJob->InputCookie);
    completedJob->SourceTask->GetChunkPoolOutput()->Lost(completedJob->OutputCookie);
    completedJob->SourceTask->OnJobLost(completedJob);
    AddTaskPendingHint(completedJob->SourceTask);
    return true;
}

bool TOperationControllerBase::IsOutputLivePreviewSupported() const
{
    return false;
}

bool TOperationControllerBase::IsIntermediateLivePreviewSupported() const
{
    return false;
}

std::vector<ITransactionPtr> TOperationControllerBase::GetTransactions()
{
    if (AreTransactionsActive) {
        return {
            AsyncSchedulerTransaction,
            SyncSchedulerTransaction,
            InputTransaction,
            OutputTransaction,
            DebugOutputTransaction
        };
    } else {
        return {};
    }
}

bool TOperationControllerBase::IsInputDataSizeHistogramSupported() const
{
    return false;
}

void TOperationControllerBase::Abort()
{
    VERIFY_THREAD_AFFINITY(ControlThread);

    auto codicilGuard = MakeCodicilGuard();

    LOG_INFO("Aborting operation");

    auto abortTransaction = [&] (ITransactionPtr transaction) {
        if (transaction) {
            // Fire-and-forget.
            transaction->Abort();
        }
    };

    AreTransactionsActive = false;

    try {
        // We always save stderr table.
        // Stderr table chunks are kept by DebugOutputTransaction,
        // so we want save stderr table before commiting DebugOutputTransaction.
        if (StderrTable && StderrTable->IsBeginUploadCompleted()) {
            AttachOutputChunks({StderrTable.GetPtr()});
            EndUploadOutputTables({StderrTable.GetPtr()});
        }
    
        CommitTransaction(DebugOutputTransaction);
    } catch (const std::exception& ex) {
        // Bad luck we can't commit transaction.
        // Such a pity can happen for example if somebody aborted our transaction manualy.
        LOG_ERROR(ex, "Failed to commit debug output transaction");
    }

    abortTransaction(InputTransaction);
    abortTransaction(OutputTransaction);
    abortTransaction(SyncSchedulerTransaction);
    abortTransaction(AsyncSchedulerTransaction);

    Aborted = true;

    CancelableContext->Cancel();

    LOG_INFO("Operation aborted");
}

void TOperationControllerBase::Forget()
{
    VERIFY_THREAD_AFFINITY(ControlThread);

    auto codicilGuard = MakeCodicilGuard();

    LOG_INFO("Forgetting operation");

    CancelableContext->Cancel();

    LOG_INFO("Operation forgotten");
}

void TOperationControllerBase::Complete()
{
    VERIFY_THREAD_AFFINITY(ControlThread);

    BIND(&TOperationControllerBase::OnOperationCompleted, MakeStrong(this), true /* interrupted */)
        .Via(GetCancelableInvoker())
        .Run();
}

void TOperationControllerBase::CheckTimeLimit()
{
    VERIFY_INVOKER_AFFINITY(CancelableInvoker);

    auto timeLimit = Config->OperationTimeLimit;
    if (Spec->TimeLimit) {
        timeLimit = Spec->TimeLimit;
    }

    if (timeLimit) {
        if (TInstant::Now() - StartTime > *timeLimit) {
            OnOperationFailed(TError("Operation is running for too long, aborted")
                << TErrorAttribute("time_limit", *timeLimit));
        }
    }
}

TScheduleJobResultPtr TOperationControllerBase::ScheduleJob(
    ISchedulingContextPtr context,
    const TJobResources& jobLimits)
{
    VERIFY_INVOKER_AFFINITY(CancelableInvoker);

    auto codicilGuard = MakeCodicilGuard();

    // ScheduleJob must be a synchronous action, any context switches are prohibited.
    TContextSwitchedGuard contextSwitchGuard(BIND([] { Y_UNREACHABLE(); }));

    NProfiling::TScopedTimer timer;
    auto scheduleJobResult = New<TScheduleJobResult>();
    DoScheduleJob(context.Get(), jobLimits, scheduleJobResult.Get());
    if (scheduleJobResult->JobStartRequest) {
        JobCounter.Start(1);
    }
    scheduleJobResult->Duration = timer.GetElapsed();
    return scheduleJobResult;
}

void TOperationControllerBase::UpdateConfig(TSchedulerConfigPtr config)
{
    VERIFY_INVOKER_AFFINITY(CancelableInvoker);

    auto codicilGuard = MakeCodicilGuard();

    Config = config;
}

void TOperationControllerBase::CustomizeJoblet(TJobletPtr /* joblet */)
{ }

void TOperationControllerBase::CustomizeJobSpec(TJobletPtr /* joblet */, TJobSpec* /* jobSpec */)
{ }

void TOperationControllerBase::RegisterTask(TTaskPtr task)
{
    Tasks.push_back(std::move(task));
}

void TOperationControllerBase::RegisterTaskGroup(TTaskGroupPtr group)
{
    TaskGroups.push_back(std::move(group));
}

void TOperationControllerBase::UpdateTask(TTaskPtr task)
{
    int oldPendingJobCount = CachedPendingJobCount;
    int newPendingJobCount = CachedPendingJobCount + task->GetPendingJobCountDelta();
    CachedPendingJobCount = newPendingJobCount;

    int oldTotalJobCount = JobCounter.GetTotal();
    JobCounter.Increment(task->GetTotalJobCountDelta());
    int newTotalJobCount = JobCounter.GetTotal();

    IncreaseNeededResources(task->GetTotalNeededResourcesDelta());

    LOG_DEBUG_IF(
        newPendingJobCount != oldPendingJobCount || newTotalJobCount != oldTotalJobCount,
        "Task updated (Task: %v, PendingJobCount: %v -> %v, TotalJobCount: %v -> %v, NeededResources: %v)",
        task->GetId(),
        oldPendingJobCount,
        newPendingJobCount,
        oldTotalJobCount,
        newTotalJobCount,
        FormatResources(CachedNeededResources));

    i64 outputTablesTimesJobsCount = OutputTables.size() * newTotalJobCount;
    if (outputTablesTimesJobsCount > Config->MaxOutputTablesTimesJobsCount) {
        OnOperationFailed(TError(
                "Maximum allowed number of output tables times job count violated: %v > %v",
                outputTablesTimesJobsCount,
                Config->MaxOutputTablesTimesJobsCount)
            << TErrorAttribute("output_table_count", OutputTables.size())
            << TErrorAttribute("job_count", newTotalJobCount));
    }

    task->CheckCompleted();
}

void TOperationControllerBase::UpdateAllTasks()
{
    for (const auto& task: Tasks) {
        UpdateTask(task);
    }
}

void TOperationControllerBase::UpdateAllTasksIfNeeded()
{
    if (TInstant::Now() - LastTaskUpdateTime_ >= Config->TaskUpdatePeriod) {
        UpdateAllTasks();
        LastTaskUpdateTime_ = TInstant::Now();
    }
}

void TOperationControllerBase::MoveTaskToCandidates(
    TTaskPtr task,
    std::multimap<i64, TTaskPtr>& candidateTasks)
{
    const auto& neededResources = task->GetMinNeededResources();
    task->CheckResourceDemandSanity(neededResources);
    i64 minMemory = neededResources.GetMemory();
    candidateTasks.insert(std::make_pair(minMemory, task));
    LOG_DEBUG("Task moved to candidates (Task: %v, MinMemory: %v)",
        task->GetId(),
        minMemory / (1024 * 1024));

}

void TOperationControllerBase::AddTaskPendingHint(TTaskPtr task)
{
    if (task->GetPendingJobCount() > 0) {
        auto group = task->GetGroup();
        if (group->NonLocalTasks.insert(task).second) {
            LOG_DEBUG("Task pending hint added (Task: %v)", task->GetId());
            MoveTaskToCandidates(task, group->CandidateTasks);
        }
    }
    UpdateTask(task);
}

void TOperationControllerBase::AddAllTaskPendingHints()
{
    for (const auto& task : Tasks) {
        AddTaskPendingHint(task);
    }
}

void TOperationControllerBase::DoAddTaskLocalityHint(TTaskPtr task, TNodeId nodeId)
{
    auto group = task->GetGroup();
    if (group->NodeIdToTasks[nodeId].insert(task).second) {
        LOG_TRACE("Task locality hint added (Task: %v, Address: %v)",
            task->GetId(),
            InputNodeDirectory->GetDescriptor(nodeId).GetDefaultAddress());
    }
}

void TOperationControllerBase::AddTaskLocalityHint(TTaskPtr task, TNodeId nodeId)
{
    DoAddTaskLocalityHint(task, nodeId);
    UpdateTask(task);
}

void TOperationControllerBase::AddTaskLocalityHint(TTaskPtr task, TChunkStripePtr stripe)
{
    for (const auto& dataSlice : stripe->DataSlices) {
        for (const auto& chunkSlice : dataSlice->ChunkSlices) {
            for (auto replica : chunkSlice->GetInputChunk()->GetReplicaList()) {
                auto locality = chunkSlice->GetLocality(replica.GetReplicaIndex());
                if (locality > 0) {
                    DoAddTaskLocalityHint(task, replica.GetNodeId());
                }
            }
        }
    }
    UpdateTask(task);
}

void TOperationControllerBase::ResetTaskLocalityDelays()
{
    LOG_DEBUG("Task locality delays are reset");
    for (auto group : TaskGroups) {
        for (const auto& pair : group->DelayedTasks) {
            auto task = pair.second;
            if (task->GetPendingJobCount() > 0) {
                MoveTaskToCandidates(task, group->CandidateTasks);
            } else {
                LOG_DEBUG("Task pending hint removed (Task: %v)",
                    task->GetId());
                YCHECK(group->NonLocalTasks.erase(task) == 1);
            }
        }
        group->DelayedTasks.clear();
    }
}

bool TOperationControllerBase::CheckJobLimits(
    TTaskPtr task,
    const TJobResources& jobLimits,
    const TJobResources& nodeResourceLimits)
{
    auto neededResources = task->GetMinNeededResources();
    if (Dominates(jobLimits, neededResources)) {
        return true;
    }
    task->CheckResourceDemandSanity(nodeResourceLimits, neededResources);
    return false;
}

void TOperationControllerBase::DoScheduleJob(
    ISchedulingContext* context,
    const TJobResources& jobLimits,
    TScheduleJobResult* scheduleJobResult)
{
    VERIFY_INVOKER_AFFINITY(CancelableInvoker);

    if (Spec->TestingOperationOptions) {
        Sleep(Spec->TestingOperationOptions->SchedulingDelay);
    }

    if (!IsRunning()) {
        LOG_TRACE("Operation is not running, scheduling request ignored");
        scheduleJobResult->RecordFail(EScheduleJobFailReason::OperationNotRunning);
    } else if (GetPendingJobCount() == 0) {
        LOG_TRACE("No pending jobs left, scheduling request ignored");
        scheduleJobResult->RecordFail(EScheduleJobFailReason::NoPendingJobs);
    } else {
        DoScheduleLocalJob(context, jobLimits, scheduleJobResult);
        if (!scheduleJobResult->JobStartRequest) {
            DoScheduleNonLocalJob(context, jobLimits, scheduleJobResult);
        }
    }
}

void TOperationControllerBase::DoScheduleLocalJob(
    ISchedulingContext* context,
    const TJobResources& jobLimits,
    TScheduleJobResult* scheduleJobResult)
{
    const auto& nodeResourceLimits = context->ResourceLimits();
    const auto& address = context->GetNodeDescriptor().Address;
    auto nodeId = context->GetNodeDescriptor().Id;

    for (const auto& group : TaskGroups) {
        if (!Dominates(jobLimits, group->MinNeededResources)) {
            scheduleJobResult->RecordFail(EScheduleJobFailReason::NotEnoughResources);
            continue;
        }

        auto localTasksIt = group->NodeIdToTasks.find(nodeId);
        if (localTasksIt == group->NodeIdToTasks.end()) {
            continue;
        }

        i64 bestLocality = 0;
        TTaskPtr bestTask = nullptr;

        auto& localTasks = localTasksIt->second;
        auto it = localTasks.begin();
        while (it != localTasks.end()) {
            auto jt = it++;
            auto task = *jt;

            // Make sure that the task has positive locality.
            // Remove pending hint if not.
            auto locality = task->GetLocality(nodeId);
            if (locality <= 0) {
                localTasks.erase(jt);
                LOG_TRACE("Task locality hint removed (Task: %v, Address: %v)",
                    task->GetId(),
                    address);
                continue;
            }

            if (locality <= bestLocality) {
                continue;
            }

            if (task->GetPendingJobCount() == 0) {
                UpdateTask(task);
                continue;
            }

            if (!CheckJobLimits(task, jobLimits, nodeResourceLimits)) {
                scheduleJobResult->RecordFail(EScheduleJobFailReason::NotEnoughResources);
                continue;
            }

            bestLocality = locality;
            bestTask = task;
        }

        if (!IsRunning()) {
            scheduleJobResult->RecordFail(EScheduleJobFailReason::OperationNotRunning);
            return;
        }

        if (bestTask) {
            LOG_DEBUG(
                "Attempting to schedule a local job (Task: %v, Address: %v, Locality: %v, JobLimits: %v, "
                "PendingDataSize: %v, PendingJobCount: %v)",
                bestTask->GetId(),
                address,
                bestLocality,
                FormatResources(jobLimits),
                bestTask->GetPendingDataSize(),
                bestTask->GetPendingJobCount());

            if (!HasEnoughChunkLists(bestTask->IsIntermediateOutput(), bestTask->IsStderrTableEnabled())) {
                LOG_DEBUG("Job chunk list demand is not met");
                scheduleJobResult->RecordFail(EScheduleJobFailReason::NotEnoughChunkLists);
                return;
            }

            bestTask->ScheduleJob(context, jobLimits, scheduleJobResult);
            if (scheduleJobResult->JobStartRequest) {
                UpdateTask(bestTask);
                return;
            }
        } else {
            // NB: This is one of the possible reasons, hopefully the most probable.
            scheduleJobResult->RecordFail(EScheduleJobFailReason::NoLocalJobs);
        }
    }
}

void TOperationControllerBase::DoScheduleNonLocalJob(
    ISchedulingContext* context,
    const TJobResources& jobLimits,
    TScheduleJobResult* scheduleJobResult)
{
    auto now = context->GetNow();
    const auto& nodeResourceLimits = context->ResourceLimits();
    const auto& address = context->GetNodeDescriptor().Address;

    for (const auto& group : TaskGroups) {
        if (!Dominates(jobLimits, group->MinNeededResources)) {
            scheduleJobResult->RecordFail(EScheduleJobFailReason::NotEnoughResources);
            continue;
        }

        auto& nonLocalTasks = group->NonLocalTasks;
        auto& candidateTasks = group->CandidateTasks;
        auto& delayedTasks = group->DelayedTasks;

        // Move tasks from delayed to candidates.
        while (!delayedTasks.empty()) {
            auto it = delayedTasks.begin();
            auto deadline = it->first;
            if (now < deadline) {
                break;
            }
            auto task = it->second;
            delayedTasks.erase(it);
            if (task->GetPendingJobCount() == 0) {
                LOG_DEBUG("Task pending hint removed (Task: %v)",
                    task->GetId());
                YCHECK(nonLocalTasks.erase(task) == 1);
                UpdateTask(task);
            } else {
                LOG_DEBUG("Task delay deadline reached (Task: %v)", task->GetId());
                MoveTaskToCandidates(task, candidateTasks);
            }
        }

        // Consider candidates in the order of increasing memory demand.
        {
            int processedTaskCount = 0;
            int noPendingJobsTaskCount = 0;
            auto it = candidateTasks.begin();
            while (it != candidateTasks.end()) {
                ++processedTaskCount;
                auto task = it->second;

                // Make sure that the task is ready to launch jobs.
                // Remove pending hint if not.
                if (task->GetPendingJobCount() == 0) {
                    LOG_DEBUG("Task pending hint removed (Task: %v)", task->GetId());
                    candidateTasks.erase(it++);
                    YCHECK(nonLocalTasks.erase(task) == 1);
                    UpdateTask(task);
                    ++noPendingJobsTaskCount;
                    continue;
                }

                // Check min memory demand for early exit.
                if (task->GetMinNeededResources().GetMemory() > jobLimits.GetMemory()) {
                    scheduleJobResult->RecordFail(EScheduleJobFailReason::NotEnoughResources);
                    break;
                }

                if (!CheckJobLimits(task, jobLimits, nodeResourceLimits)) {
                    ++it;
                    scheduleJobResult->RecordFail(EScheduleJobFailReason::NotEnoughResources);
                    continue;
                }

                if (!task->GetDelayedTime()) {
                    task->SetDelayedTime(now);
                }

                auto deadline = *task->GetDelayedTime() + task->GetLocalityTimeout();
                if (deadline > now) {
                    LOG_DEBUG("Task delayed (Task: %v, Deadline: %v)",
                        task->GetId(),
                        deadline);
                    delayedTasks.insert(std::make_pair(deadline, task));
                    candidateTasks.erase(it++);
                    scheduleJobResult->RecordFail(EScheduleJobFailReason::TaskDelayed);
                    continue;
                }

                if (!IsRunning()) {
                    scheduleJobResult->RecordFail(EScheduleJobFailReason::OperationNotRunning);
                    return;
                }

                LOG_DEBUG(
                    "Attempting to schedule a non-local job (Task: %v, Address: %v, JobLimits: %v, "
                    "PendingDataSize: %v, PendingJobCount: %v)",
                    task->GetId(),
                    address,
                    FormatResources(jobLimits),
                    task->GetPendingDataSize(),
                    task->GetPendingJobCount());

                if (!HasEnoughChunkLists(task->IsIntermediateOutput(), task->IsStderrTableEnabled())) {
                    LOG_DEBUG("Job chunk list demand is not met");
                    scheduleJobResult->RecordFail(EScheduleJobFailReason::NotEnoughChunkLists);
                    return;
                }

                task->ScheduleJob(context, jobLimits, scheduleJobResult);
                if (scheduleJobResult->JobStartRequest) {
                    UpdateTask(task);
                    LOG_DEBUG("Processed %v tasks", processedTaskCount);
                    return;
                }

                // If task failed to schedule job, its min resources might have been updated.
                auto minMemory = task->GetMinNeededResources().GetMemory();
                if (it->first == minMemory) {
                    ++it;
                } else {
                    it = candidateTasks.erase(it);
                    candidateTasks.insert(std::make_pair(minMemory, task));
                }
            }
            if (processedTaskCount == noPendingJobsTaskCount) {
                scheduleJobResult->RecordFail(EScheduleJobFailReason::NoCandidateTasks);
            }

            LOG_DEBUG("Processed %v tasks", processedTaskCount);
        }
    }
}

TCancelableContextPtr TOperationControllerBase::GetCancelableContext() const
{
    VERIFY_THREAD_AFFINITY_ANY();

    return CancelableContext;
}

IInvokerPtr TOperationControllerBase::GetCancelableControlInvoker() const
{
    VERIFY_THREAD_AFFINITY_ANY();

    return CancelableControlInvoker;
}

IInvokerPtr TOperationControllerBase::GetCancelableInvoker() const
{
    VERIFY_THREAD_AFFINITY_ANY();

    return CancelableInvoker;
}

IInvokerPtr TOperationControllerBase::GetInvoker() const
{
    VERIFY_THREAD_AFFINITY_ANY();

    return SuspendableInvoker;
}

TFuture<void> TOperationControllerBase::Suspend()
{
    VERIFY_THREAD_AFFINITY(ControlThread);

    auto codicilGuard = MakeCodicilGuard();

    return SuspendableInvoker->Suspend();
}

void TOperationControllerBase::Resume()
{
    VERIFY_THREAD_AFFINITY(ControlThread);

    auto codicilGuard = MakeCodicilGuard();

    SuspendableInvoker->Resume();
}

int TOperationControllerBase::GetPendingJobCount() const
{
    VERIFY_THREAD_AFFINITY_ANY();

    auto codicilGuard = MakeCodicilGuard();

    // Avoid accessing the state while not prepared.
    if (!IsPrepared()) {
        return 0;
    }

    // NB: For suspended operations we still report proper pending job count
    // but zero demand.
    if (!IsRunning()) {
        return 0;
    }

    return CachedPendingJobCount;
}

int TOperationControllerBase::GetTotalJobCount() const
{
    VERIFY_INVOKER_AFFINITY(CancelableInvoker);

    auto codicilGuard = MakeCodicilGuard();

    // Avoid accessing the state while not prepared.
    if (!IsPrepared()) {
        return 0;
    }

    return JobCounter.GetTotal();
}

void TOperationControllerBase::IncreaseNeededResources(const TJobResources& resourcesDelta)
{
    VERIFY_THREAD_AFFINITY_ANY();

    TWriterGuard guard(CachedNeededResourcesLock);
    CachedNeededResources += resourcesDelta;
}

TJobResources TOperationControllerBase::GetNeededResources() const
{
    VERIFY_THREAD_AFFINITY_ANY();

    TReaderGuard guard(CachedNeededResourcesLock);
    return CachedNeededResources;
}

i64 TOperationControllerBase::ComputeUserJobMemoryReserve(EJobType jobType, TUserJobSpecPtr userJobSpec) const
{
    if (userJobSpec) {
        return userJobSpec->MemoryLimit * GetUserJobMemoryDigest(jobType)->GetQuantile(Config->UserJobMemoryReserveQuantile);
    } else {
        return 0;
    }
}

void TOperationControllerBase::OnOperationCompleted(bool interrupted)
{
    VERIFY_INVOKER_AFFINITY(CancelableInvoker);
    Y_UNUSED(interrupted);

    // This can happen if operation failed during completion in derived class (e.x. SortController).
    if (IsFinished()) {
        return;
    }

    State = EControllerState::Finished;

    Host->OnOperationCompleted(OperationId);
}

void TOperationControllerBase::OnOperationFailed(const TError& error)
{
    VERIFY_INVOKER_AFFINITY(CancelableInvoker);

    // During operation failing job aborting can lead to another operation fail, we don't want to invoke it twice.
    if (IsFinished()) {
        return;
    }

    State = EControllerState::Finished;

    Host->OnOperationFailed(OperationId, error);
}

bool TOperationControllerBase::IsPrepared() const
{
    return State != EControllerState::Preparing;
}

bool TOperationControllerBase::IsRunning() const
{
    return State == EControllerState::Running && !Aborted;
}

bool TOperationControllerBase::IsFinished() const
{
    return State == EControllerState::Finished || Aborted;
}

void TOperationControllerBase::CreateLivePreviewTables()
{
    auto client = Host->GetMasterClient();
    auto connection = client->GetNativeConnection();

    // NB: use root credentials.
    auto channel = client->GetMasterChannelOrThrow(EMasterChannelKind::Leader);
    TObjectServiceProxy proxy(channel);

    auto batchReq = proxy.ExecuteBatch();

    auto addRequest = [&] (
        const Stroka& path,
        TCellTag cellTag,
        int replicationFactor,
        const Stroka& key,
        const TYsonString& acl)
    {
        auto req = TCypressYPathProxy::Create(path);
        req->set_type(static_cast<int>(EObjectType::Table));
        req->set_ignore_existing(true);
        req->set_enable_accounting(false);

        auto attributes = CreateEphemeralAttributes();
        attributes->Set("replication_factor", replicationFactor);
        if (cellTag == connection->GetPrimaryMasterCellTag()) {
            attributes->Set("external", false);
        } else {
            attributes->Set("external_cell_tag", cellTag);
        }
        attributes->Set("acl", acl);
        attributes->Set("inherit_acl", false);
        ToProto(req->mutable_node_attributes(), *attributes);

        batchReq->AddRequest(req, key);
    };

    if (IsOutputLivePreviewSupported()) {
        LOG_INFO("Creating live preview for output tables");

        for (int index = 0; index < OutputTables.size(); ++index) {
            const auto& table = OutputTables[index];
            auto path = GetLivePreviewOutputPath(OperationId, index);
            addRequest(
                path,
                table.CellTag,
                table.Options->ReplicationFactor,
                "create_output",
                table.EffectiveAcl);
        }
    }

    if (StderrTable) {
        LOG_INFO("Creating live preview for stderr table");
        auto path = GetLivePreviewStderrTablePath(OperationId);
        addRequest(
            path,
            StderrTable->CellTag,
            StderrTable->Options->ReplicationFactor,
            "create_stderr",
            StderrTable->EffectiveAcl);
    }

    if (IsIntermediateLivePreviewSupported()) {
        LOG_INFO("Creating live preview for intermediate table");

        auto path = GetLivePreviewIntermediatePath(OperationId);
        addRequest(
            path,
            IntermediateOutputCellTag,
            1,
            "create_intermediate",
            BuildYsonStringFluently()
                .BeginList()
                    .Item().BeginMap()
                        .Item("action").Value("allow")
                        .Item("subjects").BeginList()
                            .Item().Value(AuthenticatedUser)
                            .DoFor(Owners, [] (TFluentList fluent, const Stroka& owner) {
                                fluent.Item().Value(owner);
                            })
                        .EndList()
                        .Item("permissions").BeginList()
                            .Item().Value("read")
                        .EndList()
                    .EndMap()
                    .DoFor(Spec->IntermediateDataAcl->AsList()->GetChildren(), [] (TFluentList fluent, const INodePtr& node) {
                        fluent.Item().Value(node);
                    })
                    .DoFor(Config->AdditionalIntermediateDataAcl->AsList()->GetChildren(), [] (TFluentList fluent, const INodePtr& node) {
                        fluent.Item().Value(node);
                    })
                .EndList());
    }

    auto batchRspOrError = WaitFor(batchReq->Invoke());
    THROW_ERROR_EXCEPTION_IF_FAILED(GetCumulativeError(batchRspOrError), "Error creating live preview tables");
    const auto& batchRsp = batchRspOrError.Value();

    auto handleResponse = [&] (TLivePreviewTableBase& table, TCypressYPathProxy::TRspCreatePtr rsp) {
        table.LivePreviewTableId = FromProto<NCypressClient::TNodeId>(rsp->node_id());
    };

    if (IsOutputLivePreviewSupported()) {
        auto rspsOrError = batchRsp->GetResponses<TCypressYPathProxy::TRspCreate>("create_output");
        YCHECK(rspsOrError.size() == OutputTables.size());
        for (int index = 0; index < OutputTables.size(); ++index) {
            handleResponse(OutputTables[index], rspsOrError[index].Value());
        }

        LOG_INFO("Live preview for output tables created");
    }

    if (StderrTable) {
        auto rspOrError = batchRsp->GetResponse<TCypressYPathProxy::TRspCreate>("create_stderr");
        handleResponse(*StderrTable, rspOrError.Value());

        LOG_INFO("Live preview for stderr table created");
    }

    if (IsIntermediateLivePreviewSupported()) {
        auto rspOrError = batchRsp->GetResponse<TCypressYPathProxy::TRspCreate>("create_intermediate");
        handleResponse(IntermediateTable, rspOrError.Value());

        LOG_INFO("Live preview for intermediate table created");
    }
}

void TOperationControllerBase::LockLivePreviewTables()
{
    auto channel = Host->GetMasterClient()->GetMasterChannelOrThrow(EMasterChannelKind::Leader);
    TObjectServiceProxy proxy(channel);

    auto batchReq = proxy.ExecuteBatch();

    auto addRequest = [&] (const TLivePreviewTableBase& table, const Stroka& key) {
        auto req = TCypressYPathProxy::Lock(FromObjectId(table.LivePreviewTableId));
        req->set_mode(static_cast<int>(ELockMode::Exclusive));
        SetTransactionId(req, AsyncSchedulerTransaction->GetId());
        batchReq->AddRequest(req, key);
    };

    if (IsOutputLivePreviewSupported()) {
        LOG_INFO("Locking live preview for output tables");
        for (const auto& table : OutputTables) {
            addRequest(table, "lock_output");
        }
    }

    if (StderrTable) {
        LOG_INFO("Locking live preview for stderr table");
        addRequest(*StderrTable, "lock_output");
    }

    if (IsIntermediateLivePreviewSupported()) {
        LOG_INFO("Locking live preview for intermediate table");
        addRequest(IntermediateTable, "lock_intermediate");
    }

    if (batchReq->GetSize() == 0) {
        return;
    }

    auto batchRspOrError = WaitFor(batchReq->Invoke());
    THROW_ERROR_EXCEPTION_IF_FAILED(GetCumulativeError(batchRspOrError), "Error locking live preview tables");

    LOG_INFO("Live preview tables locked");
}

void TOperationControllerBase::FetchInputTables()
{
    for (int tableIndex = 0; tableIndex < static_cast<int>(InputTables.size()); ++tableIndex) {
        auto& table = InputTables[tableIndex];
        auto objectIdPath = FromObjectId(table.ObjectId);
        const auto& path = table.Path.GetPath();
        const auto& ranges = table.Path.GetRanges();
        if (ranges.empty())
            continue;

        LOG_INFO("Fetching input table (Path: %v, RangeCount: %v)",
            path,
            ranges.size());

        auto channel = AuthenticatedInputMasterClient->GetMasterChannelOrThrow(
            EMasterChannelKind::Follower,
            table.CellTag);
        TObjectServiceProxy proxy(channel);

        auto batchReq = proxy.ExecuteBatch();
        std::vector<int> rangeIndices;

        if (!table.IsDynamic) {
            for (int rangeIndex = 0; rangeIndex < static_cast<int>(ranges.size()); ++rangeIndex) {
                for (i64 index = 0; index * Config->MaxChunksPerFetch < table.ChunkCount; ++index) {
                    auto adjustedRange = ranges[rangeIndex];
                    auto chunkCountLowerLimit = index * Config->MaxChunksPerFetch;
                    if (adjustedRange.LowerLimit().HasChunkIndex()) {
                        chunkCountLowerLimit = std::max(chunkCountLowerLimit, adjustedRange.LowerLimit().GetChunkIndex());
                    }
                    adjustedRange.LowerLimit().SetChunkIndex(chunkCountLowerLimit);

                    auto chunkCountUpperLimit = (index + 1) * Config->MaxChunksPerFetch;
                    if (adjustedRange.UpperLimit().HasChunkIndex()) {
                        chunkCountUpperLimit = std::min(chunkCountUpperLimit, adjustedRange.UpperLimit().GetChunkIndex());
                    }
                    adjustedRange.UpperLimit().SetChunkIndex(chunkCountUpperLimit);

                    auto req = TTableYPathProxy::Fetch(FromObjectId(table.ObjectId));
                    InitializeFetchRequest(req.Get(), table.Path);
                    ToProto(req->mutable_ranges(), std::vector<TReadRange>({adjustedRange}));
                    req->set_fetch_all_meta_extensions(false);
                    req->add_extension_tags(TProtoExtensionTag<NChunkClient::NProto::TMiscExt>::Value);
                    if (IsBoundaryKeysFetchEnabled()) {
                        req->add_extension_tags(TProtoExtensionTag<TBoundaryKeysExt>::Value);
                        req->add_extension_tags(TProtoExtensionTag<TOldBoundaryKeysExt>::Value);
                    }
                    req->set_fetch_parity_replicas(IsParityReplicasFetchEnabled());
                    SetTransactionId(req, InputTransaction->GetId());
                    batchReq->AddRequest(req, "fetch");
                    rangeIndices.push_back(rangeIndex);
                }
            }
        } else {
            if (ranges.size() != 1 || !ranges[0].LowerLimit().IsTrivial() || !ranges[0].UpperLimit().IsTrivial()) {
                THROW_ERROR_EXCEPTION("Ranges are not supported for dynamic table inputs")
                    << TErrorAttribute("table_path", table.Path.GetPath());
            }

            rangeIndices.push_back(0);

            auto req = TTableYPathProxy::Fetch(FromObjectId(table.ObjectId));
            InitializeFetchRequest(req.Get(), table.Path);
            // TODO: support ranges
            //ToProto(req->mutable_ranges(), std::vector<TReadRange>(ranges[0]));
            req->set_fetch_all_meta_extensions(false);
            req->add_extension_tags(TProtoExtensionTag<NChunkClient::NProto::TMiscExt>::Value);
            req->add_extension_tags(TProtoExtensionTag<TBoundaryKeysExt>::Value);
            req->set_fetch_parity_replicas(IsParityReplicasFetchEnabled());
            SetTransactionId(req, InputTransaction->GetId());
            batchReq->AddRequest(req, "fetch");
        }

        auto batchRspOrError = WaitFor(batchReq->Invoke());
        THROW_ERROR_EXCEPTION_IF_FAILED(GetCumulativeError(batchRspOrError), "Error fetching input table %v",
            path);
        const auto& batchRsp = batchRspOrError.Value();

        auto rspsOrError = batchRsp->GetResponses<TTableYPathProxy::TRspFetch>("fetch");
        for (int resultIndex = 0; resultIndex < static_cast<int>(rspsOrError.size()); ++resultIndex) {
            const auto& rsp = rspsOrError[resultIndex].Value();
            std::vector<NChunkClient::NProto::TChunkSpec> chunkSpecs;
            ProcessFetchResponse(
                AuthenticatedInputMasterClient,
                rsp,
                table.CellTag,
                InputNodeDirectory,
                Config->MaxChunksPerLocateRequest,
                rangeIndices[resultIndex],
                Logger,
                &chunkSpecs);

            for (const auto& chunkSpec : chunkSpecs) {
                auto inputChunk = New<TInputChunk>(chunkSpec);
                inputChunk->SetTableIndex(tableIndex);
                table.Chunks.emplace_back(std::move(inputChunk));
            }
        }

        LOG_INFO("Input table fetched (Path: %v, ChunkCount: %v)",
            path,
            table.Chunks.size());
    }
}

void TOperationControllerBase::LockInputTables()
{
    LOG_INFO("Locking input tables");

    {
        auto channel = AuthenticatedInputMasterClient->GetMasterChannelOrThrow(EMasterChannelKind::Leader);
        TObjectServiceProxy proxy(channel);

        auto batchReq = proxy.ExecuteBatch();

        for (const auto& table : InputTables) {
            auto objectIdPath = FromObjectId(table.ObjectId);
            {
                auto req = TTableYPathProxy::Lock(objectIdPath);
                req->set_mode(static_cast<int>(ELockMode::Snapshot));
                SetTransactionId(req, InputTransaction->GetId());
                GenerateMutationId(req);
                batchReq->AddRequest(req, "lock");
            }
        }

        auto batchRspOrError = WaitFor(batchReq->Invoke());
        THROW_ERROR_EXCEPTION_IF_FAILED(GetCumulativeError(batchRspOrError), "Error locking input tables");
    }

    LOG_INFO("Getting input tables attributes");

    {
        auto channel = AuthenticatedInputMasterClient->GetMasterChannelOrThrow(EMasterChannelKind::Follower);
        TObjectServiceProxy proxy(channel);

        auto batchReq = proxy.ExecuteBatch();

        for (const auto& table : InputTables) {
            auto objectIdPath = FromObjectId(table.ObjectId);
            {
                auto req = TTableYPathProxy::Get(objectIdPath + "/@");
                std::vector<Stroka> attributeKeys{
                    "dynamic",
                    "chunk_count",
                    "retained_timestamp",
                    "schema_mode",
                    "schema",
                    "unflushed_timestamp"
                };
                ToProto(req->mutable_attributes()->mutable_keys(), attributeKeys);
                SetTransactionId(req, InputTransaction->GetId());
                batchReq->AddRequest(req, "get_attributes");
            }
        }

        auto batchRspOrError = WaitFor(batchReq->Invoke());
        THROW_ERROR_EXCEPTION_IF_FAILED(GetCumulativeError(batchRspOrError), "Error getting attributes of input tables");
        const auto& batchRsp = batchRspOrError.Value();

        auto lockInRspsOrError = batchRsp->GetResponses<TTableYPathProxy::TRspLock>("lock");
        auto getInAttributesRspsOrError = batchRsp->GetResponses<TTableYPathProxy::TRspGet>("get_attributes");
        for (int index = 0; index < InputTables.size(); ++index) {
            auto& table = InputTables[index];
            auto path = table.Path.GetPath();
            {
                const auto& rsp = getInAttributesRspsOrError[index].Value();
                auto attributes = ConvertToAttributes(TYsonString(rsp->value()));

                table.IsDynamic = attributes->Get<bool>("dynamic");
                table.Schema = attributes->Get<TTableSchema>("schema");
                table.SchemaMode = attributes->Get<ETableSchemaMode>("schema_mode");
                table.ChunkCount = attributes->Get<int>("chunk_count");

                // Validate that timestamp is correct.
                if (table.IsDynamic) {
                    ValidateDynamicTableTimestamp(table.Path, *attributes);
                }
            }
            LOG_INFO("Input table locked (Path: %v, Schema: %v, ChunkCount: %v)",
                path,
                table.Schema,
                table.ChunkCount);
        }
    }
}

void TOperationControllerBase::GetOutputTablesSchema()
{
    LOG_INFO("Getting output tables schema");

    {
        auto channel = AuthenticatedOutputMasterClient->GetMasterChannelOrThrow(EMasterChannelKind::Follower);
        TObjectServiceProxy proxy(channel);
        auto batchReq = proxy.ExecuteBatch();

        for (auto* table : UpdatingTables) {
            auto objectIdPath = FromObjectId(table->ObjectId);
            {
                auto req = TTableYPathProxy::Get(objectIdPath + "/@");
                std::vector<Stroka> attributeKeys{
                    "schema_mode",
                    "schema"
                };
                ToProto(req->mutable_attributes()->mutable_keys(), attributeKeys);
                if (table->OutputType == EOutputTableType::Output) {
                    SetTransactionId(req, OutputTransaction->GetId());
                } else {
                    YCHECK(table->OutputType == EOutputTableType::Stderr);
                    SetTransactionId(req, DebugOutputTransaction->GetId());
                }
                batchReq->AddRequest(req, "get_attributes");
            }
        }

        auto batchRspOrError = WaitFor(batchReq->Invoke());
        THROW_ERROR_EXCEPTION_IF_FAILED(GetCumulativeError(batchRspOrError), "Error getting attributes of output tables");
        const auto& batchRsp = batchRspOrError.Value();

        auto getOutAttributesRspsOrError = batchRsp->GetResponses<TTableYPathProxy::TRspGet>("get_attributes");
        for (int index = 0; index < UpdatingTables.size(); ++index) {
            auto* table = UpdatingTables[index];
            const auto& path = table->Path;

            const auto& rsp = getOutAttributesRspsOrError[index].Value();
            auto attributes = ConvertToAttributes(TYsonString(rsp->value()));

            table->TableUploadOptions = GetTableUploadOptions(
                path,
                attributes->Get<TTableSchema>("schema"),
                attributes->Get<ETableSchemaMode>("schema_mode"),
                0); // Here we assume zero row count, we will do additional check later.
            table->Options->EvaluateComputedColumns = table->TableUploadOptions.TableSchema.HasComputedColumns();
        }

        if (StderrTable) {
            StderrTable->TableUploadOptions.TableSchema = GetStderrBlobTableSchema().ToTableSchema();
            StderrTable->TableUploadOptions.SchemaMode = ETableSchemaMode::Strong;
            if (StderrTable->TableUploadOptions.UpdateMode == EUpdateMode::Append) {
                THROW_ERROR_EXCEPTION("Cannot write stderr table in append mode.");
            }
        }
    }
}

void TOperationControllerBase::PrepareOutputTables()
{ }

void TOperationControllerBase::BeginUploadOutputTables()
{
    LOG_INFO("Locking output tables");

    {
        auto channel = AuthenticatedOutputMasterClient->GetMasterChannelOrThrow(EMasterChannelKind::Leader);
        TObjectServiceProxy proxy(channel);

        {
            auto batchReq = proxy.ExecuteBatch();
            for (const auto* table : UpdatingTables) {
                auto objectIdPath = FromObjectId(table->ObjectId);
                auto req = TTableYPathProxy::BeginUpload(objectIdPath);
                if (table->OutputType == EOutputTableType::Output) {
                    SetTransactionId(req, OutputTransaction->GetId());
                } else {
                    YCHECK(table->OutputType == EOutputTableType::Stderr);
                    SetTransactionId(req, DebugOutputTransaction->GetId());
                }
                GenerateMutationId(req);
                req->set_update_mode(static_cast<int>(table->TableUploadOptions.UpdateMode));
                req->set_lock_mode(static_cast<int>(table->TableUploadOptions.LockMode));
                batchReq->AddRequest(req, "begin_upload");
            }
            auto batchRspOrError = WaitFor(batchReq->Invoke());
            THROW_ERROR_EXCEPTION_IF_FAILED(
                GetCumulativeError(batchRspOrError),
                "Error starting upload transactions for output tables");
            const auto& batchRsp = batchRspOrError.Value();

            auto beginUploadRspsOrError = batchRsp->GetResponses<TTableYPathProxy::TRspBeginUpload>("begin_upload");
            for (int index = 0; index < UpdatingTables.size(); ++index) {
                auto* table = UpdatingTables[index];
                const auto& rsp = beginUploadRspsOrError[index].Value();
                table->UploadTransactionId = FromProto<TTransactionId>(rsp->upload_transaction_id());
            }
        }
    }

    LOG_INFO("Getting output tables attributes");

    {
        auto channel = AuthenticatedOutputMasterClient->GetMasterChannelOrThrow(EMasterChannelKind::Follower);
        TObjectServiceProxy proxy(channel);
        auto batchReq = proxy.ExecuteBatch();

        for (const auto* table : UpdatingTables) {
            auto objectIdPath = FromObjectId(table->ObjectId);
            {
                auto req = TTableYPathProxy::Get(objectIdPath + "/@");

                std::vector<Stroka> attributeKeys{
                    "account",
                    "compression_codec",
                    "effective_acl",
                    "erasure_codec",
                    "replication_factor",
                    "row_count",
                    "vital",
                    "optimize_for"
                };
                ToProto(req->mutable_attributes()->mutable_keys(), attributeKeys);
                SetTransactionId(req, table->UploadTransactionId);
                batchReq->AddRequest(req, "get_attributes");
            }
        }

        auto batchRspOrError = WaitFor(batchReq->Invoke());
        THROW_ERROR_EXCEPTION_IF_FAILED(
            GetCumulativeError(batchRspOrError),
            "Error getting attributes of output tables");
        const auto& batchRsp = batchRspOrError.Value();

        auto getOutAttributesRspsOrError = batchRsp->GetResponses<TTableYPathProxy::TRspGet>("get_attributes");
        for (int index = 0; index < UpdatingTables.size(); ++index) {
            auto* table = UpdatingTables[index];
            const auto& path = table->Path.GetPath();
            {
                const auto& rsp = getOutAttributesRspsOrError[index].Value();
                auto attributes = ConvertToAttributes(TYsonString(rsp->value()));

                if (attributes->Get<i64>("row_count") > 0 &&
                    table->TableUploadOptions.TableSchema.IsSorted() &&
                    table->TableUploadOptions.UpdateMode == EUpdateMode::Append)
                {
                    THROW_ERROR_EXCEPTION("Cannot append sorted data to non-empty output table %v",
                        path);
                }

                if (table->TableUploadOptions.TableSchema.IsSorted()) {
                    table->Options->ValidateSorted = true;
                    table->Options->ValidateUniqueKeys = table->TableUploadOptions.TableSchema.GetUniqueKeys();
                } else {
                    table->Options->ValidateSorted = false;
                }

                table->Options->CompressionCodec = attributes->Get<NCompression::ECodec>("compression_codec");
                table->Options->ErasureCodec = attributes->Get<NErasure::ECodec>("erasure_codec", NErasure::ECodec::None);
                table->Options->ReplicationFactor = attributes->Get<int>("replication_factor");
                table->Options->Account = attributes->Get<Stroka>("account");
                table->Options->ChunksVital = attributes->Get<bool>("vital");
                table->Options->OptimizeFor = attributes->Get<EOptimizeFor>("optimize_for", EOptimizeFor::Lookup);

                table->EffectiveAcl = attributes->GetYson("effective_acl");
            }
            LOG_INFO("Output table locked (Path: %v, Options: %v, UploadTransactionId: %v)",
                path,
                ConvertToYsonString(table->Options, EYsonFormat::Text).Data(),
                table->UploadTransactionId);
        }
    }
}

void TOperationControllerBase::GetOutputTablesUploadParams()
{
    yhash<TCellTag, std::vector<TOutputTable*>> cellTagToTables;
    for (auto* table : UpdatingTables) {
        cellTagToTables[table->CellTag].push_back(table);
    }

    for (const auto& pair : cellTagToTables) {
        auto cellTag = pair.first;
        const auto& tables = pair.second;

        LOG_INFO("Getting output tables upload parameters (CellTag: %v)", cellTag);

        auto channel = AuthenticatedOutputMasterClient->GetMasterChannelOrThrow(
            EMasterChannelKind::Follower,
            cellTag);
        TObjectServiceProxy proxy(channel);

        auto batchReq = proxy.ExecuteBatch();
        for (const auto& table : tables) {
            auto objectIdPath = FromObjectId(table->ObjectId);
            {
                auto req = TTableYPathProxy::GetUploadParams(objectIdPath);
                SetTransactionId(req, table->UploadTransactionId);
                batchReq->AddRequest(req, "get_upload_params");
            }
        }

        auto batchRspOrError = WaitFor(batchReq->Invoke());
        THROW_ERROR_EXCEPTION_IF_FAILED(batchRspOrError, "Error getting upload parameters of output tables");
        const auto& batchRsp = batchRspOrError.Value();

        auto getUploadParamsRspsOrError = batchRsp->GetResponses<TTableYPathProxy::TRspGetUploadParams>("get_upload_params");
        for (int index = 0; index < tables.size(); ++index) {
            auto* table = tables[index];
            const auto& path = table->Path.GetPath();
            {
                const auto& rspOrError = getUploadParamsRspsOrError[index];
                THROW_ERROR_EXCEPTION_IF_FAILED(rspOrError, "Error getting upload parameters of output table %v",
                    path);

                const auto& rsp = rspOrError.Value();
                table->OutputChunkListId = FromProto<TChunkListId>(rsp->chunk_list_id());

                LOG_INFO("Upload parameters of output table received (Path: %v, ChunkListId: %v)",
                    path,
                    table->OutputChunkListId);
            }
        }
    }
}

void TOperationControllerBase::FetchUserFiles(std::vector<TUserFile>* files)
{
    for (auto& file : *files) {
        auto objectIdPath = FromObjectId(file.ObjectId);
        const auto& path = file.Path.GetPath();

        LOG_INFO("Fetching user file (Path: %v)",
            path);

        auto channel = AuthenticatedInputMasterClient->GetMasterChannelOrThrow(
            EMasterChannelKind::Follower,
            file.CellTag);
        TObjectServiceProxy proxy(channel);

        auto batchReq = proxy.ExecuteBatch();

        {
            auto req = TChunkOwnerYPathProxy::Fetch(objectIdPath);
            ToProto(req->mutable_ranges(), std::vector<TReadRange>({TReadRange()}));
            switch (file.Type) {
                case EObjectType::Table:
                    req->set_fetch_all_meta_extensions(true);
                    InitializeFetchRequest(req.Get(), file.Path);
                    break;

                case EObjectType::File:
                    req->add_extension_tags(TProtoExtensionTag<NChunkClient::NProto::TMiscExt>::Value);
                    break;

                default:
                    Y_UNREACHABLE();
            }
            SetTransactionId(req, InputTransaction->GetId());
            batchReq->AddRequest(req, "fetch");
        }

        auto batchRspOrError = WaitFor(batchReq->Invoke());
        THROW_ERROR_EXCEPTION_IF_FAILED(GetCumulativeError(batchRspOrError), "Error fetching user file %v",
             path);
        const auto& batchRsp = batchRspOrError.Value();

        {
            auto rsp = batchRsp->GetResponse<TChunkOwnerYPathProxy::TRspFetch>("fetch").Value();
            ProcessFetchResponse(
                AuthenticatedInputMasterClient,
                rsp,
                file.CellTag,
                nullptr,
                Config->MaxChunksPerLocateRequest,
                Null,
                Logger,
                &file.ChunkSpecs);
        }

        LOG_INFO("User file fetched (Path: %v, FileName: %v)",
            path,
            file.FileName);
    }
}

void TOperationControllerBase::ValidateDynamicTableTimestamp(
    const TRichYPath& path,
    const IAttributeDictionary& attributes) const
{
    auto requested = path.GetTimestamp().Get(AsyncLastCommittedTimestamp);
    if (requested != AsyncLastCommittedTimestamp) {
        auto retained = attributes.Get<TTimestamp>("retained_timestamp");
        auto unflushed = attributes.Get<TTimestamp>("unflushed_timestamp");
        if (requested < retained || requested >= unflushed) {
            THROW_ERROR_EXCEPTION("Requested timestamp is out of range for table %v",
                path)
                << TErrorAttribute("requested_timestamp", requested)
                << TErrorAttribute("retained_timestamp", retained)
                << TErrorAttribute("unflushed_timestamp", unflushed);
        }
    }
}

void TOperationControllerBase::LockUserFiles(std::vector<TUserFile>* files)
{
    LOG_INFO("Locking user files");

    {
        auto channel = AuthenticatedOutputMasterClient->GetMasterChannelOrThrow(EMasterChannelKind::Leader);
        TObjectServiceProxy proxy(channel);
        auto batchReq = proxy.ExecuteBatch();

        for (const auto& file : *files) {
            auto objectIdPath = FromObjectId(file.ObjectId);

            {
                auto req = TCypressYPathProxy::Lock(objectIdPath);
                req->set_mode(static_cast<int>(ELockMode::Snapshot));
                GenerateMutationId(req);
                SetTransactionId(req, InputTransaction->GetId());
                batchReq->AddRequest(req, "lock");
            }
        }

        auto batchRspOrError = WaitFor(batchReq->Invoke());
        THROW_ERROR_EXCEPTION_IF_FAILED(GetCumulativeError(batchRspOrError), "Error locking user files");
    }

    LOG_INFO("Getting user files attributes");

    {
        auto channel = AuthenticatedOutputMasterClient->GetMasterChannelOrThrow(EMasterChannelKind::Follower);
        TObjectServiceProxy proxy(channel);
        auto batchReq = proxy.ExecuteBatch();

        for (const auto& file : *files) {
            auto objectIdPath = FromObjectId(file.ObjectId);
            {
                auto req = TYPathProxy::Get(objectIdPath + "/@");
                SetTransactionId(req, InputTransaction->GetId());
                std::vector<Stroka> attributeKeys;
                attributeKeys.push_back("file_name");
                switch (file.Type) {
                    case EObjectType::File:
                        attributeKeys.push_back("executable");
                        break;

                    case EObjectType::Table:
                        attributeKeys.push_back("format");
                        attributeKeys.push_back("dynamic");
                        attributeKeys.push_back("schema");
                        attributeKeys.push_back("retained_timestamp");
                        attributeKeys.push_back("unflushed_timestamp");
                        break;

                    default:
                        Y_UNREACHABLE();
                }
                attributeKeys.push_back("key");
                attributeKeys.push_back("chunk_count");
                attributeKeys.push_back("uncompressed_data_size");
                ToProto(req->mutable_attributes()->mutable_keys(), attributeKeys);
                batchReq->AddRequest(req, "get_attributes");
            }

            {
                auto req = TYPathProxy::Get(file.Path.GetPath() + "&/@");
                SetTransactionId(req, InputTransaction->GetId());
                std::vector<Stroka> attributeKeys;
                attributeKeys.push_back("key");
                attributeKeys.push_back("file_name");
                ToProto(req->mutable_attributes()->mutable_keys(), attributeKeys);
                batchReq->AddRequest(req, "get_link_attributes");
            }
        }

        auto batchRspOrError = WaitFor(batchReq->Invoke());
        THROW_ERROR_EXCEPTION_IF_FAILED(batchRspOrError, "Error getting attributes of user files");
        const auto& batchRsp = batchRspOrError.Value();

        TEnumIndexedVector<yhash_set<Stroka>, EOperationStage> userFileNames;
        auto validateUserFileName = [&] (const TUserFile& file) {
            // TODO(babenko): more sanity checks?
            auto path = file.Path.GetPath();
            const auto& fileName = file.FileName;
            if (fileName.empty()) {
                THROW_ERROR_EXCEPTION("Empty user file name for %v",
                    path);
            }
            if (!userFileNames[file.Stage].insert(fileName).second) {
                THROW_ERROR_EXCEPTION("Duplicate user file name %Qv for %v",
                    fileName,
                    path);
            }
        };

        auto getAttributesRspsOrError = batchRsp->GetResponses<TYPathProxy::TRspGetKey>("get_attributes");
        auto getLinkAttributesRspsOrError = batchRsp->GetResponses<TYPathProxy::TRspGetKey>("get_link_attributes");
        for (int index = 0; index < files->size(); ++index) {
            auto& file = (*files)[index];
            const auto& path = file.Path.GetPath();

            {
                const auto& rspOrError = getAttributesRspsOrError[index];
                THROW_ERROR_EXCEPTION_IF_FAILED(rspOrError, "Error getting attributes of user file %Qv", path);
                const auto& rsp = rspOrError.Value();
                const auto& linkRsp = getLinkAttributesRspsOrError[index];

                file.Attributes = ConvertToAttributes(TYsonString(rsp->value()));
                const auto& attributes = *file.Attributes;

                try {
                    if (linkRsp.IsOK()) {
                        auto linkAttributes = ConvertToAttributes(TYsonString(linkRsp.Value()->value()));
                        file.FileName = linkAttributes->Get<Stroka>("key");
                        file.FileName = linkAttributes->Find<Stroka>("file_name").Get(file.FileName);
                    } else {
                        file.FileName = attributes.Get<Stroka>("key");
                        file.FileName = attributes.Find<Stroka>("file_name").Get(file.FileName);
                    }
                    file.FileName = file.Path.GetFileName().Get(file.FileName);
                } catch (const std::exception& ex) {
                    // NB: Some of the above Gets and Finds may throw due to, e.g., type mismatch.
                    THROW_ERROR_EXCEPTION("Error parsing attributes of user file %v",
                        path) << ex;
                }

                switch (file.Type) {
                    case EObjectType::File:
                        file.Executable = attributes.Find<bool>("executable").Get(file.Executable);
                        file.Executable = file.Path.GetExecutable().Get(file.Executable);
                        break;

                    case EObjectType::Table:
                        file.IsDynamic = attributes.Get<bool>("dynamic");
                        file.Schema = attributes.Get<TTableSchema>("schema");
                        file.Format = attributes.FindYson("format").Get(TYsonString());
                        file.Format = file.Path.GetFormat().Get(file.Format);
                        // Validate that format is correct.
                        try {
                            if (file.Format.GetType() == EYsonType::None) {
                                THROW_ERROR_EXCEPTION("Format is missing");
                            } else {
                                ConvertTo<TFormat>(file.Format);
                            }
                        } catch (const std::exception& ex) {
                            THROW_ERROR_EXCEPTION("Failed to parse format of table file %v",
                                file.Path) << ex;
                        }
                        // Validate that timestamp is correct.
                        if (file.IsDynamic) {
                            ValidateDynamicTableTimestamp(file.Path, attributes);
                        }

                        break;

                    default:
                        Y_UNREACHABLE();
                }

                i64 fileSize = attributes.Get<i64>("uncompressed_data_size");
                if (fileSize > Config->MaxFileSize) {
                    THROW_ERROR_EXCEPTION(
                        "User file %v exceeds size limit: %v > %v",
                        path,
                        fileSize,
                        Config->MaxFileSize);
                }

                i64 chunkCount = attributes.Get<i64>("chunk_count");
                if (chunkCount > Config->MaxChunksPerFetch) {
                    THROW_ERROR_EXCEPTION(
                        "User file %v exceeds chunk count limit: %v > %v",
                        path,
                        chunkCount,
                        Config->MaxChunksPerFetch);
                }

                LOG_INFO("User file locked (Path: %v, Stage: %v, FileName: %v)",
                    path,
                    file.Stage,
                    file.FileName);
            }

            validateUserFileName(file);
        }
    }
}

void TOperationControllerBase::InitQuerySpec(
    NProto::TSchedulerJobSpecExt* schedulerJobSpecExt,
    const Stroka& queryString,
    const TTableSchema& schema)
{
    auto externalCGInfo = New<TExternalCGInfo>();
    auto nodeDirectory = New<NNodeTrackerClient::TNodeDirectory>();
    auto fetchFunctions = [&] (const std::vector<Stroka>& names, const TTypeInferrerMapPtr& typeInferrers) {
        MergeFrom(typeInferrers.Get(), *BuiltinTypeInferrersMap);

        std::vector<Stroka> externalNames;
        for (const auto& name : names) {
            auto found = typeInferrers->find(name);
            if (found == typeInferrers->end()) {
                externalNames.push_back(name);
            }
        }

        if (externalNames.empty()) {
            return;
        }

        if (!Config->UdfRegistryPath) {
            THROW_ERROR_EXCEPTION("External UDF registry is not configured");
        }

        auto descriptors = LookupAllUdfDescriptors(externalNames, Config->UdfRegistryPath.Get(), Host->GetMasterClient());

        AppendUdfDescriptors(typeInferrers, externalCGInfo, externalNames, descriptors);
    };

    auto query = PrepareJobQuery(queryString, schema, fetchFunctions);

    auto* querySpec = schedulerJobSpecExt->mutable_input_query_spec();
    ToProto(querySpec->mutable_query(), query);
    ToProto(querySpec->mutable_external_functions(), externalCGInfo->Functions);
}

void TOperationControllerBase::CollectTotals()
{
    for (const auto& table : InputTables) {
        for (const auto& chunkSpec : table.Chunks) {
            if (IsUnavailable(chunkSpec, IsParityReplicasFetchEnabled())) {
                const auto& chunkId = chunkSpec->ChunkId();
                if (table.IsDynamic && table.Schema.IsSorted()) {
                    THROW_ERROR_EXCEPTION("Input chunk %v of sorted dynamic table %v is unavailable",
                        chunkId,
                        table.Path.GetPath());
                }

                switch (Spec->UnavailableChunkStrategy) {
                    case EUnavailableChunkAction::Fail:
                        THROW_ERROR_EXCEPTION("Input chunk %v is unavailable",
                            chunkId);

                    case EUnavailableChunkAction::Skip:
                        LOG_TRACE("Skipping unavailable chunk (ChunkId: %v)",
                            chunkId);
                        continue;

                    case EUnavailableChunkAction::Wait:
                        // Do nothing.
                        break;

                    default:
                        Y_UNREACHABLE();
                }
            }

            if (table.IsPrimary()) {
                PrimaryInputDataSize_ += chunkSpec->GetUncompressedDataSize();
            }

            TotalEstimatedInputDataSize += chunkSpec->GetUncompressedDataSize();
            TotalEstimatedInputRowCount += chunkSpec->GetRowCount();
            TotalEstimatedCompressedDataSize += chunkSpec->GetCompressedDataSize();
            ++TotalEstimatedInputChunkCount;
        }
    }

    LOG_INFO("Estimated input totals collected (ChunkCount: %v, DataSize: %v, RowCount: %v, CompressedDataSize: %v)",
        TotalEstimatedInputChunkCount,
        TotalEstimatedInputDataSize,
        TotalEstimatedInputRowCount,
        TotalEstimatedCompressedDataSize);
}

void TOperationControllerBase::CustomPrepare()
{ }

void TOperationControllerBase::ClearInputChunkBoundaryKeys()
{
    for (auto& pair : InputChunkMap) {
        auto& inputChunkDescriptor = pair.second;
        for (auto chunkSpec : inputChunkDescriptor.InputChunks) {
            // We don't need boundary key ext after preparation phase.
            chunkSpec->ReleaseBoundaryKeys();
        }
    }
}

// NB: must preserve order of chunks in the input tables, no shuffling.
std::vector<TInputChunkPtr> TOperationControllerBase::CollectPrimaryChunks(bool versioned) const
{
    std::vector<TInputChunkPtr> result;
    for (const auto& table : InputTables) {
        if (!table.IsForeign() && ((table.IsDynamic && table.Schema.IsSorted()) == versioned)) {
            for (const auto& chunk : table.Chunks) {
                if (!table.IsDynamic && IsUnavailable(chunk, IsParityReplicasFetchEnabled())) {
                    switch (Spec->UnavailableChunkStrategy) {
                        case EUnavailableChunkAction::Skip:
                            continue;

                        case EUnavailableChunkAction::Wait:
                            // Do nothing.
                            break;

                        default:
                            Y_UNREACHABLE();
                    }
                }
                result.push_back(chunk);
            }
        }
    }
    return result;
}

std::vector<TInputChunkPtr> TOperationControllerBase::CollectPrimaryUnversionedChunks() const
{
    return CollectPrimaryChunks(false);
}

std::vector<TInputChunkPtr> TOperationControllerBase::CollectPrimaryVersionedChunks() const
{
    return CollectPrimaryChunks(true);
}

i64 TOperationControllerBase::CalculatePrimaryVersionedChunksSize() const
{
    i64 dataSize = 0;
    for (const auto& table : InputTables) {
        if (!table.IsForeign() && table.IsDynamic && table.Schema.IsSorted()) {
            for (const auto& chunk : table.Chunks) {
                dataSize += chunk->GetUncompressedDataSize();
            }
        }
    }
    return dataSize;
}

std::vector<TInputDataSlicePtr> TOperationControllerBase::CollectPrimaryVersionedDataSlices(i64 sliceSize) const
{
    TScrapeChunksCallback scraperCallback;
    if (Spec->UnavailableChunkStrategy == EUnavailableChunkAction::Wait) {
        scraperCallback = CreateScrapeChunksSessionCallback(
            Config,
            GetCancelableInvoker(),
            Host->GetChunkLocationThrottlerManager(),
            AuthenticatedInputMasterClient,
            InputNodeDirectory,
            Logger);
    }

    std::vector<TFuture<void>> asyncResults;
    std::vector<TDataSliceFetcherPtr> fetchers;

    for (const auto& table : InputTables) {
        if (!table.IsForeign() && table.IsDynamic && table.Schema.IsSorted()) {
            auto fetcher = New<TDataSliceFetcher>(
                Config->Fetcher,
                sliceSize,
                table.Schema.GetKeyColumns(),
                true,
                InputNodeDirectory,
                GetCancelableInvoker(),
                scraperCallback,
                Host->GetMasterClient(),
                RowBuffer,
                Logger);

            for (const auto& chunk : table.Chunks) {
                fetcher->AddChunk(chunk);
            }

            asyncResults.emplace_back(fetcher->Fetch());
            fetchers.emplace_back(std::move(fetcher));
        }
    }

    WaitFor(Combine(asyncResults))
        .ThrowOnError();

    std::vector<TInputDataSlicePtr> result;
    for (const auto& fetcher : fetchers) {
        for (auto& dataSlice : fetcher->GetDataSlices()) {
            LOG_TRACE("Added dynamic table slice (TablePath: %v, Range: %v..%v)",
                InputTables[dataSlice->GetTableIndex()].Path.GetPath(),
                dataSlice->LowerLimit(),
                dataSlice->UpperLimit());
            result.emplace_back(std::move(dataSlice));
        }
    }

    return result;
}

std::vector<std::deque<TInputDataSlicePtr>> TOperationControllerBase::CollectForeignInputDataSlices(int foreignKeyColumnCount) const
{
    std::vector<std::deque<TInputDataSlicePtr>> result;
    for (const auto& table : InputTables) {
        if (table.IsForeign()) {
            result.push_back(std::deque<TInputDataSlicePtr>());

            if (table.IsDynamic && table.Schema.IsSorted()) {
                std::vector<TInputChunkSlicePtr> chunkSlices;
                chunkSlices.reserve(table.Chunks.size());
                for (const auto& chunkSpec : table.Chunks) {
                    chunkSlices.push_back(CreateInputChunkSlice(
                        chunkSpec,
                        RowBuffer->Capture(chunkSpec->BoundaryKeys()->MinKey.Get()),
                        GetKeySuccessor(chunkSpec->BoundaryKeys()->MaxKey.Get(), RowBuffer)));
                }

                auto dataSlices = CombineVersionedChunkSlices(chunkSlices);
                for (const auto& dataSlice : dataSlices) {
                    if (IsUnavailable(dataSlice, IsParityReplicasFetchEnabled())) {
                        switch (Spec->UnavailableChunkStrategy) {
                            case EUnavailableChunkAction::Skip:
                                continue;

                            case EUnavailableChunkAction::Wait:
                                // Do nothing.
                                break;

                            default:
                                Y_UNREACHABLE();
                        }
                    }
                    result.back().push_back(dataSlice);
                }
            } else {
                for (const auto& chunkSpec : table.Chunks) {
                    if (IsUnavailable(chunkSpec, IsParityReplicasFetchEnabled())) {
                        switch (Spec->UnavailableChunkStrategy) {
                            case EUnavailableChunkAction::Skip:
                                continue;

                            case EUnavailableChunkAction::Wait:
                                // Do nothing.
                                break;

                            default:
                                Y_UNREACHABLE();
                        }
                    }
                    result.back().push_back(CreateInputDataSlice(CreateInputChunkSlice(
                        chunkSpec,
                        GetKeyPrefix(chunkSpec->BoundaryKeys()->MinKey.Get(), foreignKeyColumnCount, RowBuffer),
                        GetKeyPrefixSuccessor(chunkSpec->BoundaryKeys()->MaxKey.Get(), foreignKeyColumnCount, RowBuffer))));
                }
            }
        }
    }
    return result;
}

bool TOperationControllerBase::InputHasDynamicTables() const
{
    for (const auto& table : InputTables) {
        if (table.IsDynamic) {
            return true;
        }
    }
    return false;
}

bool TOperationControllerBase::InputHasVersionedTables() const
{
    for (const auto& table : InputTables) {
        if (table.IsDynamic && table.Schema.IsSorted()) {
            return true;
        }
    }
    return false;
}

i64 TOperationControllerBase::CalculateSliceDataSize(
    i64 maxSliceDataSize,
    const TJobSizeLimits& jobSizeLimits) const
{
    double multiplier = Config->SliceDataSizeMultiplier;
    // Non-trivial multiplier should be used only if input data size is large enough.
    // Otherwise we do not want to have more slices than job count.
    if (TotalEstimatedInputDataSize < maxSliceDataSize) {
        multiplier = 1.0;
    }
    return Clamp(
        static_cast<i64>(multiplier * TotalEstimatedInputDataSize / jobSizeLimits.GetJobCount()),
        1,
        maxSliceDataSize);
}

void TOperationControllerBase::SliceUnversionedChunks(
    const std::vector<TInputChunkPtr>& unversionedChunks,
    i64 sliceDataSize,
    std::vector<TChunkStripePtr>* result) const
{
    auto appendStripes = [&] (const std::vector<TInputChunkSlicePtr>& slices) {
        for (const auto& slice : slices) {
            result->push_back(New<TChunkStripe>(CreateInputDataSlice(slice)));
        }
    };

    for (const auto& chunkSpec : unversionedChunks) {
        int oldSize = result->size();

        bool hasNontrivialLimits = !chunkSpec->IsCompleteChunk();

        auto codecId = NErasure::ECodec(chunkSpec->GetErasureCodec());
        if (hasNontrivialLimits || codecId == NErasure::ECodec::None) {
            auto slices = SliceChunkByRowIndexes(chunkSpec, sliceDataSize);
            appendStripes(slices);
        } else {
            for (const auto& slice : CreateErasureInputChunkSlices(chunkSpec, codecId)) {
                auto slices = slice->SliceEvenly(sliceDataSize);
                appendStripes(slices);
            }
        }

        LOG_TRACE("Slicing chunk (ChunkId: %v, SliceCount: %v)",
            chunkSpec->ChunkId(),
            result->size() - oldSize);
    }
}

void TOperationControllerBase::SlicePrimaryUnversionedChunks(
    i64 sliceDataSize,
    std::vector<TChunkStripePtr>* result) const
{
    SliceUnversionedChunks(CollectPrimaryUnversionedChunks(), sliceDataSize, result);
}

void TOperationControllerBase::SlicePrimaryVersionedChunks(
    i64 sliceDataSize,
    std::vector<TChunkStripePtr>* result) const
{
    for (const auto& dataSlice : CollectPrimaryVersionedDataSlices(sliceDataSize)) {
        result->push_back(New<TChunkStripe>(dataSlice));
    }
}

TKeyColumns TOperationControllerBase::CheckInputTablesSorted(
    const TKeyColumns& keyColumns,
    std::function<bool(const TInputTable& table)> inputTableFilter)
{
    YCHECK(!InputTables.empty());

    for (const auto& table : InputTables) {
        if (inputTableFilter(table) && !table.Schema.IsSorted()) {
            THROW_ERROR_EXCEPTION("Input table %v is not sorted",
                table.Path.GetPath());
        }
    }

    auto validateColumnFilter = [] (const TInputTable& table, const TKeyColumns& keyColumns) {
        for (const auto& keyColumn : keyColumns) {
            if (!table.Path.GetChannel().Contains(keyColumn)) {
                THROW_ERROR_EXCEPTION("Column filter for input table %v doesn't include key column %Qv",
                    table.Path.GetPath(),
                    keyColumn);
            }
        }
    };

    if (!keyColumns.empty()) {
        for (const auto& table : InputTables) {
            if (!inputTableFilter(table)) {
                continue;
            }

            if (!CheckKeyColumnsCompatible(table.Schema.GetKeyColumns(), keyColumns)) {
                THROW_ERROR_EXCEPTION("Input table %v is sorted by columns %v that are not compatible "
                    "with the requested columns %v",
                    table.Path.GetPath(),
                    table.Schema.GetKeyColumns(),
                    keyColumns);
            }
            validateColumnFilter(table, keyColumns);
        }
        return keyColumns;
    } else {
        for (const auto& referenceTable : InputTables) {
            if (inputTableFilter(referenceTable)) {
                for (const auto& table : InputTables) {
                    if (!inputTableFilter(table)) {
                        continue;
                    }

                    if (table.Schema.GetKeyColumns() != referenceTable.Schema.GetKeyColumns()) {
                        THROW_ERROR_EXCEPTION("Key columns do not match: input table %v is sorted by columns %v "
                            "while input table %v is sorted by columns %v",
                            table.Path.GetPath(),
                            table.Schema.GetKeyColumns(),
                            referenceTable.Path.GetPath(),
                            referenceTable.Schema.GetKeyColumns());
                    }
                    validateColumnFilter(table, referenceTable.Schema.GetKeyColumns());
                }
                return referenceTable.Schema.GetKeyColumns();
            }
        }
    }
    Y_UNREACHABLE();
}

bool TOperationControllerBase::CheckKeyColumnsCompatible(
    const TKeyColumns& fullColumns,
    const TKeyColumns& prefixColumns)
{
    if (fullColumns.size() < prefixColumns.size()) {
        return false;
    }

    for (int index = 0; index < prefixColumns.size(); ++index) {
        if (fullColumns[index] != prefixColumns[index]) {
            return false;
        }
    }

    return true;
}


bool TOperationControllerBase::ShouldVerifySortedOutput() const
{
    return true;
}

bool TOperationControllerBase::IsParityReplicasFetchEnabled() const
{
    return false;
}

bool TOperationControllerBase::IsBoundaryKeysFetchEnabled() const
{
    return false;
}

void TOperationControllerBase::RegisterOutput(
    const TChunkTreeId& chunkTreeId,
    int key,
    int tableIndex,
    TOutputTable& table)
{
    if (!chunkTreeId) {
        return;
    }

    table.OutputChunkTreeIds.insert(std::make_pair(key, chunkTreeId));

    if (IsOutputLivePreviewSupported()) {
        auto masterConnector = Host->GetMasterConnector();
        masterConnector->AttachToLivePreview(
            OperationId,
            AsyncSchedulerTransaction->GetId(),
            table.LivePreviewTableId,
            {chunkTreeId});
    }

    LOG_DEBUG("Output chunk tree registered (Table: %v, ChunkTreeId: %v, Key: %v)",
        tableIndex,
        chunkTreeId,
        key);
}

void TOperationControllerBase::RegisterStderr(TJobletPtr joblet, const TJobSummary& jobSummary)
{
    if (joblet->StderrTableChunkListId) {
        YCHECK(StderrTable);

        const auto& chunkListId = joblet->StderrTableChunkListId;
        const auto& result = jobSummary.Result;
        const auto& schedulerResultExt = result.GetExtension(TSchedulerJobResultExt::scheduler_job_result_ext);

        YCHECK(schedulerResultExt.has_stderr_table_boundary_keys());

        StderrTable->OutputChunkTreeIds.emplace(0, chunkListId);
        const auto& boundaryKeys = schedulerResultExt.stderr_table_boundary_keys();
        RegisterBoundaryKeys(boundaryKeys, chunkListId, StderrTable.GetPtr());

        auto masterConnector = Host->GetMasterConnector();
        masterConnector->AttachToLivePreview(
            OperationId,
            AsyncSchedulerTransaction->GetId(),
            StderrTable->LivePreviewTableId,
            {chunkListId});
        LOG_DEBUG("Stderr chunk tree registered (ChunkListId: %v)",
            chunkListId);
    }
}

void TOperationControllerBase::RegisterBoundaryKeys(
    const TOutputResult& boundaryKeys,
    const TChunkTreeId& chunkTreeId,
    TOutputTable* outputTable)
{
    if (boundaryKeys.empty()) {
        return;
    }

    YCHECK(boundaryKeys.sorted());
    YCHECK(!outputTable->Options->ValidateUniqueKeys || boundaryKeys.unique_keys());

    auto trimAndCaptureKey = [&] (const TOwningKey& key) {
        int limit = outputTable->TableUploadOptions.TableSchema.GetKeyColumnCount();
        if (key.GetCount() > limit) {
            // NB: This can happen for a teleported chunk from a table with a wider key in sorted (but not unique_keys) mode.
            YCHECK(!outputTable->Options->ValidateUniqueKeys);
            return RowBuffer->Capture(key.Begin(), limit);
        } else {
            return RowBuffer->Capture(key.Begin(), key.GetCount());
        }
    };

    outputTable->BoundaryKeys.push_back(TJobBoundaryKeys{
        trimAndCaptureKey(FromProto<TOwningKey>(boundaryKeys.min())),
        trimAndCaptureKey(FromProto<TOwningKey>(boundaryKeys.max())),
        chunkTreeId
    });
}

void TOperationControllerBase::RegisterOutput(
    TInputChunkPtr chunkSpec,
    int key,
    int tableIndex)
{
    auto& table = OutputTables[tableIndex];

    if (table.TableUploadOptions.TableSchema.IsSorted() && ShouldVerifySortedOutput()) {
        YCHECK(chunkSpec->BoundaryKeys());

        TOutputResult resultBoundaryKeys;
        // Chunk must have at least one row.
        YCHECK(chunkSpec->GetRowCount() > 0);
        resultBoundaryKeys.set_empty(false);
        resultBoundaryKeys.set_sorted(true);
        resultBoundaryKeys.set_unique_keys(chunkSpec->GetUniqueKeys());
        ToProto(resultBoundaryKeys.mutable_min(), chunkSpec->BoundaryKeys()->MinKey);
        ToProto(resultBoundaryKeys.mutable_max(), chunkSpec->BoundaryKeys()->MaxKey);

        RegisterBoundaryKeys(resultBoundaryKeys, chunkSpec->ChunkId(), &table);
    }

    RegisterOutput(chunkSpec->ChunkId(), key, tableIndex, table);
}

void TOperationControllerBase::RegisterOutput(
    TJobletPtr joblet,
    int key,
    const TCompletedJobSummary& jobSummary)
{
    const auto& result = jobSummary.Result;
    const auto& schedulerResultExt = result.GetExtension(TSchedulerJobResultExt::scheduler_job_result_ext);

    for (int tableIndex = 0; tableIndex < OutputTables.size(); ++tableIndex) {
        auto& table = OutputTables[tableIndex];
        RegisterOutput(joblet->ChunkListIds[tableIndex], key, tableIndex, table);

        if (table.TableUploadOptions.TableSchema.IsSorted() && ShouldVerifySortedOutput() && !jobSummary.Abandoned) {
            YCHECK(tableIndex < schedulerResultExt.output_boundary_keys_size());
            const auto& boundaryKeys = schedulerResultExt.output_boundary_keys(tableIndex);
            RegisterBoundaryKeys(boundaryKeys, joblet->ChunkListIds[tableIndex], &table);
        }
    }
}

void TOperationControllerBase::RegisterInputStripe(TChunkStripePtr stripe, TTaskPtr task)
{
    yhash_set<TChunkId> visitedChunks;

    TStripeDescriptor stripeDescriptor;
    stripeDescriptor.Stripe = stripe;
    stripeDescriptor.Task = task;
    stripeDescriptor.Cookie = task->GetChunkPoolInput()->Add(stripe);

    for (const auto& dataSlice : stripe->DataSlices) {
        for (const auto& slice : dataSlice->ChunkSlices) {
            auto chunkSpec = slice->GetInputChunk();
            const auto& chunkId = chunkSpec->ChunkId();

            // Insert an empty TInputChunkDescriptor if a new chunkId is encountered.
            auto& chunkDescriptor = InputChunkMap[chunkId];

            if (InputChunkSpecs.insert(chunkSpec).second) {
                chunkDescriptor.InputChunks.push_back(chunkSpec);
            }

            if (IsUnavailable(chunkSpec, IsParityReplicasFetchEnabled())) {
                chunkDescriptor.State = EInputChunkState::Waiting;
            }

            if (visitedChunks.insert(chunkId).second) {
                chunkDescriptor.InputStripes.push_back(stripeDescriptor);
            }
        }
    }
}

void TOperationControllerBase::RegisterIntermediate(
    TJobletPtr joblet,
    TCompletedJobPtr completedJob,
    TChunkStripePtr stripe,
    bool attachToLivePreview)
{
    for (const auto& dataSlice : stripe->DataSlices) {
        // NB: intermediate slice must be trivial.
        const auto& chunkId = dataSlice->GetSingleUnversionedChunkOrThrow()->ChunkId();
        YCHECK(ChunkOriginMap.insert(std::make_pair(chunkId, completedJob)).second);

        if (attachToLivePreview && IsIntermediateLivePreviewSupported()) {
            auto masterConnector = Host->GetMasterConnector();
            masterConnector->AttachToLivePreview(
                OperationId,
                AsyncSchedulerTransaction->GetId(),
                IntermediateTable.LivePreviewTableId,
                {chunkId});
        }
    }

    RestartIntermediateChunkScraper();
}

bool TOperationControllerBase::HasEnoughChunkLists(bool intermediate, bool isWritingStderrTable)
{
    const auto& cellTagToRequiredChunkList = intermediate
        ? CellTagToIntermediateRequiredChunkList
        : CellTagToOutputRequiredChunkList;
    for (const auto& pair : cellTagToRequiredChunkList) {
        const auto cellTag = pair.first;
        auto requiredChunkList = pair.second;
        if (StderrTable && !isWritingStderrTable) {
            --requiredChunkList;
        }
        if (requiredChunkList && !ChunkListPool->HasEnough(cellTag, requiredChunkList)) {
            return false;
        }
    }
    return true;
}

TChunkListId TOperationControllerBase::ExtractChunkList(TCellTag cellTag)
{
    return ChunkListPool->Extract(cellTag);
}

void TOperationControllerBase::ReleaseChunkLists(const std::vector<TChunkListId>& ids)
{
    ChunkListPool->Release(ids);
}

void TOperationControllerBase::RegisterJoblet(TJobletPtr joblet)
{
    YCHECK(JobletMap.insert(std::make_pair(joblet->JobId, joblet)).second);
}

TOperationControllerBase::TJobletPtr TOperationControllerBase::FindJoblet(const TJobId& jobId) const
{
    auto it = JobletMap.find(jobId);
    return it == JobletMap.end() ? nullptr : it->second;
}

TOperationControllerBase::TJobletPtr TOperationControllerBase::GetJoblet(const TJobId& jobId) const
{
    auto joblet = FindJoblet(jobId);
    YCHECK(joblet);
    return joblet;
}

TOperationControllerBase::TJobletPtr TOperationControllerBase::GetJobletOrThrow(const TJobId& jobId) const
{
    auto joblet = FindJoblet(jobId);
    if (!joblet) {
        THROW_ERROR_EXCEPTION(
            NScheduler::EErrorCode::NoSuchJob,
            "No such job %v",
            jobId);
    }
    return joblet;
}

void TOperationControllerBase::RemoveJoblet(const TJobId& jobId)
{
    YCHECK(JobletMap.erase(jobId) == 1);
}

bool TOperationControllerBase::HasProgress() const
{
    return IsPrepared();
}

void TOperationControllerBase::BuildOperationAttributes(IYsonConsumer* consumer) const
{
    VERIFY_THREAD_AFFINITY(ControlThread);

    BuildYsonMapFluently(consumer)
        .Item("sync_scheduler_transaction_id").Value(SyncSchedulerTransaction ? SyncSchedulerTransaction->GetId() : NullTransactionId)
        .Item("async_scheduler_transaction_id").Value(AsyncSchedulerTransaction ? AsyncSchedulerTransaction->GetId() : NullTransactionId)
        .Item("input_transaction_id").Value(InputTransaction ? InputTransaction->GetId() : NullTransactionId)
        .Item("output_transaction_id").Value(OutputTransaction ? OutputTransaction->GetId() : NullTransactionId)
        .Item("debug_output_transaction_id").Value(DebugOutputTransaction ? DebugOutputTransaction->GetId() : NullTransactionId);
}

void TOperationControllerBase::BuildProgress(IYsonConsumer* consumer) const
{
    VERIFY_INVOKER_AFFINITY(Invoker);

    BuildYsonMapFluently(consumer)
        .Item("jobs").Value(JobCounter)
        .Item("ready_job_count").Value(GetPendingJobCount())
        .Item("job_statistics").Value(JobStatistics)
        .Item("estimated_input_statistics").BeginMap()
            .Item("chunk_count").Value(TotalEstimatedInputChunkCount)
            .Item("uncompressed_data_size").Value(TotalEstimatedInputDataSize)
            .Item("compressed_data_size").Value(TotalEstimatedCompressedDataSize)
            .Item("row_count").Value(TotalEstimatedInputRowCount)
            .Item("unavailable_chunk_count").Value(UnavailableInputChunkCount)
        .EndMap()
        .Item("live_preview").BeginMap()
            .Item("output_supported").Value(IsOutputLivePreviewSupported())
            .Item("intermediate_supported").Value(IsIntermediateLivePreviewSupported())
            .Item("stderr_supported").Value(StderrTable.HasValue())
        .EndMap()
        .DoIf(EstimatedInputDataSizeHistogram_.operator bool(), [=] (TFluentMap fluent) {
            EstimatedInputDataSizeHistogram_->BuildHistogramView();
            fluent
                .Item("estimated_input_data_size_histogram").Value(*EstimatedInputDataSizeHistogram_);
        })
        .DoIf(InputDataSizeHistogram_.operator bool(), [=] (TFluentMap fluent) {
            InputDataSizeHistogram_->BuildHistogramView();
            fluent
                .Item("input_data_size_histogram").Value(*InputDataSizeHistogram_);
        });
}

void TOperationControllerBase::BuildBriefProgress(IYsonConsumer* consumer) const
{
    VERIFY_INVOKER_AFFINITY(Invoker);

    BuildYsonMapFluently(consumer)
        .Item("jobs").Value(JobCounter);
}

void TOperationControllerBase::UpdateJobStatistics(const TJobSummary& jobSummary)
{
    // NB: There is a copy happening here that can be eliminated.
    auto statistics = jobSummary.Statistics;
    LOG_TRACE("Job data statistics (JobId: %v, Input: %v, Output: %v)",
        jobSummary.Id,
        GetTotalInputDataStatistics(statistics),
        GetTotalOutputDataStatistics(statistics));

    statistics.AddSuffixToNames(jobSummary.StatisticsSuffix);
    JobStatistics.Update(statistics);
}

void TOperationControllerBase::BuildBriefSpec(IYsonConsumer* consumer) const
{
    VERIFY_THREAD_AFFINITY_ANY();

    BuildYsonMapFluently(consumer)
        .DoIf(Spec->Title.HasValue(), [&] (TFluentMap fluent) {
            fluent
                .Item("title").Value(*Spec->Title);
        })
        .Item("input_table_paths").ListLimited(GetInputTablePaths(), 1)
        .Item("output_table_paths").ListLimited(GetOutputTablePaths(), 1);
}

TNullable<TYsonString> TOperationControllerBase::BuildInputPathYson(const TJobId& jobId) const
{
    VERIFY_INVOKER_AFFINITY(CancelableInvoker);

    auto joblet = GetJobletOrThrow(jobId);
    return BuildInputPaths(
        GetInputTablePaths(),
        joblet->InputStripeList,
        OperationType,
        joblet->JobType);
}

std::vector<TOperationControllerBase::TPathWithStage> TOperationControllerBase::GetFilePaths() const
{
    return std::vector<TPathWithStage>();
}

bool TOperationControllerBase::IsRowCountPreserved() const
{
    return false;
}

int TOperationControllerBase::GetMaxJobCount(
    TNullable<int> userMaxJobCount,
    int maxJobCount)
{
    if (userMaxJobCount) {
        maxJobCount = std::min(maxJobCount, *userMaxJobCount);
    }
    return maxJobCount;
}

void TOperationControllerBase::InitUserJobSpecTemplate(
    NScheduler::NProto::TUserJobSpec* jobSpec,
    TUserJobSpecPtr config,
    const std::vector<TUserFile>& files,
    const Stroka& fileAccount)
{
    jobSpec->set_shell_command(config->Command);
    if (config->JobTimeLimit) {
        jobSpec->set_job_time_limit(config->JobTimeLimit.Get().MilliSeconds());
    }
    jobSpec->set_memory_limit(config->MemoryLimit);
    jobSpec->set_include_memory_mapped_files(config->IncludeMemoryMappedFiles);
    jobSpec->set_use_yamr_descriptors(config->UseYamrDescriptors);
    jobSpec->set_check_input_fully_consumed(config->CheckInputFullyConsumed);
    jobSpec->set_max_stderr_size(config->MaxStderrSize);
    jobSpec->set_enable_core_dump(config->EnableCoreDump);
    jobSpec->set_custom_statistics_count_limit(config->CustomStatisticsCountLimit);
    jobSpec->set_copy_files(config->CopyFiles);
    jobSpec->set_file_account(fileAccount);

    if (config->TmpfsPath && Config->EnableTmpfs) {
        auto tmpfsSize = config->TmpfsSize
            ? *config->TmpfsSize
            : config->MemoryLimit;
        jobSpec->set_tmpfs_size(tmpfsSize);
        jobSpec->set_tmpfs_path(*config->TmpfsPath);
    }

    if (Config->IopsThreshold) {
        jobSpec->set_iops_threshold(*Config->IopsThreshold);
        if (Config->IopsThrottlerLimit) {
            jobSpec->set_iops_throttler_limit(*Config->IopsThrottlerLimit);
        }
    }

    {
        // Set input and output format.
        TFormat inputFormat(EFormatType::Yson);
        TFormat outputFormat(EFormatType::Yson);

        if (config->Format) {
            inputFormat = outputFormat = *config->Format;
        }

        if (config->InputFormat) {
            inputFormat = *config->InputFormat;
        }

        if (config->OutputFormat) {
            outputFormat = *config->OutputFormat;
        }

        jobSpec->set_input_format(ConvertToYsonString(inputFormat).Data());
        jobSpec->set_output_format(ConvertToYsonString(outputFormat).Data());
    }

    auto fillEnvironment = [&] (yhash_map<Stroka, Stroka>& env) {
        for (const auto& pair : env) {
            jobSpec->add_environment(Format("%v=%v", pair.first, pair.second));
        }
    };

    // Global environment.
    fillEnvironment(Config->Environment);

    // Local environment.
    fillEnvironment(config->Environment);

    jobSpec->add_environment(Format("YT_OPERATION_ID=%v", OperationId));

    for (const auto& file : files) {
        auto* descriptor = jobSpec->add_files();
        descriptor->set_type(static_cast<int>(file.Type));
        descriptor->set_file_name(file.FileName);

        if (file.Type == EObjectType::Table && file.IsDynamic && file.Schema.IsSorted()) {
            auto dataSliceDescriptor = TDataSliceDescriptor(
                EDataSliceDescriptorType::VersionedTable,
                file.ChunkSpecs);
            dataSliceDescriptor.Schema = file.Schema;
            dataSliceDescriptor.Timestamp = file.Path.GetTimestamp().Get(AsyncLastCommittedTimestamp);
            ToProto(descriptor->add_data_slice_descriptors(), dataSliceDescriptor);
        } else {
            for (const auto& chunkSpec : file.ChunkSpecs) {
                auto type = file.Type == EObjectType::File
                    ? EDataSliceDescriptorType::File
                    : EDataSliceDescriptorType::UnversionedTable;
                TDataSliceDescriptor dataSliceDescriptor(type, {chunkSpec});
                ToProto(descriptor->add_data_slice_descriptors(), dataSliceDescriptor);
            }
        }

        switch (file.Type) {
            case EObjectType::File:
                descriptor->set_executable(file.Executable);
                break;
            case EObjectType::Table:
                descriptor->set_format(file.Format.Data());
                break;
            default:
                Y_UNREACHABLE();
        }
    }
}

void TOperationControllerBase::InitUserJobSpec(
    NScheduler::NProto::TUserJobSpec* jobSpec,
    TJobletPtr joblet)
{
    ToProto(jobSpec->mutable_async_scheduler_transaction_id(), AsyncSchedulerTransaction->GetId());

    i64 memoryReserve = joblet->EstimatedResourceUsage.GetUserJobMemory() * joblet->UserJobMemoryReserveFactor;
    // Memory reserve should greater than or equal to tmpfs_size (see YT-5518 for more details).
    // This is ensured by adjusting memory reserve factor in user job config as initialization,
    // but just in case we also limit the actual memory_reserve value here.
    if (jobSpec->has_tmpfs_size()) {
        memoryReserve = std::max(memoryReserve, jobSpec->tmpfs_size());
    }
    jobSpec->set_memory_reserve(memoryReserve);

    jobSpec->add_environment(Format("YT_JOB_INDEX=%v", joblet->JobIndex));
    jobSpec->add_environment(Format("YT_JOB_ID=%v", joblet->JobId));
    if (joblet->StartRowIndex >= 0) {
        jobSpec->add_environment(Format("YT_START_ROW_INDEX=%v", joblet->StartRowIndex));
    }

    if (SecureVault) {
        // NB: These environment variables should be added to user job spec, not to the user job spec template.
        // They may contain sensitive information that should not be persisted with a controller.

        // We add a single variable storing the whole secure vault and all top-level scalar values.
        jobSpec->add_environment(Format("YT_SECURE_VAULT=%v",
            ConvertToYsonString(SecureVault, EYsonFormat::Text)));

        for (const auto& pair : SecureVault->GetChildren()) {
            Stroka value;
            auto node = pair.second;
            if (node->GetType() == ENodeType::Int64) {
                value = ToString(node->GetValue<i64>());
            } else if (node->GetType() == ENodeType::Uint64) {
                value = ToString(node->GetValue<ui64>());
            } else if (node->GetType() == ENodeType::Boolean) {
                value = ToString(node->GetValue<bool>());
            } else if (node->GetType() == ENodeType::Double) {
                value = ToString(node->GetValue<double>());
            } else if (node->GetType() == ENodeType::String) {
                value = node->GetValue<Stroka>();
            } else {
                // We do not export composite values as a separate environment variables.
                continue;
            }
            jobSpec->add_environment(Format("YT_SECURE_VAULT_%v=%v", pair.first, value));
        }
    }

    if (joblet->StderrTableChunkListId) {
        AddStderrOutputSpecs(jobSpec, joblet);
    }
}

void TOperationControllerBase::AddStderrOutputSpecs(
    NScheduler::NProto::TUserJobSpec* jobSpec,
    TJobletPtr joblet)
{
    auto* stderrTableSpec = jobSpec->mutable_stderr_table_spec();
    auto* outputSpec = stderrTableSpec->mutable_output_table_spec();
    outputSpec->set_table_writer_options(ConvertToYsonString(StderrTable->Options).Data());
    ToProto(outputSpec->mutable_table_schema(), StderrTable->TableUploadOptions.TableSchema);
    ToProto(outputSpec->mutable_chunk_list_id(), joblet->StderrTableChunkListId);

    auto writerConfig = GetStderrTableWriterConfig();
    YCHECK(writerConfig);
    stderrTableSpec->set_stderr_table_writer_config(ConvertToYsonString(writerConfig).Data());
}


i64 TOperationControllerBase::GetFinalOutputIOMemorySize(TJobIOConfigPtr ioConfig) const
{
    i64 result = 0;
    for (const auto& outputTable : OutputTables) {
        if (outputTable.Options->ErasureCodec == NErasure::ECodec::None) {
            i64 maxBufferSize = std::max(
                ioConfig->TableWriter->MaxRowWeight,
                ioConfig->TableWriter->MaxBufferSize);
            result += GetOutputWindowMemorySize(ioConfig) + maxBufferSize;
        } else {
            auto* codec = NErasure::GetCodec(outputTable.Options->ErasureCodec);
            double replicationFactor = (double) codec->GetTotalPartCount() / codec->GetDataPartCount();
            result += static_cast<i64>(ioConfig->TableWriter->DesiredChunkSize * replicationFactor);
        }
    }
    return result;
}

i64 TOperationControllerBase::GetFinalIOMemorySize(
    TJobIOConfigPtr ioConfig,
    const TChunkStripeStatisticsVector& stripeStatistics) const
{
    i64 result = 0;
    for (const auto& stat : stripeStatistics) {
        result += GetInputIOMemorySize(ioConfig, stat);
    }
    result += GetFinalOutputIOMemorySize(ioConfig);
    return result;
}

void TOperationControllerBase::InitIntermediateOutputConfig(TJobIOConfigPtr config)
{
    // Don't replicate intermediate output.
    config->TableWriter->UploadReplicationFactor = Spec->IntermediateDataReplicationFactor;
    config->TableWriter->MinUploadReplicationFactor = 1;

    // Cache blocks on nodes.
    config->TableWriter->PopulateCache = true;

    // Don't sync intermediate chunks.
    config->TableWriter->SyncOnClose = false;

    // Distribute intermediate chunks uniformly across storage locations.
    config->TableWriter->EnableUniformPlacement = true;
}

void TOperationControllerBase::InitFinalOutputConfig(TJobIOConfigPtr /* config */)
{ }

NTableClient::TTableReaderOptionsPtr TOperationControllerBase::CreateTableReaderOptions(TJobIOConfigPtr ioConfig)
{
    auto options = New<TTableReaderOptions>();
    options->EnableRowIndex = ioConfig->ControlAttributes->EnableRowIndex;
    options->EnableTableIndex = ioConfig->ControlAttributes->EnableTableIndex;
    options->EnableRangeIndex = ioConfig->ControlAttributes->EnableRangeIndex;
    return options;
}

NTableClient::TTableReaderOptionsPtr TOperationControllerBase::CreateIntermediateTableReaderOptions()
{
    auto options = New<TTableReaderOptions>();
    options->AllowFetchingSeedsFromMaster = false;
    return options;
}

INativeClientPtr TOperationControllerBase::CreateClient()
{
    TClientOptions options;
    options.User = AuthenticatedUser;
    return Host
        ->GetMasterClient()
        ->GetNativeConnection()
        ->CreateNativeClient(options);
}

void TOperationControllerBase::ValidateUserFileCount(TUserJobSpecPtr spec, const Stroka& operation)
{
    if (spec && spec->FilePaths.size() > Config->MaxUserFileCount) {
        THROW_ERROR_EXCEPTION("Too many user files in %v: maximum allowed %v, actual %v",
            operation,
            Config->MaxUserFileCount,
            spec->FilePaths.size());
    }
}

void TOperationControllerBase::GetExecNodesInformation()
{
    auto now = TInstant::Now();
    if (LastGetExecNodesInformationTime_ + Config->GetExecNodesInformationDelay > now) {
        return;
    }

    ExecNodeCount_ = Host->GetExecNodeCount();
    ExecNodesDescriptors_ = Host->GetExecNodeDescriptors(Spec->SchedulingTag);

    LastGetExecNodesInformationTime_ = TInstant::Now();
}

int TOperationControllerBase::GetExecNodeCount()
{
    GetExecNodesInformation();
    return ExecNodeCount_;
}

const std::vector<TExecNodeDescriptor>& TOperationControllerBase::GetExecNodeDescriptors()
{
    GetExecNodesInformation();
    return ExecNodesDescriptors_;
}

void TOperationControllerBase::BuildMemoryDigestStatistics(IYsonConsumer* consumer) const
{
    VERIFY_INVOKER_AFFINITY(Invoker);

    BuildYsonMapFluently(consumer)
        .Item("job_proxy_memory_digest")
        .DoMapFor(JobProxyMemoryDigests_, [&] (
                TFluentMap fluent,
                const TMemoryDigestMap::value_type& item)
        {
            BuildYsonMapFluently(fluent)
                .Item(ToString(item.first)).Value(
                    item.second->GetQuantile(Config->JobProxyMemoryReserveQuantile));
        })
        .Item("user_job_memory_digest")
        .DoMapFor(JobProxyMemoryDigests_, [&] (
                TFluentMap fluent,
                const TMemoryDigestMap::value_type& item)
        {
            BuildYsonMapFluently(fluent)
                .Item(ToString(item.first)).Value(
                    item.second->GetQuantile(Config->UserJobMemoryReserveQuantile));
        });
}

void TOperationControllerBase::RegisterUserJobMemoryDigest(EJobType jobType, double memoryReserveFactor)
{
    YCHECK(UserJobMemoryDigests_.find(jobType) == UserJobMemoryDigests_.end());
    auto config = New<TLogDigestConfig>();
    config->LowerBound = memoryReserveFactor;
    config->UpperBound = 1.0;
    config->RelativePrecision = Config->UserJobMemoryDigestPrecision;
    UserJobMemoryDigests_[jobType] = CreateLogDigest(config);
}

IDigest* TOperationControllerBase::GetUserJobMemoryDigest(EJobType jobType)
{
    auto iter = UserJobMemoryDigests_.find(jobType);
    YCHECK(iter != UserJobMemoryDigests_.end());
    return iter->second.get();
}

const IDigest* TOperationControllerBase::GetUserJobMemoryDigest(EJobType jobType) const
{
    auto iter = UserJobMemoryDigests_.find(jobType);
    YCHECK(iter != UserJobMemoryDigests_.end());
    return iter->second.get();
}

void TOperationControllerBase::RegisterJobProxyMemoryDigest(EJobType jobType, const TLogDigestConfigPtr& config)
{
    YCHECK(JobProxyMemoryDigests_.find(jobType) == JobProxyMemoryDigests_.end());
    JobProxyMemoryDigests_[jobType] = CreateLogDigest(config);
}

void TOperationControllerBase::InferSchemaFromInputSorted(const TKeyColumns& keyColumns)
{
    // We infer schema only for operations with one output table.
    YCHECK(OutputTables.size() == 1);
    YCHECK(InputTables.size() >= 1);

    InferSchemaFromInputUnordered();

    if (OutputTables[0].TableUploadOptions.SchemaMode == ETableSchemaMode::Weak) {
        OutputTables[0].TableUploadOptions.TableSchema = TTableSchema::FromKeyColumns(keyColumns);
    } else {
        OutputTables[0].TableUploadOptions.TableSchema =
            OutputTables[0].TableUploadOptions.TableSchema.ToSorted(keyColumns);
    }
}

void TOperationControllerBase::InferSchemaFromInputUnordered()
{
    // We infer schema only for operations with one output table.
    YCHECK(OutputTables.size() == 1);
    YCHECK(InputTables.size() >= 1);

    OutputTables[0].TableUploadOptions.SchemaMode = InputTables[0].SchemaMode;
    for (const auto& table : InputTables) {
        if (table.SchemaMode != OutputTables[0].TableUploadOptions.SchemaMode) {
            THROW_ERROR_EXCEPTION("Cannot infer output schema from input, tables have different schema modes");
        }
    }

    if (OutputTables[0].TableUploadOptions.SchemaMode == ETableSchemaMode::Weak) {
        OutputTables[0].TableUploadOptions.TableSchema = TTableSchema();
    } else {
        auto schema = InputTables[0].Schema
            .ToStrippedColumnAttributes()
            .ToCanonical();

        for (const auto& table : InputTables) {
            if (table.Schema.ToStrippedColumnAttributes().ToCanonical() != schema) {
                THROW_ERROR_EXCEPTION("Cannot infer output schema from input in strong schema mode, tables have incompatible schemas");
            }
        }

        OutputTables[0].TableUploadOptions.TableSchema = schema;
    }
}

void TOperationControllerBase::InferSchemaFromInputOrdered()
{
    // We infer schema only for operations with one output table.
    YCHECK(OutputTables.size() == 1);
    YCHECK(InputTables.size() >= 1);

    auto& outputUploadOptions = OutputTables[0].TableUploadOptions;

    if (InputTables.size() == 1 && outputUploadOptions.UpdateMode == EUpdateMode::Overwrite) {
        // If only only one input table given, we inherit the whole schema including column attributes.
        outputUploadOptions.SchemaMode = InputTables[0].SchemaMode;
        outputUploadOptions.TableSchema = InputTables[0].Schema;
        return;
    }

    InferSchemaFromInputUnordered();
}

void TOperationControllerBase::ValidateOutputSchemaOrdered() const
{
    YCHECK(OutputTables.size() == 1);
    YCHECK(InputTables.size() >= 1);

    if (InputTables.size() > 1 && OutputTables[0].TableUploadOptions.TableSchema.IsSorted()) {
        THROW_ERROR_EXCEPTION("Cannot generate sorted output for ordered operation with multiple input tables")
            << TErrorAttribute("output_schema", OutputTables[0].TableUploadOptions.TableSchema);
    }
}

IDigest* TOperationControllerBase::GetJobProxyMemoryDigest(EJobType jobType)
{
    auto iter = JobProxyMemoryDigests_.find(jobType);
    YCHECK(iter != JobProxyMemoryDigests_.end());
    return iter->second.get();
}

const IDigest* TOperationControllerBase::GetJobProxyMemoryDigest(EJobType jobType) const
{
    auto iter = JobProxyMemoryDigests_.find(jobType);
    YCHECK(iter != JobProxyMemoryDigests_.end());
    return iter->second.get();
}

void TOperationControllerBase::Persist(const TPersistenceContext& context)
{
    using NYT::Persist;

    Persist(context, TotalEstimatedInputChunkCount);
    Persist(context, TotalEstimatedInputDataSize);
    Persist(context, TotalEstimatedInputRowCount);
    Persist(context, TotalEstimatedCompressedDataSize);

    Persist(context, UnavailableInputChunkCount);

    Persist(context, JobCounter);

    Persist(context, InputNodeDirectory);

    Persist(context, InputTables);

    Persist(context, OutputTables);

    Persist(context, StderrTable);

    Persist(context, IntermediateTable);

    Persist(context, Files);

    Persist(context, Tasks);

    Persist(context, TaskGroups);

    Persist(context, InputChunkMap);

    Persist(context, IntermediateOutputCellTag);

    Persist(context, CellTagToOutputRequiredChunkList);

    Persist(context, CachedPendingJobCount);

    Persist(context, CachedNeededResources);

    Persist(context, ChunkOriginMap);

    Persist(context, JobletMap);

    // NB: Scheduler snapshots need not be stable.
    Persist<
        TSetSerializer<
            TDefaultSerializer,
            TUnsortedTag
        >
    >(context, InputChunkSpecs);

    Persist(context, JobIndexGenerator);

    Persist(context, JobStatistics);

    Persist(context, RowCountLimitTableIndex);
    Persist(context, RowCountLimit);

    Persist<
        TMapSerializer<
            TDefaultSerializer,
            TDefaultSerializer,
            TUnsortedTag
        >
    >(context, JobProxyMemoryDigests_);

    Persist<
        TMapSerializer<
            TDefaultSerializer,
            TDefaultSerializer,
            TUnsortedTag
        >
    >(context, UserJobMemoryDigests_);

    Persist(context, EstimatedInputDataSizeHistogram_);
    Persist(context, InputDataSizeHistogram_);

    if (context.IsLoad()) {
        for (const auto& task : Tasks) {
            task->Initialize();
        }
        InitUpdatingTables();
    }
}

TCodicilGuard TOperationControllerBase::MakeCodicilGuard() const
{
    return TCodicilGuard(CodicilData_);
}

TBlobTableWriterConfigPtr TOperationControllerBase::GetStderrTableWriterConfig() const
{
    return nullptr;
}

TNullable<TRichYPath> TOperationControllerBase::GetStderrTablePath() const
{
    return Null;
}

////////////////////////////////////////////////////////////////////

//! Ensures that operation controllers are being destroyed in a
//! dedicated invoker.
class TOperationControllerWrapper
    : public IOperationController
{
public:
    TOperationControllerWrapper(
        const TOperationId& id,
        IOperationControllerPtr underlying,
        IInvokerPtr dtorInvoker)
        : Id_(id)
        , Underlying_(std::move(underlying))
        , DtorInvoker_(std::move(dtorInvoker))
    { }

    virtual ~TOperationControllerWrapper()
    {
        DtorInvoker_->Invoke(BIND([underlying = std::move(Underlying_), id = Id_] () mutable {
            auto Logger = OperationLogger;
            Logger.AddTag("OperationId: %v", id);
            LOG_INFO("Started destroying operation controller");
            underlying.Reset();
            LOG_INFO("Finished destroying operation controller");
        }));
    }

    virtual void Initialize() override
    {
        Underlying_->Initialize();
    }

    virtual void InitializeReviving(TControllerTransactionsPtr controllerTransactions) override
    {
        Underlying_->InitializeReviving(controllerTransactions);
    }

    virtual void Prepare() override
    {
        Underlying_->Prepare();
    }

    virtual void Materialize() override
    {
        Underlying_->Materialize();
    }

    virtual void Commit() override
    {
        Underlying_->Commit();
    }

    virtual void SaveSnapshot(TOutputStream* stream) override
    {
        Underlying_->SaveSnapshot(stream);
    }

    virtual void Revive() override
    {
        Underlying_->Revive();
    }

    virtual void Abort() override
    {
        Underlying_->Abort();
    }

    virtual void Forget() override
    {
        Underlying_->Forget();
    }

    virtual std::vector<ITransactionPtr> GetTransactions() override
    {
        return Underlying_->GetTransactions();
    }

    virtual void Complete() override
    {
        Underlying_->Complete();
    }

    virtual TCancelableContextPtr GetCancelableContext() const override
    {
        return Underlying_->GetCancelableContext();
    }

    virtual IInvokerPtr GetCancelableControlInvoker() const override
    {
        return Underlying_->GetCancelableControlInvoker();
    }

    virtual IInvokerPtr GetCancelableInvoker() const override
    {
        return Underlying_->GetCancelableInvoker();
    }

    virtual IInvokerPtr GetInvoker() const override
    {
        return Underlying_->GetInvoker();
    }

    virtual TFuture<void> Suspend() override
    {
        return Underlying_->Suspend();
    }

    virtual void Resume() override
    {
        Underlying_->Resume();
    }

    virtual int GetPendingJobCount() const override
    {
        return Underlying_->GetPendingJobCount();
    }

    virtual int GetTotalJobCount() const override
    {
        return Underlying_->GetTotalJobCount();
    }

    virtual TJobResources GetNeededResources() const override
    {
        return Underlying_->GetNeededResources();
    }

    virtual void OnJobStarted(const TJobId& jobId, TInstant startTime) override
    {
        Underlying_->OnJobStarted(jobId, startTime);
    }

    virtual void OnJobCompleted(std::unique_ptr<TCompletedJobSummary> jobSummary) override
    {
        Underlying_->OnJobCompleted(std::move(jobSummary));
    }

    virtual void OnJobFailed(std::unique_ptr<TFailedJobSummary> jobSummary) override
    {
        Underlying_->OnJobFailed(std::move(jobSummary));
    }

    virtual void OnJobAborted(std::unique_ptr<TAbortedJobSummary> jobSummary) override
    {
        Underlying_->OnJobAborted(std::move(jobSummary));
    }

    virtual TScheduleJobResultPtr ScheduleJob(
        ISchedulingContextPtr context,
        const TJobResources& jobLimits) override
    {
        return Underlying_->ScheduleJob(std::move(context), jobLimits);
    }

    virtual void UpdateConfig(TSchedulerConfigPtr config) override
    {
        Underlying_->UpdateConfig(std::move(config));
    }

    virtual bool HasProgress() const override
    {
        return Underlying_->HasProgress();
    }

    virtual void BuildOperationAttributes(NYson::IYsonConsumer* consumer) const override
    {
        Underlying_->BuildOperationAttributes(consumer);
    }

    virtual void BuildProgress(IYsonConsumer* consumer) const override
    {
        Underlying_->BuildProgress(consumer);
    }

    virtual void BuildBriefProgress(IYsonConsumer* consumer) const override
    {
        Underlying_->BuildBriefProgress(consumer);
    }

    virtual Stroka GetLoggingProgress() const override
    {
        return Underlying_->GetLoggingProgress();
    }

    virtual void BuildMemoryDigestStatistics(IYsonConsumer* consumer) const override
    {
        Underlying_->BuildMemoryDigestStatistics(consumer);
    }

    virtual void BuildBriefSpec(IYsonConsumer* consumer) const override
    {
        Underlying_->BuildBriefSpec(consumer);
    }

    virtual TNullable<TYsonString> BuildInputPathYson(const TJobId& jobId) const override
    {
        return Underlying_->BuildInputPathYson(jobId);
    }

private:
    const TOperationId Id_;
    const IOperationControllerPtr Underlying_;
    const IInvokerPtr DtorInvoker_;
};

////////////////////////////////////////////////////////////////////

IOperationControllerPtr CreateControllerWrapper(
    const TOperationId& id,
    const IOperationControllerPtr& controller,
    const IInvokerPtr& dtorInvoker)
{
    return New<TOperationControllerWrapper>(id, controller, dtorInvoker);
}

////////////////////////////////////////////////////////////////////

} // namespace NScheduler
} // namespace NYT<|MERGE_RESOLUTION|>--- conflicted
+++ resolved
@@ -843,7 +843,6 @@
     TTableInputSpec* inputSpec,
     TChunkStripePtr stripe)
 {
-<<<<<<< HEAD
     for (const auto& dataSlice : stripe->DataSlices) {
         ToProto(
             inputSpec->add_data_slice_descriptors(),
@@ -851,15 +850,11 @@
             GetInputTableSchema(dataSlice->GetTableIndex()),
             GetInputTableTimestamp(dataSlice->GetTableIndex()));
 
-        for (const auto& chunkSlice : dataSlice->ChunkSlices) {
-=======
-    for (const auto& chunkSlice : stripe->ChunkSlices) {
-        auto* chunkSpec = inputSpec->add_chunks();
-        ToProto(chunkSpec, chunkSlice);
         if (directoryBuilder) {
->>>>>>> ce6f042c
-            auto replicas = chunkSlice->GetInputChunk()->GetReplicaList();
-            directoryBuilder->Add(replicas);
+            for (const auto& chunkSlice : dataSlice->ChunkSlices) {
+                auto replicas = chunkSlice->GetInputChunk()->GetReplicaList();
+                directoryBuilder->Add(replicas);
+            }
         }
     }
 }
@@ -1016,16 +1011,11 @@
     google::protobuf::RepeatedPtrField<NChunkClient::NProto::TChunkSpec>* chunkSpecs)
 {
     auto stripe = New<TChunkStripe>();
-<<<<<<< HEAD
     for (auto& chunkSpec : *chunkSpecs) {
-        auto chunkSlice = CreateInputChunkSlice(New<TInputChunk>(std::move(chunkSpec)));
-        stripe->DataSlices.push_back(CreateInputDataSlice(chunkSlice));
-=======
-    for (const auto& chunkSpec : *chunkSpecs) {
-        auto inputChunk = New<TInputChunk>(chunkSpec);
-        auto inputSlice = CreateInputSlice(std::move(inputChunk));
-        stripe->ChunkSlices.emplace_back(std::move(inputSlice));
->>>>>>> ce6f042c
+        auto inputChunk = New<TInputChunk>(std::move(chunkSpec));
+        auto chunkSlice = CreateInputChunkSlice(std::move(inputChunk));
+        auto dataSlice = CreateInputDataSlice(std::move(chunkSlice));
+        stripe->DataSlices.emplace_back(std::move(dataSlice));
     }
     return stripe;
 }
