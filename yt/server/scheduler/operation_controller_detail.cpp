--- conflicted
+++ resolved
@@ -638,25 +638,14 @@
 
         auto inputStatistics = GetTotalInputDataStatistics(statistics);
         auto outputStatistics = GetTotalOutputDataStatistics(statistics);
-<<<<<<< HEAD
-        // It's impossible to check row count preserve on interrupted job.
+        // It's impossible to check row count preservation on interrupted job.
         if (Controller->IsRowCountPreserved() && !jobSummary.Interrupted) {
-            if (inputStatistics.row_count() != outputStatistics.row_count()) {
-                Controller->OnOperationFailed(TError(
-                    "Input/output row count mismatch in completed job: %v != %v",
-                    inputStatistics.row_count(),
-                    outputStatistics.row_count())
-                    << TErrorAttribute("task", GetId()));
-            }
-=======
-        if (Controller->IsRowCountPreserved()) {
             LOG_ERROR_IF(inputStatistics.row_count() != outputStatistics.row_count(),
                 "Input/output row count mismatch in completed job (Input: %v, Output: %v, Task: %v)",
                 inputStatistics.row_count(),
                 outputStatistics.row_count(),
                 GetId());
             YCHECK(inputStatistics.row_count() == outputStatistics.row_count());
->>>>>>> 45214168
         }
     } else {
         auto& chunkListIds = joblet->ChunkListIds;
