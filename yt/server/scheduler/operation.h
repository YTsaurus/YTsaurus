#pragma once

#include "public.h"

#include <yt/ytlib/hydra/public.h>

#include <yt/ytlib/scheduler/scheduler_service.pb.h>

#include <yt/ytlib/job_tracker_client/statistics.h>

#include <yt/ytlib/api/public.h>

#include <yt/core/actions/future.h>

#include <yt/core/misc/error.h>
#include <yt/core/misc/property.h>
#include <yt/core/misc/ref.h>
#include <yt/core/misc/crash_handler.h>

#include <yt/core/ytree/node.h>

namespace NYT {
namespace NScheduler {

////////////////////////////////////////////////////////////////////////////////

struct TOperationEvent
{
    TInstant Time;
    EOperationState State;
};

void Serialize(const TOperationEvent& schema, NYson::IYsonConsumer* consumer);
void Deserialize(TOperationEvent& event, NYTree::INodePtr node);

////////////////////////////////////////////////////////////////////////////////

class TOperation
    : public TIntrinsicRefCounted
{
public:
    DEFINE_BYVAL_RO_PROPERTY(TOperationId, Id);

    DEFINE_BYVAL_RO_PROPERTY(EOperationType, Type);

    DEFINE_BYVAL_RO_PROPERTY(NRpc::TMutationId, MutationId);

    DEFINE_BYVAL_RO_PROPERTY(EOperationState, State);
    DEFINE_BYVAL_RW_PROPERTY(bool, Suspended);

    // By default, all new operations are not activated.
    // When operation passes admission control and scheduler decides
    // that it's ready to start jobs, it is marked as active.
    DEFINE_BYVAL_RW_PROPERTY(bool, Activated);

    DEFINE_BYVAL_RW_PROPERTY(bool, Prepared);

    //! User-supplied transaction where the operation resides.
    DEFINE_BYVAL_RO_PROPERTY(NApi::ITransactionPtr, UserTransaction);

    DEFINE_BYVAL_RO_PROPERTY(NYTree::IMapNodePtr, Spec);

    // A YSON map that is stored under ACL in Cypress.
    // NB: It should not be present in operation spec as it may contain
    // sensitive information.
    DEFINE_BYVAL_RW_PROPERTY(NYTree::IMapNodePtr, SecureVault);

    DEFINE_BYVAL_RO_PROPERTY(Stroka, AuthenticatedUser);
    DEFINE_BYVAL_RO_PROPERTY(std::vector<Stroka>, Owners);

    DEFINE_BYVAL_RO_PROPERTY(TInstant, StartTime);
    DEFINE_BYVAL_RW_PROPERTY(TNullable<TInstant>, FinishTime);

    //! List of events that happened to operation.
    DEFINE_BYVAL_RO_PROPERTY(std::vector<TOperationEvent>, Events);

    //! Number of stderrs generated so far.
    DEFINE_BYVAL_RW_PROPERTY(int, StderrCount);

    //! Number of job nodes in Cypress.
    DEFINE_BYVAL_RW_PROPERTY(int, JobNodeCount);

    //! Maximum number of stderrs to capture.
    DEFINE_BYVAL_RW_PROPERTY(int, MaxStderrCount);

    //! Scheduling tag.
    DEFINE_BYVAL_RW_PROPERTY(TNullable<Stroka>, SchedulingTag);

    //! Controller that owns the operation.
    DEFINE_BYVAL_RW_PROPERTY(IOperationControllerPtr, Controller);

    //! Operation result, becomes set when the operation finishes.
    DEFINE_BYREF_RW_PROPERTY(NProto::TOperationResult, Result);

    //! Stores statistics about operation preparation and schedule job timings.
    DEFINE_BYREF_RW_PROPERTY(NJobTrackerClient::TStatistics, ControllerTimeStatistics);

    //! Gets set when the operation is started.
    TFuture<TOperationPtr> GetStarted();

    //! Set operation start result.
    void SetStarted(const TError& error);

    //! Gets set when the operation is finished.
    TFuture<void> GetFinished();

    //! Marks the operation as finished.
    void SetFinished();

    //! Delegates to #NYT::NScheduler::IsOperationFinished.
    bool IsFinishedState() const;

    //! Delegates to #NYT::NScheduler::IsOperationFinishing.
    bool IsFinishingState() const;

    //! Checks whether current operation state allows starting new jobs.
    bool IsSchedulable() const;

    //! Adds new sample to controller time statistics.
    void UpdateControllerTimeStatistics(const NYPath::TYPath& name, TDuration value);
    void UpdateControllerTimeStatistics(const NJobTrackerClient::TStatistics& statistics);

    //! Returns |true| if operation controller progress can be built.
    bool HasControllerProgress() const;

    //! Returns the codicil guard holding the operation id.
    TCodicilGuard MakeCodicilGuard() const;
<<<<<<< HEAD
=======

    //! Sets operation state and adds corresponding event.
    void SetState(EOperationState state);
>>>>>>> 52bdd5c2

    TOperation(
        const TOperationId& operationId,
        EOperationType type,
        const NRpc::TMutationId& mutationId,
        NApi::ITransactionPtr userTransaction,
        NYTree::IMapNodePtr spec,
        const Stroka& authenticatedUser,
        const std::vector<Stroka>& owners,
        TInstant startTime,
        EOperationState state = EOperationState::None,
        bool suspended = false,
        const std::vector<TOperationEvent>& events = {});

private:
    const Stroka CodicilData_;

    TPromise<void> StartedPromise_ = NewPromise<void>();
    TPromise<void> FinishedPromise_ = NewPromise<void>();

};

DEFINE_REFCOUNTED_TYPE(TOperation)

////////////////////////////////////////////////////////////////////////////////

} // namespace NScheduler
} // namespace NYT<|MERGE_RESOLUTION|>--- conflicted
+++ resolved
@@ -125,12 +125,9 @@
 
     //! Returns the codicil guard holding the operation id.
     TCodicilGuard MakeCodicilGuard() const;
-<<<<<<< HEAD
-=======
 
     //! Sets operation state and adds corresponding event.
     void SetState(EOperationState state);
->>>>>>> 52bdd5c2
 
     TOperation(
         const TOperationId& operationId,
