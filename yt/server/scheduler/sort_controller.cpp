--- conflicted
+++ resolved
@@ -1700,19 +1700,7 @@
         if (TotalInputDataSize == 0)
             return;
 
-<<<<<<< HEAD
         TSamplesFetcherPtr samplesFetcher;
-=======
-        auto samplesFetcher = New<TSamplesFetcher>(
-            Config,
-            Spec,
-            Operation->GetId());
-
-        auto samplesCollector = New<TSamplesCollector>(
-            NodeDirectory,
-            samplesFetcher,
-            Host->GetBackgroundInvoker());
->>>>>>> 99d8a6aa
 
         TAsyncError asyncSamplesResult;
         PROFILE_TIMING ("/input_processing_time") {
@@ -1861,7 +1849,8 @@
             // Check for same keys.
             if (PartitionKeys.empty() || CompareRows(*sampleKey, PartitionKeys.back()) != 0) {
                 AddPartition(*sampleKey);
-                ++sampleIndex;            } else {
+                ++sampleIndex;
+            } else {
                 // Skip same keys.
                 int skippedCount = 0;
                 while (sampleIndex < partitionCount - 1 &&
@@ -2144,11 +2133,7 @@
             UnavailableInputChunkCount);
     }
 
-<<<<<<< HEAD
-    virtual void BuildProgress(IYsonConsumer* consumer) override
-=======
     virtual void BuildProgress(IYsonConsumer* consumer) const override
->>>>>>> 99d8a6aa
     {
         TSortControllerBase::BuildProgress(consumer);
         BuildYsonMapFluently(consumer)
@@ -2194,11 +2179,7 @@
         , ReduceStartRowIndex(0)
     { }
 
-<<<<<<< HEAD
-    void BuildBriefSpec(IYsonConsumer* consumer) override
-=======
     void BuildBriefSpec(IYsonConsumer* consumer) const override
->>>>>>> 99d8a6aa
     {
         TSortControllerBase::BuildBriefSpec(consumer);
         BuildYsonMapFluently(consumer)
@@ -2692,11 +2673,7 @@
             UnavailableInputChunkCount);
     }
 
-<<<<<<< HEAD
-    virtual void BuildProgress(IYsonConsumer* consumer) override
-=======
     virtual void BuildProgress(IYsonConsumer* consumer) const override
->>>>>>> 99d8a6aa
     {
         TSortControllerBase::BuildProgress(consumer);
         BuildYsonMapFluently(consumer)
