#pragma once

#include "private.h"

#include <yt/server/controller_agent/public.h>
#include <yt/server/controller_agent/master_connector.h>

#include <yt/server/cell_scheduler/public.h>

#include <yt/server/chunk_server/public.h>

#include <yt/ytlib/object_client/object_service_proxy.h>

#include <yt/core/actions/signal.h>

#include <yt/core/ytree/public.h>

namespace NYT {
namespace NScheduler {

////////////////////////////////////////////////////////////////////////////////

struct TOperationReport
{
    TOperationPtr Operation;
    NControllerAgent::TControllerTransactionsPtr ControllerTransactions;
    bool UserTransactionAborted = false;
    bool IsCommitted = false;
};

//! Information retrieved during scheduler-master handshake.
struct TMasterHandshakeResult
{
    std::vector<TOperationReport> OperationReports;
};

typedef TCallback<void(NObjectClient::TObjectServiceProxy::TReqExecuteBatchPtr)> TWatcherRequester;
typedef TCallback<void(NObjectClient::TObjectServiceProxy::TRspExecuteBatchPtr)> TWatcherHandler;

//! Mediates communication between scheduler and master.
class TMasterConnector
{
public:
    TMasterConnector(
        TSchedulerConfigPtr config,
        NCellScheduler::TBootstrap* bootstrap);
    ~TMasterConnector();

    void Start();

    IInvokerPtr GetCancelableControlInvoker() const;

    NControllerAgent::TMasterConnectorPtr GetControllerAgentMasterConnector() const;

    bool IsConnected() const;

<<<<<<< HEAD
    TFuture<void> CreateOperationNode(TOperationPtr operation, const NControllerAgent::TOperationControllerInitializeResult& initializeResult);
=======
    void Disconnect();

    TFuture<void> CreateOperationNode(TOperationPtr operation);
>>>>>>> 2524a150
    TFuture<void> ResetRevivingOperationNode(TOperationPtr operation);
    TFuture<void> FlushOperationNode(TOperationPtr operation);

    void SetSchedulerAlert(EAlertType alertType, const TError& alert);

    void AddGlobalWatcherRequester(TWatcherRequester requester);
    void AddGlobalWatcherHandler(TWatcherHandler handler);

    void AddOperationWatcherRequester(TOperationPtr operation, TWatcherRequester requester);
    void AddOperationWatcherHandler(TOperationPtr operation, TWatcherHandler handler);

    void UpdateConfig(const TSchedulerConfigPtr& config);

    DECLARE_SIGNAL(void(const TMasterHandshakeResult& result), MasterConnected);
    DECLARE_SIGNAL(void(), MasterDisconnected);

private:
    class TImpl;
    const TIntrusivePtr<TImpl> Impl;

};

////////////////////////////////////////////////////////////////////

} // namespace NScheduler
} // namespace NYT<|MERGE_RESOLUTION|>--- conflicted
+++ resolved
@@ -54,13 +54,9 @@
 
     bool IsConnected() const;
 
-<<<<<<< HEAD
-    TFuture<void> CreateOperationNode(TOperationPtr operation, const NControllerAgent::TOperationControllerInitializeResult& initializeResult);
-=======
     void Disconnect();
 
-    TFuture<void> CreateOperationNode(TOperationPtr operation);
->>>>>>> 2524a150
+    TFuture<void> CreateOperationNode(TOperationPtr operation, const NControllerAgent::TOperationControllerInitializeResult& initializeResult);
     TFuture<void> ResetRevivingOperationNode(TOperationPtr operation);
     TFuture<void> FlushOperationNode(TOperationPtr operation);
 
