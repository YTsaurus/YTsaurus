#include "merge_controller.h"
#include "private.h"
#include "chunk_list_pool.h"
#include "chunk_pool.h"
#include "helpers.h"
#include "job_memory.h"
#include "map_controller.h"
#include "operation_controller_detail.h"

#include <yt/ytlib/chunk_client/chunk_meta_extensions.h>
#include <yt/ytlib/chunk_client/chunk_scraper.h>
#include <yt/ytlib/chunk_client/input_slice.h>

#include <yt/ytlib/table_client/chunk_meta_extensions.h>
#include <yt/ytlib/table_client/chunk_slices_fetcher.h>
#include <yt/ytlib/table_client/unversioned_row.h>

namespace NYT {
namespace NScheduler {

using namespace NYTree;
using namespace NYPath;
using namespace NYson;
using namespace NJobProxy;
using namespace NChunkClient;
using namespace NObjectClient;
using namespace NCypressClient;
using namespace NScheduler::NProto;
using namespace NChunkClient::NProto;
using namespace NJobTrackerClient::NProto;
using namespace NConcurrency;
using namespace NTableClient;

using NChunkClient::TReadRange;
using NChunkClient::TReadLimit;

////////////////////////////////////////////////////////////////////

static const NProfiling::TProfiler Profiler("/operations/merge");

////////////////////////////////////////////////////////////////////

class TMergeControllerBase
    : public TOperationControllerBase
{
public:
    TMergeControllerBase(
        TSchedulerConfigPtr config,
        TSimpleOperationSpecBasePtr spec,
        TSimpleOperationOptionsPtr options,
        IOperationHost* host,
        TOperation* operation)
        : TOperationControllerBase(config, spec, options, host, operation)
        , Spec(spec)
        , Options(options)
        , TotalChunkCount(0)
        , TotalDataSize(0)
        , CurrentTaskDataSize(0)
        , CurrentChunkCount(0)
        , CurrentPartitionIndex(0)
        , MaxDataSizePerJob(0)
        , ChunkSliceSize(0)
    { }

    // Persistence.

    virtual void Persist(TPersistenceContext& context) override
    {
        TOperationControllerBase::Persist(context);

        using NYT::Persist;
        Persist(context, TotalChunkCount);
        Persist(context, TotalDataSize);
        Persist(context, JobIOConfig);
        Persist(context, JobSpecTemplate);
        Persist(context, TableReaderOptions);
        Persist(context, MaxDataSizePerJob);
        Persist(context, ChunkSliceSize);
        Persist(context, MergeTaskGroup);
    }

protected:
    TSimpleOperationSpecBasePtr Spec;
    TSimpleOperationOptionsPtr Options;

    //! The total number of chunks for processing (teleports excluded).
    int TotalChunkCount;

    //! The total data size for processing (teleports excluded).
    i64 TotalDataSize;

    //! For each input table, the corresponding entry holds the stripe
    //! containing the chunks collected so far.
    //! Not serialized.
    /*!
     *  Empty stripes are never stored explicitly and are denoted by |nullptr|.
     */
    std::vector<TChunkStripePtr> CurrentTaskStripes;

    //! The total data size accumulated in #CurrentTaskStripes.
    //! Not serialized.
    i64 CurrentTaskDataSize;

    //! The total number of chunks in #CurrentTaskStripes.
    //! Not serialized.
    int CurrentChunkCount;

    //! The number of output partitions generated so far.
    //! Not serialized.
    /*!
     *  Each partition either corresponds to a merge task or to a teleport chunk.
     *  Partition index is used as a key when calling #TOperationControllerBase::RegisterOutputChunkTree.
     */
    int CurrentPartitionIndex;

    //! Customized job IO config.
    TJobIOConfigPtr JobIOConfig;

    //! The template for starting new jobs.
    TJobSpec JobSpecTemplate;

    //! Table reader options for merge jobs.
    TTableReaderOptionsPtr TableReaderOptions;


    //! Overrides the spec limit to satisfy global job count limit.
    i64 MaxDataSizePerJob;
    i64 ChunkSliceSize;

    //! Indicates if input table chunks can be teleported to output table.
    std::vector<bool> IsInputTableTeleportable;

    class TMergeTask
        : public TTask
    {
    public:
        //! For persistence only.
        TMergeTask()
            : Controller(nullptr)
            , TaskIndex(-1)
            , PartitionIndex(-1)
        { }

        TMergeTask(
            TMergeControllerBase* controller,
            int taskIndex,
            int partitionIndex = -1)
            : TTask(controller)
            , Controller(controller)
            , ChunkPool(CreateAtomicChunkPool())
            , TaskIndex(taskIndex)
            , PartitionIndex(partitionIndex)
        { }

        virtual Stroka GetId() const override
        {
            return
                PartitionIndex < 0
                ? Format("Merge(%v)", TaskIndex)
                : Format("Merge(%v,%v)", TaskIndex, PartitionIndex);
        }

        virtual TTaskGroupPtr GetGroup() const override
        {
            return Controller->MergeTaskGroup;
        }

        virtual TDuration GetLocalityTimeout() const override
        {
            return Controller->Spec->LocalityTimeout;
        }

        virtual TExtendedJobResources GetNeededResources(TJobletPtr joblet) const override
        {
            return GetMergeResources(joblet->InputStripeList->GetStatistics());
        }

        virtual IChunkPoolInput* GetChunkPoolInput() const override
        {
            return ChunkPool.get();
        }

        virtual IChunkPoolOutput* GetChunkPoolOutput() const override
        {
            return ChunkPool.get();
        }

        virtual void Persist(TPersistenceContext& context) override
        {
            TTask::Persist(context);

            using NYT::Persist;
            Persist(context, Controller);
            Persist(context, ChunkPool);
            Persist(context, TaskIndex);
            Persist(context, PartitionIndex);
        }

    protected:
        void BuildInputOutputJobSpec(TJobletPtr joblet, TJobSpec* jobSpec)
        {
            AddParallelInputSpec(jobSpec, joblet);
            AddFinalOutputSpecs(jobSpec, joblet);
        }

    private:
        DECLARE_DYNAMIC_PHOENIX_TYPE(TMergeTask, 0x72736bac);

        TMergeControllerBase* Controller;

        std::unique_ptr<IChunkPool> ChunkPool;

        //! The position in #TMergeControllerBase::Tasks.
        int TaskIndex;

        //! Key for #TOutputTable::OutputChunkTreeIds.
        int PartitionIndex;

        virtual TExtendedJobResources GetMinNeededResourcesHeavy() const override
        {
            return GetMergeResources(ChunkPool->GetApproximateStripeStatistics());
        }

        TExtendedJobResources GetMergeResources(
            const TChunkStripeStatisticsVector& statistics) const
        {
            TExtendedJobResources result;
            result.SetUserSlots(1);
            result.SetCpu(Controller->GetCpuLimit());
            result.SetJobProxyMemory(Controller->GetFinalIOMemorySize(
                    Controller->Spec->JobIO,
                    UpdateChunkStripeStatistics(statistics)));
            AddFootprintAndUserJobResources(result);
           return result;
        }

        TChunkStripeStatisticsVector UpdateChunkStripeStatistics(
            const TChunkStripeStatisticsVector& statistics) const
        {
            if (Controller->IsSingleStripeInput()) {
                return AggregateStatistics(statistics);
            } else {
                return statistics;
            }
        }

        virtual TTableReaderOptionsPtr GetTableReaderOptions() const override
        {
            return Controller->TableReaderOptions;
        }

        virtual EJobType GetJobType() const override
        {
            return Controller->GetJobType();
        }

        virtual TUserJobSpecPtr GetUserJobSpec() const override
        {
            return Controller->GetUserJobSpec();
        }

        virtual void BuildJobSpec(TJobletPtr joblet, TJobSpec* jobSpec) override
        {
            jobSpec->CopyFrom(Controller->JobSpecTemplate);
            BuildInputOutputJobSpec(joblet, jobSpec);
        }

        virtual void OnJobCompleted(TJobletPtr joblet, const TCompletedJobSummary& jobSummary) override
        {
            TTask::OnJobCompleted(joblet, jobSummary);

            RegisterOutput(joblet, PartitionIndex, jobSummary);
        }

        virtual void OnJobAborted(TJobletPtr joblet, const TAbortedJobSummary& jobSummary) override
        {
            TTask::OnJobAborted(joblet, jobSummary);
        }

    };

    typedef TIntrusivePtr<TMergeTask> TMergeTaskPtr;

    TTaskGroupPtr MergeTaskGroup;

    virtual bool IsRowCountPreserved() const override
    {
        return true;
    }

    //! Resizes #CurrentTaskStripes appropriately and sets all its entries to |NULL|.
    void ClearCurrentTaskStripes()
    {
        CurrentTaskStripes.clear();
        CurrentTaskStripes.resize(InputTables.size());
    }

    void EndTask(TMergeTaskPtr task)
    {
        YCHECK(HasActiveTask());

        task->AddInput(CurrentTaskStripes);
        task->FinishInput();
        RegisterTask(task);

        ++CurrentPartitionIndex;

        LOG_DEBUG("Task finished (Id: %v, TaskDataSize: %v, TaskChunkCount: %v)",
            task->GetId(),
            CurrentTaskDataSize,
            CurrentChunkCount);

        CurrentTaskDataSize = 0;
        CurrentChunkCount = 0;
        ClearCurrentTaskStripes();
    }

    //! Finishes the current task.
    virtual void EndTaskIfActive()
    {
        if (!HasActiveTask())
            return;

        auto task = New<TMergeTask>(
            this,
            static_cast<int>(Tasks.size()),
            CurrentPartitionIndex);
        task->Initialize();

        EndTask(task);
    }

    //! Finishes the current task if the size is large enough.
    void EndTaskIfLarge()
    {
        if (HasLargeActiveTask()) {
            EndTaskIfActive();
        }
    }

    //! Returns True if some stripes are currently queued.
    bool HasActiveTask()
    {
        return CurrentTaskDataSize > 0;
    }

    //! Returns True if the total data size of currently queued stripes exceeds the pre-configured limit
    //! or number of stripes greater than pre-configured limit.
    bool HasLargeActiveTask()
    {
        YCHECK(MaxDataSizePerJob > 0);
        return CurrentTaskDataSize >= MaxDataSizePerJob || CurrentChunkCount >= Config->MaxChunkStripesPerJob;
    }

    //! Add chunk to the current task's pool.
    virtual void AddPendingChunkSlice(TInputSlicePtr chunkSlice)
    {
        auto tableIndex = chunkSlice->GetInputChunk()->GetTableIndex();
        auto stripe = CurrentTaskStripes[tableIndex];
        if (!stripe) {
            stripe = CurrentTaskStripes[tableIndex] = New<TChunkStripe>(InputTables[tableIndex].IsForeign());
        }

        i64 chunkDataSize = chunkSlice->GetDataSize();
        TotalDataSize += chunkDataSize;
        ++TotalChunkCount;

        CurrentTaskDataSize += chunkDataSize;
        ++CurrentChunkCount;
        stripe->ChunkSlices.push_back(chunkSlice);
    }

    //! Add chunk directly to the output.
    void AddTeleportChunk(TInputChunkPtr chunkSpec)
    {
        auto tableIndex = GetTeleportTableIndex();
        if (tableIndex) {
            LOG_TRACE("Teleport chunk added (ChunkId: %v, Partition: %v)",
                chunkSpec->ChunkId(),
                CurrentPartitionIndex);

            // Place the chunk directly to the output table.
            RegisterOutput(chunkSpec, CurrentPartitionIndex, 0);
            ++CurrentPartitionIndex;
        }
    }


    // Custom bits of preparation pipeline.

    virtual bool IsCompleted() const override
    {
        return Tasks.size() == JobCounter.GetCompleted();
    }

    virtual void DoInitialize() override
    {
        TOperationControllerBase::DoInitialize();

        MergeTaskGroup = New<TTaskGroup>();
        MergeTaskGroup->MinNeededResources.SetCpu(GetCpuLimit());

        RegisterTaskGroup(MergeTaskGroup);
    }

    virtual void CustomPrepare() override
    {
        CalculateSizes();
        ProcessInputs();
        EndInputChunks();
        FinishPreparation();
    }

    void CalculateSizes()
    {
        auto jobCount = SuggestJobCount(
            TotalEstimatedInputDataSize,
            Spec->DataSizePerJob,
            Spec->JobCount,
            Options->MaxJobCount);

        MaxDataSizePerJob = (PrimaryInputDataSize_ + jobCount - 1) / jobCount;
        ChunkSliceSize = static_cast<int>(Clamp(MaxDataSizePerJob, 1, Options->JobMaxSliceDataSize));

        LOG_DEBUG("Calculated operation parameters (JobCount: %v, MaxDataSizePerJob: %v, ChunkSliceSize: %v)", jobCount, MaxDataSizePerJob, ChunkSliceSize);
    }

    void ProcessInputs()
    {
        PROFILE_TIMING ("/input_processing_time") {
            LOG_INFO("Processing inputs");

            InitTeleportableInputTables();
            ClearCurrentTaskStripes();
            for (auto chunk : CollectPrimaryInputChunks()) {
                ProcessInputChunk(chunk);
            }
        }
    }

    void FinishPreparation()
    {
        InitJobIOConfig();
        InitJobSpecTemplate();

        LOG_INFO("Inputs processed (JobDataSize: %v, JobChunkCount: %v, JobCount: %v)",
            TotalDataSize,
            TotalChunkCount,
            Tasks.size());
    }

    //! Called for each input chunk.
    virtual void ProcessInputChunk(TInputChunkPtr chunkSpec) = 0;

    //! Called at the end of input chunks scan.
    void EndInputChunks()
    {
        // Close the last task, if any.
        if (CurrentTaskDataSize > 0) {
            EndTaskIfActive();
        }
    }

    // Progress reporting.

    virtual Stroka GetLoggingProgress() const override
    {
        return Format(
            "Jobs = {T: %v, R: %v, C: %v, P: %v, F: %v, A: %v}, "
            "UnavailableInputChunks: %v",
            JobCounter.GetTotal(),
            JobCounter.GetRunning(),
            JobCounter.GetCompleted(),
            GetPendingJobCount(),
            JobCounter.GetFailed(),
            JobCounter.GetAborted(),
            UnavailableInputChunkCount);
    }


    // Unsorted helpers.
    virtual int GetCpuLimit() const
    {
        return 1;
    }

    virtual bool IsSingleStripeInput() const
    {
        return true;
    }

    virtual TNullable<int> GetTeleportTableIndex() const
    {
        return MakeNullable(0);
    }

    //! Returns True if the chunk can be included into the output as-is.
    virtual bool IsTeleportChunk(const TInputChunkPtr& chunkSpec) const = 0;

    virtual i64 GetUserJobMemoryReserve() const
    {
        return 0;
    }

    //! A typical implementation of #IsTeleportChunk that depends on whether chunks must be combined or not.
    bool IsTeleportChunkImpl(const TInputChunkPtr& chunkSpec, bool combineChunks) const
    {
<<<<<<< HEAD
        if (chunkSpec->Channel() || !IsInputTableTeleportable[chunkSpec->GetTableIndex()]) {
=======
       	if (chunkSpec->Channel() || !IsInputTableTeleportable[chunkSpec->GetTableIndex()]) {
>>>>>>> c462c706
            return false;
        }

        return combineChunks
            ? chunkSpec->IsLargeCompleteChunk(Spec->JobIO->TableWriter->DesiredChunkSize)
            : chunkSpec->IsCompleteChunk();
    }

    //! Initializes #JobIOConfig and #TableReaderOptions.
    void InitJobIOConfig()
    {
        JobIOConfig = CloneYsonSerializable(Spec->JobIO);
        InitFinalOutputConfig(JobIOConfig);

        TableReaderOptions = CreateTableReaderOptions(Spec->JobIO);
    }

    virtual TUserJobSpecPtr GetUserJobSpec() const
    {
        return nullptr;
    }

    virtual EJobType GetJobType() const = 0;

    //! Initializes #JobSpecTemplate.
    virtual void InitJobSpecTemplate() = 0;

    //! Initialize IsInputTableTeleportable
    virtual void InitTeleportableInputTables()
    {
        IsInputTableTeleportable.resize(InputTables.size());
        auto tableIndex = GetTeleportTableIndex();
        if (tableIndex) {
            for (int index = 0; index < InputTables.size(); ++index) {
                IsInputTableTeleportable[index] = ValidateTableSchemaCompatibility(
                    InputTables[index].Schema,
                    OutputTables[*tableIndex].Schema).IsOK();
            }
        }
    }
};

DEFINE_DYNAMIC_PHOENIX_TYPE(TMergeControllerBase::TMergeTask);

////////////////////////////////////////////////////////////////////

//! Handles ordered merge and (sic!) erase operations.
class TOrderedMergeControllerBase
    : public TMergeControllerBase
{
public:
    TOrderedMergeControllerBase(
        TSchedulerConfigPtr config,
        TSimpleOperationSpecBasePtr spec,
        TSimpleOperationOptionsPtr options,
        IOperationHost* host,
        TOperation* operation)
        : TMergeControllerBase(config, spec, options, host, operation)
    { }

private:
    virtual void ProcessInputChunk(TInputChunkPtr chunkSpec) override
    {
        if (IsTeleportChunk(chunkSpec)) {
            // Merge is not needed. Copy the chunk directly to the output.
            EndTaskIfActive();
            AddTeleportChunk(chunkSpec);
            return;
        }

        // NB: During ordered merge all chunks go to a single chunk stripe.
        for (const auto& slice : SliceChunkByRowIndexes(chunkSpec, ChunkSliceSize)) {
            AddPendingChunkSlice(slice);
            EndTaskIfLarge();
        }
    }
};

////////////////////////////////////////////////////////////////////

class TOrderedMapController
    : public TOrderedMergeControllerBase
{
public:
    TOrderedMapController(
        TSchedulerConfigPtr config,
        TMapOperationSpecPtr spec,
        TMapOperationOptionsPtr options,
        IOperationHost* host,
        TOperation* operation)
        : TOrderedMergeControllerBase(config, spec, options, host, operation)
        , Spec(spec)
    {
        RegisterJobProxyMemoryDigest(EJobType::OrderedMap, spec->JobProxyMemoryDigest);
        RegisterUserJobMemoryDigest(EJobType::OrderedMap, spec->Mapper->MemoryReserveFactor);
    }

    virtual void BuildBriefSpec(IYsonConsumer* consumer) const override
    {
        TOrderedMergeControllerBase::BuildBriefSpec(consumer);
        BuildYsonMapFluently(consumer)
            .Item("mapper").BeginMap()
                .Item("command").Value(TrimCommandForBriefSpec(Spec->Mapper->Command))
            .EndMap();
    }

    // Persistence.
    virtual void Persist(TPersistenceContext& context) override
    {
        TOrderedMergeControllerBase::Persist(context);

        using NYT::Persist;
        Persist(context, StartRowIndex);
    }

private:
    DECLARE_DYNAMIC_PHOENIX_TYPE(TOrderedMapController, 0x1e5a7e32);

    TMapOperationSpecPtr Spec;

    i64 StartRowIndex = 0;

    virtual TUserJobSpecPtr GetUserJobSpec() const override
    {
        return Spec->Mapper;
    }

    virtual bool IsRowCountPreserved() const override
    {
        return false;
    }

    virtual std::vector<TRichYPath> GetInputTablePaths() const override
    {
        return Spec->InputTablePaths;
    }

    virtual std::vector<TRichYPath> GetOutputTablePaths() const override
    {
        return Spec->OutputTablePaths;
    }

    virtual TNullable<int> GetTeleportTableIndex() const override
    {
        Y_UNREACHABLE();
    }

    virtual bool IsTeleportChunk(const TInputChunkPtr& chunkSpec) const override
    {
        return false;
    }

    virtual void InitTeleportableInputTables() override
    { }

    virtual std::vector<TPathWithStage> GetFilePaths() const override
    {
        std::vector<TPathWithStage> result;
        for (const auto& path : Spec->Mapper->FilePaths) {
            result.push_back(std::make_pair(path, EOperationStage::Map));
        }
        return result;
    }

    virtual void DoInitialize() override
    {
        TOrderedMergeControllerBase::DoInitialize();

        ValidateUserFileCount(Spec->Mapper, "mapper");
    }

    virtual bool IsOutputLivePreviewSupported() const override
    {
        return true;
    }


    // Unsorted helpers.
    virtual int GetCpuLimit() const override
    {
        return Spec->Mapper->CpuLimit;
    }

    virtual i64 GetUserJobMemoryReserve() const override
    {
        return ComputeUserJobMemoryReserve(EJobType::OrderedMap, Spec->Mapper);
    }

    virtual void InitJobSpecTemplate() override
    {
        JobSpecTemplate.set_type(static_cast<int>(EJobType::OrderedMap));
        auto* schedulerJobSpecExt = JobSpecTemplate.MutableExtension(TSchedulerJobSpecExt::scheduler_job_spec_ext);

        if (Spec->InputQuery) {
            InitQuerySpec(schedulerJobSpecExt, Spec->InputQuery.Get(), Spec->InputSchema.Get());
        }

        AuxNodeDirectory->DumpTo(schedulerJobSpecExt->mutable_aux_node_directory());
        schedulerJobSpecExt->set_lfalloc_buffer_size(GetLFAllocBufferSize());
        ToProto(schedulerJobSpecExt->mutable_output_transaction_id(), OutputTransactionId);
        schedulerJobSpecExt->set_io_config(ConvertToYsonString(JobIOConfig).Data());

        InitUserJobSpecTemplate(
            schedulerJobSpecExt->mutable_user_job_spec(),
            Spec->Mapper,
            Files);
    }

    virtual void CustomizeJoblet(TJobletPtr joblet) override
    {
        joblet->StartRowIndex = StartRowIndex;
        StartRowIndex += joblet->InputStripeList->TotalRowCount;
    }

    virtual void CustomizeJobSpec(TJobletPtr joblet, TJobSpec* jobSpec) override
    {
        auto* schedulerJobSpecExt = jobSpec->MutableExtension(TSchedulerJobSpecExt::scheduler_job_spec_ext);
        InitUserJobSpec(
            schedulerJobSpecExt->mutable_user_job_spec(),
            joblet);
    }

    virtual EJobType GetJobType() const override
    {
        return EJobType::OrderedMap;
    }
};

DEFINE_DYNAMIC_PHOENIX_TYPE(TOrderedMapController);

////////////////////////////////////////////////////////////////////

IOperationControllerPtr CreateOrderedMapController(
    TSchedulerConfigPtr config,
    IOperationHost* host,
    TOperation* operation)
{
    auto spec = ParseOperationSpec<TMapOperationSpec>(operation->GetSpec());
    return New<TOrderedMapController>(config, spec, config->MapOperationOptions, host, operation);
}

////////////////////////////////////////////////////////////////////

class TOrderedMergeController
    : public TOrderedMergeControllerBase
{
public:
    TOrderedMergeController(
        TSchedulerConfigPtr config,
        TOrderedMergeOperationSpecPtr spec,
        TOrderedMergeOperationOptionsPtr options,
        IOperationHost* host,
        TOperation* operation)
        : TOrderedMergeControllerBase(config, spec, options, host, operation)
        , Spec(spec)
    {
        RegisterJobProxyMemoryDigest(EJobType::OrderedMerge, spec->JobProxyMemoryDigest);
    }

private:
    DECLARE_DYNAMIC_PHOENIX_TYPE(TOrderedMergeController, 0x1f748c56);

    TOrderedMergeOperationSpecPtr Spec;

    virtual std::vector<TRichYPath> GetInputTablePaths() const override
    {
        return Spec->InputTablePaths;
    }

    virtual std::vector<TRichYPath> GetOutputTablePaths() const override
    {
        std::vector<TRichYPath> result;
        result.push_back(Spec->OutputTablePath);
        return result;
    }

    virtual bool IsTeleportChunk(const TInputChunkPtr& chunkSpec) const override
    {
        if (Spec->ForceTransform) {
            return false;
        }

        return IsTeleportChunkImpl(chunkSpec, Spec->CombineChunks);
    }

    virtual bool IsRowCountPreserved() const override
    {
        return Spec->InputQuery ? false : TMergeControllerBase::IsRowCountPreserved();
    }

    virtual void InitJobSpecTemplate() override
    {
        JobSpecTemplate.set_type(static_cast<int>(EJobType::OrderedMerge));
        auto* schedulerJobSpecExt = JobSpecTemplate.MutableExtension(TSchedulerJobSpecExt::scheduler_job_spec_ext);

        if (Spec->InputQuery) {
            InitQuerySpec(schedulerJobSpecExt, Spec->InputQuery.Get(), Spec->InputSchema.Get());
        }

        AuxNodeDirectory->DumpTo(schedulerJobSpecExt->mutable_aux_node_directory());
        schedulerJobSpecExt->set_lfalloc_buffer_size(GetLFAllocBufferSize());
        ToProto(schedulerJobSpecExt->mutable_output_transaction_id(), OutputTransactionId);
        schedulerJobSpecExt->set_io_config(ConvertToYsonString(JobIOConfig).Data());
    }

    virtual EJobType GetJobType() const override
    {
        return EJobType::OrderedMerge;
    }
};

DEFINE_DYNAMIC_PHOENIX_TYPE(TOrderedMergeController);

////////////////////////////////////////////////////////////////////

class TEraseController
    : public TOrderedMergeControllerBase
{
public:
    TEraseController(
        TSchedulerConfigPtr config,
        TEraseOperationSpecPtr spec,
        IOperationHost* host,
        TOperation* operation)
        : TOrderedMergeControllerBase(config, spec, config->EraseOperationOptions, host, operation)
        , Spec(spec)
    {
        RegisterJobProxyMemoryDigest(EJobType::OrderedMerge, spec->JobProxyMemoryDigest);
    }

    virtual void BuildBriefSpec(IYsonConsumer* consumer) const override
    {
        TOrderedMergeControllerBase::BuildBriefSpec(consumer);
        BuildYsonMapFluently(consumer)
            // In addition to "input_table_paths" and "output_table_paths".
            // Quite messy, only needed for consistency with the regular spec.
            .Item("table_path").Value(Spec->TablePath);
    }

private:
    DECLARE_DYNAMIC_PHOENIX_TYPE(TEraseController, 0x1cc6ba39);

    TEraseOperationSpecPtr Spec;

    virtual bool IsRowCountPreserved() const override
    {
        return false;
    }

    virtual std::vector<TRichYPath> GetInputTablePaths() const override
    {
        return {Spec->TablePath};
    }

    virtual std::vector<TRichYPath> GetOutputTablePaths() const override
    {
        return {Spec->TablePath};
    }

    virtual bool IsTeleportChunk(const TInputChunkPtr& chunkSpec) const override
    {
        return IsTeleportChunkImpl(chunkSpec, Spec->CombineChunks);
    }

    virtual void DoInitialize() override
    {
        TOrderedMergeControllerBase::DoInitialize();

        // For erase operation the rowset specified by the user must actually be negated.
        {
            auto& path = InputTables[0].Path;
            auto ranges = path.GetRanges();
            if (ranges.size() > 1) {
                THROW_ERROR_EXCEPTION("Erase operation does not support tables with multiple ranges");
            }

            if (ranges.size() == 1) {
                std::vector<TReadRange> complementaryRanges;
                const auto& range = ranges[0];
                if (!range.LowerLimit().IsTrivial()) {
                    complementaryRanges.push_back(TReadRange(TReadLimit(), range.LowerLimit()));
                }
                if (!range.UpperLimit().IsTrivial()) {
                    complementaryRanges.push_back(TReadRange(range.UpperLimit(), TReadLimit()));
                }
                path.SetRanges(complementaryRanges);
            } else {
                path.SetRanges(std::vector<TReadRange>());
            }
        }

    }

    virtual void PrepareOutputTables() override
    {
        auto& outputTable = OutputTables[0];
        auto& inputTable = InputTables[0];

        if (!outputTable.PreserveSchemaOnWrite) {
            outputTable.Schema = inputTable.Schema;
        } else {
            ValidateTableSchemaCompatibility(inputTable.Schema, outputTable.Schema)
                .ThrowOnError();
        }

        // Output table must be cleared (regardless of requested "append" attribute).
        outputTable.UpdateMode = EUpdateMode::Overwrite;
        outputTable.LockMode = ELockMode::Exclusive;
        outputTable.AppendRequested = false;
    }

    virtual void InitJobSpecTemplate() override
    {
        JobSpecTemplate.set_type(static_cast<int>(EJobType::OrderedMerge));
        auto* schedulerJobSpecExt = JobSpecTemplate.MutableExtension(TSchedulerJobSpecExt::scheduler_job_spec_ext);

        schedulerJobSpecExt->set_lfalloc_buffer_size(GetLFAllocBufferSize());
        ToProto(schedulerJobSpecExt->mutable_output_transaction_id(), OutputTransactionId);
        schedulerJobSpecExt->set_io_config(ConvertToYsonString(JobIOConfig).Data());

        auto* jobSpecExt = JobSpecTemplate.MutableExtension(TMergeJobSpecExt::merge_job_spec_ext);
        // If the input is sorted then the output must also be sorted.
        // To produce sorted output a job needs key columns.
        const auto& table = InputTables[0];
        if (!table.KeyColumns.empty()) {
            ToProto(jobSpecExt->mutable_key_columns(), table.KeyColumns);
        }
    }

    virtual EJobType GetJobType() const override
    {
        return EJobType::OrderedMerge;
    }
};

DEFINE_DYNAMIC_PHOENIX_TYPE(TEraseController);

IOperationControllerPtr CreateEraseController(
    TSchedulerConfigPtr config,
    IOperationHost* host,
    TOperation* operation)
{
    auto spec = ParseOperationSpec<TEraseOperationSpec>(operation->GetSpec());
    return New<TEraseController>(config, spec, host, operation);
}

////////////////////////////////////////////////////////////////////

DEFINE_ENUM(EEndpointType,
    (Left)
    (Right)
);

//! Handles sorted merge and reduce operations.
class TSortedMergeControllerBase
    : public TMergeControllerBase
{
public:
    TSortedMergeControllerBase(
        TSchedulerConfigPtr config,
        TSimpleOperationSpecBasePtr spec,
        TSortedMergeOperationOptionsPtr options,
        IOperationHost* host,
        TOperation* operation)
        : TMergeControllerBase(config, spec, options, host, operation)
    { }

    // Persistence.
    virtual void Persist(TPersistenceContext& context) override
    {
        TMergeControllerBase::Persist(context);

        using NYT::Persist;
        Persist(context, Endpoints);
        Persist(context, SortKeyColumns);
        Persist(context, ManiacJobSpecTemplate);
    }

protected:
    class TManiacTask
        : public TMergeTask
    {
    public:
        //! For persistence only.
        TManiacTask()
            : Controller(nullptr)
        { }

        TManiacTask(
            TSortedMergeControllerBase* controller,
            int taskIndex,
            int partitionIndex)
            : TMergeTask(controller, taskIndex, partitionIndex)
            , Controller(controller)
        { }

        virtual void Persist(TPersistenceContext& context) override
        {
            TMergeTask::Persist(context);

            using NYT::Persist;
            Persist(context, Controller);
        }

    private:
        DECLARE_DYNAMIC_PHOENIX_TYPE(TManiacTask, 0xb3ed19a2);

        TSortedMergeControllerBase* Controller;

        virtual void BuildJobSpec(TJobletPtr joblet, TJobSpec* jobSpec) override
        {
            jobSpec->CopyFrom(Controller->ManiacJobSpecTemplate);
            BuildInputOutputJobSpec(joblet, jobSpec);
        }

    };

public:
    struct TKeyEndpoint
    {
        EEndpointType Type;
        TInputSlicePtr ChunkSlice;
        TOwningKey MinBoundaryKey;
        TOwningKey MaxBoundaryKey;
        bool IsTeleport;

        void Persist(TPersistenceContext& context)
        {
            using NYT::Persist;
            Persist(context, Type);
            Persist(context, ChunkSlice);
            Persist(context, MinBoundaryKey);
            Persist(context, MaxBoundaryKey);
            Persist(context, IsTeleport);
        }

        const TOwningKey& GetKey() const
        {
            return Type == EEndpointType::Left
                ? MinBoundaryKey
                : MaxBoundaryKey;
        }
    };
protected:

    std::vector<TKeyEndpoint> Endpoints;

    //! The actual (adjusted) key columns.
    std::vector<Stroka> SortKeyColumns;

    TChunkSliceFetcherPtr ChunkSliceFetcher;

    TJobSpec ManiacJobSpecTemplate;

    virtual bool ShouldSlicePrimaryTableByKeys()
    {
        return true;
    }

    virtual bool IsTeleportChunk(const TInputChunkPtr& chunkSpec) const override
    {
        Y_UNREACHABLE();
    }

    virtual bool IsSingleStripeInput() const override
    {
        return false;
    }

    virtual void PrepareOutputTables() override
    {
        // NB: we need to do this after locking input tables but before preparing ouput tables.
        AdjustKeyColumns();
    }

    virtual void CustomPrepare() override
    {
        // NB: Base member is not called intentionally.

        CalculateSizes();

        TScrapeChunksCallback scraperCallback;
        if (Spec->UnavailableChunkStrategy == EUnavailableChunkAction::Wait) {
            scraperCallback = CreateScrapeChunksSessionCallback(
                Config,
                GetCancelableInvoker(),
                Host->GetChunkLocationThrottlerManager(),
                AuthenticatedInputMasterClient,
                InputNodeDirectory,
                Logger);
        }

        ChunkSliceFetcher = New<TChunkSliceFetcher>(
            Config->Fetcher,
            ChunkSliceSize,
            SortKeyColumns,
            ShouldSlicePrimaryTableByKeys(),
            InputNodeDirectory,
            GetCancelableInvoker(),
            scraperCallback,
            Host->GetMasterClient(),
            Logger);

        ProcessInputs();

        WaitFor(ChunkSliceFetcher->Fetch())
            .ThrowOnError();

        if (ShouldSlicePrimaryTableByKeys()) {
            CollectEndpoints();

            LOG_INFO("Sorting %v endpoints", static_cast<int>(Endpoints.size()));
            SortEndpoints();

            if (GetTeleportTableIndex()) {
                FindTeleportChunks();
            }
        }
        ProcessForeignInputTables();
        BuildTasks();

        FinishPreparation();

        // Clear unused data, especially keys, to minimize memory footprint.
        Endpoints.resize(0);
        ClearInputChunkBoundaryKeys();
    }

    virtual void ProcessInputChunk(TInputChunkPtr inputChunk) override
    {
        ChunkSliceFetcher->AddChunk(inputChunk);
    }

    virtual void AdjustKeyColumns() = 0;
    virtual void SortEndpoints() = 0;
    virtual void FindTeleportChunks() = 0;
    virtual void BuildTasks() = 0;

    void CollectEndpoints()
    {
        const auto& slices = ChunkSliceFetcher->GetChunkSlices();
        for (const auto& slice : slices) {
            TKeyEndpoint leftEndpoint;
            leftEndpoint.Type = EEndpointType::Left;
            leftEndpoint.ChunkSlice = slice;
            YCHECK(slice->LowerLimit().HasKey());
            leftEndpoint.MinBoundaryKey = slice->LowerLimit().GetKey();
            YCHECK(slice->UpperLimit().HasKey());
            leftEndpoint.MaxBoundaryKey = slice->UpperLimit().GetKey();

            try {
                ValidateClientKey(leftEndpoint.MinBoundaryKey);
                ValidateClientKey(leftEndpoint.MaxBoundaryKey);
            } catch (const std::exception& ex) {
                THROW_ERROR_EXCEPTION(
                    "Error validating sample key in input table %v",
                    GetInputTablePaths()[slice->GetInputChunk()->GetTableIndex()])
                    << ex;
            }

            leftEndpoint.IsTeleport = false;
            Endpoints.push_back(leftEndpoint);

            TKeyEndpoint rightEndpoint = leftEndpoint;
            rightEndpoint.Type = EEndpointType::Right;
            Endpoints.push_back(rightEndpoint);
        }
    }

    virtual bool IsTeleportCandidate(TInputChunkPtr chunkSpec) const
    {
        return
            !(chunkSpec->LowerLimit() && chunkSpec->LowerLimit()->has_row_index()) &&
            !(chunkSpec->UpperLimit() && chunkSpec->UpperLimit()->has_row_index()) &&
            !chunkSpec->Channel();
    }

    virtual bool IsBoundaryKeysFetchEnabled() const override
    {
        return true;
    }

    virtual void ProcessForeignInputTables()
    { }
};

DEFINE_DYNAMIC_PHOENIX_TYPE(TSortedMergeControllerBase::TManiacTask);

////////////////////////////////////////////////////////////////////

class TSortedMergeController
    : public TSortedMergeControllerBase
{
public:
    TSortedMergeController(
        TSchedulerConfigPtr config,
        TSortedMergeOperationSpecPtr spec,
        TSortedMergeOperationOptionsPtr options,
        IOperationHost* host,
        TOperation* operation)
        : TSortedMergeControllerBase(config, spec, options, host, operation)
        , Spec(spec)
    {
        RegisterJobProxyMemoryDigest(EJobType::SortedMerge, spec->JobProxyMemoryDigest);
    }

private:
    DECLARE_DYNAMIC_PHOENIX_TYPE(TSortedMergeController, 0xbc6daa18);

    TSortedMergeOperationSpecPtr Spec;
    TSortedMergeOperationOptionsPtr Options;

    bool IsLargeEnoughToTeleport(const TInputChunkPtr& chunkSpec)
    {
        if (!Spec->CombineChunks)
            return true;

        return chunkSpec->IsLargeCompleteChunk(Spec->JobIO->TableWriter->DesiredChunkSize);
    }

    virtual void AdjustKeyColumns() override
    {
        const auto& specKeyColumns = Spec->MergeBy;
        LOG_INFO("Spec key columns are %v", specKeyColumns);

        SortKeyColumns = CheckInputTablesSorted(specKeyColumns);
        LOG_INFO("Adjusted key columns are %v", SortKeyColumns);
    }

    virtual void SortEndpoints() override
    {
        int prefixLength = static_cast<int>(SortKeyColumns.size());
        std::sort(
            Endpoints.begin(),
            Endpoints.end(),
            [=] (const TKeyEndpoint& lhs, const TKeyEndpoint& rhs) -> bool {
                int cmpResult = CompareRows(lhs.GetKey(), rhs.GetKey(), prefixLength);
                if (cmpResult != 0) {
                    return cmpResult < 0;
                }

                cmpResult = CompareRows(lhs.MinBoundaryKey, rhs.MinBoundaryKey, prefixLength);
                if (cmpResult != 0) {
                    return cmpResult < 0;
                }

                cmpResult = CompareRows(lhs.MaxBoundaryKey, rhs.MaxBoundaryKey, prefixLength);
                if (cmpResult != 0) {
                    return cmpResult < 0;
                }

                // ChunkSpec address is used to identify the slices of one chunk.
                auto cmpPtr = reinterpret_cast<intptr_t>(lhs.ChunkSlice->GetInputChunk().Get())
                    - reinterpret_cast<intptr_t>(rhs.ChunkSlice->GetInputChunk().Get());
                if (cmpPtr != 0) {
                    return cmpPtr < 0;
                }

                return lhs.Type < rhs.Type;
            });
    }

    virtual void FindTeleportChunks() override
    {
        if (Spec->ForceTransform) {
            return;
        }

        int openedSlicesCount = 0;
        TInputChunkPtr currentChunkSpec;
        int startTeleportIndex = -1;
        for (int i = 0; i < static_cast<int>(Endpoints.size()); ++i) {
            auto& endpoint = Endpoints[i];
            auto& chunkSlice = endpoint.ChunkSlice;

            openedSlicesCount += endpoint.Type == EEndpointType::Left ? 1 : -1;

            YCHECK(chunkSlice->GetInputChunk()->BoundaryKeys());
            const auto& minKey = chunkSlice->GetInputChunk()->BoundaryKeys()->MinKey;
            const auto& maxKey = chunkSlice->GetInputChunk()->BoundaryKeys()->MaxKey;

            if (currentChunkSpec) {
                if (chunkSlice->GetInputChunk() == currentChunkSpec) {
                    if (endpoint.Type == EEndpointType::Right &&
                        CompareRows(maxKey, endpoint.MaxBoundaryKey, SortKeyColumns.size()) == 0)
                    {
                        // The last slice of a full chunk.
                        currentChunkSpec.Reset();
                        auto completeChunk = chunkSlice->GetInputChunk();

                        bool isManiacTeleport = CompareRows(
                            Endpoints[startTeleportIndex].GetKey(),
                            endpoint.GetKey(),
                            SortKeyColumns.size()) == 0;

                        if (IsLargeEnoughToTeleport(completeChunk) &&
                            (openedSlicesCount == 0 || isManiacTeleport)) {
                            for (int j = startTeleportIndex; j <= i; ++j) {
                                Endpoints[j].IsTeleport = true;
                            }
                        }
                    }

                    continue;
                } else {
                    currentChunkSpec.Reset();
                }
            }

            const auto& chunkSpec = endpoint.ChunkSlice->GetInputChunk();

            // No current Teleport candidate.
            if (IsInputTableTeleportable[chunkSpec->GetTableIndex()] &&
                endpoint.Type == EEndpointType::Left &&
                CompareRows(minKey, endpoint.MinBoundaryKey, SortKeyColumns.size()) == 0 &&
                IsTeleportCandidate(chunkSlice->GetInputChunk()))
            {
                // The first slice of a full chunk.
                currentChunkSpec = chunkSlice->GetInputChunk();
                startTeleportIndex = i;
            }
        }
    }

    virtual void BuildTasks() override
    {
        const int prefixLength = static_cast<int>(SortKeyColumns.size());

        yhash_set<TInputSlicePtr> globalOpenedSlices;
        TOwningKey lastBreakpoint;

        int startIndex = 0;
        while (startIndex < static_cast<int>(Endpoints.size())) {
            auto& key = Endpoints[startIndex].GetKey();

            std::vector<TInputChunkPtr> teleportChunks;
            yhash_set<TInputSlicePtr> localOpenedSlices;

            // Slices with equal left and right boundaries.
            std::vector<TInputSlicePtr> maniacs;

            int currentIndex = startIndex;
            while (currentIndex < static_cast<int>(Endpoints.size())) {
                // Iterate over endpoints with equal keys.
                auto& endpoint = Endpoints[currentIndex];
                auto& currentKey = endpoint.GetKey();

                if (CompareRows(key, currentKey, prefixLength) != 0) {
                    // This key is over.
                    break;
                }

                if (endpoint.IsTeleport) {
                    auto chunkSpec = endpoint.ChunkSlice->GetInputChunk();
                    teleportChunks.push_back(chunkSpec);
                    while (currentIndex < static_cast<int>(Endpoints.size()) &&
                        Endpoints[currentIndex].IsTeleport &&
                        Endpoints[currentIndex].ChunkSlice->GetInputChunk() == chunkSpec)
                    {
                        ++currentIndex;
                    }
                    continue;
                }

                if (endpoint.Type == EEndpointType::Left) {
                    YCHECK(localOpenedSlices.insert(endpoint.ChunkSlice).second);
                    ++currentIndex;
                    continue;
                }

                // Right non-Teleport endpoint.
                {
                    auto it = globalOpenedSlices.find(endpoint.ChunkSlice);
                    if (it != globalOpenedSlices.end()) {
                        AddPendingChunkSlice(CreateInputSlice(*it, lastBreakpoint));
                        globalOpenedSlices.erase(it);
                        ++currentIndex;
                        continue;
                    }
                }
                {
                    auto it = localOpenedSlices.find(endpoint.ChunkSlice);
                    YCHECK(it != localOpenedSlices.end());
                    maniacs.push_back(*it);
                    localOpenedSlices.erase(it);
                    ++currentIndex;
                    continue;
                }

                Y_UNREACHABLE();
            }

            globalOpenedSlices.insert(localOpenedSlices.begin(), localOpenedSlices.end());

            auto endTask = [&] () {
                if (lastBreakpoint && CompareRows(key, lastBreakpoint) == 0) {
                    // Already flushed at this key.
                    return;
                }

                auto nextBreakpoint = GetKeyPrefixSuccessor(key, prefixLength);
                LOG_TRACE("Finish current task, flushing %v chunks at key %v",
                    globalOpenedSlices.size(),
                    nextBreakpoint);

                for (const auto& chunkSlice : globalOpenedSlices) {
                    AddPendingChunkSlice(CreateInputSlice(chunkSlice, lastBreakpoint, nextBreakpoint));
                }
                lastBreakpoint = nextBreakpoint;

                EndTaskIfActive();
            };

            auto hasLargeActiveTask = [&] () {
                return HasLargeActiveTask() ||
                    CurrentChunkCount + globalOpenedSlices.size() >= Config->MaxChunkStripesPerJob;
            };

            while (!hasLargeActiveTask() && !maniacs.empty()) {
                AddPendingChunkSlice(maniacs.back());
                maniacs.pop_back();
            }

            if (!maniacs.empty()) {
                endTask();

                for (auto& chunkSlice : maniacs) {
                    AddPendingChunkSlice(chunkSlice);
                    if (HasLargeActiveTask()) {
                        EndManiacTask();
                    }
                }
                EndManiacTask();
            }

            if (!teleportChunks.empty()) {
                endTask();

                TOwningKey previousMaxKey;
                for (auto& chunkSpec : teleportChunks) {
                    // Ensure sorted order of teleported chunks.
                    YCHECK(chunkSpec->BoundaryKeys());
                    const auto& minKey = chunkSpec->BoundaryKeys()->MinKey;
                    const auto& maxKey = chunkSpec->BoundaryKeys()->MaxKey;
                    YCHECK(CompareRows(previousMaxKey, minKey, prefixLength) <= 0);
                    previousMaxKey = maxKey;

                    AddTeleportChunk(chunkSpec);
                }
            }

            if (hasLargeActiveTask()) {
                endTask();
            }

            startIndex = currentIndex;
        }

        YCHECK(globalOpenedSlices.empty());
        EndTaskIfActive();
    }

    void EndManiacTask()
    {
        if (!HasActiveTask())
            return;

        auto task = New<TManiacTask>(
            this,
            static_cast<int>(Tasks.size()),
            CurrentPartitionIndex);
        task->Initialize();

        EndTask(task);
    }

    virtual std::vector<TRichYPath> GetInputTablePaths() const override
    {
        return Spec->InputTablePaths;
    }

    virtual std::vector<TRichYPath> GetOutputTablePaths() const override
    {
        std::vector<TRichYPath> result;
        result.push_back(Spec->OutputTablePath);
        return result;
    }

    virtual void PrepareOutputTables() override
    {
        TSortedMergeControllerBase::PrepareOutputTables();

        auto& table = OutputTables[0];

        if (!table.PreserveSchemaOnWrite) {
            table.Schema = TTableSchema::FromKeyColumns(SortKeyColumns);
        } else if (!CheckKeyColumnsCompatible(SortKeyColumns, table.Schema.GetKeyColumns())) {
            THROW_ERROR_EXCEPTION("Table %v is expected to be sorted by columns [%v], but merge operation key columns are [%v]",
                table.Path,
                JoinToString(table.Schema.GetKeyColumns()),
                JoinToString(SortKeyColumns));
        }

        table.UpdateMode = EUpdateMode::Overwrite;
        table.LockMode = ELockMode::Exclusive;
    }

    virtual void InitJobSpecTemplate() override
    {
        JobSpecTemplate.set_type(static_cast<int>(EJobType::SortedMerge));
        auto* schedulerJobSpecExt = JobSpecTemplate.MutableExtension(TSchedulerJobSpecExt::scheduler_job_spec_ext);
        auto* mergeJobSpecExt = JobSpecTemplate.MutableExtension(TMergeJobSpecExt::merge_job_spec_ext);

        schedulerJobSpecExt->set_lfalloc_buffer_size(GetLFAllocBufferSize());
        ToProto(schedulerJobSpecExt->mutable_output_transaction_id(), OutputTransactionId);
        schedulerJobSpecExt->set_io_config(ConvertToYsonString(JobIOConfig).Data());

        ToProto(mergeJobSpecExt->mutable_key_columns(), SortKeyColumns);

        ManiacJobSpecTemplate.CopyFrom(JobSpecTemplate);
        ManiacJobSpecTemplate.set_type(static_cast<int>(EJobType::UnorderedMerge));
    }

    virtual EJobType GetJobType() const override
    {
        return EJobType::SortedMerge;
    }
};

DEFINE_DYNAMIC_PHOENIX_TYPE(TSortedMergeController);

////////////////////////////////////////////////////////////////////

IOperationControllerPtr CreateMergeController(
    TSchedulerConfigPtr config,
    IOperationHost* host,
    TOperation* operation)
{
    auto spec = operation->GetSpec();
    auto baseSpec = ParseOperationSpec<TMergeOperationSpec>(spec);
    switch (baseSpec->Mode) {
        case EMergeMode::Unordered: {
            return CreateUnorderedMergeController(config, host, operation);
        }
        case EMergeMode::Ordered: {
            return New<TOrderedMergeController>(
                config,
                ParseOperationSpec<TOrderedMergeOperationSpec>(spec),
                config->OrderedMergeOperationOptions,
                host,
                operation);
        }
        case EMergeMode::Sorted: {
            return New<TSortedMergeController>(
                config,
                ParseOperationSpec<TSortedMergeOperationSpec>(spec),
                config->SortedMergeOperationOptions,
                host,
                operation);
        }
        default:
            Y_UNREACHABLE();
    }
}

////////////////////////////////////////////////////////////////////

class TReduceControllerBase
    : public TSortedMergeControllerBase
{
public:
    TReduceControllerBase(
        TSchedulerConfigPtr config,
        TReduceOperationSpecBasePtr spec,
        TReduceOperationOptionsPtr options,
        IOperationHost* host,
        TOperation* operation)
        : TSortedMergeControllerBase(config, spec, options, host, operation)
        , Spec(spec)
    {
        RegisterJobProxyMemoryDigest(EJobType::SortedReduce, spec->JobProxyMemoryDigest);
        RegisterUserJobMemoryDigest(EJobType::SortedReduce, spec->Reducer->MemoryReserveFactor);
    }

    virtual void BuildBriefSpec(IYsonConsumer* consumer) const override
    {
        TSortedMergeControllerBase::BuildBriefSpec(consumer);
        BuildYsonMapFluently(consumer)
            .Item("reducer").BeginMap()
                .Item("command").Value(TrimCommandForBriefSpec(Spec->Reducer->Command))
            .EndMap();
    }

    // Persistence.
    virtual void Persist(TPersistenceContext& context) override
    {
        TSortedMergeControllerBase::Persist(context);

        using NYT::Persist;
        Persist(context, StartRowIndex);
        Persist(context, ForeignKeyColumnCount);
    }

    virtual void CustomPrepare() override
    {
        TSortedMergeControllerBase::CustomPrepare();

        // Clean the rest, if anything left.
        ForeignInputChunks.resize(0);
    }

protected:
    TReduceOperationSpecBasePtr Spec;

    i64 StartRowIndex = 0;

    //! Number of key columns for foreign tables.
    int ForeignKeyColumnCount = 0;

    //! Not serialized.
    int ReduceKeyColumnCount;

    //! Not serialized.
    TNullable<int> TeleportOutputTable;
    //! Not serialized.
    std::vector<std::deque<TInputChunkPtr>> ForeignInputChunks;

    //! Not serialized.
    TOwningKey CurrentTaskMinForeignKey;
    //! Not serialized.
    TOwningKey CurrentTaskMaxForeignKey;

    virtual void DoInitialize() override
    {
        TSortedMergeControllerBase::DoInitialize();

        int teleportOutputCount = 0;
        for (int i = 0; i < static_cast<int>(OutputTables.size()); ++i) {
            if (OutputTables[i].Path.GetTeleport()) {
                ++teleportOutputCount;
                TeleportOutputTable = i;
            }
        }

        if (teleportOutputCount > 1) {
            THROW_ERROR_EXCEPTION("Too many teleport output tables: maximum allowed 1, actual %v",
                teleportOutputCount);
        }

        ValidateUserFileCount(Spec->Reducer, "reducer");
    }

    virtual bool IsRowCountPreserved() const override
    {
        return false;
    }

    virtual void ProcessForeignInputTables() override
    {
        ForeignInputChunks = CollectForeignInputChunks();
    }

    void AddForeignTablesToTask(
        const TOwningKey& foreignMinKey,
        const TOwningKey& foreignMaxKey)
    {
        YCHECK(ForeignKeyColumnCount > 0);
        YCHECK(ForeignKeyColumnCount <= static_cast<int>(SortKeyColumns.size()));
        YCHECK(ForeignKeyColumnCount == foreignMinKey.GetCount());

        for (auto& tableChunks : ForeignInputChunks) {
            auto firstUsed = tableChunks.cbegin();
            for (const auto& chunkSpec :  tableChunks) {
                YCHECK(chunkSpec->BoundaryKeys());
                const auto& minKey = chunkSpec->BoundaryKeys()->MinKey;
                const auto& maxKey = chunkSpec->BoundaryKeys()->MaxKey;
                if (CompareRows(foreignMinKey, maxKey, ForeignKeyColumnCount) > 0) {
                    ++firstUsed;
                    continue;
                }
                if (CompareRows(foreignMaxKey, minKey, ForeignKeyColumnCount) < 0) {
                    break;
                }
                AddPendingChunkSlice(CreateInputSlice(chunkSpec, foreignMinKey, foreignMaxKey));
            }
            tableChunks.erase(tableChunks.cbegin(), firstUsed);
        }
    }

    virtual void AddPendingChunkSlice(TInputSlicePtr chunkSlice) override
    {
        if (ForeignKeyColumnCount > 0) {
            if (!CurrentTaskMinForeignKey ||
                CompareRows(CurrentTaskMinForeignKey, chunkSlice->LowerLimit().GetKey(), ForeignKeyColumnCount) > 0)
            {
                if (ForeignKeyColumnCount == static_cast<int>(SortKeyColumns.size())) {
                    CurrentTaskMinForeignKey = chunkSlice->LowerLimit().GetKey();
                } else {
                    CurrentTaskMinForeignKey = GetKeyPrefix(chunkSlice->LowerLimit().GetKey(), ForeignKeyColumnCount);
                }
            }
            if (!CurrentTaskMaxForeignKey ||
                CompareRows(CurrentTaskMaxForeignKey, chunkSlice->UpperLimit().GetKey(), ForeignKeyColumnCount) < 0)
            {
                if (ForeignKeyColumnCount == static_cast<int>(SortKeyColumns.size())) {
                    CurrentTaskMaxForeignKey = chunkSlice->UpperLimit().GetKey();
                } else {
                    CurrentTaskMaxForeignKey = GetKeyPrefixSuccessor(chunkSlice->UpperLimit().GetKey(), ForeignKeyColumnCount);
                }
            }
        }

        TSortedMergeControllerBase::AddPendingChunkSlice(chunkSlice);
    }

    virtual void EndTaskIfActive() override
    {
        if (!HasActiveTask())
            return;

        if (ForeignKeyColumnCount != 0) {
            YCHECK(CurrentTaskMinForeignKey && CurrentTaskMaxForeignKey);

            AddForeignTablesToTask(CurrentTaskMinForeignKey, CurrentTaskMaxForeignKey);
        }

        CurrentTaskMinForeignKey = TOwningKey();
        CurrentTaskMaxForeignKey = TOwningKey();

        TSortedMergeControllerBase::EndTaskIfActive();
    }

    virtual std::vector<TRichYPath> GetInputTablePaths() const override
    {
        return Spec->InputTablePaths;
    }

    virtual std::vector<TRichYPath> GetOutputTablePaths() const override
    {
        return Spec->OutputTablePaths;
    }

    virtual TNullable<int> GetTeleportTableIndex() const override
    {
        return TeleportOutputTable;
    }

    virtual std::vector<TPathWithStage> GetFilePaths() const override
    {
        std::vector<TPathWithStage> result;
        for (const auto& path : Spec->Reducer->FilePaths) {
            result.push_back(std::make_pair(path, EOperationStage::Reduce));
        }
        return result;
    }

    virtual int GetCpuLimit() const override
    {
        return Spec->Reducer->CpuLimit;
    }

    virtual TUserJobSpecPtr GetUserJobSpec() const override
    {
        return Spec->Reducer;
    }

    virtual i64 GetUserJobMemoryReserve() const override
    {
        return ComputeUserJobMemoryReserve(EJobType::SortedReduce, Spec->Reducer);
    }

    virtual void InitJobSpecTemplate() override
    {
        YCHECK(!SortKeyColumns.empty());

        JobSpecTemplate.set_type(static_cast<int>(EJobType::SortedReduce));
        auto* schedulerJobSpecExt = JobSpecTemplate.MutableExtension(TSchedulerJobSpecExt::scheduler_job_spec_ext);

        AuxNodeDirectory->DumpTo(schedulerJobSpecExt->mutable_aux_node_directory());
        schedulerJobSpecExt->set_lfalloc_buffer_size(GetLFAllocBufferSize());
        ToProto(schedulerJobSpecExt->mutable_output_transaction_id(), OutputTransactionId);
        schedulerJobSpecExt->set_io_config(ConvertToYsonString(JobIOConfig).Data());

        InitUserJobSpecTemplate(
            schedulerJobSpecExt->mutable_user_job_spec(),
            Spec->Reducer,
            Files);

        auto* reduceJobSpecExt = JobSpecTemplate.MutableExtension(TReduceJobSpecExt::reduce_job_spec_ext);
        ToProto(reduceJobSpecExt->mutable_key_columns(), SortKeyColumns);
        reduceJobSpecExt->set_reduce_key_column_count(ReduceKeyColumnCount);
        reduceJobSpecExt->set_join_key_column_count(ForeignKeyColumnCount);

        ManiacJobSpecTemplate.CopyFrom(JobSpecTemplate);
    }

    virtual void CustomizeJoblet(TJobletPtr joblet) override
    {
        joblet->StartRowIndex = StartRowIndex;
        StartRowIndex += joblet->InputStripeList->TotalRowCount;
    }

    virtual void CustomizeJobSpec(TJobletPtr joblet, TJobSpec* jobSpec) override
    {
        auto* schedulerJobSpecExt = jobSpec->MutableExtension(TSchedulerJobSpecExt::scheduler_job_spec_ext);
        InitUserJobSpec(
            schedulerJobSpecExt->mutable_user_job_spec(),
            joblet);
    }

    virtual bool IsOutputLivePreviewSupported() const override
    {
        for (const auto& inputTable : InputTables) {
            if (inputTable.Path.GetTeleport()) {
                return false;
            }
        }
        return true;
    }

    virtual EJobType GetJobType() const override
    {
        return EJobType::SortedReduce;
    }
};

////////////////////////////////////////////////////////////////////

class TReduceController
    : public TReduceControllerBase
{
public:
    TReduceController(
        TSchedulerConfigPtr config,
        TReduceOperationSpecPtr spec,
        IOperationHost* host,
        TOperation* operation)
        : TReduceControllerBase(config, spec, config->ReduceOperationOptions, host, operation)
        , Spec(spec)
    { }

    // Persistence.
    virtual void Persist(TPersistenceContext& context) override
    {
        TReduceControllerBase::Persist(context);
    }

private:
    DECLARE_DYNAMIC_PHOENIX_TYPE(TReduceController, 0xacd16dbc);

    TReduceOperationSpecPtr Spec;

    virtual void DoInitialize() override
    {
        TReduceControllerBase::DoInitialize();

        int foreignInputCount = 0;
        for (auto& table : InputTables) {
            if (table.Path.GetForeign()) {
                if (table.Path.GetTeleport()) {
                    THROW_ERROR_EXCEPTION("Foreign table can not be specified as teleport");
                }
                if (table.Path.GetRanges().size() > 1) {
                    THROW_ERROR_EXCEPTION("Reduce operation does not support foreign tables with multiple ranges");
                }
                ++foreignInputCount;
            }
        }

        if (foreignInputCount == InputTables.size()) {
            THROW_ERROR_EXCEPTION("At least one non-foreign input table is required");
        }

        if (foreignInputCount == 0 && !Spec->JoinBy.empty()) {
            THROW_ERROR_EXCEPTION("At least one foreign input table is required");
        }

        if (foreignInputCount != 0 && Spec->JoinBy.empty()) {
            THROW_ERROR_EXCEPTION("Join key columns are required");
        }
    }

    virtual void AdjustKeyColumns() override
    {
        auto sortBy = Spec->SortBy.empty() ? Spec->ReduceBy : Spec->SortBy;
        LOG_INFO("Spec key columns are %v", sortBy);

        SortKeyColumns = CheckInputTablesSorted(sortBy, &TInputTable::IsPrimary);

        if (SortKeyColumns.size() < Spec->ReduceBy.size() ||
            !CheckKeyColumnsCompatible(SortKeyColumns, Spec->ReduceBy))
        {
            THROW_ERROR_EXCEPTION("Reduce key columns %v are not compatible with sort key columns %v",
                Spec->ReduceBy,
                SortKeyColumns);
        }
        ReduceKeyColumnCount = Spec->ReduceBy.size();

        const auto& specForeignKeyColumns = Spec->JoinBy;
        ForeignKeyColumnCount = specForeignKeyColumns.size();
        if (ForeignKeyColumnCount != 0) {
            LOG_INFO("Foreign key columns are %v", specForeignKeyColumns);

            CheckInputTablesSorted(specForeignKeyColumns, &TInputTable::IsForeign);

            if (Spec->ReduceBy.size() < specForeignKeyColumns.size() ||
                !CheckKeyColumnsCompatible(Spec->ReduceBy, specForeignKeyColumns))
            {
                    THROW_ERROR_EXCEPTION("Join key columns %v are not compatible with reduce key columns %v",
                        specForeignKeyColumns,
                        Spec->ReduceBy);
            }
        }
    }

    virtual bool IsTeleportCandidate(TInputChunkPtr chunkSpec) const override
    {
        return
            TSortedMergeControllerBase::IsTeleportCandidate(chunkSpec) &&
            InputTables[chunkSpec->GetTableIndex()].Path.GetTeleport();
    }

    virtual void SortEndpoints() override
    {
        std::sort(
            Endpoints.begin(),
            Endpoints.end(),
            [=] (const TKeyEndpoint& lhs, const TKeyEndpoint& rhs) -> bool {
                int cmpResult = CompareRows(lhs.GetKey(), rhs.GetKey());
                if (cmpResult != 0) {
                    return cmpResult < 0;
                }

                cmpResult = static_cast<int>(lhs.Type) - static_cast<int>(rhs.Type);
                if (cmpResult != 0) {
                    return cmpResult < 0;
                }

                // If keys (trimmed to key columns) are equal, we put slices in
                // the same order they are in the original table.
                cmpResult = lhs.ChunkSlice->GetInputChunk()->GetTableRowIndex() -
                    rhs.ChunkSlice->GetInputChunk()->GetTableRowIndex();
                if (cmpResult != 0) {
                    return cmpResult < 0;
                }

                return (reinterpret_cast<intptr_t>(lhs.ChunkSlice->GetInputChunk().Get())
                    - reinterpret_cast<intptr_t>(rhs.ChunkSlice->GetInputChunk().Get())) < 0;
            });
    }

    virtual void FindTeleportChunks() override
    {
        const int prefixLength = ReduceKeyColumnCount;

        TInputChunkPtr currentChunkSpec;
        int startTeleportIndex = -1;

        int openedSlicesCount = 0;
        auto previousKey = EmptyKey();

        for (int i = 0; i < static_cast<int>(Endpoints.size()); ++i) {
            auto& endpoint = Endpoints[i];
            auto& key = endpoint.GetKey();

            openedSlicesCount += endpoint.Type == EEndpointType::Left ? 1 : -1;

            if (currentChunkSpec &&
                endpoint.ChunkSlice->GetInputChunk() == currentChunkSpec)
            {
                previousKey = key;
                continue;
            }

            if (CompareRows(key, previousKey, prefixLength) == 0) {
                currentChunkSpec.Reset();
                // Don't update previous key - it's equal to current.
                continue;
            }

            if (currentChunkSpec) {
                auto& previousEndpoint = Endpoints[i - 1];
                const auto& chunkSpec = previousEndpoint.ChunkSlice->GetInputChunk();

                YCHECK(chunkSpec->BoundaryKeys());
                const auto& maxKey = chunkSpec->BoundaryKeys()->MaxKey;
                if (previousEndpoint.Type == EEndpointType::Right &&
                    CompareRows(maxKey, previousEndpoint.GetKey(), prefixLength) == 0)
                {
                    for (int j = startTeleportIndex; j < i; ++j) {
                        Endpoints[j].IsTeleport = true;
                    }
                }
            }

            currentChunkSpec.Reset();
            previousKey = key;

            // No current teleport candidate.
            const auto& chunkSpec = endpoint.ChunkSlice->GetInputChunk();
            YCHECK(chunkSpec->BoundaryKeys());
            const auto& minKey = chunkSpec->BoundaryKeys()->MinKey;
            if (IsInputTableTeleportable[chunkSpec->GetTableIndex()] &&
                endpoint.Type == EEndpointType::Left &&
                CompareRows(minKey, endpoint.GetKey(), prefixLength) == 0 &&
                IsTeleportCandidate(chunkSpec) &&
                openedSlicesCount == 1)
            {
                currentChunkSpec = endpoint.ChunkSlice->GetInputChunk();
                startTeleportIndex = i;
            }
        }

        if (currentChunkSpec) {
            // Last Teleport candidate.
            auto& previousEndpoint = Endpoints.back();
            const auto& chunkSpec = previousEndpoint.ChunkSlice->GetInputChunk();
            YCHECK(previousEndpoint.Type == EEndpointType::Right);
            YCHECK(chunkSpec->BoundaryKeys());
            const auto& maxKey = chunkSpec->BoundaryKeys()->MaxKey;
            if (CompareRows(maxKey, previousEndpoint.GetKey(), prefixLength) == 0) {
                for (int j = startTeleportIndex; j < static_cast<int>(Endpoints.size()); ++j) {
                    Endpoints[j].IsTeleport = true;
                }
            }
        }
    }

    virtual void BuildTasks() override
    {
        const int prefixLength = ReduceKeyColumnCount;

        yhash_set<TInputSlicePtr> openedSlices;
        TOwningKey lastBreakpoint;

        auto hasLargeActiveTask = [&] () {
            return HasLargeActiveTask() ||
                CurrentChunkCount + openedSlices.size() >= Config->MaxChunkStripesPerJob;
        };

        int startIndex = 0;
        while (startIndex < static_cast<int>(Endpoints.size())) {
            auto& key = Endpoints[startIndex].GetKey();

            int currentIndex = startIndex;
            while (currentIndex < static_cast<int>(Endpoints.size())) {
                // Iterate over endpoints with equal keys.
                auto& endpoint = Endpoints[currentIndex];
                auto& currentKey = endpoint.GetKey();

                if (CompareRows(key, currentKey, prefixLength) != 0) {
                    // This key is over.
                    break;
                }

                if (endpoint.IsTeleport) {
                    YCHECK(openedSlices.empty());
                    EndTaskIfActive();

                    auto chunkSpec = endpoint.ChunkSlice->GetInputChunk();
                    AddTeleportChunk(chunkSpec);

                    while (currentIndex < static_cast<int>(Endpoints.size()) &&
                        Endpoints[currentIndex].IsTeleport &&
                        Endpoints[currentIndex].ChunkSlice->GetInputChunk() == chunkSpec)
                    {
                        ++currentIndex;
                    }
                    continue;
                }

                if (endpoint.Type == EEndpointType::Left) {
                    YCHECK(openedSlices.insert(endpoint.ChunkSlice).second);
                    ++currentIndex;
                    continue;
                }

                // Right non-Teleport endpoint.
                YCHECK(endpoint.Type == EEndpointType::Right);

                auto it = openedSlices.find(endpoint.ChunkSlice);
                YCHECK(it != openedSlices.end());
                AddPendingChunkSlice(CreateInputSlice(*it, lastBreakpoint));
                openedSlices.erase(it);
                ++currentIndex;
            }

            if (hasLargeActiveTask()) {
                YCHECK(!lastBreakpoint || CompareRows(key, lastBreakpoint, prefixLength) != 0);

                auto nextBreakpoint = GetKeyPrefixSuccessor(key, prefixLength);
                LOG_TRACE("Finish current task, flushing %v chunks at key %v",
                    openedSlices.size(),
                    nextBreakpoint);

                for (const auto& chunkSlice : openedSlices) {
                    AddPendingChunkSlice(CreateInputSlice(chunkSlice, lastBreakpoint, nextBreakpoint));
                }
                lastBreakpoint = nextBreakpoint;

                EndTaskIfActive();
            }

            startIndex = currentIndex;
        }

        YCHECK(openedSlices.empty());
        EndTaskIfActive();
    }

    virtual TNullable<int> GetTeleportTableIndex() const override
    {
        return TeleportOutputTable;
    }
};

DEFINE_DYNAMIC_PHOENIX_TYPE(TReduceController);

IOperationControllerPtr CreateReduceController(
    TSchedulerConfigPtr config,
    IOperationHost* host,
    TOperation* operation)
{
    auto spec = ParseOperationSpec<TReduceOperationSpec>(operation->GetSpec());
    return New<TReduceController>(config, spec, host, operation);
}

////////////////////////////////////////////////////////////////////

class TJoinReduceController
    : public TReduceControllerBase
{
public:
    TJoinReduceController(
        TSchedulerConfigPtr config,
        TJoinReduceOperationSpecPtr spec,
        IOperationHost* host,
        TOperation* operation)
        : TReduceControllerBase(config, spec, config->JoinReduceOperationOptions, host, operation)
        , Spec(spec)
    { }

    // Persistence.
    virtual void Persist(TPersistenceContext& context) override
    {
        TReduceControllerBase::Persist(context);
    }

private:
    DECLARE_DYNAMIC_PHOENIX_TYPE(TJoinReduceController, 0xc0fd3095);

    TJoinReduceOperationSpecPtr Spec;

    virtual void DoInitialize() override
    {
        TReduceControllerBase::DoInitialize();

        if (InputTables.size() < 2) {
            THROW_ERROR_EXCEPTION("At least two input tables are required");
        }

        int primaryInputCount = 0;
        for (int i = 0; i < static_cast<int>(InputTables.size()); ++i) {
            if (!InputTables[i].Path.GetForeign()) {
                ++primaryInputCount;
            }
            if (InputTables[i].Path.GetTeleport()) {
                THROW_ERROR_EXCEPTION("Teleport tables are not supported in join-reduce");
            }
        }

        if (primaryInputCount != 1) {
            THROW_ERROR_EXCEPTION("You must specify exactly one non-foreign (primary) input table (%v specified)",
                primaryInputCount);
        }

        // For join reduce tables with multiple ranges are not supported.
        for (int i = 0; i < static_cast<int>(InputTables.size()); ++i) {
            auto& path = InputTables[i].Path;
            auto ranges = path.GetRanges();
            if (ranges.size() > 1) {
                THROW_ERROR_EXCEPTION("Join reduce operation does not support tables with multiple ranges");
            }
        }

        // Forbid teleport attribute for output tables.
        if (GetTeleportTableIndex()) {
            THROW_ERROR_EXCEPTION("Teleport tables are not supported in join-reduce");
        }
    }

    virtual void AdjustKeyColumns() override
    {
        // NB: Base member is not called intentionally.

        LOG_INFO("Spec key columns are %v", Spec->JoinBy);
        SortKeyColumns = CheckInputTablesSorted(Spec->JoinBy);

        ForeignKeyColumnCount = SortKeyColumns.size();
    }

    virtual void SortEndpoints() override
    {
        Y_UNREACHABLE();
    }

    virtual void FindTeleportChunks() override
    {
        Y_UNREACHABLE();
    }

    virtual void BuildTasks() override
    {
        const auto& slices = ChunkSliceFetcher->GetChunkSlices();

        for (const auto& slice : slices) {
            YCHECK(slice->LowerLimit().HasKey());
            const auto& primaryMinKey = slice->LowerLimit().GetKey();
            YCHECK(slice->UpperLimit().HasKey());
            const auto& primaryMaxKey = slice->UpperLimit().GetKey();

            try {
                ValidateClientKey(primaryMinKey);
                ValidateClientKey(primaryMaxKey);
            } catch (const std::exception& ex) {
                THROW_ERROR_EXCEPTION(
                    "Error validating sample key in input table %v",
                    GetInputTablePaths()[slice->GetInputChunk()->GetTableIndex()])
                    << ex;
            }

            AddPendingChunkSlice(slice);

            EndTaskIfLarge();
        }
        EndTaskIfActive();
    }

    virtual bool ShouldSlicePrimaryTableByKeys() override
    {
        // JoinReduce slices by row indexes.
        return false;
    }
};

DEFINE_DYNAMIC_PHOENIX_TYPE(TJoinReduceController);

IOperationControllerPtr CreateJoinReduceController(
    TSchedulerConfigPtr config,
    IOperationHost* host,
    TOperation* operation)
{
    auto spec = ParseOperationSpec<TJoinReduceOperationSpec>(operation->GetSpec());
    return New<TJoinReduceController>(config, spec, host, operation);
}

////////////////////////////////////////////////////////////////////

} // namespace NScheduler
} // namespace NYT<|MERGE_RESOLUTION|>--- conflicted
+++ resolved
@@ -505,11 +505,7 @@
     //! A typical implementation of #IsTeleportChunk that depends on whether chunks must be combined or not.
     bool IsTeleportChunkImpl(const TInputChunkPtr& chunkSpec, bool combineChunks) const
     {
-<<<<<<< HEAD
         if (chunkSpec->Channel() || !IsInputTableTeleportable[chunkSpec->GetTableIndex()]) {
-=======
-       	if (chunkSpec->Channel() || !IsInputTableTeleportable[chunkSpec->GetTableIndex()]) {
->>>>>>> c462c706
             return false;
         }
 
