#include "merge_controller.h"
#include "private.h"
#include "chunk_list_pool.h"
#include "chunk_pool.h"
#include "helpers.h"
#include "job_memory.h"
#include "map_controller.h"
#include "operation_controller_detail.h"

#include <yt/ytlib/api/transaction.h>

#include <yt/ytlib/chunk_client/chunk_meta_extensions.h>
#include <yt/ytlib/chunk_client/chunk_scraper.h>
#include <yt/ytlib/chunk_client/input_chunk_slice.h>

#include <yt/ytlib/table_client/chunk_meta_extensions.h>
#include <yt/ytlib/table_client/chunk_slices_fetcher.h>
#include <yt/ytlib/table_client/unversioned_row.h>

namespace NYT {
namespace NScheduler {

using namespace NYTree;
using namespace NYPath;
using namespace NYson;
using namespace NJobProxy;
using namespace NChunkClient;
using namespace NObjectClient;
using namespace NCypressClient;
using namespace NScheduler::NProto;
using namespace NChunkClient::NProto;
using namespace NJobTrackerClient::NProto;
using namespace NConcurrency;
using namespace NTableClient;

using NChunkClient::TReadRange;
using NChunkClient::TReadLimit;
using NTableClient::TKey;

////////////////////////////////////////////////////////////////////

static const NProfiling::TProfiler Profiler("/operations/merge");

////////////////////////////////////////////////////////////////////

class TMergeControllerBase
    : public TOperationControllerBase
{
public:
    TMergeControllerBase(
        TSchedulerConfigPtr config,
        TSimpleOperationSpecBasePtr spec,
        TSimpleOperationOptionsPtr options,
        IOperationHost* host,
        TOperation* operation)
        : TOperationControllerBase(config, spec, options, host, operation)
        , Spec(spec)
        , Options(options)
        , TotalChunkCount(0)
        , TotalDataSize(0)
        , CurrentTaskDataSize(0)
        , CurrentChunkCount(0)
        , CurrentPartitionIndex(0)
        , MaxDataSizePerJob(0)
        , ChunkSliceSize(0)
    { }

    // Persistence.

    virtual void Persist(const TPersistenceContext& context) override
    {
        TOperationControllerBase::Persist(context);

        using NYT::Persist;
        Persist(context, TotalChunkCount);
        Persist(context, TotalDataSize);
        Persist(context, JobIOConfig);
        Persist(context, JobSpecTemplate);
        Persist(context, TableReaderOptions);
        Persist(context, MaxDataSizePerJob);
        Persist(context, ChunkSliceSize);
        Persist(context, MergeTaskGroup);
    }

protected:
    TSimpleOperationSpecBasePtr Spec;
    TSimpleOperationOptionsPtr Options;

    //! The total number of chunks for processing (teleports excluded).
    int TotalChunkCount;

    //! The total data size for processing (teleports excluded).
    i64 TotalDataSize;

    //! For each input table, the corresponding entry holds the stripe
    //! containing the chunks collected so far.
    //! Not serialized.
    /*!
     *  Empty stripes are never stored explicitly and are denoted by |nullptr|.
     */
    std::vector<TChunkStripePtr> CurrentTaskStripes;

    //! The total data size accumulated in #CurrentTaskStripes.
    //! Not serialized.
    i64 CurrentTaskDataSize;

    //! The total number of chunks in #CurrentTaskStripes.
    //! Not serialized.
    int CurrentChunkCount;

    //! The number of output partitions generated so far.
    //! Not serialized.
    /*!
     *  Each partition either corresponds to a merge task or to a teleport chunk.
     *  Partition index is used as a key when calling #TOperationControllerBase::RegisterOutputChunkTree.
     */
    int CurrentPartitionIndex;

    //! Customized job IO config.
    TJobIOConfigPtr JobIOConfig;

    //! The template for starting new jobs.
    TJobSpec JobSpecTemplate;

    //! Table reader options for merge jobs.
    TTableReaderOptionsPtr TableReaderOptions;


    //! Overrides the spec limit to satisfy global job count limit.
    i64 MaxDataSizePerJob;
    i64 ChunkSliceSize;

    //! Indicates if input table chunks can be teleported to output table.
    std::vector<bool> IsInputTableTeleportable;

    class TMergeTask
        : public TTask
    {
    public:
        //! For persistence only.
        TMergeTask()
            : Controller(nullptr)
            , TaskIndex(-1)
            , PartitionIndex(-1)
        { }

        TMergeTask(
            TMergeControllerBase* controller,
            int taskIndex,
            int partitionIndex = -1)
            : TTask(controller)
            , Controller(controller)
            , ChunkPool(CreateAtomicChunkPool())
            , TaskIndex(taskIndex)
            , PartitionIndex(partitionIndex)
        { }

        virtual Stroka GetId() const override
        {
            return
                PartitionIndex < 0
                ? Format("Merge(%v)", TaskIndex)
                : Format("Merge(%v,%v)", TaskIndex, PartitionIndex);
        }

        virtual TTaskGroupPtr GetGroup() const override
        {
            return Controller->MergeTaskGroup;
        }

        virtual TDuration GetLocalityTimeout() const override
        {
            return Controller->Spec->LocalityTimeout;
        }

        virtual TExtendedJobResources GetNeededResources(TJobletPtr joblet) const override
        {
            return GetMergeResources(joblet->InputStripeList->GetStatistics());
        }

        virtual IChunkPoolInput* GetChunkPoolInput() const override
        {
            return ChunkPool.get();
        }

        virtual IChunkPoolOutput* GetChunkPoolOutput() const override
        {
            return ChunkPool.get();
        }

        virtual void Persist(const TPersistenceContext& context) override
        {
            TTask::Persist(context);

            using NYT::Persist;
            Persist(context, Controller);
            Persist(context, ChunkPool);
            Persist(context, TaskIndex);
            Persist(context, PartitionIndex);
        }

    protected:
        void BuildInputOutputJobSpec(TJobletPtr joblet, TJobSpec* jobSpec)
        {
            AddParallelInputSpec(jobSpec, joblet);
            AddFinalOutputSpecs(jobSpec, joblet);
        }

    private:
        DECLARE_DYNAMIC_PHOENIX_TYPE(TMergeTask, 0x72736bac);

        TMergeControllerBase* Controller;

        std::unique_ptr<IChunkPool> ChunkPool;

        //! The position in #TMergeControllerBase::Tasks.
        int TaskIndex;

        //! Key for #TOutputTable::OutputChunkTreeIds.
        int PartitionIndex;

        virtual TExtendedJobResources GetMinNeededResourcesHeavy() const override
        {
            return GetMergeResources(ChunkPool->GetApproximateStripeStatistics());
        }

        TExtendedJobResources GetMergeResources(
            const TChunkStripeStatisticsVector& statistics) const
        {
            TExtendedJobResources result;
            result.SetUserSlots(1);
            result.SetCpu(Controller->GetCpuLimit());
            result.SetJobProxyMemory(Controller->GetFinalIOMemorySize(
                    Controller->Spec->JobIO,
                    UpdateChunkStripeStatistics(statistics)));
            AddFootprintAndUserJobResources(result);
            return result;
        }

        TChunkStripeStatisticsVector UpdateChunkStripeStatistics(
            const TChunkStripeStatisticsVector& statistics) const
        {
            if (Controller->IsSingleStripeInput()) {
                return AggregateStatistics(statistics);
            } else {
                return statistics;
            }
        }

        virtual TTableReaderOptionsPtr GetTableReaderOptions() const override
        {
            return Controller->TableReaderOptions;
        }

        virtual EJobType GetJobType() const override
        {
            return Controller->GetJobType();
        }

        virtual TUserJobSpecPtr GetUserJobSpec() const override
        {
            return Controller->GetUserJobSpec();
        }

        virtual void BuildJobSpec(TJobletPtr joblet, TJobSpec* jobSpec) override
        {
            jobSpec->CopyFrom(Controller->JobSpecTemplate);
            BuildInputOutputJobSpec(joblet, jobSpec);
        }

        virtual void OnJobCompleted(TJobletPtr joblet, const TCompletedJobSummary& jobSummary) override
        {
            TTask::OnJobCompleted(joblet, jobSummary);

            RegisterOutput(joblet, PartitionIndex, jobSummary);
        }

        virtual void OnJobAborted(TJobletPtr joblet, const TAbortedJobSummary& jobSummary) override
        {
            TTask::OnJobAborted(joblet, jobSummary);
        }

    };

    typedef TIntrusivePtr<TMergeTask> TMergeTaskPtr;

    TTaskGroupPtr MergeTaskGroup;

    virtual bool IsRowCountPreserved() const override
    {
        return true;
    }

    //! Resizes #CurrentTaskStripes appropriately and sets all its entries to |NULL|.
    void ClearCurrentTaskStripes()
    {
        CurrentTaskStripes.clear();
        CurrentTaskStripes.resize(InputTables.size());
    }

    void EndTask(TMergeTaskPtr task)
    {
        YCHECK(HasActiveTask());

        task->AddInput(CurrentTaskStripes);
        task->FinishInput();
        RegisterTask(task);

        ++CurrentPartitionIndex;

        LOG_DEBUG("Task finished (Id: %v, TaskDataSize: %v, TaskChunkCount: %v)",
            task->GetId(),
            CurrentTaskDataSize,
            CurrentChunkCount);

        CurrentTaskDataSize = 0;
        CurrentChunkCount = 0;
        ClearCurrentTaskStripes();
    }

    //! Finishes the current task.
    virtual void EndTaskIfActive()
    {
        if (!HasActiveTask())
            return;

        auto task = New<TMergeTask>(
            this,
            static_cast<int>(Tasks.size()),
            CurrentPartitionIndex);
        task->Initialize();

        EndTask(task);
    }

    //! Finishes the current task if the size is large enough.
    void EndTaskIfLarge()
    {
        if (HasLargeActiveTask()) {
            EndTaskIfActive();
        }
    }

    //! Returns True if some stripes are currently queued.
    bool HasActiveTask()
    {
        return CurrentTaskDataSize > 0;
    }

    //! Returns True if the total data size of currently queued stripes exceeds the pre-configured limit
    //! or number of stripes greater than pre-configured limit.
    bool HasLargeActiveTask()
    {
        YCHECK(MaxDataSizePerJob > 0);
        return CurrentTaskDataSize >= MaxDataSizePerJob || CurrentChunkCount >= Config->MaxChunkStripesPerJob;
    }

    //! Add chunk to the current task's pool.
    virtual void AddPendingDataSlice(TInputDataSlicePtr dataSlice)
    {
        auto tableIndex = dataSlice->GetTableIndex();
        auto stripe = CurrentTaskStripes[tableIndex];
        if (!stripe) {
            stripe = CurrentTaskStripes[tableIndex] = New<TChunkStripe>(InputTables[tableIndex].IsForeign());
        }

        TotalDataSize += dataSlice->GetDataSize();
        TotalChunkCount += dataSlice->GetChunkCount();

        CurrentTaskDataSize += dataSlice->GetDataSize();
        CurrentChunkCount += dataSlice->GetChunkCount();

        stripe->DataSlices.push_back(dataSlice);
    }

    void AddPendingChunkSlice(TInputChunkSlicePtr chunkSlice)
    {
        AddPendingDataSlice(CreateInputDataSlice(chunkSlice));
    }

    //! Add chunk directly to the output.
    void AddTeleportChunk(TInputChunkPtr chunkSpec)
    {
        auto tableIndex = GetTeleportTableIndex();
        if (tableIndex) {
            LOG_TRACE("Teleport chunk added (ChunkId: %v, Partition: %v)",
                chunkSpec->ChunkId(),
                CurrentPartitionIndex);

            // Place the chunk directly to the output table.
            RegisterOutput(chunkSpec, CurrentPartitionIndex, 0);
            ++CurrentPartitionIndex;
        }
    }


    // Custom bits of preparation pipeline.

    virtual bool IsCompleted() const override
    {
        return Tasks.size() == JobCounter.GetCompleted();
    }

    virtual void DoInitialize() override
    {
        TOperationControllerBase::DoInitialize();

        MergeTaskGroup = New<TTaskGroup>();
        MergeTaskGroup->MinNeededResources.SetCpu(GetCpuLimit());

        RegisterTaskGroup(MergeTaskGroup);
    }

    virtual void CustomPrepare() override
    {
        CalculateSizes();
        ProcessInputs();
        EndInputChunks();
        FinishPreparation();
    }

    void CalculateSizes()
    {
        TJobSizeLimits jobSizeLimits(
            TotalEstimatedInputDataSize,
            Spec->DataSizePerJob.Get(Options->DataSizePerJob),
            Spec->JobCount,
            GetMaxJobCount(Spec->MaxJobCount, Options->MaxJobCount));

        MaxDataSizePerJob = DivCeil(PrimaryInputDataSize_, jobSizeLimits.GetJobCount());
        ChunkSliceSize = Clamp(MaxDataSizePerJob, 1, Options->JobMaxSliceDataSize);

        LOG_DEBUG("Calculated operation parameters (JobCount: %v, MaxDataSizePerJob: %v, ChunkSliceSize: %v)",
            jobSizeLimits.GetJobCount(),
            MaxDataSizePerJob,
            ChunkSliceSize);
    }

    void ProcessInputs()
    {
        PROFILE_TIMING ("/input_processing_time") {
            LOG_INFO("Processing inputs");

            InitTeleportableInputTables();
            ClearCurrentTaskStripes();
            for (auto slice : CollectPrimaryInputChunks()) {
                ProcessInputDataSlice(slice);
            }
        }
    }

    void FinishPreparation()
    {
        InitJobIOConfig();
        InitJobSpecTemplate();

        LOG_INFO("Inputs processed (JobDataSize: %v, JobChunkCount: %v, JobCount: %v)",
            TotalDataSize,
            TotalChunkCount,
            Tasks.size());
    }

    //! Called for each input chunk.
    virtual void ProcessInputDataSlice(TInputDataSlicePtr dataSlice) = 0;

    //! Called at the end of input chunks scan.
    void EndInputChunks()
    {
        // Close the last task, if any.
        if (CurrentTaskDataSize > 0) {
            EndTaskIfActive();
        }
    }

    // Progress reporting.

    virtual Stroka GetLoggingProgress() const override
    {
        return Format(
            "Jobs = {T: %v, R: %v, C: %v, P: %v, F: %v, A: %v}, "
            "UnavailableInputChunks: %v",
            JobCounter.GetTotal(),
            JobCounter.GetRunning(),
            JobCounter.GetCompleted(),
            GetPendingJobCount(),
            JobCounter.GetFailed(),
            JobCounter.GetAbortedTotal(),
            UnavailableInputChunkCount);
    }


    // Unsorted helpers.
    virtual int GetCpuLimit() const
    {
        return 1;
    }

    virtual bool IsSingleStripeInput() const
    {
        return true;
    }

    virtual TNullable<int> GetTeleportTableIndex() const
    {
        return MakeNullable(0);
    }

    //! Returns True if the chunk can be included into the output as-is.
    virtual bool IsTeleportChunk(const TInputChunkPtr& chunkSpec) const = 0;

    virtual i64 GetUserJobMemoryReserve() const
    {
        return 0;
    }

    //! A typical implementation of #IsTeleportChunk that depends on whether chunks must be combined or not.
    bool IsTeleportChunkImpl(const TInputChunkPtr& chunkSpec, bool combineChunks) const
    {
        if (chunkSpec->Channel() || !IsInputTableTeleportable[chunkSpec->GetTableIndex()]) {
            return false;
        }

        return combineChunks
            ? chunkSpec->IsLargeCompleteChunk(Spec->JobIO->TableWriter->DesiredChunkSize)
            : chunkSpec->IsCompleteChunk();
    }

    //! Initializes #JobIOConfig and #TableReaderOptions.
    void InitJobIOConfig()
    {
        JobIOConfig = CloneYsonSerializable(Spec->JobIO);
        InitFinalOutputConfig(JobIOConfig);

        TableReaderOptions = CreateTableReaderOptions(Spec->JobIO);
    }

    virtual TUserJobSpecPtr GetUserJobSpec() const
    {
        return nullptr;
    }

    virtual EJobType GetJobType() const = 0;

    //! Initializes #JobSpecTemplate.
    virtual void InitJobSpecTemplate() = 0;

    //! Initialize IsInputTableTeleportable
    virtual void InitTeleportableInputTables()
    {
        IsInputTableTeleportable.resize(InputTables.size());
        auto tableIndex = GetTeleportTableIndex();
        if (tableIndex) {
            for (int index = 0; index < InputTables.size(); ++index) {
                if (!InputTables[index].IsDynamic) {
                    IsInputTableTeleportable[index] = ValidateTableSchemaCompatibility(
                        InputTables[index].Schema,
                        OutputTables[*tableIndex].TableUploadOptions.TableSchema,
                        false).IsOK();
                }
            }
        }
    }
};

DEFINE_DYNAMIC_PHOENIX_TYPE(TMergeControllerBase::TMergeTask);

////////////////////////////////////////////////////////////////////

//! Handles ordered merge and (sic!) erase operations.
class TOrderedMergeControllerBase
    : public TMergeControllerBase
{
public:
    TOrderedMergeControllerBase(
        TSchedulerConfigPtr config,
        TSimpleOperationSpecBasePtr spec,
        TSimpleOperationOptionsPtr options,
        IOperationHost* host,
        TOperation* operation)
        : TMergeControllerBase(config, spec, options, host, operation)
    { }

private:
    virtual void ProcessInputDataSlice(TInputDataSlicePtr slice) override
    {
        if (slice->Type == EDataSliceDescriptorType::UnversionedTable) {
            const auto& chunkSpec = slice->GetSingleUnversionedChunkOrThrow();
            if (IsTeleportChunk(chunkSpec)) {
                // Merge is not needed. Copy the chunk directly to the output.
                EndTaskIfActive();
                AddTeleportChunk(chunkSpec);
                return;
            }

            // NB: During ordered merge all chunks go to a single chunk stripe.
            for (const auto& chunkSlice : SliceChunkByRowIndexes(chunkSpec, ChunkSliceSize)) {
                AddPendingChunkSlice(chunkSlice);
                EndTaskIfLarge();
            }
        } else {
            AddPendingDataSlice(slice);
            EndTaskIfLarge();
        }
    }
};

////////////////////////////////////////////////////////////////////

class TOrderedMapController
    : public TOrderedMergeControllerBase
{
public:
    TOrderedMapController(
        TSchedulerConfigPtr config,
        TMapOperationSpecPtr spec,
        TMapOperationOptionsPtr options,
        IOperationHost* host,
        TOperation* operation)
        : TOrderedMergeControllerBase(config, spec, options, host, operation)
        , Spec(spec)
    {
        RegisterJobProxyMemoryDigest(EJobType::OrderedMap, spec->JobProxyMemoryDigest);
        RegisterUserJobMemoryDigest(EJobType::OrderedMap, spec->Mapper->MemoryReserveFactor);
    }

    virtual void BuildBriefSpec(IYsonConsumer* consumer) const override
    {
        TOrderedMergeControllerBase::BuildBriefSpec(consumer);
        BuildYsonMapFluently(consumer)
            .Item("mapper").BeginMap()
                .Item("command").Value(TrimCommandForBriefSpec(Spec->Mapper->Command))
            .EndMap();
    }

    // Persistence.
    virtual void Persist(const TPersistenceContext& context) override
    {
        TOrderedMergeControllerBase::Persist(context);

        using NYT::Persist;
        Persist(context, StartRowIndex);
    }

private:
    DECLARE_DYNAMIC_PHOENIX_TYPE(TOrderedMapController, 0x1e5a7e32);

    TMapOperationSpecPtr Spec;

    i64 StartRowIndex = 0;

    virtual TUserJobSpecPtr GetUserJobSpec() const override
    {
        return Spec->Mapper;
    }

    virtual bool IsRowCountPreserved() const override
    {
        return false;
    }

    virtual std::vector<TRichYPath> GetInputTablePaths() const override
    {
        return Spec->InputTablePaths;
    }

    virtual std::vector<TRichYPath> GetOutputTablePaths() const override
    {
        return Spec->OutputTablePaths;
    }

    virtual TNullable<int> GetTeleportTableIndex() const override
    {
        Y_UNREACHABLE();
    }

    virtual bool IsTeleportChunk(const TInputChunkPtr& chunkSpec) const override
    {
        return false;
    }

    virtual void InitTeleportableInputTables() override
    { }

    virtual std::vector<TPathWithStage> GetFilePaths() const override
    {
        std::vector<TPathWithStage> result;
        for (const auto& path : Spec->Mapper->FilePaths) {
            result.push_back(std::make_pair(path, EOperationStage::Map));
        }
        return result;
    }

    virtual void DoInitialize() override
    {
        TOrderedMergeControllerBase::DoInitialize();

        ValidateUserFileCount(Spec->Mapper, "mapper");
    }

    virtual bool IsOutputLivePreviewSupported() const override
    {
        return true;
    }


    // Unsorted helpers.
    virtual int GetCpuLimit() const override
    {
        return Spec->Mapper->CpuLimit;
    }

    virtual i64 GetUserJobMemoryReserve() const override
    {
        return ComputeUserJobMemoryReserve(EJobType::OrderedMap, Spec->Mapper);
    }

    virtual void InitJobSpecTemplate() override
    {
        JobSpecTemplate.set_type(static_cast<int>(EJobType::OrderedMap));
        auto* schedulerJobSpecExt = JobSpecTemplate.MutableExtension(TSchedulerJobSpecExt::scheduler_job_spec_ext);

        if (Spec->InputQuery) {
            InitQuerySpec(schedulerJobSpecExt, Spec->InputQuery.Get(), Spec->InputSchema.Get());
        }

        AuxNodeDirectory->DumpTo(schedulerJobSpecExt->mutable_aux_node_directory());
        schedulerJobSpecExt->set_lfalloc_buffer_size(GetLFAllocBufferSize());
        ToProto(schedulerJobSpecExt->mutable_output_transaction_id(), OutputTransaction->GetId());
        schedulerJobSpecExt->set_io_config(ConvertToYsonString(JobIOConfig).Data());

        InitUserJobSpecTemplate(
            schedulerJobSpecExt->mutable_user_job_spec(),
            Spec->Mapper,
            Files,
            Spec->JobNodeAccount);
    }

    virtual void CustomizeJoblet(TJobletPtr joblet) override
    {
        joblet->StartRowIndex = StartRowIndex;
        StartRowIndex += joblet->InputStripeList->TotalRowCount;
    }

    virtual void CustomizeJobSpec(TJobletPtr joblet, TJobSpec* jobSpec) override
    {
        auto* schedulerJobSpecExt = jobSpec->MutableExtension(TSchedulerJobSpecExt::scheduler_job_spec_ext);
        InitUserJobSpec(
            schedulerJobSpecExt->mutable_user_job_spec(),
            joblet);
    }

    virtual EJobType GetJobType() const override
    {
        return EJobType::OrderedMap;
    }
};

DEFINE_DYNAMIC_PHOENIX_TYPE(TOrderedMapController);

////////////////////////////////////////////////////////////////////

IOperationControllerPtr CreateOrderedMapController(
    TSchedulerConfigPtr config,
    IOperationHost* host,
    TOperation* operation)
{
    auto spec = ParseOperationSpec<TMapOperationSpec>(operation->GetSpec());
    return New<TOrderedMapController>(config, spec, config->MapOperationOptions, host, operation);
}

////////////////////////////////////////////////////////////////////

class TOrderedMergeController
    : public TOrderedMergeControllerBase
{
public:
    TOrderedMergeController(
        TSchedulerConfigPtr config,
        TOrderedMergeOperationSpecPtr spec,
        TOrderedMergeOperationOptionsPtr options,
        IOperationHost* host,
        TOperation* operation)
        : TOrderedMergeControllerBase(config, spec, options, host, operation)
        , Spec(spec)
    {
        RegisterJobProxyMemoryDigest(EJobType::OrderedMerge, spec->JobProxyMemoryDigest);
    }

private:
    DECLARE_DYNAMIC_PHOENIX_TYPE(TOrderedMergeController, 0x1f748c56);

    TOrderedMergeOperationSpecPtr Spec;

    virtual void PrepareOutputTables() override
    {
        auto& table = OutputTables[0];

        switch (Spec->SchemaInferenceMode) {
            case ESchemaInferenceMode::Auto:
                if (table.TableUploadOptions.SchemaMode == ETableSchemaMode::Weak) {
                    InferSchemaFromInputOrdered();
                } else {
                    ValidateOutputSchemaOrdered();
                    for (const auto& inputTable : InputTables) {
                        if (inputTable.SchemaMode == ETableSchemaMode::Strong) {
                            ValidateTableSchemaCompatibility(
                                inputTable.Schema,
                                table.TableUploadOptions.TableSchema,
                                /* ignoreSortOrder */ true)
                                .ThrowOnError();
                        }
                    }
                }
                break;

            case ESchemaInferenceMode::FromInput:
                InferSchemaFromInputOrdered();
                break;

            case ESchemaInferenceMode::FromOutput:
                break;

            default:
                Y_UNREACHABLE();
        }
    }

    virtual std::vector<TRichYPath> GetInputTablePaths() const override
    {
        return Spec->InputTablePaths;
    }

    virtual std::vector<TRichYPath> GetOutputTablePaths() const override
    {
        std::vector<TRichYPath> result;
        result.push_back(Spec->OutputTablePath);
        return result;
    }

    virtual bool IsTeleportChunk(const TInputChunkPtr& chunkSpec) const override
    {
        if (Spec->ForceTransform) {
            return false;
        }

        return IsTeleportChunkImpl(chunkSpec, Spec->CombineChunks);
    }

    virtual bool IsBoundaryKeysFetchEnabled() const override
    {
        // Required for chunk teleporting in case of sorted output.
        return OutputTables[0].TableUploadOptions.TableSchema.IsSorted();
    }

    virtual bool IsRowCountPreserved() const override
    {
        return Spec->InputQuery ? false : TMergeControllerBase::IsRowCountPreserved();
    }

    virtual void InitJobSpecTemplate() override
    {
        JobSpecTemplate.set_type(static_cast<int>(EJobType::OrderedMerge));
        auto* schedulerJobSpecExt = JobSpecTemplate.MutableExtension(TSchedulerJobSpecExt::scheduler_job_spec_ext);

        if (Spec->InputQuery) {
            InitQuerySpec(schedulerJobSpecExt, Spec->InputQuery.Get(), Spec->InputSchema.Get());
        }

        AuxNodeDirectory->DumpTo(schedulerJobSpecExt->mutable_aux_node_directory());
        schedulerJobSpecExt->set_lfalloc_buffer_size(GetLFAllocBufferSize());
        ToProto(schedulerJobSpecExt->mutable_output_transaction_id(), OutputTransaction->GetId());
        schedulerJobSpecExt->set_io_config(ConvertToYsonString(JobIOConfig).Data());
    }

    virtual EJobType GetJobType() const override
    {
        return EJobType::OrderedMerge;
    }
};

DEFINE_DYNAMIC_PHOENIX_TYPE(TOrderedMergeController);

////////////////////////////////////////////////////////////////////

class TEraseController
    : public TOrderedMergeControllerBase
{
public:
    TEraseController(
        TSchedulerConfigPtr config,
        TEraseOperationSpecPtr spec,
        IOperationHost* host,
        TOperation* operation)
        : TOrderedMergeControllerBase(config, spec, config->EraseOperationOptions, host, operation)
        , Spec(spec)
    {
        RegisterJobProxyMemoryDigest(EJobType::OrderedMerge, spec->JobProxyMemoryDigest);
    }

    virtual void BuildBriefSpec(IYsonConsumer* consumer) const override
    {
        TOrderedMergeControllerBase::BuildBriefSpec(consumer);
        BuildYsonMapFluently(consumer)
            // In addition to "input_table_paths" and "output_table_paths".
            // Quite messy, only needed for consistency with the regular spec.
            .Item("table_path").Value(Spec->TablePath);
    }

private:
    DECLARE_DYNAMIC_PHOENIX_TYPE(TEraseController, 0x1cc6ba39);

    TEraseOperationSpecPtr Spec;

    virtual bool IsRowCountPreserved() const override
    {
        return false;
    }

    virtual std::vector<TRichYPath> GetInputTablePaths() const override
    {
        return {Spec->TablePath};
    }

    virtual std::vector<TRichYPath> GetOutputTablePaths() const override
    {
        return {Spec->TablePath};
    }

    virtual bool IsTeleportChunk(const TInputChunkPtr& chunkSpec) const override
    {
        return IsTeleportChunkImpl(chunkSpec, Spec->CombineChunks);
    }

    virtual bool IsBoundaryKeysFetchEnabled() const override
    {
        // Required for chunk teleporting in case of sorted output.
        return OutputTables[0].TableUploadOptions.TableSchema.IsSorted();
    }

    virtual void DoInitialize() override
    {
        TOrderedMergeControllerBase::DoInitialize();

        // For erase operation the rowset specified by the user must actually be negated.
        {
            auto& path = InputTables[0].Path;
            auto ranges = path.GetRanges();
            if (ranges.size() > 1) {
                THROW_ERROR_EXCEPTION("Erase operation does not support tables with multiple ranges");
            }

            if (ranges.size() == 1) {
                std::vector<TReadRange> complementaryRanges;
                const auto& range = ranges[0];
                if (!range.LowerLimit().IsTrivial()) {
                    complementaryRanges.push_back(TReadRange(TReadLimit(), range.LowerLimit()));
                }
                if (!range.UpperLimit().IsTrivial()) {
                    complementaryRanges.push_back(TReadRange(range.UpperLimit(), TReadLimit()));
                }
                path.SetRanges(complementaryRanges);
            } else {
                path.SetRanges(std::vector<TReadRange>());
            }
        }

    }

    virtual void PrepareOutputTables() override
    {
        auto& table = OutputTables[0];
        table.TableUploadOptions.UpdateMode = EUpdateMode::Overwrite;
        table.TableUploadOptions.LockMode = ELockMode::Exclusive;

        // Sorted merge output MUST be sorted.
        table.Options->ExplodeOnValidationError = true;

        switch (Spec->SchemaInferenceMode) {
            case ESchemaInferenceMode::Auto:
                if (table.TableUploadOptions.SchemaMode == ETableSchemaMode::Weak) {
                    InferSchemaFromInputOrdered();
                } else {
                    if (InputTables[0].SchemaMode == ETableSchemaMode::Strong) {
                        ValidateTableSchemaCompatibility(
                            InputTables[0].Schema,
                            table.TableUploadOptions.TableSchema,
                            /* ignoreSortOrder */ false)
                            .ThrowOnError();
                    }
                }
                break;

            case ESchemaInferenceMode::FromInput:
                InferSchemaFromInputOrdered();
                break;

            case ESchemaInferenceMode::FromOutput:
                break;

            default:
                Y_UNREACHABLE();
        }
    }

    virtual void InitJobSpecTemplate() override
    {
        JobSpecTemplate.set_type(static_cast<int>(EJobType::OrderedMerge));
        auto* schedulerJobSpecExt = JobSpecTemplate.MutableExtension(TSchedulerJobSpecExt::scheduler_job_spec_ext);

        schedulerJobSpecExt->set_lfalloc_buffer_size(GetLFAllocBufferSize());
        ToProto(schedulerJobSpecExt->mutable_output_transaction_id(), OutputTransaction->GetId());
        schedulerJobSpecExt->set_io_config(ConvertToYsonString(JobIOConfig).Data());

        auto* jobSpecExt = JobSpecTemplate.MutableExtension(TMergeJobSpecExt::merge_job_spec_ext);
        // If the input is sorted then the output must also be sorted.
        // To produce sorted output a job needs key columns.
        const auto& table = InputTables[0];
        if (table.Schema.IsSorted()) {
            ToProto(jobSpecExt->mutable_key_columns(), table.Schema.GetKeyColumns());
        }
    }

    virtual EJobType GetJobType() const override
    {
        return EJobType::OrderedMerge;
    }
};

DEFINE_DYNAMIC_PHOENIX_TYPE(TEraseController);

IOperationControllerPtr CreateEraseController(
    TSchedulerConfigPtr config,
    IOperationHost* host,
    TOperation* operation)
{
    auto spec = ParseOperationSpec<TEraseOperationSpec>(operation->GetSpec());
    return New<TEraseController>(config, spec, host, operation);
}

////////////////////////////////////////////////////////////////////

DEFINE_ENUM(EEndpointType,
    (Left)
    (Right)
);

//! Handles sorted merge and reduce operations.
class TSortedMergeControllerBase
    : public TMergeControllerBase
{
public:
    TSortedMergeControllerBase(
        TSchedulerConfigPtr config,
        TSimpleOperationSpecBasePtr spec,
        TSortedMergeOperationOptionsPtr options,
        IOperationHost* host,
        TOperation* operation)
        : TMergeControllerBase(config, spec, options, host, operation)
    { }

    // Persistence.
    virtual void Persist(const TPersistenceContext& context) override
    {
        TMergeControllerBase::Persist(context);

        using NYT::Persist;
        Persist(context, Endpoints);
        Persist(context, SortKeyColumns);
        Persist(context, ManiacJobSpecTemplate);
    }

protected:
    class TManiacTask
        : public TMergeTask
    {
    public:
        //! For persistence only.
        TManiacTask()
            : Controller(nullptr)
        { }

        TManiacTask(
            TSortedMergeControllerBase* controller,
            int taskIndex,
            int partitionIndex)
            : TMergeTask(controller, taskIndex, partitionIndex)
            , Controller(controller)
        { }

        virtual void Persist(const TPersistenceContext& context) override
        {
            TMergeTask::Persist(context);

            using NYT::Persist;
            Persist(context, Controller);
        }

    private:
        DECLARE_DYNAMIC_PHOENIX_TYPE(TManiacTask, 0xb3ed19a2);

        TSortedMergeControllerBase* Controller;

        virtual void BuildJobSpec(TJobletPtr joblet, TJobSpec* jobSpec) override
        {
            jobSpec->CopyFrom(Controller->ManiacJobSpecTemplate);
            BuildInputOutputJobSpec(joblet, jobSpec);
        }

    };

    struct TKeyEndpoint
    {
        EEndpointType Type;
        TInputDataSlicePtr DataSlice;
        TKey MinBoundaryKey;
        TKey MaxBoundaryKey;
        bool Teleport;

        void Persist(const TPersistenceContext& context)
        {
            using NYT::Persist;
            Persist(context, Type);
            Persist(context, DataSlice);
            Persist(context, MinBoundaryKey);
            Persist(context, MaxBoundaryKey);
            Persist(context, Teleport);
        }

        TKey GetKey() const
        {
            return Type == EEndpointType::Left
                ? MinBoundaryKey
                : MaxBoundaryKey;
        }
    };

    std::vector<TKeyEndpoint> Endpoints;

    //! The actual (adjusted) key columns.
    std::vector<Stroka> SortKeyColumns;

    TChunkSliceFetcherPtr ChunkSliceFetcher;

    TJobSpec ManiacJobSpecTemplate;

    std::vector<TInputDataSlicePtr> VersionedDataSlices;

    virtual bool ShouldSlicePrimaryTableByKeys()
    {
        return true;
    }

    virtual bool IsTeleportChunk(const TInputChunkPtr& chunkSpec) const override
    {
        Y_UNREACHABLE();
    }

    virtual bool IsSingleStripeInput() const override
    {
        return false;
    }

    virtual void PrepareOutputTables() override
    {
        // NB: we need to do this after locking input tables but before preparing ouput tables.
        AdjustKeyColumns();
    }

    virtual void CustomPrepare() override
    {
        // NB: Base member is not called intentionally.

        CalculateSizes();

        TScrapeChunksCallback scraperCallback;
        if (Spec->UnavailableChunkStrategy == EUnavailableChunkAction::Wait) {
            scraperCallback = CreateScrapeChunksSessionCallback(
                Config,
                GetCancelableInvoker(),
                Host->GetChunkLocationThrottlerManager(),
                AuthenticatedInputMasterClient,
                InputNodeDirectory,
                Logger);
        }

        ChunkSliceFetcher = New<TChunkSliceFetcher>(
            Config->Fetcher,
            ChunkSliceSize,
            SortKeyColumns,
            ShouldSlicePrimaryTableByKeys(),
            InputNodeDirectory,
            GetCancelableInvoker(),
            scraperCallback,
            Host->GetMasterClient(),
            RowBuffer,
            Logger);

        ProcessInputs();

        WaitFor(ChunkSliceFetcher->Fetch())
            .ThrowOnError();

        if (ShouldSlicePrimaryTableByKeys()) {
            CollectEndpoints();

            LOG_INFO("Sorting %v endpoints", static_cast<int>(Endpoints.size()));
            SortEndpoints();

            if (GetTeleportTableIndex()) {
                FindTeleportChunks();
            }
        }
        ProcessForeignInputTables();
        BuildTasks();

        FinishPreparation();

        // Clear unused data, especially keys, to minimize memory footprint.
        Endpoints.resize(0);
        ClearInputChunkBoundaryKeys();
    }

    virtual void ProcessInputDataSlice(TInputDataSlicePtr slice) override
    {
        if (slice->Type == EDataSliceDescriptorType::UnversionedTable) {
            const auto& chunk = slice->GetSingleUnversionedChunkOrThrow();
            ChunkSliceFetcher->AddChunk(chunk);
        } else {
            VersionedDataSlices.push_back(slice);
        }
    }

    virtual void AdjustKeyColumns() = 0;
    virtual void SortEndpoints() = 0;
    virtual void FindTeleportChunks() = 0;
    virtual void BuildTasks() = 0;

    void CollectEndpoints()
    {
<<<<<<< HEAD
        auto processSlice = [&] (const TInputDataSlicePtr& slice) {
=======
        auto slices = ChunkSliceFetcher->GetChunkSlices();
        for (const auto& slice : slices) {
            if (slice->LowerLimit().Key >= slice->UpperLimit().Key) {
                // This can happen if ranges were specified. 
                // Chunk slice fetcher can produce empty slices.
                continue;
            }

>>>>>>> 85026df5
            TKeyEndpoint leftEndpoint;
            leftEndpoint.Type = EEndpointType::Left;
            leftEndpoint.DataSlice = slice;
            leftEndpoint.MinBoundaryKey = slice->LowerLimit().Key;
            leftEndpoint.MaxBoundaryKey = slice->UpperLimit().Key;

            try {
                ValidateClientKey(leftEndpoint.MinBoundaryKey);
                ValidateClientKey(leftEndpoint.MaxBoundaryKey);
            } catch (const std::exception& ex) {
                THROW_ERROR_EXCEPTION(
                    "Error validating sample key in input table %v",
                    GetInputTablePaths()[slice->GetTableIndex()])
                    << ex;
            }

            leftEndpoint.Teleport = false;
            Endpoints.push_back(leftEndpoint);

            TKeyEndpoint rightEndpoint = leftEndpoint;
            rightEndpoint.Type = EEndpointType::Right;
            Endpoints.push_back(rightEndpoint);
        };

        for (const auto& chunkSlice : ChunkSliceFetcher->GetChunkSlices()) {
            processSlice(CreateInputDataSlice(chunkSlice));
        }

        for (const auto& slice : VersionedDataSlices) {
            processSlice(slice);
        }
    }

    virtual bool IsTeleportCandidate(TInputChunkPtr chunkSpec) const
    {
        return
            !(chunkSpec->LowerLimit() && chunkSpec->LowerLimit()->HasRowIndex()) &&
            !(chunkSpec->UpperLimit() && chunkSpec->UpperLimit()->HasRowIndex()) &&
            !chunkSpec->Channel();
    }

    virtual bool IsBoundaryKeysFetchEnabled() const override
    {
        return true;
    }

    virtual void ProcessForeignInputTables()
    { }
};

DEFINE_DYNAMIC_PHOENIX_TYPE(TSortedMergeControllerBase::TManiacTask);

////////////////////////////////////////////////////////////////////

class TSortedMergeController
    : public TSortedMergeControllerBase
{
public:
    TSortedMergeController(
        TSchedulerConfigPtr config,
        TSortedMergeOperationSpecPtr spec,
        TSortedMergeOperationOptionsPtr options,
        IOperationHost* host,
        TOperation* operation)
        : TSortedMergeControllerBase(config, spec, options, host, operation)
        , Spec(spec)
    {
        RegisterJobProxyMemoryDigest(EJobType::SortedMerge, spec->JobProxyMemoryDigest);
    }

private:
    DECLARE_DYNAMIC_PHOENIX_TYPE(TSortedMergeController, 0xbc6daa18);

    TSortedMergeOperationSpecPtr Spec;
    TSortedMergeOperationOptionsPtr Options;

    bool IsLargeEnoughToTeleport(const TInputChunkPtr& chunkSpec)
    {
        if (!Spec->CombineChunks)
            return true;

        return chunkSpec->IsLargeCompleteChunk(Spec->JobIO->TableWriter->DesiredChunkSize);
    }

    virtual void AdjustKeyColumns() override
    {
        const auto& specKeyColumns = Spec->MergeBy;
        LOG_INFO("Spec key columns are %v", specKeyColumns);

        SortKeyColumns = CheckInputTablesSorted(specKeyColumns);
        LOG_INFO("Adjusted key columns are %v", SortKeyColumns);
    }

    virtual void SortEndpoints() override
    {
        int prefixLength = static_cast<int>(SortKeyColumns.size());
        std::sort(
            Endpoints.begin(),
            Endpoints.end(),
            [=] (const TKeyEndpoint& lhs, const TKeyEndpoint& rhs) -> bool {
                int cmpResult = CompareRows(lhs.GetKey(), rhs.GetKey(), prefixLength);
                if (cmpResult != 0) {
                    return cmpResult < 0;
                }

                cmpResult = CompareRows(lhs.MinBoundaryKey, rhs.MinBoundaryKey, prefixLength);
                if (cmpResult != 0) {
                    return cmpResult < 0;
                }

                cmpResult = CompareRows(lhs.MaxBoundaryKey, rhs.MaxBoundaryKey, prefixLength);
                if (cmpResult != 0) {
                    return cmpResult < 0;
                }

                try {
                    // ChunkSpec address is used to identify the slices of one chunk.
                    auto cmpPtr = reinterpret_cast<intptr_t>(lhs.DataSlice->GetSingleUnversionedChunkOrThrow().Get())
                        - reinterpret_cast<intptr_t>(rhs.DataSlice->GetSingleUnversionedChunkOrThrow().Get());
                    if (cmpPtr != 0) {
                        return cmpPtr < 0;
                    }
                } catch (const std::exception& ex) {
                    // FIXME(savrus): Do something if failed.
                    THROW_ERROR_EXCEPTION("Failed to compare data slices") << ex;
                }

                return lhs.Type < rhs.Type;
            });
    }

    virtual void FindTeleportChunks() override
    {
        if (Spec->ForceTransform) {
            return;
        }

        int openedSlicesCount = 0;
        TInputChunkPtr currentChunkSpec;
        int startTeleportIndex = -1;
        for (int i = 0; i < static_cast<int>(Endpoints.size()); ++i) {
            const auto& endpoint = Endpoints[i];
            const auto& dataSlice = endpoint.DataSlice;

            if (dataSlice->Type == EDataSliceDescriptorType::VersionedTable) {
                currentChunkSpec.Reset();
                continue;
            }

            // NB: Only unversioned tables can be teleported.
            YCHECK(dataSlice->IsTrivial());
            const auto& chunkSpec = dataSlice->GetSingleUnversionedChunkOrThrow();

            openedSlicesCount += endpoint.Type == EEndpointType::Left ? 1 : -1;

            YCHECK(chunkSpec->BoundaryKeys());
            const auto& minKey = chunkSpec->BoundaryKeys()->MinKey;
            const auto& maxKey = chunkSpec->BoundaryKeys()->MaxKey;

            if (currentChunkSpec) {
                if (chunkSpec == currentChunkSpec) {
                    if (endpoint.Type == EEndpointType::Right &&
                        CompareRows(maxKey, endpoint.MaxBoundaryKey, SortKeyColumns.size()) == 0)
                    {
                        // The last slice of a full chunk.
                        currentChunkSpec.Reset();

                        bool isManiacTeleport = CompareRows(
                            Endpoints[startTeleportIndex].GetKey(),
                            endpoint.GetKey(),
                            SortKeyColumns.size()) == 0;

                        if (IsLargeEnoughToTeleport(chunkSpec) &&
                            (openedSlicesCount == 0 || isManiacTeleport))
                        {
                            for (int j = startTeleportIndex; j <= i; ++j) {
                                Endpoints[j].Teleport = true;
                            }
                        }
                    }

                    continue;
                } else {
                    currentChunkSpec.Reset();
                }
            }


            // No current Teleport candidate.
            if (IsInputTableTeleportable[chunkSpec->GetTableIndex()] &&
                endpoint.Type == EEndpointType::Left &&
                CompareRows(minKey, endpoint.MinBoundaryKey, SortKeyColumns.size()) == 0 &&
                IsTeleportCandidate(chunkSpec))
            {
                // The first slice of a full chunk.
                currentChunkSpec = chunkSpec;
                startTeleportIndex = i;
            }
        }
    }

    virtual void BuildTasks() override
    {
        const int prefixLength = static_cast<int>(SortKeyColumns.size());

        yhash_set<TInputDataSlicePtr> globalOpenedSlices;
        TKey lastBreakpoint;

        int startIndex = 0;
        while (startIndex < static_cast<int>(Endpoints.size())) {
            auto key = Endpoints[startIndex].GetKey();

            std::vector<TInputChunkPtr> teleportChunks;
            yhash_set<TInputDataSlicePtr> localOpenedSlices;

            // Slices with equal left and right boundaries.
            std::vector<TInputDataSlicePtr> maniacs;

            int currentIndex = startIndex;
            while (currentIndex < static_cast<int>(Endpoints.size())) {
                // Iterate over endpoints with equal keys.
                const auto& endpoint = Endpoints[currentIndex];
                auto currentKey = endpoint.GetKey();

                if (CompareRows(key, currentKey, prefixLength) != 0) {
                    // This key is over.
                    break;
                }

                if (endpoint.Teleport) {
                    auto chunkSpec = endpoint.DataSlice->GetSingleUnversionedChunkOrThrow();
                    teleportChunks.push_back(chunkSpec);
                    while (currentIndex < static_cast<int>(Endpoints.size()) &&
                        Endpoints[currentIndex].Teleport &&
                        Endpoints[currentIndex].DataSlice->GetSingleUnversionedChunkOrThrow() == chunkSpec)
                    {
                        ++currentIndex;
                    }
                    continue;
                }

                if (endpoint.Type == EEndpointType::Left) {
                    YCHECK(localOpenedSlices.insert(endpoint.DataSlice).second);
                    ++currentIndex;
                    continue;
                }

                // Right non-Teleport endpoint.
                {
                    auto it = globalOpenedSlices.find(endpoint.DataSlice);
                    if (it != globalOpenedSlices.end()) {
                        AddPendingDataSlice(CreateInputDataSlice(*it, lastBreakpoint));
                        globalOpenedSlices.erase(it);
                        ++currentIndex;
                        continue;
                    }
                }
                {
                    auto it = localOpenedSlices.find(endpoint.DataSlice);
                    YCHECK(it != localOpenedSlices.end());
                    maniacs.push_back(*it);
                    localOpenedSlices.erase(it);
                    ++currentIndex;
                    continue;
                }

                Y_UNREACHABLE();
            }

            globalOpenedSlices.insert(localOpenedSlices.begin(), localOpenedSlices.end());

            auto endTask = [&] () {
                if (lastBreakpoint && CompareRows(key, lastBreakpoint) == 0) {
                    // Already flushed at this key.
                    return;
                }

                auto nextBreakpoint = GetKeyPrefixSuccessor(key, prefixLength, RowBuffer);
                LOG_TRACE("Finish current task, flushing %v chunks at key %v",
                    globalOpenedSlices.size(),
                    nextBreakpoint);

                for (const auto& dataSlice : globalOpenedSlices) {
                    AddPendingDataSlice(CreateInputDataSlice(dataSlice, lastBreakpoint, nextBreakpoint));
                }
                lastBreakpoint = nextBreakpoint;

                EndTaskIfActive();
            };

            auto hasLargeActiveTask = [&] () {
                return HasLargeActiveTask() ||
                    CurrentChunkCount + globalOpenedSlices.size() >= Config->MaxChunkStripesPerJob;
            };

            while (!hasLargeActiveTask() && !maniacs.empty()) {
                AddPendingDataSlice(maniacs.back());
                maniacs.pop_back();
            }

            if (!maniacs.empty()) {
                endTask();

                for (auto& dataSlice : maniacs) {
                    AddPendingDataSlice(dataSlice);
                    if (HasLargeActiveTask()) {
                        EndManiacTask();
                    }
                }
                EndManiacTask();
            }

            if (!teleportChunks.empty()) {
                endTask();

                TOwningKey previousMaxKey;
                for (const auto& chunkSpec : teleportChunks) {
                    // Ensure sorted order of teleported chunks.
                    YCHECK(chunkSpec->BoundaryKeys());
                    const auto& minKey = chunkSpec->BoundaryKeys()->MinKey;
                    const auto& maxKey = chunkSpec->BoundaryKeys()->MaxKey;
                    YCHECK(CompareRows(previousMaxKey, minKey, prefixLength) <= 0);
                    previousMaxKey = maxKey;

                    AddTeleportChunk(chunkSpec);
                }
            }

            if (hasLargeActiveTask()) {
                endTask();
            }

            startIndex = currentIndex;
        }

        YCHECK(globalOpenedSlices.empty());
        EndTaskIfActive();
    }

    void EndManiacTask()
    {
        if (!HasActiveTask())
            return;

        auto task = New<TManiacTask>(
            this,
            static_cast<int>(Tasks.size()),
            CurrentPartitionIndex);
        task->Initialize();

        EndTask(task);
    }

    virtual std::vector<TRichYPath> GetInputTablePaths() const override
    {
        return Spec->InputTablePaths;
    }

    virtual std::vector<TRichYPath> GetOutputTablePaths() const override
    {
        std::vector<TRichYPath> result;
        result.push_back(Spec->OutputTablePath);
        return result;
    }

    virtual void PrepareOutputTables() override
    {
        // Check that all input tables are sorted by the same key columns.
        TSortedMergeControllerBase::PrepareOutputTables();

        auto& table = OutputTables[0];
        table.TableUploadOptions.LockMode = ELockMode::Exclusive;

        auto prepareOutputKeyColumns = [&] () {
            if (table.TableUploadOptions.TableSchema.IsSorted()) { 
                if (table.TableUploadOptions.TableSchema.GetKeyColumns() != SortKeyColumns) {
                    THROW_ERROR_EXCEPTION("Merge key columns do not match output table schema in \"strong\" schema mode")
                            << TErrorAttribute("output_schema", table.TableUploadOptions.TableSchema)
                            << TErrorAttribute("merge_by", SortKeyColumns)
                            << TErrorAttribute("schema_inference_mode", Spec->SchemaInferenceMode);
                }
            } else {
                table.TableUploadOptions.TableSchema = 
                    table.TableUploadOptions.TableSchema.ToSorted(SortKeyColumns);
            }
        };

        switch (Spec->SchemaInferenceMode) {
            case ESchemaInferenceMode::Auto:
                if (table.TableUploadOptions.SchemaMode == ETableSchemaMode::Weak) {
                    InferSchemaFromInputSorted(SortKeyColumns);
                } else {
                    prepareOutputKeyColumns();

                    for (const auto& inputTable : InputTables) {
                        if (inputTable.SchemaMode == ETableSchemaMode::Strong) {
                            ValidateTableSchemaCompatibility(
                                inputTable.Schema,
                                table.TableUploadOptions.TableSchema,
                                /* ignoreSortOrder */ true)
                                .ThrowOnError();
                        }
                    }
                }
                break;

            case ESchemaInferenceMode::FromInput:
                InferSchemaFromInputSorted(SortKeyColumns);
                break;

            case ESchemaInferenceMode::FromOutput:
                if (table.TableUploadOptions.SchemaMode == ETableSchemaMode::Weak) {
                    table.TableUploadOptions.TableSchema = TTableSchema::FromKeyColumns(SortKeyColumns);
                } else {
                    prepareOutputKeyColumns();
                }
                break;

            default:
                Y_UNREACHABLE();
        }
    }

    virtual void InitJobSpecTemplate() override
    {
        JobSpecTemplate.set_type(static_cast<int>(EJobType::SortedMerge));
        auto* schedulerJobSpecExt = JobSpecTemplate.MutableExtension(TSchedulerJobSpecExt::scheduler_job_spec_ext);
        auto* mergeJobSpecExt = JobSpecTemplate.MutableExtension(TMergeJobSpecExt::merge_job_spec_ext);

        schedulerJobSpecExt->set_lfalloc_buffer_size(GetLFAllocBufferSize());
        ToProto(schedulerJobSpecExt->mutable_output_transaction_id(), OutputTransaction->GetId());
        schedulerJobSpecExt->set_io_config(ConvertToYsonString(JobIOConfig).Data());

        ToProto(mergeJobSpecExt->mutable_key_columns(), SortKeyColumns);

        ManiacJobSpecTemplate.CopyFrom(JobSpecTemplate);
        ManiacJobSpecTemplate.set_type(static_cast<int>(EJobType::UnorderedMerge));
    }

    virtual EJobType GetJobType() const override
    {
        return EJobType::SortedMerge;
    }
};

DEFINE_DYNAMIC_PHOENIX_TYPE(TSortedMergeController);

////////////////////////////////////////////////////////////////////

IOperationControllerPtr CreateMergeController(
    TSchedulerConfigPtr config,
    IOperationHost* host,
    TOperation* operation)
{
    auto spec = operation->GetSpec();
    auto baseSpec = ParseOperationSpec<TMergeOperationSpec>(spec);
    switch (baseSpec->Mode) {
        case EMergeMode::Unordered: {
            return CreateUnorderedMergeController(config, host, operation);
        }
        case EMergeMode::Ordered: {
            return New<TOrderedMergeController>(
                config,
                ParseOperationSpec<TOrderedMergeOperationSpec>(spec),
                config->OrderedMergeOperationOptions,
                host,
                operation);
        }
        case EMergeMode::Sorted: {
            return New<TSortedMergeController>(
                config,
                ParseOperationSpec<TSortedMergeOperationSpec>(spec),
                config->SortedMergeOperationOptions,
                host,
                operation);
        }
        default:
            Y_UNREACHABLE();
    }
}

////////////////////////////////////////////////////////////////////

class TReduceControllerBase
    : public TSortedMergeControllerBase
{
public:
    TReduceControllerBase(
        TSchedulerConfigPtr config,
        TReduceOperationSpecBasePtr spec,
        TReduceOperationOptionsPtr options,
        IOperationHost* host,
        TOperation* operation)
        : TSortedMergeControllerBase(config, spec, options, host, operation)
        , Spec(spec)
    {
        RegisterJobProxyMemoryDigest(EJobType::SortedReduce, spec->JobProxyMemoryDigest);
        RegisterUserJobMemoryDigest(EJobType::SortedReduce, spec->Reducer->MemoryReserveFactor);
    }

    virtual void BuildBriefSpec(IYsonConsumer* consumer) const override
    {
        TSortedMergeControllerBase::BuildBriefSpec(consumer);
        BuildYsonMapFluently(consumer)
            .Item("reducer").BeginMap()
                .Item("command").Value(TrimCommandForBriefSpec(Spec->Reducer->Command))
            .EndMap();
    }

    // Persistence.
    virtual void Persist(const TPersistenceContext& context) override
    {
        TSortedMergeControllerBase::Persist(context);

        using NYT::Persist;
        Persist(context, StartRowIndex);
        Persist(context, ForeignKeyColumnCount);
    }

    virtual void CustomPrepare() override
    {
        TSortedMergeControllerBase::CustomPrepare();

        // Clean the rest, if anything left.
        ForeignInputChunks.resize(0);
    }

protected:
    TReduceOperationSpecBasePtr Spec;

    i64 StartRowIndex = 0;

    //! Number of key columns for foreign tables.
    int ForeignKeyColumnCount = 0;

    //! Not serialized.
    int ReduceKeyColumnCount;

    //! Not serialized.
    TNullable<int> TeleportOutputTable;
    //! Not serialized.
    std::vector<std::deque<TInputChunkPtr>> ForeignInputChunks;

    //! Not serialized.
    TKey CurrentTaskMinForeignKey;
    //! Not serialized.
    TKey CurrentTaskMaxForeignKey;

    virtual void DoInitialize() override
    {
        TSortedMergeControllerBase::DoInitialize();

        int teleportOutputCount = 0;
        for (int i = 0; i < static_cast<int>(OutputTables.size()); ++i) {
            if (OutputTables[i].Path.GetTeleport()) {
                ++teleportOutputCount;
                TeleportOutputTable = i;
            }
        }

        if (teleportOutputCount > 1) {
            THROW_ERROR_EXCEPTION("Too many teleport output tables: maximum allowed 1, actual %v",
                teleportOutputCount);
        }

        ValidateUserFileCount(Spec->Reducer, "reducer");
    }

    virtual bool IsRowCountPreserved() const override
    {
        return false;
    }

    virtual void ProcessForeignInputTables() override
    {
        ForeignInputChunks = CollectForeignInputChunks();
    }

    void AddForeignTablesToTask(TKey foreignMinKey, TKey foreignMaxKey)
    {
        YCHECK(ForeignKeyColumnCount > 0);
        YCHECK(ForeignKeyColumnCount <= static_cast<int>(SortKeyColumns.size()));
        YCHECK(foreignMinKey.GetCount() <= ForeignKeyColumnCount);

        for (auto& tableChunks : ForeignInputChunks) {
            auto firstUsed = tableChunks.cbegin();
            for (const auto& chunkSpec :  tableChunks) {
                YCHECK(chunkSpec->BoundaryKeys());
                const auto& minKey = chunkSpec->BoundaryKeys()->MinKey;
                const auto& maxKey = chunkSpec->BoundaryKeys()->MaxKey;
                if (CompareRows(foreignMinKey, maxKey, ForeignKeyColumnCount) > 0) {
                    ++firstUsed;
                    continue;
                }
                if (CompareRows(foreignMaxKey, minKey, ForeignKeyColumnCount) < 0) {
                    break;
                }
                AddPendingChunkSlice(CreateInputChunkSlice(chunkSpec, foreignMinKey, foreignMaxKey));
            }
            tableChunks.erase(tableChunks.cbegin(), firstUsed);
        }
    }

    virtual void AddPendingDataSlice(TInputDataSlicePtr dataSlice) override
    {
        if (ForeignKeyColumnCount > 0) {
            if (!CurrentTaskMinForeignKey ||
                CompareRows(CurrentTaskMinForeignKey, dataSlice->LowerLimit().Key, ForeignKeyColumnCount) > 0)
            {
                CurrentTaskMinForeignKey = GetKeyPrefix(dataSlice->LowerLimit().Key, ForeignKeyColumnCount, RowBuffer);
            }
            if (!CurrentTaskMaxForeignKey ||
                CompareRows(CurrentTaskMaxForeignKey, dataSlice->UpperLimit().Key, ForeignKeyColumnCount) < 0)
            {
                CurrentTaskMaxForeignKey = GetKeyPrefixSuccessor(dataSlice->UpperLimit().Key, ForeignKeyColumnCount, RowBuffer);
            }
        }

        TSortedMergeControllerBase::AddPendingDataSlice(dataSlice);
    }

    virtual void EndTaskIfActive() override
    {
        if (!HasActiveTask())
            return;

        if (ForeignKeyColumnCount != 0) {
            YCHECK(CurrentTaskMinForeignKey && CurrentTaskMaxForeignKey);

            AddForeignTablesToTask(CurrentTaskMinForeignKey, CurrentTaskMaxForeignKey);
        }

        CurrentTaskMinForeignKey = TKey();
        CurrentTaskMaxForeignKey = TKey();

        TSortedMergeControllerBase::EndTaskIfActive();
    }

    virtual std::vector<TRichYPath> GetInputTablePaths() const override
    {
        return Spec->InputTablePaths;
    }

    virtual std::vector<TRichYPath> GetOutputTablePaths() const override
    {
        return Spec->OutputTablePaths;
    }

    virtual TNullable<int> GetTeleportTableIndex() const override
    {
        return TeleportOutputTable;
    }

    virtual std::vector<TPathWithStage> GetFilePaths() const override
    {
        std::vector<TPathWithStage> result;
        for (const auto& path : Spec->Reducer->FilePaths) {
            result.push_back(std::make_pair(path, EOperationStage::Reduce));
        }
        return result;
    }

    virtual int GetCpuLimit() const override
    {
        return Spec->Reducer->CpuLimit;
    }

    virtual TUserJobSpecPtr GetUserJobSpec() const override
    {
        return Spec->Reducer;
    }

    virtual i64 GetUserJobMemoryReserve() const override
    {
        return ComputeUserJobMemoryReserve(EJobType::SortedReduce, Spec->Reducer);
    }

    virtual void InitJobSpecTemplate() override
    {
        YCHECK(!SortKeyColumns.empty());

        JobSpecTemplate.set_type(static_cast<int>(EJobType::SortedReduce));
        auto* schedulerJobSpecExt = JobSpecTemplate.MutableExtension(TSchedulerJobSpecExt::scheduler_job_spec_ext);

        AuxNodeDirectory->DumpTo(schedulerJobSpecExt->mutable_aux_node_directory());
        schedulerJobSpecExt->set_lfalloc_buffer_size(GetLFAllocBufferSize());
        ToProto(schedulerJobSpecExt->mutable_output_transaction_id(), OutputTransaction->GetId());
        schedulerJobSpecExt->set_io_config(ConvertToYsonString(JobIOConfig).Data());

        InitUserJobSpecTemplate(
            schedulerJobSpecExt->mutable_user_job_spec(),
            Spec->Reducer,
            Files,
            Spec->JobNodeAccount);

        auto* reduceJobSpecExt = JobSpecTemplate.MutableExtension(TReduceJobSpecExt::reduce_job_spec_ext);
        ToProto(reduceJobSpecExt->mutable_key_columns(), SortKeyColumns);
        reduceJobSpecExt->set_reduce_key_column_count(ReduceKeyColumnCount);
        reduceJobSpecExt->set_join_key_column_count(ForeignKeyColumnCount);

        ManiacJobSpecTemplate.CopyFrom(JobSpecTemplate);
    }

    virtual void CustomizeJoblet(TJobletPtr joblet) override
    {
        joblet->StartRowIndex = StartRowIndex;
        StartRowIndex += joblet->InputStripeList->TotalRowCount;
    }

    virtual void CustomizeJobSpec(TJobletPtr joblet, TJobSpec* jobSpec) override
    {
        auto* schedulerJobSpecExt = jobSpec->MutableExtension(TSchedulerJobSpecExt::scheduler_job_spec_ext);
        InitUserJobSpec(
            schedulerJobSpecExt->mutable_user_job_spec(),
            joblet);
    }

    virtual bool IsOutputLivePreviewSupported() const override
    {
        for (const auto& inputTable : InputTables) {
            if (inputTable.Path.GetTeleport()) {
                return false;
            }
        }
        return true;
    }

    virtual EJobType GetJobType() const override
    {
        return EJobType::SortedReduce;
    }
};

////////////////////////////////////////////////////////////////////

class TReduceController
    : public TReduceControllerBase
{
public:
    TReduceController(
        TSchedulerConfigPtr config,
        TReduceOperationSpecPtr spec,
        IOperationHost* host,
        TOperation* operation)
        : TReduceControllerBase(config, spec, config->ReduceOperationOptions, host, operation)
        , Spec(spec)
    { }

    // Persistence.
    virtual void Persist(const TPersistenceContext& context) override
    {
        TReduceControllerBase::Persist(context);
    }

private:
    DECLARE_DYNAMIC_PHOENIX_TYPE(TReduceController, 0xacd16dbc);

    TReduceOperationSpecPtr Spec;

    virtual void DoInitialize() override
    {
        TReduceControllerBase::DoInitialize();

        int foreignInputCount = 0;
        for (auto& table : InputTables) {
            if (table.Path.GetForeign()) {
                if (table.Path.GetTeleport()) {
                    THROW_ERROR_EXCEPTION("Foreign table can not be specified as teleport");
                }
                if (table.Path.GetRanges().size() > 1) {
                    THROW_ERROR_EXCEPTION("Reduce operation does not support foreign tables with multiple ranges");
                }
                ++foreignInputCount;
            }
        }

        if (foreignInputCount == InputTables.size()) {
            THROW_ERROR_EXCEPTION("At least one non-foreign input table is required");
        }

        if (foreignInputCount == 0 && !Spec->JoinBy.empty()) {
            THROW_ERROR_EXCEPTION("At least one foreign input table is required");
        }

        if (foreignInputCount != 0 && Spec->JoinBy.empty()) {
            THROW_ERROR_EXCEPTION("Join key columns are required");
        }
    }

    virtual void AdjustKeyColumns() override
    {
        auto sortBy = Spec->SortBy.empty() ? Spec->ReduceBy : Spec->SortBy;
        LOG_INFO("Spec key columns are %v", sortBy);

        SortKeyColumns = CheckInputTablesSorted(sortBy, &TInputTable::IsPrimary);

        if (SortKeyColumns.size() < Spec->ReduceBy.size() ||
            !CheckKeyColumnsCompatible(SortKeyColumns, Spec->ReduceBy))
        {
            THROW_ERROR_EXCEPTION("Reduce key columns %v are not compatible with sort key columns %v",
                Spec->ReduceBy,
                SortKeyColumns);
        }
        ReduceKeyColumnCount = Spec->ReduceBy.size();

        const auto& specForeignKeyColumns = Spec->JoinBy;
        ForeignKeyColumnCount = specForeignKeyColumns.size();
        if (ForeignKeyColumnCount != 0) {
            LOG_INFO("Foreign key columns are %v", specForeignKeyColumns);

            CheckInputTablesSorted(specForeignKeyColumns, &TInputTable::IsForeign);

            if (Spec->ReduceBy.size() < specForeignKeyColumns.size() ||
                !CheckKeyColumnsCompatible(Spec->ReduceBy, specForeignKeyColumns))
            {
                    THROW_ERROR_EXCEPTION("Join key columns %v are not compatible with reduce key columns %v",
                        specForeignKeyColumns,
                        Spec->ReduceBy);
            }
        }
    }

    virtual bool IsTeleportCandidate(TInputChunkPtr chunkSpec) const override
    {
        return
            TSortedMergeControllerBase::IsTeleportCandidate(chunkSpec) &&
            InputTables[chunkSpec->GetTableIndex()].Path.GetTeleport();
    }

    virtual void SortEndpoints() override
    {
        std::sort(
            Endpoints.begin(),
            Endpoints.end(),
            [=] (const TKeyEndpoint& lhs, const TKeyEndpoint& rhs) -> bool {
                int cmpResult = CompareRows(lhs.GetKey(), rhs.GetKey());
                if (cmpResult != 0) {
                    return cmpResult < 0;
                }

                cmpResult = static_cast<int>(lhs.Type) - static_cast<int>(rhs.Type);
                if (cmpResult != 0) {
                    return cmpResult < 0;
                }

                cmpResult = lhs.DataSlice->GetTableIndex() - rhs.DataSlice->GetTableIndex();
                if (cmpResult != 0) {
                    return cmpResult < 0;
                }

                try {
                    // If keys (trimmed to key columns) are equal, we put slices in
                    // the same order they are in the original table.
                    const auto& lhsChunk = lhs.DataSlice->GetSingleUnversionedChunkOrThrow();
                    const auto& rhsChunk = rhs.DataSlice->GetSingleUnversionedChunkOrThrow();

                    cmpResult = lhsChunk->GetTableRowIndex() -
                        rhsChunk->GetTableRowIndex();
                    if (cmpResult != 0) {
                        return cmpResult < 0;
                    }

                    return (reinterpret_cast<intptr_t>(lhsChunk.Get())
                        - reinterpret_cast<intptr_t>(rhsChunk.Get())) < 0;
                } catch (const std::exception& ex) {
                    // XXX(savrus): If failed here, do something with comparison. 
                    THROW_ERROR_EXCEPTION("Failed to compare data slices") << ex;
                }
            });
    }

    virtual void FindTeleportChunks() override
    {
        const int prefixLength = ReduceKeyColumnCount;

        TInputChunkPtr currentChunkSpec;
        int startTeleportIndex = -1;

        int openedSlicesCount = 0;
        auto previousKey = EmptyKey().Get();

        for (int i = 0; i < static_cast<int>(Endpoints.size()); ++i) {
            const auto& endpoint = Endpoints[i];
            auto key = endpoint.GetKey();
            const auto& dataSlice = endpoint.DataSlice;

            if (dataSlice->Type == EDataSliceDescriptorType::VersionedTable) {
                currentChunkSpec.Reset();
                continue;
            }

            openedSlicesCount += endpoint.Type == EEndpointType::Left ? 1 : -1;

            if (currentChunkSpec &&
                dataSlice->GetSingleUnversionedChunkOrThrow() == currentChunkSpec)
            {
                previousKey = key;
                continue;
            }

            if (CompareRows(key, previousKey, prefixLength) == 0) {
                currentChunkSpec.Reset();
                // Don't update previous key - it's equal to current.
                continue;
            }

            if (currentChunkSpec) {
                const auto& previousEndpoint = Endpoints[i - 1];
                const auto& chunkSpec = previousEndpoint.DataSlice->GetSingleUnversionedChunkOrThrow();

                YCHECK(chunkSpec->BoundaryKeys());
                const auto& maxKey = chunkSpec->BoundaryKeys()->MaxKey;
                if (previousEndpoint.Type == EEndpointType::Right &&
                    CompareRows(maxKey, previousEndpoint.GetKey(), prefixLength) == 0)
                {
                    for (int j = startTeleportIndex; j < i; ++j) {
                        Endpoints[j].Teleport = true;
                    }
                }
            }

            currentChunkSpec.Reset();
            previousKey = key;

            // No current teleport candidate.
            const auto& chunkSpec = endpoint.DataSlice->GetSingleUnversionedChunkOrThrow();
            YCHECK(chunkSpec->BoundaryKeys());
            const auto& minKey = chunkSpec->BoundaryKeys()->MinKey;
            if (IsInputTableTeleportable[chunkSpec->GetTableIndex()] &&
                endpoint.Type == EEndpointType::Left &&
                CompareRows(minKey, endpoint.GetKey(), prefixLength) == 0 &&
                IsTeleportCandidate(chunkSpec) &&
                openedSlicesCount == 1)
            {
                currentChunkSpec = chunkSpec;
                startTeleportIndex = i;
            }
        }

        if (currentChunkSpec) {
            // Last Teleport candidate.
            auto& previousEndpoint = Endpoints.back();
            const auto& chunkSpec = previousEndpoint.DataSlice->GetSingleUnversionedChunkOrThrow();
            YCHECK(previousEndpoint.Type == EEndpointType::Right);
            YCHECK(chunkSpec->BoundaryKeys());
            const auto& maxKey = chunkSpec->BoundaryKeys()->MaxKey;
            if (CompareRows(maxKey, previousEndpoint.GetKey(), prefixLength) == 0) {
                for (int j = startTeleportIndex; j < static_cast<int>(Endpoints.size()); ++j) {
                    Endpoints[j].Teleport = true;
                }
            }
        }
    }

    virtual void BuildTasks() override
    {
        const int prefixLength = ReduceKeyColumnCount;

        yhash_set<TInputDataSlicePtr> openedSlices;
        TKey lastBreakpoint;

        auto hasLargeActiveTask = [&] () {
            return HasLargeActiveTask() ||
                CurrentChunkCount + openedSlices.size() >= Config->MaxChunkStripesPerJob;
        };

        int startIndex = 0;
        while (startIndex < static_cast<int>(Endpoints.size())) {
            auto key = Endpoints[startIndex].GetKey();

            int currentIndex = startIndex;
            while (currentIndex < static_cast<int>(Endpoints.size())) {
                // Iterate over endpoints with equal keys.
                const auto& endpoint = Endpoints[currentIndex];
                auto currentKey = endpoint.GetKey();

                if (CompareRows(key, currentKey, prefixLength) != 0) {
                    // This key is over.
                    break;
                }

                if (endpoint.Teleport) {
                    YCHECK(openedSlices.empty());
                    EndTaskIfActive();

                    auto chunkSpec = endpoint.DataSlice->GetSingleUnversionedChunkOrThrow();
                    AddTeleportChunk(chunkSpec);

                    while (currentIndex < static_cast<int>(Endpoints.size()) &&
                        Endpoints[currentIndex].Teleport &&
                        Endpoints[currentIndex].DataSlice->GetSingleUnversionedChunkOrThrow() == chunkSpec)
                    {
                        ++currentIndex;
                    }
                    continue;
                }

                if (endpoint.Type == EEndpointType::Left) {
                    YCHECK(openedSlices.insert(endpoint.DataSlice).second);
                    ++currentIndex;
                    continue;
                }

                // Right non-Teleport endpoint.
                YCHECK(endpoint.Type == EEndpointType::Right);

                auto it = openedSlices.find(endpoint.DataSlice);
                YCHECK(it != openedSlices.end());
                AddPendingDataSlice(CreateInputDataSlice(*it, lastBreakpoint));
                openedSlices.erase(it);
                ++currentIndex;
            }

            if (hasLargeActiveTask()) {
                YCHECK(!lastBreakpoint || CompareRows(key, lastBreakpoint, prefixLength) != 0);

                auto nextBreakpoint = GetKeyPrefixSuccessor(key, prefixLength, RowBuffer);

                LOG_TRACE("Current task finished, flushing %v chunks at key %v",
                    openedSlices.size(),
                    nextBreakpoint);

                for (const auto& dataSlice : openedSlices) {
                    AddPendingDataSlice(CreateInputDataSlice(dataSlice, lastBreakpoint, nextBreakpoint));
                }

                lastBreakpoint = nextBreakpoint;

                EndTaskIfActive();
            }

            startIndex = currentIndex;
        }

        YCHECK(openedSlices.empty());
        EndTaskIfActive();
    }

    virtual TNullable<int> GetTeleportTableIndex() const override
    {
        return TeleportOutputTable;
    }
};

DEFINE_DYNAMIC_PHOENIX_TYPE(TReduceController);

IOperationControllerPtr CreateReduceController(
    TSchedulerConfigPtr config,
    IOperationHost* host,
    TOperation* operation)
{
    auto spec = ParseOperationSpec<TReduceOperationSpec>(operation->GetSpec());
    return New<TReduceController>(config, spec, host, operation);
}

////////////////////////////////////////////////////////////////////

class TJoinReduceController
    : public TReduceControllerBase
{
public:
    TJoinReduceController(
        TSchedulerConfigPtr config,
        TJoinReduceOperationSpecPtr spec,
        IOperationHost* host,
        TOperation* operation)
        : TReduceControllerBase(config, spec, config->JoinReduceOperationOptions, host, operation)
        , Spec(spec)
    { }

    // Persistence.
    virtual void Persist(const TPersistenceContext& context) override
    {
        TReduceControllerBase::Persist(context);
    }

private:
    DECLARE_DYNAMIC_PHOENIX_TYPE(TJoinReduceController, 0xc0fd3095);

    TJoinReduceOperationSpecPtr Spec;

    virtual void DoInitialize() override
    {
        TReduceControllerBase::DoInitialize();

        if (InputTables.size() < 2) {
            THROW_ERROR_EXCEPTION("At least two input tables are required");
        }

        int primaryInputCount = 0;
        for (int i = 0; i < static_cast<int>(InputTables.size()); ++i) {
            if (!InputTables[i].Path.GetForeign()) {
                ++primaryInputCount;
            }
            if (InputTables[i].Path.GetTeleport()) {
                THROW_ERROR_EXCEPTION("Teleport tables are not supported in join-reduce");
            }
        }

        if (primaryInputCount != 1) {
            THROW_ERROR_EXCEPTION("You must specify exactly one non-foreign (primary) input table (%v specified)",
                primaryInputCount);
        }

        // For join reduce tables with multiple ranges are not supported.
        for (int i = 0; i < static_cast<int>(InputTables.size()); ++i) {
            auto& path = InputTables[i].Path;
            auto ranges = path.GetRanges();
            if (ranges.size() > 1) {
                THROW_ERROR_EXCEPTION("Join reduce operation does not support tables with multiple ranges");
            }
        }

        // Forbid teleport attribute for output tables.
        if (GetTeleportTableIndex()) {
            THROW_ERROR_EXCEPTION("Teleport tables are not supported in join-reduce");
        }
    }

    virtual void AdjustKeyColumns() override
    {
        // NB: Base member is not called intentionally.

        LOG_INFO("Spec key columns are %v", Spec->JoinBy);
        SortKeyColumns = CheckInputTablesSorted(Spec->JoinBy);

        ForeignKeyColumnCount = SortKeyColumns.size();
    }

    virtual void SortEndpoints() override
    {
        Y_UNREACHABLE();
    }

    virtual void FindTeleportChunks() override
    {
        Y_UNREACHABLE();
    }

    virtual void BuildTasks() override
    {
        const auto& slices = ChunkSliceFetcher->GetChunkSlices();

        for (const auto& slice : slices) {
            try {
                ValidateClientKey(slice->LowerLimit().Key);
                ValidateClientKey(slice->UpperLimit().Key);
            } catch (const std::exception& ex) {
                THROW_ERROR_EXCEPTION(
                    "Error validating sample key in input table %v",
                    GetInputTablePaths()[slice->GetInputChunk()->GetTableIndex()])
                    << ex;
            }

            AddPendingChunkSlice(slice);

            EndTaskIfLarge();
        }
        EndTaskIfActive();
    }

    virtual bool ShouldSlicePrimaryTableByKeys() override
    {
        // JoinReduce slices by row indexes.
        return false;
    }
};

DEFINE_DYNAMIC_PHOENIX_TYPE(TJoinReduceController);

IOperationControllerPtr CreateJoinReduceController(
    TSchedulerConfigPtr config,
    IOperationHost* host,
    TOperation* operation)
{
    auto spec = ParseOperationSpec<TJoinReduceOperationSpec>(operation->GetSpec());
    return New<TJoinReduceController>(config, spec, host, operation);
}

////////////////////////////////////////////////////////////////////

} // namespace NScheduler
} // namespace NYT<|MERGE_RESOLUTION|>--- conflicted
+++ resolved
@@ -1237,18 +1237,13 @@
 
     void CollectEndpoints()
     {
-<<<<<<< HEAD
         auto processSlice = [&] (const TInputDataSlicePtr& slice) {
-=======
-        auto slices = ChunkSliceFetcher->GetChunkSlices();
-        for (const auto& slice : slices) {
             if (slice->LowerLimit().Key >= slice->UpperLimit().Key) {
                 // This can happen if ranges were specified. 
                 // Chunk slice fetcher can produce empty slices.
-                continue;
-            }
-
->>>>>>> 85026df5
+                return;
+            }
+
             TKeyEndpoint leftEndpoint;
             leftEndpoint.Type = EEndpointType::Left;
             leftEndpoint.DataSlice = slice;
