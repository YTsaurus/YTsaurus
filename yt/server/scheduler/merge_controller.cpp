--- conflicted
+++ resolved
@@ -1259,13 +1259,9 @@
             }
 
             // No current Teleport candidate.
-            if (endpoint.Type == EEndpointType::Left && 
+            if (endpoint.Type == EEndpointType::Left &&
                 CompareRows(minKey, endpoint.MinBoundaryKey, KeyColumns.size()) == 0 &&
-<<<<<<< HEAD
                 IsTeleportCandidate(chunkSlice->GetChunkSpec()))
-=======
-                IsTeleportCandidate(chunkSlice->GetChunkSpec())) 
->>>>>>> 621d66bb
             {
                 // The first slice of a full chunk.
                 currentChunkSpec = chunkSlice->GetChunkSpec();
@@ -1557,9 +1553,9 @@
     }
 
     virtual bool IsTeleportCandidate(TRefCountedChunkSpecPtr chunkSpec) const override
-    {   
+    {
         auto tableIndex = chunkSpec->table_index();
-        return TSortedMergeControllerBase::IsTeleportCandidate(chunkSpec) && 
+        return TSortedMergeControllerBase::IsTeleportCandidate(chunkSpec) &&
             InputTables[tableIndex].Path.Attributes().Get<bool>("teleport", false);;
     }
 
@@ -1581,17 +1577,12 @@
 
                 // If keys (trimmed to key columns) are equal, we put slices in 
                 // the same order they are in the original table.
-<<<<<<< HEAD
                 cmpResult = lhs.ChunkSlice->GetChunkSpec()->table_row_index() -
                     rhs.ChunkSlice->GetChunkSpec()->table_row_index();
-=======
-                cmpResult = lhs.ChunkSlice->GetChunkSpec()->table_row_index() - 
-                    rhs.ChunkSlice->GetChunkSpec()->table_row_index();      
->>>>>>> 621d66bb
                 if (cmpResult != 0) {
                     return cmpResult < 0;
-                }                
-                
+                }
+
                 return (reinterpret_cast<intptr_t>(lhs.ChunkSlice->GetChunkSpec().Get())
                     - reinterpret_cast<intptr_t>(rhs.ChunkSlice->GetChunkSpec().Get())) < 0;
             });
