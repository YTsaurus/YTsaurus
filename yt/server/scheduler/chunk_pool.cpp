#include "stdafx.h"
#include "chunk_pool.h"

#include <ytlib/misc/id_generator.h>

#include <ytlib/table_client/helpers.h>
#include <ytlib/table_client/chunk_meta_extensions.h>

namespace NYT {
namespace NScheduler {

using namespace NChunkServer;
using namespace NTableClient;
using namespace NTableClient::NProto;
using namespace NChunkClient::NProto;

////////////////////////////////////////////////////////////////////

TChunkStripe::TChunkStripe()
{ }

TChunkStripe::TChunkStripe(TRefCountedInputChunkPtr inputChunk)
{
    Chunks.push_back(inputChunk);
}

TChunkStripe::TChunkStripe(const TChunkStripe& other)
{
    FOREACH (const auto& chunk, other.Chunks) {
        Chunks.push_back(New<TRefCountedInputChunk>(*chunk));
    }
}

////////////////////////////////////////////////////////////////////

TChunkStripeList::TChunkStripeList()
    : IsApproximate(false)
    , TotalDataSize(0)
    , TotalRowCount(0)
    , TotalChunkCount(0)
    , LocalChunkCount(0)
    , NonLocalChunkCount(0)
{ }

////////////////////////////////////////////////////////////////////

class TChunkPoolInputBase
    : public virtual IChunkPoolInput
{
public:
    TChunkPoolInputBase()
        : Finished(false)
    { }

    // IChunkPoolInput implementation.

    virtual void Finish() override
    {
        Finished = true;
    }

protected:
    bool Finished;

};

////////////////////////////////////////////////////////////////////

class TSuspendableStripe
{
public:
    TSuspendableStripe()
        : Suspended(false)
        , DataSize(0)
        , RowCount(0)
    { }

    explicit TSuspendableStripe(TChunkStripePtr stripe)
        : Stripe(std::move(stripe))
        , Suspended(false)
    {
        GetStatistics(Stripe, &DataSize, &RowCount);
    }

    i64 GetDataSize() const
    {
        return DataSize;
    }

    i64 GetRowCount() const
    {
        return RowCount;
    }

    TChunkStripePtr GetStripe() const
    {
        return Stripe;
    }

    void Suspend()
    {
        YCHECK(Stripe);
        YCHECK(!Suspended);
        Suspended = true;
    }

    void Resume(TChunkStripePtr stripe)
    {
        YCHECK(Stripe);
        YCHECK(Suspended);

        GetStatistics(stripe, &DataSize, &RowCount);

        Suspended = false;
        Stripe = stripe;
    }

private:
    TChunkStripePtr Stripe;
    bool Suspended;
    i64 DataSize;
    i64 RowCount;

};

////////////////////////////////////////////////////////////////////

class TChunkPoolOutputBase
    : public virtual IChunkPoolOutput
{
public:
    TChunkPoolOutputBase()
        : DataSizeCounter(0)
        , RowCounter(0)
    { }

    virtual i64 GetTotalDataSize() const override
    {
        return DataSizeCounter.GetTotal();
    }

    virtual i64 GetRunningDataSize() const override
    {
        return DataSizeCounter.GetRunning();
    }

    virtual i64 GetCompletedDataSize() const override
    {
        return DataSizeCounter.GetCompleted();
    }

    virtual i64 GetPendingDataSize() const override
    {
        return DataSizeCounter.GetPending();
    }

    virtual i64 GetTotalRowCount() const override
    {
        return RowCounter.GetTotal();
    }

protected:
    TProgressCounter DataSizeCounter;
    TProgressCounter RowCounter;
    TProgressCounter JobCounter;

};

////////////////////////////////////////////////////////////////////

class TAtomicChunkPool
    : public TChunkPoolInputBase
    , public TChunkPoolOutputBase
    , public IChunkPool
{
public:
    // IChunkPoolInput implementation.

    TAtomicChunkPool()
        : SuspendedStripeCount(0)
    {
        JobCounter.Set(1);
    }

    virtual IChunkPoolInput::TCookie Add(TChunkStripePtr stripe) override
    {
        YCHECK(!Finished);
        YCHECK(!ExtractedList);

        auto cookie = static_cast<int>(Stripes.size());

        TSuspendableStripe suspendableStripe(stripe);
        Stripes.push_back(suspendableStripe);

        DataSizeCounter.Increment(suspendableStripe.GetDataSize());
        RowCounter.Increment(suspendableStripe.GetRowCount());

        FOREACH (const auto& chunk, stripe->Chunks) {
            FOREACH (const auto& address, chunk->node_addresses()) {
                AddressToLocality[address] += suspendableStripe.GetDataSize();
            }
        }

        return cookie;
    }

    virtual int GetTotalStripeCount() const override
    {
        return static_cast<int>(Stripes.size());
    }

    virtual void Suspend(IChunkPoolInput::TCookie cookie) override
    {
        ++SuspendedStripeCount;
        auto& suspendableStripe = Stripes[cookie];
        Stripes[cookie].Suspend();

        FOREACH (const auto& chunk, suspendableStripe.GetStripe()->Chunks) {
            FOREACH (const auto& address, chunk->node_addresses()) {
                AddressToLocality[address] -= suspendableStripe.GetDataSize();
            }
        }
    }

    virtual void Resume(IChunkPoolInput::TCookie cookie, TChunkStripePtr stripe) override
    {
        auto& suspendableStripe = Stripes[cookie];
        suspendableStripe.Resume(stripe);
        --SuspendedStripeCount;

        FOREACH (const auto& chunk, suspendableStripe.GetStripe()->Chunks) {
            FOREACH (const auto& address, chunk->node_addresses()) {
                AddressToLocality[address] += suspendableStripe.GetDataSize();
            }
        }
    }

    // IChunkPoolOutput implementation.

    virtual bool IsCompleted() const override
    {
        return Finished && JobCounter.GetCompleted() == 1;
    }

    virtual int GetTotalJobCount() const override
    {
        return 1;
    }

    virtual int GetPendingJobCount() const override
    {
        return
            Finished &&
<<<<<<< HEAD
            !Completed_ &&
            !ExtractedList
=======
            SuspendedStripeCount == 0 &&
            JobCounter.GetPending() == 1
>>>>>>> 2e149e3e
            ? 1 : 0;
    }

    virtual i64 GetLocality(const Stroka& address) const override
    {
        if (ExtractedList) {
            return 0;
        }

        auto it = AddressToLocality.find(address);
        return it == AddressToLocality.end() ? 0 : it->second;
    }

    virtual IChunkPoolOutput::TCookie Extract(const Stroka& address) override
    {
        YCHECK(Finished);
        YCHECK(SuspendedStripeCount == 0);

        if (GetPendingJobCount() == 0) {
            return IChunkPoolOutput::NullCookie;
        }
        
        ExtractedList = New<TChunkStripeList>();
        FOREACH (const auto& suspendableStripe, Stripes) {
            auto stripe = suspendableStripe.GetStripe();
            i64 stripeDataSize;
            i64 stripeRowCount;
            GetStatistics(stripe, &stripeDataSize, &stripeRowCount);
            AddStripeToList(stripe, stripeDataSize, stripeRowCount, ExtractedList, address);
        }

        JobCounter.Start(1);
        DataSizeCounter.Start(DataSizeCounter.GetTotal());
        RowCounter.Start(RowCounter.GetTotal());

        return 0;
    }

    virtual TChunkStripeListPtr GetStripeList(IChunkPoolOutput::TCookie cookie) override
    {
        YCHECK(cookie == 0);
        YCHECK(ExtractedList);
        YCHECK(Finished);

        return ExtractedList;
    }

    virtual void Completed(IChunkPoolOutput::TCookie cookie) override
    {
        YCHECK(cookie == 0);
        YCHECK(ExtractedList);
        YCHECK(Finished);

        JobCounter.Completed(1);
        DataSizeCounter.Completed(DataSizeCounter.GetTotal());
        RowCounter.Completed(RowCounter.GetTotal());

        ExtractedList = nullptr;
    }

    virtual void Failed(IChunkPoolOutput::TCookie cookie) override
    {
        YCHECK(cookie == 0);
        YCHECK(ExtractedList);
        YCHECK(Finished);

        JobCounter.Failed(1);
        DataSizeCounter.Failed(DataSizeCounter.GetTotal());
        RowCounter.Failed(RowCounter.GetTotal());

        ExtractedList = nullptr;
    }

    virtual void Aborted(IChunkPoolOutput::TCookie cookie) override
    {
        YCHECK(cookie == 0);
        YCHECK(ExtractedList);
        YCHECK(Finished);

        JobCounter.Aborted(1);
        DataSizeCounter.Aborted(DataSizeCounter.GetTotal());
        RowCounter.Aborted(RowCounter.GetTotal());

        ExtractedList = nullptr;
    }

    virtual void Lost(IChunkPoolOutput::TCookie cookie) override
    {
        YCHECK(cookie == 0);
        YCHECK(!ExtractedList);
        YCHECK(Finished);

        JobCounter.Lost(1);
        DataSizeCounter.Lost(DataSizeCounter.GetTotal());
        RowCounter.Lost(RowCounter.GetTotal());
    }

private:
    std::vector<TSuspendableStripe> Stripes;

    yhash_map<Stroka, i64> AddressToLocality;
    TChunkStripeListPtr ExtractedList;

    int SuspendedStripeCount;

};

TAutoPtr<IChunkPool> CreateAtomicChunkPool()
{
    return new TAtomicChunkPool();
}

////////////////////////////////////////////////////////////////////

class TUnorderedChunkPool
    : public TChunkPoolInputBase
    , public TChunkPoolOutputBase
    , public IChunkPool
{
public:
    explicit TUnorderedChunkPool(int jobCount)
    {
        JobCounter.Set(jobCount);
    }

    // IChunkPoolInput implementation.

    virtual IChunkPoolInput::TCookie Add(TChunkStripePtr stripe) override
    {
        YCHECK(!Finished);

        auto cookie = IChunkPoolInput::TCookie(Stripes.size());

        TSuspendableStripe suspendableStripe(stripe);
        Stripes.push_back(suspendableStripe);

        DataSizeCounter.Increment(suspendableStripe.GetDataSize());
        RowCounter.Increment(suspendableStripe.GetRowCount());

        Register(stripe);

        return cookie;
    }

    virtual int GetTotalStripeCount() const override
    {
        return static_cast<int>(Stripes.size());
    }

    virtual void Suspend(IChunkPoolInput::TCookie cookie) override
    {
        UNUSED(cookie);
        YUNREACHABLE();
    }

    virtual void Resume(IChunkPoolInput::TCookie cookie, TChunkStripePtr stripe) override
    {
        UNUSED(cookie);
        UNUSED(stripe);
        YUNREACHABLE();
    }

    // IChunkPoolOutput implementation.

    virtual bool IsCompleted() const override
    {
        return Finished &&
               LostCookies.empty() &&
               PendingGlobalChunks.empty() &&
               JobCounter.GetRunning() == 0;
    }

    virtual int GetTotalJobCount() const override
    {
        return IsCompleted() ? JobCounter.GetCompleted() : JobCounter.GetTotal();
    }

    virtual int GetPendingJobCount() const override
    {
        // NB: Pending data size can be zero while JobCounter indicates
        // that some jobs are pending. This may happen due to unevenness
        // of workload partitioning and cause the task to start less jobs than
        // suggested.
        return LostCookies.empty() && PendingGlobalChunks.empty() ? 0 : JobCounter.GetPending();
    }

    virtual i64 GetLocality(const Stroka& address) const override
    {
        auto it = PendingLocalChunks.find(address);
        return it == PendingLocalChunks.end() ? 0 : it->second.TotalDataSize;
    }

    virtual IChunkPoolOutput::TCookie Extract(const Stroka& address) override
    {
        YCHECK(Finished);

        if (GetPendingJobCount() == 0) {
            return IChunkPoolOutput::NullCookie;
        }

        TChunkStripeListPtr list;
        IChunkPoolOutput::TCookie cookie;

        if (LostCookies.empty()) {
            cookie = OutputCookieGenerator.Next();
            list = New<TChunkStripeList>();
            YCHECK(ExtractedLists.insert(std::make_pair(cookie, list)).second);

            // Take local chunks first.
            auto it = PendingLocalChunks.find(address);
            if (it != PendingLocalChunks.end()) {
                const auto& entry = it->second;
                AddAndUnregisterStripes(
                    list,
                    entry.Stripes.begin(),
                    entry.Stripes.end(),
                    address);
            }

            // Take non-local chunks.
            AddAndUnregisterStripes(
                list,
                PendingGlobalChunks.begin(),
                PendingGlobalChunks.end(),
                address);
        } else {
            auto lostIt = LostCookies.begin();
            cookie = *lostIt;
            LostCookies.erase(lostIt);

            YCHECK(ReplayCookies.insert(cookie).second);
            
            list = GetStripeList(cookie);
        }

        JobCounter.Start(1);
        DataSizeCounter.Start(list->TotalDataSize);
        RowCounter.Start(list->TotalRowCount);

        return cookie;
    }

    virtual TChunkStripeListPtr GetStripeList(IChunkPoolOutput::TCookie cookie) override
    {
        auto it = ExtractedLists.find(cookie);
        YCHECK(it != ExtractedLists.end());
        return it->second;
    }

    virtual void Completed(IChunkPoolOutput::TCookie cookie) override
    {
        auto list = GetStripeList(cookie);

        JobCounter.Completed(1);
        DataSizeCounter.Completed(list->TotalDataSize);
        RowCounter.Completed(list->TotalRowCount);

        // NB: may fail.
        ReplayCookies.erase(cookie);
    }

    virtual void Failed(IChunkPoolOutput::TCookie cookie) override
    {
        auto list = GetStripeList(cookie);

        JobCounter.Failed(1);
        DataSizeCounter.Failed(list->TotalDataSize);
        RowCounter.Failed(list->TotalRowCount);

        ReinstallStripeList(list, cookie);
    }

    virtual void Aborted(IChunkPoolOutput::TCookie cookie) override
    {
        auto list = GetStripeList(cookie);

        JobCounter.Aborted(1);
        DataSizeCounter.Aborted(list->TotalDataSize);
        RowCounter.Aborted(list->TotalRowCount);

        ReinstallStripeList(list, cookie);
    }

    virtual void Lost(IChunkPoolOutput::TCookie cookie) override
    {
        auto list = GetStripeList(cookie);

        // No need to respect locality for restarted jobs.
        list->NonLocalChunkCount += list->LocalChunkCount;
        list->LocalChunkCount = 0;

        JobCounter.Lost(1);
        DataSizeCounter.Lost(list->TotalDataSize);
        RowCounter.Lost(list->TotalRowCount);

        YCHECK(LostCookies.insert(cookie).second);
    }

private:
    std::vector<TSuspendableStripe> Stripes;

    yhash_set<TChunkStripePtr> PendingGlobalChunks;

    struct TLocalityEntry
    {
        TLocalityEntry()
            : TotalDataSize(0)
        { }

        i64 TotalDataSize;
        yhash_set<TChunkStripePtr> Stripes;
    };

    yhash_map<Stroka, TLocalityEntry> PendingLocalChunks;

    TIdGenerator<IChunkPoolOutput::TCookie> OutputCookieGenerator;

    yhash_map<IChunkPoolOutput::TCookie, TChunkStripeListPtr> ExtractedLists;

    yhash_set<IChunkPoolOutput::TCookie> LostCookies;
    yhash_set<IChunkPoolOutput::TCookie> ReplayCookies;


    void Register(TChunkStripePtr stripe)
    {
        FOREACH (const auto& chunk, stripe->Chunks) {
            i64 chunkDataSize;
            GetStatistics(*chunk, &chunkDataSize);
            FOREACH (const auto& address, chunk->node_addresses()) {
                auto& entry = PendingLocalChunks[address];
                YCHECK(entry.Stripes.insert(stripe).second);
                entry.TotalDataSize += chunkDataSize;
            }
        }

        YCHECK(PendingGlobalChunks.insert(stripe).second);
    }

    void Unregister(TChunkStripePtr stripe)
    {
        FOREACH (const auto& chunk, stripe->Chunks) {
            i64 chunkDataSize;
            GetStatistics(*chunk, &chunkDataSize);
            FOREACH (const auto& address, chunk->node_addresses()) {
                auto& entry = PendingLocalChunks[address];
                YCHECK(entry.Stripes.erase(stripe) == 1);
                entry.TotalDataSize -= chunkDataSize;
            }
        }

        YCHECK(PendingGlobalChunks.erase(stripe) == 1);
    }

    template <class TIterator>
    void AddAndUnregisterStripes(
        TChunkStripeListPtr list,
        const TIterator& begin,
        const TIterator& end,
        const Stroka& address)
    {
        i64 idealDataSizePerJob = std::max(static_cast<i64>(1), DataSizeCounter.GetPending() / JobCounter.GetPending());

        size_t oldSize = list->Stripes.size();
        for (auto it = begin; it != end && list->TotalDataSize < idealDataSizePerJob; ++it) {
            const auto& stripe = *it;

            i64 stripeDataSize;
            i64 stripeRowCount;
            GetStatistics(stripe, &stripeDataSize, &stripeRowCount);

            AddStripeToList(stripe, stripeDataSize, stripeRowCount, list, address);
        }
        size_t newSize = list->Stripes.size();

        for (size_t index = oldSize; index < newSize; ++index) {
            Unregister(list->Stripes[index]);
        }
    }

    void ReinstallStripeList(TChunkStripeListPtr list, IChunkPoolOutput::TCookie cookie)
    {
        auto replayIt = ReplayCookies.find(cookie);
        if (replayIt == ReplayCookies.end()) {
            FOREACH (const auto& stripe, list->Stripes) {
                Register(stripe);
            }
            YCHECK(ExtractedLists.erase(cookie) == 1);
        } else {
            ReplayCookies.erase(replayIt);
            YCHECK(LostCookies.insert(cookie).second);
        }
    }
};

TAutoPtr<IChunkPool> CreateUnorderedChunkPool(int jobCount)
{
    return new TUnorderedChunkPool(jobCount);
}

////////////////////////////////////////////////////////////////////

class TShuffleChunkPool
    : public TChunkPoolInputBase
    , public IShuffleChunkPool
{
public:
    explicit TShuffleChunkPool(const std::vector<i64>& dataSizeThresholds)
    {
        Outputs.resize(dataSizeThresholds.size());
        for (int index = 0; index < static_cast<int>(dataSizeThresholds.size()); ++index) {
            Outputs[index] = new TOutput(this, index, dataSizeThresholds[index]);
        }
    }

    // IShuffleChunkPool implementation.

    virtual IChunkPoolInput* GetInput() override
    {
        return this;
    }

    virtual IChunkPoolOutput* GetOutput(int partitionIndex) override
    {
        return ~Outputs[partitionIndex];
    }

    // IChunkPoolInput implementation.

    virtual IChunkPoolInput::TCookie Add(TChunkStripePtr stripe) override
    {
        YCHECK(!Finished);

        auto cookie = static_cast<int>(InputStripes.size());

        TInputStripe inputStripe;
        inputStripe.ElementaryIndexBegin = static_cast<int>(ElementaryStripes.size());

        FOREACH (const auto& chunk, stripe->Chunks) {
            int elementaryIndex = static_cast<int>(ElementaryStripes.size());
            auto elementaryStripe = New<TChunkStripe>(chunk);
            ElementaryStripes.push_back(elementaryStripe);

            auto partitionsExt = GetProtoExtension<NTableClient::NProto::TPartitionsExt>(chunk->extensions());
            YCHECK(partitionsExt.partitions_size() == Outputs.size());

            for (int index = 0; index < static_cast<int>(Outputs.size()); ++index) {
                const auto& partitionAttributes = partitionsExt.partitions(index);
                Outputs[index]->AddStripe(
                    elementaryIndex,
                    partitionAttributes.uncompressed_data_size(),
                    partitionAttributes.row_count());
            }

            RemoveProtoExtension<NTableClient::NProto::TPartitionsExt>(chunk->mutable_extensions());
        }

        inputStripe.ElementaryIndexEnd = static_cast<int>(ElementaryStripes.size());
        InputStripes.push_back(inputStripe);

        return cookie;
    }

    virtual int GetTotalStripeCount() const override
    {
        return static_cast<int>(InputStripes.size());
    }

    virtual void Suspend(IChunkPoolInput::TCookie cookie) override
    {
        const auto& inputStripe = InputStripes[cookie];
        for (int index = inputStripe.ElementaryIndexBegin; index < inputStripe.ElementaryIndexEnd; ++index) {
            FOREACH (const auto& output, Outputs) {
                output->SuspendStripe(index);
            }
        }
    }

    virtual void Resume(IChunkPoolInput::TCookie cookie, TChunkStripePtr stripe) override
    {
        // Remove all partition extensions.
        FOREACH (auto chunk, stripe->Chunks) {
            RemoveProtoExtension<NTableClient::NProto::TPartitionsExt>(chunk->mutable_extensions());
        }
        
        // Although the sizes and even the row count may have changed (mind unordered reader and
        // possible undetermined mappers in partition jobs), we ignore it and use counter values
        // from the initial stripes, hoping that nobody will recognize it. This may lead to
        // incorrect memory consumption estimates but significant bias is very unlikely.
        const auto& inputStripe = InputStripes[cookie];
        int stripeCount = inputStripe.ElementaryIndexEnd - inputStripe.ElementaryIndexBegin;
        int limit = std::min(static_cast<int>(stripe->Chunks.size()), stripeCount - 1);

        // Fill the initial range of elementary stripes with new chunks (one per stripe).
        for (int index = 0; index < limit; ++index) {
            auto chunk = stripe->Chunks[index];
            int elementaryIndex = index + inputStripe.ElementaryIndexBegin;
            ElementaryStripes[elementaryIndex] = New<TChunkStripe>(chunk);
        }

        // Cleanup the rest of elementary stripes.
        for(int elementaryIndex = inputStripe.ElementaryIndexBegin + limit;
            elementaryIndex < inputStripe.ElementaryIndexEnd;
            ++elementaryIndex)
        {
            ElementaryStripes[elementaryIndex] = New<TChunkStripe>();
        }

        // Put remaining chunks (if any) into the last stripe.
        auto& lastElementaryStripe = ElementaryStripes[inputStripe.ElementaryIndexBegin + limit];
        for (int index = limit; index < static_cast<int>(stripe->Chunks.size()); ++index) {
            auto chunk = stripe->Chunks[index];
            lastElementaryStripe->Chunks.push_back(chunk);
        }

        for(int elementaryIndex = inputStripe.ElementaryIndexBegin;
            elementaryIndex < inputStripe.ElementaryIndexEnd;
            ++elementaryIndex)
        {
            FOREACH (const auto& output, Outputs) {
                output->ResumeStripe(elementaryIndex);
            }
        }
    }

    virtual void Finish() override
    {
        if (Finished)
            return;

        TChunkPoolInputBase::Finish();

        FOREACH (const auto& output, Outputs) {
            output->FinishInput();
        }
    }

private:
    class TOutput
        : public TChunkPoolOutputBase
    {
    public:
        explicit TOutput(
            TShuffleChunkPool* owner,
            int partitionIndex,
            i64 dataSizeThreshold)
            : Owner(owner)
            , PartitionIndex(partitionIndex)
            , DataSizeThreshold(dataSizeThreshold)
        {
            AddNewRun();
        }

        struct TStripeInfo
        {
            TStripeInfo()
                : DataSize(0)
                , RowCount(0)
            { }

            i64 DataSize;
            i64 RowCount;
        };

        void AddStripe(int elementaryIndex, i64 dataSize, i64 rowCount)
        {
            auto* run = &Runs.back();
            if (run->TotalDataSize > 0  && run->TotalDataSize + dataSize > DataSizeThreshold) {
                SealLastRun();
                AddNewRun();
                run = &Runs.back();
            }

            YCHECK(elementaryIndex == run->ElementaryIndexEnd);
            run->ElementaryIndexEnd = elementaryIndex + 1;
            run->TotalDataSize += dataSize;
            run->TotalRowCount += rowCount;

            DataSizeCounter.Increment(dataSize);
            RowCounter.Increment(rowCount);
        }

        void SuspendStripe(int elementaryIndex)
        {
            auto* run = FindRun(elementaryIndex);
            if (run) {
                run->IsApproximate = true;
                ++run->SuspendCount;
                UpdatePendingRunSet(*run);
            }
        }

        void ResumeStripe(int elementaryIndex)
        {
            auto* run = FindRun(elementaryIndex);
            if (run) {
                --run->SuspendCount;
                YCHECK(run->SuspendCount >= 0);
                UpdatePendingRunSet(*run);
            }
        }

        void FinishInput()
        {
            auto& lastRun = Runs.back();
            if (lastRun.TotalDataSize > 0) {
                SealLastRun();
            } else {
                Runs.pop_back();
            }
        }

        // IChunkPoolOutput implementation.

        virtual bool IsCompleted() const override
        {
            return Owner->Finished &&
                   PendingRuns.empty() &&
                   JobCounter.GetRunning() == 0;
        }

        virtual int GetTotalJobCount() const override
        {
            return static_cast<int>(Runs.size());
        }

        virtual int GetPendingJobCount() const override
        {
            return static_cast<int>(PendingRuns.size());
        }

        virtual i64 GetLocality(const Stroka& address) const override
        {
            UNUSED(address);
            YUNREACHABLE();
        }

        virtual TCookie Extract(const Stroka& address) override
        {
            if (GetPendingJobCount() == 0) {
                return NullCookie;
            }

            auto it = PendingRuns.begin();
            auto cookie = *it;
            PendingRuns.erase(it);

            auto& run = Runs[cookie];
            YCHECK(run.State == ERunState::Pending);
            run.State = ERunState::Running;

            JobCounter.Start(1);
            DataSizeCounter.Start(run.TotalDataSize);
            RowCounter.Start(run.TotalRowCount);

            return cookie;
        }

        virtual TChunkStripeListPtr GetStripeList(TCookie cookie) override
        {
            const auto& run = Runs[cookie];

            auto list = New<TChunkStripeList>();
            list->PartitionTag = PartitionIndex;
            for (int index = run.ElementaryIndexBegin; index < run.ElementaryIndexEnd; ++index) {
                auto stripe = Owner->ElementaryStripes[index];
                list->Stripes.push_back(stripe);
                list->TotalChunkCount += stripe->Chunks.size();
            }

            list->TotalDataSize = run.TotalDataSize;
            list->TotalRowCount = run.TotalRowCount;
            
            list->LocalChunkCount = 0;
            list->NonLocalChunkCount = list->TotalChunkCount;

            list->IsApproximate = run.IsApproximate;

            return list;
        }

        virtual void Completed(TCookie cookie) override
        {
            auto& run = Runs[cookie];
            YCHECK(run.State == ERunState::Running);
            run.State = ERunState::Completed;

            JobCounter.Completed(1);
            DataSizeCounter.Completed(run.TotalDataSize);
            RowCounter.Completed(run.TotalRowCount);
        }

        virtual void Failed(TCookie cookie) override
        {
            auto& run = Runs[cookie];
            YCHECK(run.State == ERunState::Running);
            run.State = ERunState::Pending;

            UpdatePendingRunSet(run);

            JobCounter.Failed(1);
            DataSizeCounter.Failed(run.TotalDataSize);
            RowCounter.Failed(run.TotalRowCount);
        }

        virtual void Aborted(TCookie cookie) override
        {
            auto& run = Runs[cookie];
            YCHECK(run.State == ERunState::Running);
            run.State = ERunState::Pending;

            UpdatePendingRunSet(run);

            JobCounter.Aborted(1);
            DataSizeCounter.Aborted(run.TotalDataSize);
            RowCounter.Aborted(run.TotalRowCount);
        }

        virtual void Lost(TCookie cookie) override
        {
            auto& run = Runs[cookie];
            YCHECK(run.State == ERunState::Completed);
            run.State = ERunState::Pending;

            UpdatePendingRunSet(run);

            JobCounter.Lost(1);
            DataSizeCounter.Lost(run.TotalDataSize);
            RowCounter.Lost(run.TotalRowCount);
        }

    private:
        friend class TShuffleChunkPool;

        TShuffleChunkPool* Owner;
        int PartitionIndex;
        i64 DataSizeThreshold;

        DECLARE_ENUM(ERunState,
            (Initializing)
            (Pending)
            (Running)
            (Completed)
        );

        struct TRun
        {
            TRun()
                : ElementaryIndexBegin(0)
                , ElementaryIndexEnd(0)
                , TotalDataSize(0)
                , TotalRowCount(0)
                , SuspendCount(0)
                , State(ERunState::Initializing)
                , IsApproximate(false)
            { }

            int ElementaryIndexBegin;
            int ElementaryIndexEnd;
            i64 TotalDataSize;
            i64 TotalRowCount;
            int SuspendCount;
            ERunState State;
            bool IsApproximate;
        };

        std::vector<TRun> Runs;
        yhash_set<TCookie> PendingRuns;


        void UpdatePendingRunSet(const TRun& run)
        {
            TCookie cookie = &run - Runs.data();
            if (run.State == ERunState::Pending && run.SuspendCount == 0) {
                PendingRuns.insert(cookie);
            } else {
                PendingRuns.erase(cookie);
            }
        }

        void AddNewRun()
        {
            TRun run;
            run.ElementaryIndexBegin = Runs.empty() ? 0 : Runs.back().ElementaryIndexEnd;
            run.ElementaryIndexEnd = run.ElementaryIndexBegin;
            Runs.push_back(run);
        }

        TRun* FindRun(int elementaryIndex)
        {
            if (Runs.empty() || elementaryIndex >= Runs.back().ElementaryIndexEnd) {
                return nullptr;
            }

            int lo = 0;
            int hi = static_cast<int>(Runs.size());
            while (lo + 1 < hi) {
                int mid = (lo + hi) / 2;
                const auto& run = Runs[mid];
                if (run.ElementaryIndexBegin <= elementaryIndex) {
                    lo = mid;
                } else {
                    hi = mid;
                }
            }

            auto& run = Runs[lo];
            YCHECK(run.ElementaryIndexBegin <= elementaryIndex && run.ElementaryIndexEnd > elementaryIndex);
            return &run;
        }

        void SealLastRun()
        {
            auto& run = Runs.back();
            YCHECK(run.TotalDataSize > 0);
            YCHECK(run.State == ERunState::Initializing);
            run.State = ERunState::Pending;
            UpdatePendingRunSet(run);
        }

    };

    // One should use TAutoPtr with care :)
    std::vector< TAutoPtr<TOutput> > Outputs;

    struct TInputStripe
    {
        int ElementaryIndexBegin;
        int ElementaryIndexEnd;
    };

    std::vector<TInputStripe> InputStripes;
    std::vector<TChunkStripePtr> ElementaryStripes;
};

TAutoPtr<IShuffleChunkPool> CreateShuffleChunkPool(
    const std::vector<i64>& dataSizeThresholds)
{
    return new TShuffleChunkPool(dataSizeThresholds);
}

////////////////////////////////////////////////////////////////////

void GetStatistics(
    const TChunkStripePtr& stripe,
    i64* totalDataSize,
    i64* totalRowCount)
{
    if (totalDataSize) {
        *totalDataSize = 0;
    }
    if (totalRowCount) {
        *totalRowCount = 0;
    }

    FOREACH (const auto& chunk, stripe->Chunks) {
        i64 chunkDataSize;
        i64 chunkRowCount;
        GetStatistics(*chunk, &chunkDataSize, &chunkRowCount);
        if (totalDataSize) {
            *totalDataSize += chunkDataSize;
        }
        if (totalRowCount) {
            *totalRowCount += chunkRowCount;
        }
    }
}

void AddStripeToList(
    const TChunkStripePtr& stripe,
    i64 stripeDataSize,
    i64 stripeRowCount,
    const TChunkStripeListPtr& list,
    const TNullable<Stroka>& address)
{
    list->Stripes.push_back(stripe);
    list->TotalDataSize += stripeDataSize;
    list->TotalRowCount += stripeRowCount;

    list->TotalChunkCount += stripe->Chunks.size();
    if (address) {
        FOREACH (const auto& chunk, stripe->Chunks) {
            const auto& chunkAddresses = chunk->node_addresses();
            if (std::find_if(
                chunkAddresses.begin(),
                chunkAddresses.end(),
                [&] (const Stroka& chunkAddress) { return address.Get() == chunkAddress; })
                != chunkAddresses.end())
            {
                ++list->LocalChunkCount;
            } else {
                ++list->NonLocalChunkCount;
            }
        }
    } else {
        list->NonLocalChunkCount += stripe->Chunks.size();
    }
}

////////////////////////////////////////////////////////////////////

} // namespace NScheduler
} // namespace NYT
<|MERGE_RESOLUTION|>--- conflicted
+++ resolved
@@ -251,13 +251,8 @@
     {
         return
             Finished &&
-<<<<<<< HEAD
-            !Completed_ &&
-            !ExtractedList
-=======
             SuspendedStripeCount == 0 &&
             JobCounter.GetPending() == 1
->>>>>>> 2e149e3e
             ? 1 : 0;
     }
 
