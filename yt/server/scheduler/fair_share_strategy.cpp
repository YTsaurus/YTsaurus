--- conflicted
+++ resolved
@@ -969,23 +969,13 @@
             }
         }
 
-<<<<<<< HEAD
         TAggregateGauge PrescheduleJobTime;
         TAggregateGauge TotalControllerScheduleJobTime;
         TAggregateGauge ExecControllerScheduleJobTime;
         TAggregateGauge StrategyScheduleJobTime;
-        TSimpleCounter ScheduleJobCount;
-        TSimpleCounter ScheduleJobFailureCount;
-        TEnumIndexedVector<TSimpleCounter, EScheduleJobFailReason> ControllerScheduleJobFail;
-=======
-        TAggregateCounter PrescheduleJobTime;
-        TAggregateCounter TotalControllerScheduleJobTime;
-        TAggregateCounter ExecControllerScheduleJobTime;
-        TAggregateCounter StrategyScheduleJobTime;
         TMonotonicCounter ScheduleJobCount;
         TMonotonicCounter ScheduleJobFailureCount;
         TEnumIndexedVector<TMonotonicCounter, EScheduleJobFailReason> ControllerScheduleJobFail;
->>>>>>> 01de3a17
     };
 
     TProfilingCounters NonPreemptiveProfilingCounters;
