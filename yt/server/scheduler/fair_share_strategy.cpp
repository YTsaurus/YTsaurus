--- conflicted
+++ resolved
@@ -858,13 +858,8 @@
             THROW_ERROR_EXCEPTION("Regular pool trees must be specified for tentative pool trees to work properly");
         }
 
-<<<<<<< HEAD
         for (const auto& tentativePoolTree : tentativePoolTrees) {
-            if (spec->PoolTrees.has(tentativePoolTree)) {
-=======
-        for (const auto& tentativePoolTree : spec->TentativePoolTrees) {
             if (spec->PoolTrees.contains(tentativePoolTree)) {
->>>>>>> c3740fca
                 THROW_ERROR_EXCEPTION("Regular and tentative pool trees must not intersect");
             }
         }
