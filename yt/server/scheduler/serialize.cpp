--- conflicted
+++ resolved
@@ -8,20 +8,12 @@
 
 int GetCurrentSnapshotVersion()
 {
-<<<<<<< HEAD
-    return 26;
-=======
-    return 25;
->>>>>>> 1c7c5e96
+    return 27;
 }
 
 bool ValidateSnapshotVersion(int version)
 {
-<<<<<<< HEAD
-    return version == 26;
-=======
-    return version == 25;
->>>>>>> 1c7c5e96
+    return version == 27;
 }
 
 ////////////////////////////////////////////////////////////////////
