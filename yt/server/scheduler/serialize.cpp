--- conflicted
+++ resolved
@@ -7,11 +7,7 @@
 
 int GetCurrentSnapshotVersion()
 {
-<<<<<<< HEAD
-    return 59;
-=======
-    return 60;
->>>>>>> 991b2ccb
+    return 61;
 }
 
 bool ValidateSnapshotVersion(int version)
