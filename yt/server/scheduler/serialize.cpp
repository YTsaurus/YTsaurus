#include "serialize.h"

namespace NYT {
namespace NScheduler {

////////////////////////////////////////////////////////////////////

int GetCurrentSnapshotVersion()
{
<<<<<<< HEAD
    return 200009;
=======
    return 200007;
>>>>>>> bcfbe7f2
}

bool ValidateSnapshotVersion(int version)
{
<<<<<<< HEAD
    return
        version == 200007 ||
        version == 200008 ||
        version == 200009;
=======
    return version == 200006 || version == 200007;
>>>>>>> bcfbe7f2
}

////////////////////////////////////////////////////////////////////

} // namespace NScheduler
} // namespace NYT
<|MERGE_RESOLUTION|>--- conflicted
+++ resolved
@@ -7,23 +7,16 @@
 
 int GetCurrentSnapshotVersion()
 {
-<<<<<<< HEAD
     return 200009;
-=======
-    return 200007;
->>>>>>> bcfbe7f2
 }
 
 bool ValidateSnapshotVersion(int version)
 {
-<<<<<<< HEAD
     return
+        version == 200006 ||
         version == 200007 ||
         version == 200008 ||
         version == 200009;
-=======
-    return version == 200006 || version == 200007;
->>>>>>> bcfbe7f2
 }
 
 ////////////////////////////////////////////////////////////////////
