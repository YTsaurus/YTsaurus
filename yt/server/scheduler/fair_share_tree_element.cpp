#include "fair_share_tree_element.h"

#include "scheduling_context.h"

#include <yt/server/controller_agent/operation_controller.h>

#include <yt/core/profiling/profiler.h>
#include <yt/core/profiling/profile_manager.h>

#include <yt/core/misc/finally.h>

#include <yt/core/profiling/timing.h>

namespace NYT {
namespace NScheduler {

using namespace NConcurrency;
using namespace NJobTrackerClient;
using namespace NNodeTrackerClient;
using namespace NYTree;
using namespace NProfiling;
using namespace NControllerAgent;

////////////////////////////////////////////////////////////////////////////////

static const auto& Logger = SchedulerLogger;
static const auto& Profiler = SchedulerProfiler;

////////////////////////////////////////////////////////////////////////////////

static const double RatioComputationPrecision = std::numeric_limits<double>::epsilon();
static const double RatioComparisonPrecision = sqrt(RatioComputationPrecision);

////////////////////////////////////////////////////////////////////////////////

TAggregateGauge& GetCounter(const TString& treeId, const TString& name)
{
    using TCounterKey = std::pair<TString, TString>;
    using TCounterValue = std::unique_ptr<TAggregateGauge>;

    static THashMap<TCounterKey, TCounterValue> counters;

    TCounterKey key = std::make_pair(treeId, name);
    auto it = counters.find(key);
    if (it == counters.end()) {
        auto tag = TProfileManager::Get()->RegisterTag("tree", treeId);
        auto ptr = std::make_unique<TAggregateGauge>(name, TTagIdList{tag});
        it = counters.emplace(key, std::move(ptr)).first;
    }

    return *it->second;
}

TJobResources ToJobResources(const TResourceLimitsConfigPtr& config, TJobResources defaultValue)
{
    if (config->UserSlots) {
        defaultValue.SetUserSlots(*config->UserSlots);
    }
    if (config->Cpu) {
        defaultValue.SetCpu(*config->Cpu);
    }
    if (config->Network) {
        defaultValue.SetNetwork(*config->Network);
    }
    if (config->Memory) {
        defaultValue.SetMemory(*config->Memory);
    }
    return defaultValue;
}

////////////////////////////////////////////////////////////////////////////////

TFairShareContext::TFairShareContext(const ISchedulingContextPtr& schedulingContext)
    : SchedulingContext(schedulingContext)
{ }

void TFairShareContext::Initialize(int treeSize, const std::vector<TSchedulingTagFilter>& registeredSchedulingTagFilters)
{
    YCHECK(!Initialized);

    Initialized = true;

    DynamicAttributesList.resize(treeSize);
    CanSchedule.reserve(registeredSchedulingTagFilters.size());
    for (const auto& filter : registeredSchedulingTagFilters) {
        CanSchedule.push_back(SchedulingContext->CanSchedule(filter));
    }
}

TDynamicAttributes& TFairShareContext::DynamicAttributes(const TSchedulerElement* element)
{
    int index = element->GetTreeIndex();
    YCHECK(index != UnassignedTreeIndex && index < DynamicAttributesList.size());
    return DynamicAttributesList[index];
}

const TDynamicAttributes& TFairShareContext::DynamicAttributes(const TSchedulerElement* element) const
{
    int index = element->GetTreeIndex();
    YCHECK(index != UnassignedTreeIndex && index < DynamicAttributesList.size());
    return DynamicAttributesList[index];
}

////////////////////////////////////////////////////////////////////////////////

TSchedulerElementFixedState::TSchedulerElementFixedState(
    ISchedulerStrategyHost* host,
    const TFairShareStrategyTreeConfigPtr& treeConfig,
    const TString& treeId)
    : ResourceDemand_(ZeroJobResources())
    , ResourceLimits_(InfiniteJobResources())
    , MaxPossibleResourceUsage_(ZeroJobResources())
    , Host_(host)
    , TreeConfig_(treeConfig)
    , TotalResourceLimits_(host->GetResourceLimits(treeConfig->NodesFilter))
    , TreeId_(treeId)
{ }

////////////////////////////////////////////////////////////////////////////////

TJobResources TSchedulerElementSharedState::GetResourceUsage()
{
    TReaderGuard guard(ResourceUsageLock_);

    return ResourceUsage_;
}

TJobResources TSchedulerElementSharedState::GetResourceUsagePrecommit()
{
    TReaderGuard guard(ResourceUsageLock_);

    return ResourceUsagePrecommit_;
}

TJobResources TSchedulerElementSharedState::GetTotalResourceUsageWithPrecommit()
{
    TReaderGuard guard(ResourceUsageLock_);

    return ResourceUsage_ + ResourceUsagePrecommit_;
}

TJobMetrics TSchedulerElementSharedState::GetJobMetrics()
{
    TReaderGuard guard(JobMetricsLock_);

    return JobMetrics_;
}

void TSchedulerElementSharedState::IncreaseResourceUsage(const TJobResources& delta)
{
    TWriterGuard guard(ResourceUsageLock_);

    ResourceUsage_ += delta;
}

void TSchedulerElementSharedState::IncreaseResourceUsagePrecommit(const TJobResources& delta)
{
    TWriterGuard guard(ResourceUsageLock_);

    ResourceUsagePrecommit_ += delta;
}

bool TSchedulerElementSharedState::TryIncreaseResourceUsagePrecommit(
    const TJobResources& delta,
    const TJobResources& resourceLimits,
    const TJobResources& resourceDemand,
    const TJobResources& resourceDiscount,
    TJobResources* availableResourceLimitsOutput)
{
    TWriterGuard guard(ResourceUsageLock_);

    auto availableResourceLimits = ComputeAvailableResources(
        resourceLimits,
        ResourceUsage_ + ResourceUsagePrecommit_,
        resourceDiscount);

    auto availableDemand = ComputeAvailableResources(
        resourceDemand,
        ResourceUsage_ + ResourceUsagePrecommit_,
        resourceDiscount);

    if (!Dominates(availableResourceLimits, delta) || !Dominates(availableDemand, delta)) {
        return false;
    }
    ResourceUsagePrecommit_ += delta;

    *availableResourceLimitsOutput = availableResourceLimits;
    return true;
}

void TSchedulerElementSharedState::ApplyJobMetricsDelta(const TJobMetrics& delta)
{
    TWriterGuard guard(JobMetricsLock_);

    JobMetrics_ += delta;
}

double TSchedulerElementSharedState::GetResourceUsageRatio(
    EResourceType dominantResource,
    double dominantResourceLimit)
{
    TReaderGuard guard(ResourceUsageLock_);

    if (dominantResourceLimit == 0) {
        return 0.0;
    }
    return GetResource(ResourceUsage_, dominantResource) / dominantResourceLimit;
}

////////////////////////////////////////////////////////////////////////////////

int TSchedulerElement::EnumerateNodes(int startIndex)
{
    YCHECK(!Cloned_);

    TreeIndex_ = startIndex++;
    return startIndex;
}

void TSchedulerElement::UpdateTreeConfig(const TFairShareStrategyTreeConfigPtr& config)
{
    YCHECK(!Cloned_);

    TreeConfig_ = config;
}

void TSchedulerElement::Update(TDynamicAttributesList& dynamicAttributesList)
{
    YCHECK(!Cloned_);

    UpdateBottomUp(dynamicAttributesList);
    UpdateTopDown(dynamicAttributesList);
}

void TSchedulerElement::UpdateBottomUp(TDynamicAttributesList& dynamicAttributesList)
{
    YCHECK(!Cloned_);

    TotalResourceLimits_ = GetHost()->GetResourceLimits(TreeConfig_->NodesFilter);
    UpdateAttributes();
    dynamicAttributesList[GetTreeIndex()].Active = true;
    UpdateDynamicAttributes(dynamicAttributesList);
}

void TSchedulerElement::UpdateTopDown(TDynamicAttributesList& dynamicAttributesList)
{
    YCHECK(!Cloned_);
}

void TSchedulerElement::UpdateDynamicAttributes(TDynamicAttributesList& dynamicAttributesList)
{
    auto& attributes = dynamicAttributesList[GetTreeIndex()];
    YCHECK(attributes.Active);
    attributes.SatisfactionRatio = ComputeLocalSatisfactionRatio();
    attributes.Active = IsAlive();
}

void TSchedulerElement::PrescheduleJob(TFairShareContext* context, bool /*starvingOnly*/, bool /*aggressiveStarvationEnabled*/)
{
    UpdateDynamicAttributes(context->DynamicAttributesList);
}

void TSchedulerElement::UpdateAttributes()
{
    YCHECK(!Cloned_);

    // Choose dominant resource types, compute max share ratios, compute demand ratios.
    const auto& demand = ResourceDemand();
    auto usage = GetLocalResourceUsage();

    auto maxPossibleResourceUsage = Min(TotalResourceLimits_, MaxPossibleResourceUsage_);

    if (usage == ZeroJobResources()) {
        Attributes_.DominantResource = GetDominantResource(demand, TotalResourceLimits_);
    } else {
        Attributes_.DominantResource = GetDominantResource(usage, TotalResourceLimits_);
    }

    Attributes_.DominantLimit = GetResource(TotalResourceLimits_, Attributes_.DominantResource);

    auto dominantDemand = GetResource(demand, Attributes_.DominantResource);
    Attributes_.DemandRatio =
        Attributes_.DominantLimit == 0 ? 1.0 : dominantDemand / Attributes_.DominantLimit;

    double possibleUsageRatio = Attributes_.DemandRatio;
    if (TreeConfig_->EnableNewPossibleResourceUsageComputation) {
        auto possibleUsage = ComputePossibleResourceUsage(maxPossibleResourceUsage);
        possibleUsageRatio = GetDominantResourceUsage(possibleUsage, TotalResourceLimits_);
    } else {
        if (GetLocalResourceUsageRatio() <= TreeConfig_->ThresholdToEnableMaxPossibleUsageRegularization * Attributes_.DemandRatio)
        {
            auto possibleUsage = usage + ComputePossibleResourceUsage(maxPossibleResourceUsage - usage);
            possibleUsageRatio = GetDominantResourceUsage(possibleUsage, TotalResourceLimits_);
        }
    }

    Attributes_.MaxPossibleUsageRatio = std::min(
        possibleUsageRatio,
        GetMaxShareRatio());
}

const TSchedulingTagFilter& TSchedulerElement::GetSchedulingTagFilter() const
{
    return EmptySchedulingTagFilter;
}

bool TSchedulerElement::IsRoot() const
{
    return false;
}

TString TSchedulerElement::GetLoggingAttributesString(const TDynamicAttributesList& dynamicAttributesList) const
{
    TDynamicAttributes dynamicAttributes;
    auto treeIndex = GetTreeIndex();
    if (treeIndex != UnassignedTreeIndex) {
        dynamicAttributes = dynamicAttributesList[treeIndex];
    }

    return Format(
        "Status: %v, DominantResource: %v, Demand: %.6lf, "
        "Usage: %.6lf, FairShare: %.6lf, Satisfaction: %.4lg, AdjustedMinShare: %.6lf, "
        "GuaranteedResourcesRatio: %.6lf, MaxPossibleUsage: %.6lf,  BestAllocation: %.6lf, "
        "Starving: %v, Weight: %v",
        GetStatus(),
        Attributes_.DominantResource,
        Attributes_.DemandRatio,
        GetLocalResourceUsageRatio(),
        Attributes_.FairShareRatio,
        dynamicAttributes.SatisfactionRatio,
        Attributes_.AdjustedMinShareRatio,
        Attributes_.GuaranteedResourcesRatio,
        Attributes_.MaxPossibleUsageRatio,
        Attributes_.BestAllocationRatio,
        GetStarving(),
        GetWeight());
}

TString TSchedulerElement::GetLoggingString(const TDynamicAttributesList& dynamicAttributesList) const
{
    return Format("Scheduling info for tree %Qv = {%v}", GetTreeId(), GetLoggingAttributesString(dynamicAttributesList));
}

bool TSchedulerElement::IsActive(const TDynamicAttributesList& dynamicAttributesList) const
{
    return dynamicAttributesList[GetTreeIndex()].Active;
}

TCompositeSchedulerElement* TSchedulerElement::GetParent() const
{
    return Parent_;
}

void TSchedulerElement::SetParent(TCompositeSchedulerElement* parent)
{
    YCHECK(!Cloned_);

    Parent_ = parent;
}

TInstant TSchedulerElement::GetStartTime() const
{
    return StartTime_;
}

int TSchedulerElement::GetPendingJobCount() const
{
    return PendingJobCount_;
}

ESchedulableStatus TSchedulerElement::GetStatus() const
{
    return ESchedulableStatus::Normal;
}

bool TSchedulerElement::GetStarving() const
{
    return Starving_;
}

void TSchedulerElement::SetStarving(bool starving)
{
    YCHECK(!Cloned_);

    Starving_ = starving;
}

TJobResources TSchedulerElement::GetLocalResourceUsage() const
{
    auto resourceUsage = SharedState_->GetResourceUsage();
    if (resourceUsage.GetUserSlots() > 0 && resourceUsage.GetMemory() == 0) {
        LOG_WARNING("Found usage of schedulable element %Qv with non-zero "
            "user slots and zero memory (TreeId: %v)",
            GetId(),
            GetTreeId());
    }
    return resourceUsage;
}

TJobResources TSchedulerElement::GetLocalResourceUsagePrecommit() const
{
    return SharedState_->GetResourceUsagePrecommit();
}

TJobResources TSchedulerElement::GetTotalLocalResourceUsageWithPrecommit() const
{
    return SharedState_->GetTotalResourceUsageWithPrecommit();
}

TJobMetrics TSchedulerElement::GetJobMetrics() const
{
    return SharedState_->GetJobMetrics();
}

double TSchedulerElement::GetLocalResourceUsageRatio() const
{
    return SharedState_->GetResourceUsageRatio(
        Attributes_.DominantResource,
        Attributes_.DominantLimit);
}

TString TSchedulerElement::GetTreeId() const
{
    return TreeId_;
}

void TSchedulerElement::IncreaseLocalResourceUsage(const TJobResources& delta)
{
    SharedState_->IncreaseResourceUsage(delta);
}

void TSchedulerElement::IncreaseLocalResourceUsagePrecommit(const TJobResources& delta)
{
    SharedState_->IncreaseResourceUsagePrecommit(delta);
}

bool TSchedulerElement::TryIncreaseLocalResourceUsagePrecommit(
    const TJobResources& delta,
    const TFairShareContext& context,
    TJobResources* availableResourceLimitsOutput)
{
    return SharedState_->TryIncreaseResourceUsagePrecommit(
        delta,
        ResourceLimits(),
        ResourceDemand(),
        context.DynamicAttributes(this).ResourceUsageDiscount,
        availableResourceLimitsOutput);
}

void TSchedulerElement::ApplyJobMetricsDeltaLocal(const TJobMetrics& delta)
{
    SharedState_->ApplyJobMetricsDelta(delta);
}

TJobResources TSchedulerElement::GetLocalAvailableResourceDemand(const TFairShareContext& context) const
{
    return ComputeAvailableResources(
        ResourceDemand(),
        GetTotalLocalResourceUsageWithPrecommit(),
        context.DynamicAttributes(this).ResourceUsageDiscount);
}

TJobResources TSchedulerElement::GetLocalAvailableResourceLimits(const TFairShareContext& context) const
{
    return ComputeAvailableResources(
        ResourceLimits(),
        GetTotalLocalResourceUsageWithPrecommit(),
        context.DynamicAttributes(this).ResourceUsageDiscount);
}

void TSchedulerElement::IncreaseHierarchicalResourceUsage(const TJobResources& delta)
{
    auto* currentElement = this;
    while (currentElement) {
        currentElement->IncreaseLocalResourceUsage(delta);
        currentElement = currentElement->GetParent();
    }
}

void TSchedulerElement::IncreaseHierarchicalResourceUsagePrecommit(const TJobResources& delta)
{
    auto* currentElement = this;
    while (currentElement) {
        currentElement->IncreaseLocalResourceUsagePrecommit(delta);
        currentElement = currentElement->GetParent();
    }
}

bool TSchedulerElement::TryIncreaseHierarchicalResourceUsagePrecommit(
    const TJobResources& delta,
    const TFairShareContext& context,
    TJobResources* availableResourceLimitsOutput)
{
    auto availableResourceLimits = InfiniteJobResources();
    TSchedulerElement* failedParent = nullptr;

    {
        auto* currentElement = this;
        while (currentElement) {
            TJobResources localAvailableResourceLimits;
            if (!currentElement->TryIncreaseLocalResourceUsagePrecommit(delta, context, &localAvailableResourceLimits)) {
                failedParent = currentElement;
                break;
            }
            availableResourceLimits = Min(availableResourceLimits, localAvailableResourceLimits);
            currentElement = currentElement->GetParent();
        }
    }

    if (failedParent != nullptr) {
        auto* currentElement = this;
        while (currentElement != failedParent) {
            currentElement->IncreaseLocalResourceUsagePrecommit(-delta);
            currentElement = currentElement->GetParent();
        }
        return false;
    }

    *availableResourceLimitsOutput = availableResourceLimits;
    return true;
}

TSchedulerElement::TSchedulerElement(
    ISchedulerStrategyHost* host,
    const TFairShareStrategyTreeConfigPtr& treeConfig,
    const TString& treeId)
    : TSchedulerElementFixedState(host, treeConfig, treeId)
    , SharedState_(New<TSchedulerElementSharedState>())
{ }

TSchedulerElement::TSchedulerElement(
    const TSchedulerElement& other,
    TCompositeSchedulerElement* clonedParent)
    : TSchedulerElementFixedState(other)
    , SharedState_(other.SharedState_)
{
    Parent_ = clonedParent;
    Cloned_ = true;
}

ISchedulerStrategyHost* TSchedulerElement::GetHost() const
{
    YCHECK(!Cloned_);

    return Host_;
}

double TSchedulerElement::ComputeLocalSatisfactionRatio() const
{
    double minShareRatio = Attributes_.AdjustedMinShareRatio;
    double fairShareRatio = Attributes_.FairShareRatio;
    double usageRatio = GetLocalResourceUsageRatio();

    // Check for corner cases.
    if (fairShareRatio < RatioComputationPrecision) {
        return std::numeric_limits<double>::max();
    }

    // Starvation is disabled for operations in FIFO pool.
    if (Attributes_.FifoIndex >= 0) {
        return std::numeric_limits<double>::max();
    }

    if (minShareRatio > RatioComputationPrecision && usageRatio < minShareRatio) {
        // Needy element, negative satisfaction.
        return usageRatio / minShareRatio - 1.0;
    } else {
        // Regular element, positive satisfaction.
        return usageRatio / fairShareRatio;
    }
}

ESchedulableStatus TSchedulerElement::GetStatus(double defaultTolerance) const
{
    double usageRatio = GetLocalResourceUsageRatio();
    double demandRatio = Attributes_.DemandRatio;

    double tolerance =
        demandRatio < Attributes_.FairShareRatio + RatioComparisonPrecision
        ? 1.0
        : defaultTolerance;

    if (usageRatio > Attributes_.FairShareRatio * tolerance - RatioComparisonPrecision) {
        return ESchedulableStatus::Normal;
    }

    return usageRatio < Attributes_.AdjustedMinShareRatio
           ? ESchedulableStatus::BelowMinShare
           : ESchedulableStatus::BelowFairShare;
}

void TSchedulerElement::CheckForStarvationImpl(
    TDuration minSharePreemptionTimeout,
    TDuration fairSharePreemptionTimeout,
    TInstant now)
{
    YCHECK(!Cloned_);

    auto status = GetStatus();
    switch (status) {
        case ESchedulableStatus::BelowMinShare:
            if (!BelowFairShareSince_) {
                BelowFairShareSince_ = now;
            } else if (BelowFairShareSince_.Get() < now - minSharePreemptionTimeout) {
                SetStarving(true);
            }
            break;

        case ESchedulableStatus::BelowFairShare:
            if (!BelowFairShareSince_) {
                BelowFairShareSince_ = now;
            } else if (BelowFairShareSince_.Get() < now - fairSharePreemptionTimeout) {
                SetStarving(true);
            }
            break;

        case ESchedulableStatus::Normal:
            BelowFairShareSince_ = Null;
            SetStarving(false);
            break;

        default:
            Y_UNREACHABLE();
    }
}

void TSchedulerElement::SetOperationAlert(
    const TOperationId& operationId,
    EOperationAlertType alertType,
    const TError& alert,
    TNullable<TDuration> timeout)
{
    Host_->SetOperationAlert(operationId, alertType, alert, timeout);
}

////////////////////////////////////////////////////////////////////////////////

TCompositeSchedulerElement::TCompositeSchedulerElement(
    ISchedulerStrategyHost* host,
    TFairShareStrategyTreeConfigPtr treeConfig,
    NProfiling::TTagId profilingTag,
    const TString& treeId)
    : TSchedulerElement(host, treeConfig, treeId)
    , ProfilingTag_(profilingTag)
{ }

TCompositeSchedulerElement::TCompositeSchedulerElement(
    const TCompositeSchedulerElement& other,
    TCompositeSchedulerElement* clonedParent)
    : TSchedulerElement(other, clonedParent)
    , TCompositeSchedulerElementFixedState(other)
    , ProfilingTag_(other.ProfilingTag_)
{
    auto cloneChildren = [&] (
        const std::vector<TSchedulerElementPtr>& list,
        THashMap<TSchedulerElementPtr, int>* clonedMap,
        std::vector<TSchedulerElementPtr>* clonedList)
    {
        for (const auto& child : list) {
            auto childClone = child->Clone(this);
            clonedList->push_back(childClone);
            YCHECK(clonedMap->emplace(childClone, clonedList->size() - 1).second);
        }
    };
    cloneChildren(other.EnabledChildren_, &EnabledChildToIndex_, &EnabledChildren_);
    cloneChildren(other.DisabledChildren_, &DisabledChildToIndex_, &DisabledChildren_);
}

int TCompositeSchedulerElement::EnumerateNodes(int startIndex)
{
    YCHECK(!Cloned_);

    startIndex = TSchedulerElement::EnumerateNodes(startIndex);
    for (const auto& child : EnabledChildren_) {
        startIndex = child->EnumerateNodes(startIndex);
    }
    return startIndex;
}

void TCompositeSchedulerElement::UpdateTreeConfig(const TFairShareStrategyTreeConfigPtr& config)
{
    YCHECK(!Cloned_);

    TSchedulerElement::UpdateTreeConfig(config);

    auto updateChildrenConfig = [&config] (TChildList& list) {
        for (const auto& child : list) {
            child->UpdateTreeConfig(config);
        }
    };

    updateChildrenConfig(EnabledChildren_);
    updateChildrenConfig(DisabledChildren_);
}

void TCompositeSchedulerElement::UpdateBottomUp(TDynamicAttributesList& dynamicAttributesList)
{
    YCHECK(!Cloned_);

    Attributes_.BestAllocationRatio = 0.0;
    PendingJobCount_ = 0;
    ResourceDemand_ = ZeroJobResources();
    auto maxPossibleChildrenResourceUsage_ = ZeroJobResources();
    for (const auto& child : EnabledChildren_) {
        child->UpdateBottomUp(dynamicAttributesList);

        Attributes_.BestAllocationRatio = std::max(
            Attributes_.BestAllocationRatio,
            child->Attributes().BestAllocationRatio);

        PendingJobCount_ += child->GetPendingJobCount();
        ResourceDemand_ += child->ResourceDemand();
        maxPossibleChildrenResourceUsage_ += child->MaxPossibleResourceUsage();
    }
    MaxPossibleResourceUsage_ = Min(maxPossibleChildrenResourceUsage_, ResourceLimits_);
    TSchedulerElement::UpdateBottomUp(dynamicAttributesList);
}

void TCompositeSchedulerElement::UpdateTopDown(TDynamicAttributesList& dynamicAttributesList)
{
    YCHECK(!Cloned_);

    switch (Mode_) {
        case ESchedulingMode::Fifo:
            // Easy case -- the first child get everything, others get none.
            UpdateFifo(dynamicAttributesList);
            break;

        case ESchedulingMode::FairShare:
            // Hard case -- compute fair shares using fit factor.
            UpdateFairShare(dynamicAttributesList);
            break;

        default:
            Y_UNREACHABLE();
    }

    UpdatePreemptionSettingsLimits();

    // Propagate updates to children.
    for (const auto& child : EnabledChildren_) {
        UpdateChildPreemptionSettings(child);
        child->UpdateTopDown(dynamicAttributesList);
    }
}

TJobResources TCompositeSchedulerElement::ComputePossibleResourceUsage(TJobResources limit) const
{
    if (!TreeConfig_->EnableNewPossibleResourceUsageComputation) {
        limit = Min(limit, MaxPossibleResourceUsage() - GetLocalResourceUsage());
    }

    auto additionalUsage = ZeroJobResources();

    for (const auto& child : EnabledChildren_) {
        auto childUsage = child->ComputePossibleResourceUsage(limit);
        limit -= childUsage;
        additionalUsage += childUsage;
    }

    return additionalUsage;
}

double TCompositeSchedulerElement::GetFairShareStarvationToleranceLimit() const
{
    return 1.0;
}

TDuration TCompositeSchedulerElement::GetMinSharePreemptionTimeoutLimit() const
{
    return TDuration::Zero();
}

TDuration TCompositeSchedulerElement::GetFairSharePreemptionTimeoutLimit() const
{
    return TDuration::Zero();
}

void TCompositeSchedulerElement::UpdatePreemptionSettingsLimits()
{
    YCHECK(!Cloned_);

    if (Parent_) {
        AdjustedFairShareStarvationToleranceLimit_ = std::min(
            GetFairShareStarvationToleranceLimit(),
            Parent_->AdjustedFairShareStarvationToleranceLimit());

        AdjustedMinSharePreemptionTimeoutLimit_ = std::max(
            GetMinSharePreemptionTimeoutLimit(),
            Parent_->AdjustedMinSharePreemptionTimeoutLimit());

        AdjustedFairSharePreemptionTimeoutLimit_ = std::max(
            GetFairSharePreemptionTimeoutLimit(),
            Parent_->AdjustedFairSharePreemptionTimeoutLimit());
    }
}

void TCompositeSchedulerElement::UpdateChildPreemptionSettings(const TSchedulerElementPtr& child)
{
    YCHECK(!Cloned_);

    auto& childAttributes = child->Attributes();

    childAttributes.AdjustedFairShareStarvationTolerance = std::min(
        child->GetFairShareStarvationTolerance(),
        AdjustedFairShareStarvationToleranceLimit_);

    childAttributes.AdjustedMinSharePreemptionTimeout = std::max(
        child->GetMinSharePreemptionTimeout(),
        AdjustedMinSharePreemptionTimeoutLimit_);

    childAttributes.AdjustedFairSharePreemptionTimeout = std::max(
        child->GetFairSharePreemptionTimeout(),
        AdjustedFairSharePreemptionTimeoutLimit_);
}

void TCompositeSchedulerElement::UpdateDynamicAttributes(TDynamicAttributesList& dynamicAttributesList)
{
    YCHECK(IsActive(dynamicAttributesList));
    auto& attributes = dynamicAttributesList[GetTreeIndex()];

    if (!IsAlive()) {
        attributes.Active = false;
        return;
    }

    // Compute local satisfaction ratio.
    attributes.SatisfactionRatio = ComputeLocalSatisfactionRatio();
    // Adjust satisfaction ratio using children.
    // Declare the element passive if all children are passive.
    attributes.Active = false;
    attributes.BestLeafDescendant = nullptr;

    while (auto bestChild = GetBestActiveChild(dynamicAttributesList)) {
        const auto& bestChildAttributes = dynamicAttributesList[bestChild->GetTreeIndex()];
        auto childBestLeafDescendant = bestChildAttributes.BestLeafDescendant;
        if (!childBestLeafDescendant->IsAlive()) {
            bestChild->UpdateDynamicAttributes(dynamicAttributesList);
            if (!bestChildAttributes.Active) {
                continue;
            }
            childBestLeafDescendant = bestChildAttributes.BestLeafDescendant;
        }

        attributes.SatisfactionRatio = std::min(
            attributes.SatisfactionRatio,
            bestChildAttributes.SatisfactionRatio);

        attributes.BestLeafDescendant = childBestLeafDescendant;
        attributes.Active = true;
        break;
    }
}

void TCompositeSchedulerElement::BuildOperationToElementMapping(TOperationElementByIdMap* operationElementByIdMap)
{
    for (const auto& child : EnabledChildren_) {
        child->BuildOperationToElementMapping(operationElementByIdMap);
    }
}

void TCompositeSchedulerElement::IncreaseOperationCount(int delta)
{
    OperationCount_ += delta;

    auto parent = GetParent();
    while (parent) {
        parent->OperationCount() += delta;
        parent = parent->GetParent();
    }
}

void TCompositeSchedulerElement::IncreaseRunningOperationCount(int delta)
{
    RunningOperationCount_ += delta;

    auto parent = GetParent();
    while (parent) {
        parent->RunningOperationCount() += delta;
        parent = parent->GetParent();
    }
}

void TCompositeSchedulerElement::PrescheduleJob(TFairShareContext* context, bool starvingOnly, bool aggressiveStarvationEnabled)
{
    auto& attributes = context->DynamicAttributes(this);

    attributes.Active = true;

    if (!IsAlive()) {
        ++context->DeactivationReasons[EDeactivationReason::IsNotAlive];
        attributes.Active = false;
        return;
    }

    if (TreeConfig_->EnableSchedulingTags &&
        SchedulingTagFilterIndex_ != EmptySchedulingTagFilterIndex &&
        !context->CanSchedule[SchedulingTagFilterIndex_])
    {
        ++context->DeactivationReasons[EDeactivationReason::UnmatchedSchedulingTag];
        attributes.Active = false;
        return;
    }

    aggressiveStarvationEnabled = aggressiveStarvationEnabled || IsAggressiveStarvationEnabled();
    if (Starving_ && aggressiveStarvationEnabled) {
        context->SchedulingStatistics.HasAggressivelyStarvingNodes = true;
    }

    // If pool is starving, any child will do.
    bool starvingOnlyChildren = Starving_ ? false : starvingOnly;
    for (const auto& child : EnabledChildren_) {
        child->PrescheduleJob(context, starvingOnlyChildren, aggressiveStarvationEnabled);
    }

    TSchedulerElement::PrescheduleJob(context, starvingOnly, aggressiveStarvationEnabled);

    if (attributes.Active) {
        ++context->ActiveTreeSize;
    }
}

bool TCompositeSchedulerElement::HasAggressivelyStarvingNodes(TFairShareContext* context, bool aggressiveStarvationEnabled) const
{
    // TODO(ignat): eliminate copy/paste
    aggressiveStarvationEnabled = aggressiveStarvationEnabled || IsAggressiveStarvationEnabled();
    if (Starving_ && aggressiveStarvationEnabled) {
        return true;
    }

    for (const auto& child : EnabledChildren_) {
        if (child->HasAggressivelyStarvingNodes(context, aggressiveStarvationEnabled)) {
            return true;
        }
    }

    return false;
}

bool TCompositeSchedulerElement::ScheduleJob(TFairShareContext* context)
{
    auto& attributes = context->DynamicAttributes(this);
    if (!attributes.Active) {
        return false;
    }

    auto bestLeafDescendant = attributes.BestLeafDescendant;
    if (!bestLeafDescendant->IsAlive()) {
        UpdateDynamicAttributes(context->DynamicAttributesList);
        if (!attributes.Active) {
            return false;
        }
        bestLeafDescendant = attributes.BestLeafDescendant;
    }

    // NB: Ignore the child's result.
    bestLeafDescendant->ScheduleJob(context);
    return true;
}

void TCompositeSchedulerElement::ApplyJobMetricsDelta(const TJobMetrics& delta)
{
    auto* currentElement = this;
    while (currentElement) {
        currentElement->ApplyJobMetricsDeltaLocal(delta);
        currentElement = currentElement->GetParent();
    }
}

bool TCompositeSchedulerElement::IsExplicit() const
{
    return false;
}

bool TCompositeSchedulerElement::IsAggressiveStarvationEnabled() const
{
    return false;
}

bool TCompositeSchedulerElement::IsAggressiveStarvationPreemptionAllowed() const
{
    return true;
}

void TCompositeSchedulerElement::AddChild(const TSchedulerElementPtr& child, bool enabled)
{
    YCHECK(!Cloned_);

    auto& map = enabled ? EnabledChildToIndex_ : DisabledChildToIndex_;
    auto& list = enabled ? EnabledChildren_ : DisabledChildren_;
    AddChild(&map, &list, child);
}

void TCompositeSchedulerElement::EnableChild(const TSchedulerElementPtr& child)
{
    YCHECK(!Cloned_);

    RemoveChild(&DisabledChildToIndex_, &DisabledChildren_, child);
    AddChild(&EnabledChildToIndex_, &EnabledChildren_, child);
}

void TCompositeSchedulerElement::DisableChild(const TSchedulerElementPtr& child)
{
    YCHECK(!Cloned_);

    if (EnabledChildToIndex_.find(child) == EnabledChildToIndex_.end()) {
        return;
    }

    RemoveChild(&EnabledChildToIndex_, &EnabledChildren_, child);
    AddChild(&DisabledChildToIndex_, &DisabledChildren_, child);
}

void TCompositeSchedulerElement::RemoveChild(const TSchedulerElementPtr& child)
{
    YCHECK(!Cloned_);

    bool enabled = ContainsChild(EnabledChildToIndex_, child);
    auto& map = enabled ? EnabledChildToIndex_ : DisabledChildToIndex_;
    auto& list = enabled ? EnabledChildren_ : DisabledChildren_;
    RemoveChild(&map, &list, child);
}

bool TCompositeSchedulerElement::IsEmpty() const
{
    return EnabledChildren_.empty() && DisabledChildren_.empty();
}

ESchedulingMode TCompositeSchedulerElement::GetMode() const
{
    return Mode_;
}

void TCompositeSchedulerElement::SetMode(ESchedulingMode mode)
{
    Mode_ = mode;
}

NProfiling::TTagId TCompositeSchedulerElement::GetProfilingTag() const
{
    return ProfilingTag_;
}

// Given a non-descending continuous |f|, |f(0) = 0|, and a scalar |a|,
// computes |x \in [0,1]| s.t. |f(x) = a|.
// If |f(1) <= a| then still returns 1.
template <class F>
static double BinarySearch(const F& f, double a)
{
    if (f(1) <= a) {
        return 1.0;
    }

    double lo = 0.0;
    double hi = 1.0;
    while (hi - lo > RatioComputationPrecision) {
        double x = (lo + hi) / 2.0;
        if (f(x) < a) {
            lo = x;
        } else {
            hi = x;
        }
    }
    return (lo + hi) / 2.0;
}

template <class TGetter, class TSetter>
void TCompositeSchedulerElement::ComputeByFitting(
    const TGetter& getter,
    const TSetter& setter,
    double sum)
{
    auto getSum = [&] (double fitFactor) -> double {
        double sum = 0.0;
        for (const auto& child : EnabledChildren_) {
            sum += getter(fitFactor, child);
        }
        return sum;
    };

    // Run binary search to compute fit factor.
    double fitFactor = BinarySearch(getSum, sum);

    double resultSum = getSum(fitFactor);
    double uncertantyRatio = 1.0;
    if (resultSum > RatioComputationPrecision && std::abs(sum - resultSum) > RatioComputationPrecision) {
        uncertantyRatio = sum / resultSum;
    }

    // Compute actual min shares from fit factor.
    for (const auto& child : EnabledChildren_) {
        double value = getter(fitFactor, child);
        setter(child, value, uncertantyRatio);
    }
}

void TCompositeSchedulerElement::UpdateFifo(TDynamicAttributesList& dynamicAttributesList)
{
    YCHECK(!Cloned_);

    auto children = EnabledChildren_;
    std::sort(children.begin(), children.end(), BIND(&TCompositeSchedulerElement::HasHigherPriorityInFifoMode, MakeStrong(this)));

    double remainingFairShareRatio = Attributes_.FairShareRatio;

    int index = 0;
    for (const auto& child : children) {
        auto& childAttributes = child->Attributes();

        childAttributes.AdjustedMinShareRatio = 0.0;

        childAttributes.FifoIndex = index;
        ++index;

        double childFairShareRatio = remainingFairShareRatio;
        childFairShareRatio = std::min(childFairShareRatio, childAttributes.MaxPossibleUsageRatio);
        childFairShareRatio = std::min(childFairShareRatio, childAttributes.BestAllocationRatio);
        child->SetFairShareRatio(childFairShareRatio);
        remainingFairShareRatio -= childFairShareRatio;
    }
}

void TCompositeSchedulerElement::UpdateFairShare(TDynamicAttributesList& dynamicAttributesList)
{
    YCHECK(!Cloned_);

    UpdateFairShareAlerts_.clear();

    // Compute min shares sum and min weight.
    double minShareRatioSum = 0.0;
    double minWeight = 1.0;
    for (const auto& child : EnabledChildren_) {
        auto& childAttributes = child->Attributes();
        auto minShareRatio = child->GetMinShareRatio();
        minShareRatioSum += minShareRatio;
        childAttributes.RecursiveMinShareRatio = Attributes_.RecursiveMinShareRatio * minShareRatio;

        if (minShareRatio > 0 && Attributes_.RecursiveMinShareRatio == 0) {
            UpdateFairShareAlerts_.emplace_back(
                "Min share ratio setting for %Qv has no effect "
                "because min share ratio of parent pool %Qv is zero",
                child->GetId(),
                GetId());
        }

        if (child->GetWeight() > RatioComputationPrecision) {
            minWeight = std::min(minWeight, child->GetWeight());
        }
    }

    // If min share sum is larger than one, adjust all children min shares to sum up to one.
    if (minShareRatioSum > 1.0 + RatioComparisonPrecision) {
        UpdateFairShareAlerts_.emplace_back(
            "Total min share ratio of children of %Qv is too large: %v > 1",
            GetId(),
            minShareRatioSum);

        double fitFactor = 1.0 / minShareRatioSum;
        for (const auto& child : EnabledChildren_) {
            auto& childAttributes = child->Attributes();
            childAttributes.RecursiveMinShareRatio *= fitFactor;
        }
    }

    minShareRatioSum = 0.0;
    for (const auto& child : EnabledChildren_) {
        auto& childAttributes = child->Attributes();
        childAttributes.AdjustedMinShareRatio = std::max(
            childAttributes.RecursiveMinShareRatio,
            GetMaxResourceRatio(child->GetMinShareResources(), TotalResourceLimits_));
        minShareRatioSum += childAttributes.AdjustedMinShareRatio;
    }

    if (minShareRatioSum > Attributes_.AdjustedMinShareRatio + RatioComparisonPrecision) {
        UpdateFairShareAlerts_.emplace_back(
            "Impossible to satisfy resources guarantees for children of %Qv, "
            "given out resources share is greater than guaranteed resources share: %v > %v",
            GetId(),
            minShareRatioSum,
            Attributes_.GuaranteedResourcesRatio);

        double fitFactor = Attributes_.AdjustedMinShareRatio / minShareRatioSum;
        for (const auto& child : EnabledChildren_) {
            auto& childAttributes = child->Attributes();
            childAttributes.AdjustedMinShareRatio *= fitFactor;
        }
    }

    // Compute fair shares.
    ComputeByFitting(
        [&] (double fitFactor, const TSchedulerElementPtr& child) -> double {
            const auto& childAttributes = child->Attributes();
            double result = fitFactor * child->GetWeight() / minWeight;
            // Never give less than promised by min share.
            result = std::max(result, childAttributes.AdjustedMinShareRatio);
            // Never give more than can be used.
            result = std::min(result, childAttributes.MaxPossibleUsageRatio);
            // Never give more than we can allocate.
            result = std::min(result, childAttributes.BestAllocationRatio);
            return result;
        },
        [&] (const TSchedulerElementPtr& child, double value, double uncertantyRatio) {
            if (IsRoot() && uncertantyRatio > 1.0) {
                uncertantyRatio = 1.0;
            }
            child->SetFairShareRatio(value * uncertantyRatio);
        },
        Attributes_.FairShareRatio);


    // Compute guaranteed shares.
    ComputeByFitting(
        [&] (double fitFactor, const TSchedulerElementPtr& child) -> double {
            const auto& childAttributes = child->Attributes();
            double result = fitFactor * child->GetWeight() / minWeight;
            // Never give less than promised by min share.
            result = std::max(result, childAttributes.AdjustedMinShareRatio);
            return result;
        },
        [&] (const TSchedulerElementPtr& child, double value, double uncertantyRatio) {
            auto& attributes = child->Attributes();
            attributes.GuaranteedResourcesRatio = value * uncertantyRatio;
        },
        Attributes_.GuaranteedResourcesRatio);

    // Trim adjusted min share ratio with demand ratio.
    for (const auto& child : EnabledChildren_) {
        auto& childAttributes = child->Attributes();
        double result = childAttributes.AdjustedMinShareRatio;
        // Never give more than can be used.
        result = std::min(result, childAttributes.MaxPossibleUsageRatio);
        // Never give more than we can allocate.
        result = std::min(result, childAttributes.BestAllocationRatio);
        childAttributes.AdjustedMinShareRatio = result;
    }
}

TSchedulerElementPtr TCompositeSchedulerElement::GetBestActiveChild(const TDynamicAttributesList& dynamicAttributesList) const
{
    switch (Mode_) {
        case ESchedulingMode::Fifo:
            return GetBestActiveChildFifo(dynamicAttributesList);
        case ESchedulingMode::FairShare:
            return GetBestActiveChildFairShare(dynamicAttributesList);
        default:
            Y_UNREACHABLE();
    }
}

TSchedulerElementPtr TCompositeSchedulerElement::GetBestActiveChildFifo(const TDynamicAttributesList& dynamicAttributesList) const
{
    TSchedulerElement* bestChild = nullptr;
    for (const auto& child : EnabledChildren_) {
        if (child->IsActive(dynamicAttributesList)) {
            if (bestChild && HasHigherPriorityInFifoMode(bestChild, child)) {
                continue;
            }

            bestChild = child.Get();
        }
    }
    return bestChild;
}

TSchedulerElementPtr TCompositeSchedulerElement::GetBestActiveChildFairShare(const TDynamicAttributesList& dynamicAttributesList) const
{
    TSchedulerElement* bestChild = nullptr;
    double bestChildSatisfactionRatio = std::numeric_limits<double>::max();
    for (const auto& child : EnabledChildren_) {
        if (child->IsActive(dynamicAttributesList)) {
            double childSatisfactionRatio = dynamicAttributesList[child->GetTreeIndex()].SatisfactionRatio;
            if (!bestChild || childSatisfactionRatio < bestChildSatisfactionRatio) {
                bestChild = child.Get();
                bestChildSatisfactionRatio = childSatisfactionRatio;
            }
        }
    }
    return bestChild;
}


void TCompositeSchedulerElement::AddChild(
    TChildMap* map,
    TChildList* list,
    const TSchedulerElementPtr& child)
{
    list->push_back(child);
    YCHECK(map->emplace(child, list->size() - 1).second);
}

void TCompositeSchedulerElement::RemoveChild(
    TChildMap* map,
    TChildList* list,
    const TSchedulerElementPtr& child)
{
    auto it = map->find(child);
    YCHECK(it != map->end());
    if (child == list->back()) {
        list->pop_back();
    } else {
        int index = it->second;
        std::swap((*list)[index], list->back());
        list->pop_back();
        (*map)[(*list)[index]] = index;
    }
    map->erase(it);
}

bool TCompositeSchedulerElement::ContainsChild(
    const TChildMap& map,
    const TSchedulerElementPtr& child)
{
    return map.find(child) != map.end();
}

bool TCompositeSchedulerElement::HasHigherPriorityInFifoMode(const TSchedulerElementPtr& lhs, const TSchedulerElementPtr& rhs) const
{
    for (auto parameter : FifoSortParameters_) {
        switch (parameter) {
            case EFifoSortParameter::Weight:
                if (lhs->GetWeight() != rhs->GetWeight()) {
                    return lhs->GetWeight() > rhs->GetWeight();
                }
                break;
            case EFifoSortParameter::StartTime: {
                const auto& lhsStartTime = lhs->GetStartTime();
                const auto& rhsStartTime = rhs->GetStartTime();
                if (lhsStartTime != rhsStartTime) {
                    return lhsStartTime < rhsStartTime;
                }
                break;
            }
            case EFifoSortParameter::PendingJobCount: {
                int lhsPendingJobCount = lhs->GetPendingJobCount();
                int rhsPendingJobCount = rhs->GetPendingJobCount();
                if (lhsPendingJobCount != rhsPendingJobCount) {
                    return lhsPendingJobCount < rhsPendingJobCount;
                }
                break;
            }
            default:
                Y_UNREACHABLE();
        }
    }
    return false;
}

////////////////////////////////////////////////////////////////////////////////

TPoolFixedState::TPoolFixedState(const TString& id)
    : Id_(id)
{ }

////////////////////////////////////////////////////////////////////////////////

TPool::TPool(
    ISchedulerStrategyHost* host,
    const TString& id,
    TPoolConfigPtr config,
    bool defaultConfigured,
    TFairShareStrategyTreeConfigPtr treeConfig,
    NProfiling::TTagId profilingTag,
    const TString& treeId)
    : TCompositeSchedulerElement(host, treeConfig, profilingTag, treeId)
    , TPoolFixedState(id)
{
    DoSetConfig(config);
    DefaultConfigured_ = defaultConfigured;
}

TPool::TPool(const TPool& other, TCompositeSchedulerElement* clonedParent)
    : TCompositeSchedulerElement(other, clonedParent)
    , TPoolFixedState(other)
    , Config_(other.Config_)
    , SchedulingTagFilter_(other.SchedulingTagFilter_)
{ }

bool TPool::IsDefaultConfigured() const
{
    return DefaultConfigured_;
}

void TPool::SetUserName(const TNullable<TString>& userName)
{
    UserName_ = userName;
}

const TNullable<TString>& TPool::GetUserName() const
{
    return UserName_;
}

TPoolConfigPtr TPool::GetConfig()
{
    return Config_;
}

void TPool::SetConfig(TPoolConfigPtr config)
{
    YCHECK(!Cloned_);

    DoSetConfig(config);
    DefaultConfigured_ = false;
}

void TPool::SetDefaultConfig()
{
    YCHECK(!Cloned_);

    DoSetConfig(New<TPoolConfig>());
    DefaultConfigured_ = true;
}

bool TPool::IsAggressiveStarvationPreemptionAllowed() const
{
    return Config_->AllowAggressiveStarvationPreemption.Get(true);
}

bool TPool::IsExplicit() const
{
    // NB: This is no coincidence.
    return !DefaultConfigured_;
}

bool TPool::IsAggressiveStarvationEnabled() const
{
    return Config_->EnableAggressiveStarvation;
}

TString TPool::GetId() const
{
    return Id_;
}

double TPool::GetWeight() const
{
    return Config_->Weight.Get(1.0);
}

double TPool::GetMinShareRatio() const
{
    return Config_->MinShareRatio.Get(0.0);
}

TJobResources TPool::GetMinShareResources() const
{
    return ToJobResources(Config_->MinShareResources, ZeroJobResources());
}

double TPool::GetMaxShareRatio() const
{
    return Config_->MaxShareRatio.Get(1.0);
}

ESchedulableStatus TPool::GetStatus() const
{
    return TSchedulerElement::GetStatus(Attributes_.AdjustedFairShareStarvationTolerance);
}

double TPool::GetFairShareStarvationTolerance() const
{
    return Config_->FairShareStarvationTolerance.Get(Parent_->Attributes().AdjustedFairShareStarvationTolerance);
}

TDuration TPool::GetMinSharePreemptionTimeout() const
{
    return Config_->MinSharePreemptionTimeout.Get(Parent_->Attributes().AdjustedMinSharePreemptionTimeout);
}

TDuration TPool::GetFairSharePreemptionTimeout() const
{
    return Config_->FairSharePreemptionTimeout.Get(Parent_->Attributes().AdjustedFairSharePreemptionTimeout);
}

double TPool::GetFairShareStarvationToleranceLimit() const
{
    return Config_->FairShareStarvationToleranceLimit.Get(TreeConfig_->FairShareStarvationToleranceLimit);
}

TDuration TPool::GetMinSharePreemptionTimeoutLimit() const
{
    return Config_->MinSharePreemptionTimeoutLimit.Get(TreeConfig_->MinSharePreemptionTimeoutLimit);
}

TDuration TPool::GetFairSharePreemptionTimeoutLimit() const
{
    return Config_->FairSharePreemptionTimeoutLimit.Get(TreeConfig_->FairSharePreemptionTimeoutLimit);
}

void TPool::SetStarving(bool starving)
{
    YCHECK(!Cloned_);

    if (starving && !GetStarving()) {
        TSchedulerElement::SetStarving(true);
        LOG_INFO("Pool is now starving (TreeId: %v, PoolId: %v, Status: %v)",
            GetTreeId(),
            GetId(),
            GetStatus());
    } else if (!starving && GetStarving()) {
        TSchedulerElement::SetStarving(false);
        LOG_INFO("Pool is no longer starving (TreeId: %v, PoolId: %v)",
            GetTreeId(),
            GetId());
    }
}

void TPool::CheckForStarvation(TInstant now)
{
    YCHECK(!Cloned_);

    TSchedulerElement::CheckForStarvationImpl(
        Attributes_.AdjustedMinSharePreemptionTimeout,
        Attributes_.AdjustedFairSharePreemptionTimeout,
        now);
}

const TSchedulingTagFilter& TPool::GetSchedulingTagFilter() const
{
    return SchedulingTagFilter_;
}

void TPool::UpdateBottomUp(TDynamicAttributesList& dynamicAttributesList)
{
    YCHECK(!Cloned_);

    ResourceLimits_ = ComputeResourceLimits();
    TCompositeSchedulerElement::UpdateBottomUp(dynamicAttributesList);
}

int TPool::GetMaxRunningOperationCount() const
{
    return Config_->MaxRunningOperationCount.Get(TreeConfig_->MaxRunningOperationCountPerPool);
}

int TPool::GetMaxOperationCount() const
{
    return Config_->MaxOperationCount.Get(TreeConfig_->MaxOperationCountPerPool);
}

std::vector<EFifoSortParameter> TPool::GetFifoSortParameters() const
{
    return FifoSortParameters_;
}

bool TPool::AreImmediateOperationsForbidden() const
{
    return Config_->ForbidImmediateOperations;
}

TSchedulerElementPtr TPool::Clone(TCompositeSchedulerElement* clonedParent)
{
    return New<TPool>(*this, clonedParent);
}

void TPool::DoSetConfig(TPoolConfigPtr newConfig)
{
    YCHECK(!Cloned_);

    Config_ = newConfig;
    FifoSortParameters_ = Config_->FifoSortParameters;
    Mode_ = Config_->Mode;
    SchedulingTagFilter_ = TSchedulingTagFilter(Config_->SchedulingTagFilter);
}

TJobResources TPool::ComputeResourceLimits() const
{
    auto maxShareLimits = Host_->GetConnectionTime() + TreeConfig_->TotalResourceLimitsConsiderDelay < TInstant::Now()
        ? GetHost()->GetResourceLimits(GetSchedulingTagFilter()) * GetMaxShareRatio()
        : InfiniteJobResources();
    auto perTypeLimits = ToJobResources(Config_->ResourceLimits, InfiniteJobResources());
    return Min(maxShareLimits, perTypeLimits);
}

////////////////////////////////////////////////////////////////////////////////

TOperationElementFixedState::TOperationElementFixedState(
    IOperationStrategyHost* operation,
    TFairShareStrategyOperationControllerConfigPtr controllerConfig)
    : OperationId_(operation->GetId())
    , Schedulable_(operation->IsSchedulable())
    , Operation_(operation)
    , ControllerConfig_(std::move(controllerConfig))
{ }

////////////////////////////////////////////////////////////////////////////////

TOperationElementSharedState::TOperationElementSharedState(int updatePreemptableJobsListLoggingPeriod)
    : UpdatePreemptableJobsListLoggingPeriod_(updatePreemptableJobsListLoggingPeriod)
{ }

TJobResources TOperationElementSharedState::Disable()
{
    TWriterGuard guard(JobPropertiesMapLock_);

    Enabled_ = false;

    auto resourceUsage = ZeroJobResources();
    for (const auto& pair : JobPropertiesMap_) {
        resourceUsage += pair.second.ResourceUsage;
    }

    NonpreemptableResourceUsage_ = ZeroJobResources();
    AggressivelyPreemptableResourceUsage_ = ZeroJobResources();
    RunningJobCount_ = 0;
    PreemptableJobs_.clear();
    AggressivelyPreemptableJobs_.clear();
    NonpreemptableJobs_.clear();
    JobPropertiesMap_.clear();

    return resourceUsage;
}

void TOperationElementSharedState::OnOperationDeactivated(EDeactivationReason reason)
{
    ++DeactivationReasons_[reason];
}

TEnumIndexedVector<int, EDeactivationReason> TOperationElementSharedState::GetDeactivationReasons() const
{
    TEnumIndexedVector<int, EDeactivationReason> result;
    for (auto reason : TEnumTraits<EDeactivationReason>::GetDomainValues()) {
        result[reason] = DeactivationReasons_[reason];
    }
    return result;
}

void TOperationElementSharedState::Enable()
{
    TWriterGuard guard(JobPropertiesMapLock_);

    YCHECK(!Enabled_);
    Enabled_ = true;
}

TJobResources TOperationElementSharedState::IncreaseJobResourceUsage(
    const TJobId& jobId,
    const TJobResources& resourcesDelta)
{
    TWriterGuard guard(JobPropertiesMapLock_);

    if (!Enabled_) {
        return ZeroJobResources();
    }

    IncreaseJobResourceUsage(GetJobProperties(jobId), resourcesDelta);
    return resourcesDelta;
}

void TOperationElementSharedState::UpdatePreemptableJobsList(
    double fairShareRatio,
    const TJobResources& totalResourceLimits,
    double preemptionSatisfactionThreshold,
    double aggressivePreemptionSatisfactionThreshold,
    int* moveCount)
{
    TWriterGuard guard(JobPropertiesMapLock_);

    auto getUsageRatio = [&] (const TJobResources& resourceUsage) {
        return GetDominantResourceUsage(resourceUsage, totalResourceLimits);
    };

    auto balanceLists = [&] (
        TJobIdList* left,
        TJobIdList* right,
        TJobResources resourceUsage,
        double fairShareRatioBound,
        std::function<void(TJobProperties*)> onMovedLeftToRight,
        std::function<void(TJobProperties*)> onMovedRightToLeft)
    {
        while (!left->empty()) {
            auto jobId = left->back();
            auto* jobProperties = GetJobProperties(jobId);

            if (getUsageRatio(resourceUsage - jobProperties->ResourceUsage) < fairShareRatioBound) {
                break;
            }

            left->pop_back();
            right->push_front(jobId);
            jobProperties->JobIdListIterator = right->begin();
            onMovedLeftToRight(jobProperties);

            resourceUsage -= jobProperties->ResourceUsage;
            ++(*moveCount);
        }

        while (!right->empty()) {
            if (getUsageRatio(resourceUsage) >= fairShareRatioBound) {
                break;
            }

            auto jobId = right->front();
            auto* jobProperties = GetJobProperties(jobId);

            right->pop_front();
            left->push_back(jobId);
            jobProperties->JobIdListIterator = --left->end();
            onMovedRightToLeft(jobProperties);

            resourceUsage += jobProperties->ResourceUsage;
            ++(*moveCount);
        }

        return resourceUsage;
    };

    auto setPreemptable = [] (TJobProperties* properties) {
        properties->Preemptable = true;
        properties->AggressivelyPreemptable = true;
    };

    auto setAggressivelyPreemptable = [] (TJobProperties* properties) {
        properties->Preemptable = false;
        properties->AggressivelyPreemptable = true;
    };

    auto setNonPreemptable = [] (TJobProperties* properties) {
        properties->Preemptable = false;
        properties->AggressivelyPreemptable = false;
    };

    bool enableLogging = (UpdatePreemptableJobsListCount_.fetch_add(1) % UpdatePreemptableJobsListLoggingPeriod_) == 0;

    LOG_DEBUG_IF(enableLogging,
        "Update preemptable job lists inputs (FairShareRatio: %v, TotalResourceLimits: %v, "
        "PreemtionSatisfactionThreshold: %v, AggressivePreemptionSatisfactionThreshold: %v)",
        fairShareRatio,
        FormatResources(totalResourceLimits),
        preemptionSatisfactionThreshold,
        aggressivePreemptionSatisfactionThreshold);

    // NB: We need 2 iterations since thresholds may change significantly such that we need
    // to move job from preemptable list to non-preemptable list through aggressively preemptable list.
    for (int iteration = 0; iteration < 2; ++iteration) {
        LOG_DEBUG_IF(enableLogging,
            "Preemptable lists usage bounds before update (NonpreemptableResourceUsage: %v, AggressivelyPreemptableResourceUsage: %v, Iteration: %v)",
            FormatResources(NonpreemptableResourceUsage_),
            FormatResources(AggressivelyPreemptableResourceUsage_),
            iteration);

        auto startNonPreemptableAndAggressivelyPreemptableResourceUsage_ = NonpreemptableResourceUsage_ + AggressivelyPreemptableResourceUsage_;

        NonpreemptableResourceUsage_ = balanceLists(
            &NonpreemptableJobs_,
            &AggressivelyPreemptableJobs_,
            NonpreemptableResourceUsage_,
            fairShareRatio * aggressivePreemptionSatisfactionThreshold,
            setAggressivelyPreemptable,
            setNonPreemptable);

        auto nonpreemptableAndAggressivelyPreemptableResourceUsage_ = balanceLists(
            &AggressivelyPreemptableJobs_,
            &PreemptableJobs_,
            startNonPreemptableAndAggressivelyPreemptableResourceUsage_,
            fairShareRatio * preemptionSatisfactionThreshold,
            setPreemptable,
            setAggressivelyPreemptable);

        AggressivelyPreemptableResourceUsage_ = nonpreemptableAndAggressivelyPreemptableResourceUsage_ - NonpreemptableResourceUsage_;
    }

    LOG_DEBUG_IF(enableLogging,
        "Preemptable lists usage bounds after update (NonpreemptableResourceUsage: %v, AggressivelyPreemptableResourceUsage: %v)",
        FormatResources(NonpreemptableResourceUsage_),
        FormatResources(AggressivelyPreemptableResourceUsage_));
}

bool TOperationElementSharedState::IsJobKnown(const TJobId& jobId) const
{
    TReaderGuard guard(JobPropertiesMapLock_);

    return JobPropertiesMap_.find(jobId) != JobPropertiesMap_.end();
}

bool TOperationElementSharedState::IsJobPreemptable(const TJobId& jobId, bool aggressivePreemptionEnabled) const
{
    TReaderGuard guard(JobPropertiesMapLock_);

    const auto* properties = GetJobProperties(jobId);
    return aggressivePreemptionEnabled ? properties->AggressivelyPreemptable : properties->Preemptable;
}

int TOperationElementSharedState::GetRunningJobCount() const
{
    return RunningJobCount_;
}

int TOperationElementSharedState::GetPreemptableJobCount() const
{
    TReaderGuard guard(JobPropertiesMapLock_);

    return PreemptableJobs_.size();
}

int TOperationElementSharedState::GetAggressivelyPreemptableJobCount() const
{
    TReaderGuard guard(JobPropertiesMapLock_);

    return AggressivelyPreemptableJobs_.size();
}

TJobResources TOperationElementSharedState::AddJob(const TJobId& jobId, const TJobResources& resourceUsage, bool force)
{
    TWriterGuard guard(JobPropertiesMapLock_);

    if (!Enabled_ && !force) {
        return ZeroJobResources();
    }

    PreemptableJobs_.push_back(jobId);

    auto it = JobPropertiesMap_.emplace(
        jobId,
        TJobProperties(
            /* preemptable */ true,
            /* aggressivelyPreemptable */ true,
            --PreemptableJobs_.end(),
            ZeroJobResources()));
    YCHECK(it.second);

    ++RunningJobCount_;
    ++ScheduledJobCount_;

    IncreaseJobResourceUsage(&it.first->second, resourceUsage);
    return resourceUsage;
}

<<<<<<< HEAD
void TOperationElementSharedState::UpdatePreemptionStatusStatistics(EOperationPreemptionStatus status)
{
    auto guard = Guard(PreemptionStatusStatisticsLock_);

    PreemptionStatusStatistics_[status] += 1;
}

TPreemptionStatusStatisticsVector TOperationElementSharedState::GetPreemptionStatusStatistics() const
{
    auto guard = Guard(PreemptionStatusStatisticsLock_);

    return PreemptionStatusStatistics_;
=======
void TOperationElement::OnOperationDeactivated(EDeactivationReason reason)
{
    SharedState_->OnOperationDeactivated(reason);
}

TEnumIndexedVector<int, EDeactivationReason> TOperationElement::GetDeactivationReasons() const
{
    return SharedState_->GetDeactivationReasons();
>>>>>>> bb697b74
}

void TOperationElement::Disable()
{
    LOG_DEBUG("Operation element disabled in strategy (OperationId: %v)", OperationId_);

    auto delta = SharedState_->Disable();
    IncreaseLocalResourceUsage(-delta);
}

void TOperationElement::Enable()
{
    LOG_DEBUG("Operation element enabled in strategy (OperationId: %v)", OperationId_);

    return SharedState_->Enable();
}

TJobResources TOperationElementSharedState::RemoveJob(const TJobId& jobId)
{
    TWriterGuard guard(JobPropertiesMapLock_);

    if (!Enabled_) {
        return ZeroJobResources();
    }

    auto it = JobPropertiesMap_.find(jobId);
    YCHECK(it != JobPropertiesMap_.end());

    auto* properties = &it->second;
    if (properties->Preemptable) {
        PreemptableJobs_.erase(properties->JobIdListIterator);
    } else if (properties->AggressivelyPreemptable) {
        AggressivelyPreemptableJobs_.erase(properties->JobIdListIterator);
    } else {
        NonpreemptableJobs_.erase(properties->JobIdListIterator);
    }

    --RunningJobCount_;

    auto resourceUsage = properties->ResourceUsage;
    IncreaseJobResourceUsage(properties, -resourceUsage);

    JobPropertiesMap_.erase(it);

    return resourceUsage;
}

bool TOperationElement::TryStartScheduleJob(
    NProfiling::TCpuInstant now,
    const TJobResources& minNeededResources,
    const TFairShareContext& context,
    TJobResources* availableResourcesOutput)
{
    auto blocked = Controller_->IsBlocked(
        now,
        Spec_->MaxConcurrentControllerScheduleJobCalls.Get(ControllerConfig_->MaxConcurrentControllerScheduleJobCalls),
        ControllerConfig_->ScheduleJobFailBackoffTime);
    if (blocked) {
        return false;
    }

    auto nodeFreeResources = context.SchedulingContext->GetNodeFreeResourcesWithDiscount();
    if (!Dominates(nodeFreeResources, minNeededResources)) {
        return false;
    }

    // Do preliminary checks to avoid the overhead of updating and reverting precommit usage.
    auto availableResources = GetHierarchicalAvailableResources(context);
    auto availableDemand = GetLocalAvailableResourceDemand(context);
    if (!Dominates(availableResources, minNeededResources) || !Dominates(availableDemand, minNeededResources)) {
        return false;
    }

    TJobResources availableResourceLimits;
    if (!TryIncreaseHierarchicalResourceUsagePrecommit(minNeededResources, context, &availableResourceLimits)) {
        return false;
    }

    Controller_->IncreaseConcurrentScheduleJobCalls();

    *availableResourcesOutput = Min(availableResourceLimits, nodeFreeResources);
    return true;
}

void TOperationElement::FinishScheduleJob(
    bool enableBackoff,
    NProfiling::TCpuInstant now,
    const TJobResources& minNeededResources)
{
    Controller_->DecreaseConcurrentScheduleJobCalls();

    if (enableBackoff) {
        Controller_->SetLastScheduleJobFailTime(now);
    }

    IncreaseHierarchicalResourceUsagePrecommit(-minNeededResources);
}

void TOperationElementSharedState::IncreaseJobResourceUsage(
    TJobProperties* properties,
    const TJobResources& resourcesDelta)
{
    properties->ResourceUsage += resourcesDelta;
    if (!properties->Preemptable) {
        if (properties->AggressivelyPreemptable) {
            AggressivelyPreemptableResourceUsage_ += resourcesDelta;
        } else {
            NonpreemptableResourceUsage_ += resourcesDelta;
        }
    }
}

TOperationElementSharedState::TJobProperties* TOperationElementSharedState::GetJobProperties(const TJobId& jobId)
{
    auto it = JobPropertiesMap_.find(jobId);
    Y_ASSERT(it != JobPropertiesMap_.end());
    return &it->second;
}

const TOperationElementSharedState::TJobProperties* TOperationElementSharedState::GetJobProperties(const TJobId& jobId) const
{
    auto it = JobPropertiesMap_.find(jobId);
    Y_ASSERT(it != JobPropertiesMap_.end());
    return &it->second;
}

////////////////////////////////////////////////////////////////////////////////

TOperationElement::TOperationElement(
    TFairShareStrategyTreeConfigPtr treeConfig,
    TStrategyOperationSpecPtr spec,
    TOperationFairShareTreeRuntimeParametersPtr runtimeParams,
    TFairShareStrategyOperationControllerPtr controller,
    TFairShareStrategyOperationControllerConfigPtr controllerConfig,
    ISchedulerStrategyHost* host,
    IOperationStrategyHost* operation,
    const TString& treeId)
    : TSchedulerElement(host, treeConfig, treeId)
    , TOperationElementFixedState(operation, controllerConfig)
    , RuntimeParams_(runtimeParams)
    , Spec_(spec)
    , SchedulingTagFilter_(spec->SchedulingTagFilter)
    , SharedState_(New<TOperationElementSharedState>(spec->UpdatePreemptableJobsListLoggingPeriod))
    , Controller_(controller)
{ }

TOperationElement::TOperationElement(
    const TOperationElement& other,
    TCompositeSchedulerElement* clonedParent)
    : TSchedulerElement(other, clonedParent)
    , TOperationElementFixedState(other)
    , RuntimeParams_(other.RuntimeParams_)
    , Spec_(other.Spec_)
    , SchedulingTagFilter_(other.SchedulingTagFilter_)
    , SharedState_(other.SharedState_)
    , Controller_(other.Controller_)
{ }

double TOperationElement::GetFairShareStarvationTolerance() const
{
    return Spec_->FairShareStarvationTolerance.Get(Parent_->Attributes().AdjustedFairShareStarvationTolerance);
}

TDuration TOperationElement::GetMinSharePreemptionTimeout() const
{
    return Spec_->MinSharePreemptionTimeout.Get(Parent_->Attributes().AdjustedMinSharePreemptionTimeout);
}

TDuration TOperationElement::GetFairSharePreemptionTimeout() const
{
    return Spec_->FairSharePreemptionTimeout.Get(Parent_->Attributes().AdjustedFairSharePreemptionTimeout);
}

void TOperationElement::UpdateBottomUp(TDynamicAttributesList& dynamicAttributesList)
{
    YCHECK(!Cloned_);

    Schedulable_ = Operation_->IsSchedulable();
    ResourceDemand_ = ComputeResourceDemand();
    ResourceLimits_ = ComputeResourceLimits();
    MaxPossibleResourceUsage_ = ComputeMaxPossibleResourceUsage();
    PendingJobCount_ = ComputePendingJobCount();
    StartTime_ = Operation_->GetStartTime();

    // It should be called after update of ResourceDemand_ and MaxPossibleResourceUsage_ since
    // these fields are used to calculate dominant resource.
    TSchedulerElement::UpdateBottomUp(dynamicAttributesList);

    auto allocationLimits = GetAdjustedResourceLimits(
        ResourceDemand_,
        TotalResourceLimits_,
        GetHost()->GetExecNodeMemoryDistribution(SchedulingTagFilter_));

    auto dominantLimit = GetResource(TotalResourceLimits_, Attributes_.DominantResource);
    auto dominantAllocationLimit = GetResource(allocationLimits, Attributes_.DominantResource);

    Attributes_.BestAllocationRatio =
        dominantLimit == 0 ? 1.0 : dominantAllocationLimit / dominantLimit;
}

void TOperationElement::UpdateTopDown(TDynamicAttributesList& dynamicAttributesList)
{
    YCHECK(!Cloned_);

    TSchedulerElement::UpdateTopDown(dynamicAttributesList);

    UpdatePreemptableJobsList();
}

TJobResources TOperationElement::ComputePossibleResourceUsage(TJobResources limit) const
{
    auto usage = GetLocalResourceUsage();
    if (TreeConfig_->EnableNewPossibleResourceUsageComputation) {
        if (!Dominates(limit, usage)) {
            return usage * GetMinResourceRatio(limit, usage);
        } else {
            auto remainingDemand = ResourceDemand() - usage;
            if (remainingDemand == ZeroJobResources()) {
                return usage;
            }

            auto remainingLimit = Max(ZeroJobResources(), limit - usage);
            // TODO(asaitgalin): Move this to MaxPossibleResourceUsage computation.
            return Min(ResourceDemand(), usage + remainingDemand * GetMinResourceRatio(remainingLimit, remainingDemand));
        }
    } else {
        // Max possible resource usage can be less than usage just after scheduler connection
        // when not all nodes come with heartbeat to the scheduler.
        limit = Max(ZeroJobResources(), Min(limit, MaxPossibleResourceUsage() - usage));
        if (usage == ZeroJobResources()) {
            return limit;
        } else {
            return usage * GetMinResourceRatio(limit, usage);
        }
    }
}

bool TOperationElement::HasJobsSatisfyingResourceLimits(const TFairShareContext& context) const
{
    for (const auto& jobResources : Controller_->GetDetailedMinNeededJobResources()) {
        if (context.SchedulingContext->CanStartJob(jobResources)) {
            return true;
        }
    }
    return false;
}

void TOperationElement::UpdateDynamicAttributes(TDynamicAttributesList& dynamicAttributesList)
{
    auto& attributes = dynamicAttributesList[GetTreeIndex()];
    attributes.Active = true;
    attributes.BestLeafDescendant = this;

    TSchedulerElement::UpdateDynamicAttributes(dynamicAttributesList);
}

void TOperationElement::UpdateControllerConfig(const TFairShareStrategyOperationControllerConfigPtr& config)
{
    YCHECK(!Cloned_);
    ControllerConfig_ = config;
}

void TOperationElement::PrescheduleJob(TFairShareContext* context, bool starvingOnly, bool aggressiveStarvationEnabled)
{
    auto& attributes = context->DynamicAttributes(this);

    attributes.Active = true;

    auto onOperationDeactivated = [&] (EDeactivationReason reason) {
        ++context->DeactivationReasons[reason];
        OnOperationDeactivated(reason);
        attributes.Active = false;
    };

    if (!IsAlive()) {
        onOperationDeactivated(EDeactivationReason::IsNotAlive);
        return;
    }

    if (TreeConfig_->EnableSchedulingTags &&
        SchedulingTagFilterIndex_ != EmptySchedulingTagFilterIndex &&
        !context->CanSchedule[SchedulingTagFilterIndex_])
    {
        onOperationDeactivated(EDeactivationReason::UnmatchedSchedulingTag);
        return;
    }

    if (starvingOnly && !Starving_) {
        onOperationDeactivated(EDeactivationReason::IsNotStarving);
        return;
    }

    if (IsBlocked(context->SchedulingContext->GetNow())) {
        onOperationDeactivated(EDeactivationReason::IsBlocked);
        return;
    }

    ++context->ActiveTreeSize;
    ++context->ActiveOperationCount;

    TSchedulerElement::PrescheduleJob(context, starvingOnly, aggressiveStarvationEnabled);
}

bool TOperationElement::HasAggressivelyStarvingNodes(TFairShareContext* context, bool aggressiveStarvationEnabled) const
{
    // TODO(ignat): Support aggressive starvation by starving operation.
    return false;
}

TString TOperationElement::GetLoggingString(const TDynamicAttributesList& dynamicAttributesList) const
{
    return Format(
        "Scheduling info for tree %Qv = {%v, "
        "PreemptableRunningJobs: %v, AggressivelyPreemptableRunningJobs: %v, PreemptionStatusStatistics: %v}",
        GetTreeId(),
        GetLoggingAttributesString(dynamicAttributesList),
        GetPreemptableJobCount(),
        GetAggressivelyPreemptableJobCount(),
        GetPreemptionStatusStatistics());
}

bool TOperationElement::ScheduleJob(TFairShareContext* context)
{
    YCHECK(IsActive(context->DynamicAttributesList));

    auto updateAncestorsAttributes = [&] () {
        auto* parent = GetParent();
        while (parent) {
            parent->UpdateDynamicAttributes(context->DynamicAttributesList);
            if (!context->DynamicAttributesList[parent->GetTreeIndex()].Active) {
                ++context->DeactivationReasons[EDeactivationReason::NoBestLeafDescendant];
            }
            parent = parent->GetParent();
        }
    };

    auto disableOperationElement = [&] (EDeactivationReason reason) {
        ++context->DeactivationReasons[reason];
        OnOperationDeactivated(reason);
        context->DynamicAttributes(this).Active = false;
        updateAncestorsAttributes();
    };

    auto now = context->SchedulingContext->GetNow();
    if (IsBlocked(now)) {
        disableOperationElement(EDeactivationReason::IsBlocked);
        return false;
    }

    if (!HasJobsSatisfyingResourceLimits(*context)) {
        LOG_TRACE(
            "No pending jobs can satisfy available resources on node "
            "(TreeId: %v, OperationId: %v, FreeResources: %v, DiscountResources: %v)",
            GetTreeId(),
            OperationId_,
            FormatResources(context->SchedulingContext->GetNodeFreeResourcesWithoutDiscount()),
            FormatResources(context->SchedulingContext->ResourceUsageDiscount()));
        disableOperationElement(EDeactivationReason::MinNeededResourcesUnsatisfied);
        return false;
    }

    auto minNeededResources = Controller_->GetAggregatedMinNeededJobResources();
    TJobResources availableResources;
    if (!TryStartScheduleJob(now, minNeededResources, *context, &availableResources))
    {
        disableOperationElement(EDeactivationReason::TryStartScheduleJobFailed);
        return false;
    }

    NProfiling::TWallTimer timer;
    auto scheduleJobResult = DoScheduleJob(context, availableResources, minNeededResources);
    auto scheduleJobDuration = timer.GetElapsedTime();
    context->TotalScheduleJobDuration += scheduleJobDuration;
    context->ExecScheduleJobDuration += scheduleJobResult->Duration;

    for (auto reason : TEnumTraits<EScheduleJobFailReason>::GetDomainValues()) {
        context->FailedScheduleJob[reason] += scheduleJobResult->Failed[reason];
    }

    if (!scheduleJobResult->StartDescriptor) {
        ++context->ScheduleJobFailureCount;
        disableOperationElement(EDeactivationReason::ScheduleJobFailed);

        bool enableBackoff = scheduleJobResult->IsBackoffNeeded();
        LOG_DEBUG_IF(enableBackoff, "Failed to schedule job, backing off (TreeId: %v, OperationId: %v, Reasons: %v)",
            GetTreeId(),
            OperationId_,
            scheduleJobResult->Failed);

        FinishScheduleJob(/*enableBackoff*/ enableBackoff, now, minNeededResources);
        return false;
    }

    const auto& startDescriptor = *scheduleJobResult->StartDescriptor;
    context->SchedulingContext->ResourceUsage() += startDescriptor.ResourceLimits;
    OnJobStarted(startDescriptor.Id, startDescriptor.ResourceLimits);
    context->SchedulingContext->StartJob(
        GetTreeId(),
        OperationId_,
        scheduleJobResult->IncarnationId,
        startDescriptor);

    UpdateDynamicAttributes(context->DynamicAttributesList);
    updateAncestorsAttributes();

    FinishScheduleJob(/*enableBackoff*/ false, now, minNeededResources);
    return true;
}

TString TOperationElement::GetId() const
{
    return ToString(OperationId_);
}

bool TOperationElement::IsAggressiveStarvationPreemptionAllowed() const
{
    return Spec_->AllowAggressiveStarvationPreemption.Get(true);
}

double TOperationElement::GetWeight() const
{
    return RuntimeParams_->Weight.Get(1.0);
}

double TOperationElement::GetMinShareRatio() const
{
    return Spec_->MinShareRatio.Get(0.0);
}

TJobResources TOperationElement::GetMinShareResources() const
{
    return ToJobResources(Spec_->MinShareResources, ZeroJobResources());
}

double TOperationElement::GetMaxShareRatio() const
{
    return Spec_->MaxShareRatio.Get(1.0);
}

const TSchedulingTagFilter& TOperationElement::GetSchedulingTagFilter() const
{
    return SchedulingTagFilter_;
}

ESchedulableStatus TOperationElement::GetStatus() const
{
    if (!Schedulable_) {
        return ESchedulableStatus::Normal;
    }

    if (GetPendingJobCount() == 0) {
        return ESchedulableStatus::Normal;
    }

    return TSchedulerElement::GetStatus(Attributes_.AdjustedFairShareStarvationTolerance);
}

void TOperationElement::SetStarving(bool starving)
{
    YCHECK(!Cloned_);

    if (starving && !GetStarving()) {
        TSchedulerElement::SetStarving(true);
        LOG_INFO("Operation is now starving (TreeId: %v, OperationId: %v, Status: %v)",
            GetTreeId(),
            GetId(),
            GetStatus());
    } else if (!starving && GetStarving()) {
        TSchedulerElement::SetStarving(false);
        LOG_INFO("Operation is no longer starving (TreeId: %v, OperationId: %v)",
            GetTreeId(),
            GetId());
    }
}

void TOperationElement::CheckForStarvation(TInstant now)
{
    YCHECK(!Cloned_);

    auto minSharePreemptionTimeout = Attributes_.AdjustedMinSharePreemptionTimeout;
    auto fairSharePreemptionTimeout = Attributes_.AdjustedFairSharePreemptionTimeout;

    double jobCountRatio = GetPendingJobCount() / TreeConfig_->JobCountPreemptionTimeoutCoefficient;

    if (jobCountRatio < 1.0) {
        minSharePreemptionTimeout *= jobCountRatio;
        fairSharePreemptionTimeout *= jobCountRatio;
    }

    TSchedulerElement::CheckForStarvationImpl(
        minSharePreemptionTimeout,
        fairSharePreemptionTimeout,
        now);
}

bool TOperationElement::IsPreemptionAllowed(const TFairShareContext& context, const TFairShareStrategyTreeConfigPtr& config) const
{
    int jobCount = GetRunningJobCount();
    if (jobCount <= config->MaxUnpreemptableRunningJobCount) {
        SharedState_->UpdatePreemptionStatusStatistics(EOperationPreemptionStatus::ForbiddenSinceLowJobCount);
        return false;
    }

    const TSchedulerElement* element = this;

    while (element && !element->IsRoot()) {
        if (element->GetStarving()) {
            SharedState_->UpdatePreemptionStatusStatistics(EOperationPreemptionStatus::ForbiddenSinceStarvingParent);
            return false;
        }

        bool aggressivePreemptionEnabled = context.SchedulingStatistics.HasAggressivelyStarvingNodes &&
            element->IsAggressiveStarvationPreemptionAllowed() &&
            IsAggressiveStarvationPreemptionAllowed();
        auto threshold = aggressivePreemptionEnabled
            ? config->AggressivePreemptionSatisfactionThreshold
            : config->PreemptionSatisfactionThreshold;

        // NB: we want to use <s>local</s> satisfaction here.
        if (element->ComputeLocalSatisfactionRatio() < threshold + RatioComparisonPrecision) {
            SharedState_->UpdatePreemptionStatusStatistics(EOperationPreemptionStatus::ForbiddenSinceUnsatisfiedParent);
            return false;
        }

        element = element->GetParent();
    }

    SharedState_->UpdatePreemptionStatusStatistics(EOperationPreemptionStatus::Allowed);
    return true;
}

void TOperationElement::ApplyJobMetricsDelta(const TJobMetrics& delta)
{
    ApplyJobMetricsDeltaLocal(delta);
    GetParent()->ApplyJobMetricsDelta(delta);
}

void TOperationElement::IncreaseJobResourceUsage(const TJobId& jobId, const TJobResources& resourcesDelta)
{
    auto delta = SharedState_->IncreaseJobResourceUsage(jobId, resourcesDelta);
    IncreaseHierarchicalResourceUsage(delta);

    UpdatePreemptableJobsList();
}

bool TOperationElement::IsJobKnown(const TJobId& jobId) const
{
    return SharedState_->IsJobKnown(jobId);
}

bool TOperationElement::IsJobPreemptable(const TJobId& jobId, bool aggressivePreemptionEnabled) const
{
    return SharedState_->IsJobPreemptable(jobId, aggressivePreemptionEnabled);
}

int TOperationElement::GetRunningJobCount() const
{
    return SharedState_->GetRunningJobCount();
}

int TOperationElement::GetPreemptableJobCount() const
{
    return SharedState_->GetPreemptableJobCount();
}

int TOperationElement::GetAggressivelyPreemptableJobCount() const
{
    return SharedState_->GetAggressivelyPreemptableJobCount();
}

TPreemptionStatusStatisticsVector TOperationElement::GetPreemptionStatusStatistics() const
{
    return SharedState_->GetPreemptionStatusStatistics();
}

int TOperationElement::GetSlotIndex() const
{
    auto slotIndex = Operation_->FindSlotIndex(GetTreeId());
    YCHECK(slotIndex);
    return *slotIndex;
}

void TOperationElement::OnJobStarted(const TJobId& jobId, const TJobResources& resourceUsage, bool force)
{
    // XXX(ignat): remove before deploy on production clusters.
    LOG_DEBUG("Adding job to strategy (JobId: %v)", jobId);

    auto delta = SharedState_->AddJob(jobId, resourceUsage, force);
    IncreaseHierarchicalResourceUsage(delta);

    UpdatePreemptableJobsList();
}

void TOperationElement::OnJobFinished(const TJobId& jobId)
{
    // XXX(ignat): remove before deploy on production clusters.
    LOG_DEBUG("Removing job from strategy (JobId: %v)", jobId);

    auto delta = SharedState_->RemoveJob(jobId);
    IncreaseHierarchicalResourceUsage(-delta);

    UpdatePreemptableJobsList();
}

void TOperationElement::BuildOperationToElementMapping(TOperationElementByIdMap* operationElementByIdMap)
{
    operationElementByIdMap->emplace(OperationId_, this);
}

TSchedulerElementPtr TOperationElement::Clone(TCompositeSchedulerElement* clonedParent)
{
    return New<TOperationElement>(*this, clonedParent);
}

bool TOperationElement::IsSchedulable() const
{
    YCHECK(!Cloned_);

    return Schedulable_;
}

bool TOperationElement::IsBlocked(NProfiling::TCpuInstant now) const
{
    return
        !Schedulable_ ||
        GetPendingJobCount() == 0 ||
        Controller_->IsBlocked(
            now,
            Spec_->MaxConcurrentControllerScheduleJobCalls.Get(ControllerConfig_->MaxConcurrentControllerScheduleJobCalls),
            ControllerConfig_->ScheduleJobFailBackoffTime);
}

TJobResources TOperationElement::GetHierarchicalAvailableResources(const TFairShareContext& context) const
{
    // Bound available resources with node free resources.
    auto availableResources = context.SchedulingContext->GetNodeFreeResourcesWithDiscount();

    // Bound available resources with pool free resources.
    const TSchedulerElement* parent = this;
    while (parent) {
        availableResources = Min(availableResources, parent->GetLocalAvailableResourceLimits(context));
        parent = parent->GetParent();
    }

    return availableResources;
}

TScheduleJobResultPtr TOperationElement::DoScheduleJob(
    TFairShareContext* context,
    const TJobResources& availableResources,
    const TJobResources& minNeededResources)
{
    ++context->SchedulingStatistics.ControllerScheduleJobCount;

    auto scheduleJobResult = Controller_->ScheduleJob(
        context->SchedulingContext,
        availableResources,
        ControllerConfig_->ScheduleJobTimeLimit,
        GetTreeId());

    // Discard the job in case of resource overcommit.
    if (scheduleJobResult->StartDescriptor) {
        const auto& startDescriptor = *scheduleJobResult->StartDescriptor;
        auto jobLimits = GetHierarchicalAvailableResources(*context) + minNeededResources;
        if (!Dominates(jobLimits, startDescriptor.ResourceLimits)) {
            const auto& jobId = scheduleJobResult->StartDescriptor->Id;
            LOG_DEBUG("Aborting job with resource overcommit (JobId: %v, OperationId: %v, Limits: %v, JobResources: %v)",
                FormatResources(jobLimits),
                FormatResources(startDescriptor.ResourceLimits),
                jobId,
                OperationId_);

            Controller_->AbortJob(jobId, EAbortReason::SchedulingResourceOvercommit);

            // Reset result.
            scheduleJobResult = New<TScheduleJobResult>();
            scheduleJobResult->RecordFail(EScheduleJobFailReason::ResourceOvercommit);
        }
    } else if (scheduleJobResult->Failed[EScheduleJobFailReason::Timeout] > 0) {
        LOG_WARNING("Job scheduling timed out (OperationId: %v)",
            OperationId_);

        SetOperationAlert(
            OperationId_,
            EOperationAlertType::ScheduleJobTimedOut,
            TError("Job scheduling timed out: either scheduler is under heavy load or operation is too heavy"),
            ControllerConfig_->ScheduleJobTimeoutAlertResetTime);
    }

    return scheduleJobResult;
}

TJobResources TOperationElement::ComputeResourceDemand() const
{
    if (Operation_->IsSchedulable()) {
        return GetLocalResourceUsage() + Controller_->GetNeededResources();
    }
    return ZeroJobResources();
}

TJobResources TOperationElement::ComputeResourceLimits() const
{
    auto maxShareLimits = Host_->GetConnectionTime() + TreeConfig_->TotalResourceLimitsConsiderDelay < TInstant::Now()
        ? GetHost()->GetResourceLimits(GetSchedulingTagFilter()) * GetMaxShareRatio()
        : InfiniteJobResources();
    auto perTypeLimits = ToJobResources(RuntimeParams_->ResourceLimits, InfiniteJobResources());
    return Min(maxShareLimits, perTypeLimits);
}

TJobResources TOperationElement::ComputeMaxPossibleResourceUsage() const
{
    return Min(ResourceLimits(), ResourceDemand());
}

int TOperationElement::ComputePendingJobCount() const
{
    return Controller_->GetPendingJobCount();
}

void TOperationElement::UpdatePreemptableJobsList()
{
    TWallTimer timer;
    int moveCount = 0;

    SharedState_->UpdatePreemptableJobsList(
        GetFairShareRatio(),
        TotalResourceLimits_,
        TreeConfig_->PreemptionSatisfactionThreshold,
        TreeConfig_->AggressivePreemptionSatisfactionThreshold,
        &moveCount);

    auto elapsed = timer.GetElapsedTime();

    Profiler.Update(GetCounter(GetTreeId(), "/preemptable_list_update_time"), DurationToValue(elapsed));
    Profiler.Update(GetCounter(GetTreeId(), "/preemptable_list_update_move_count"), moveCount);

    if (elapsed > TreeConfig_->UpdatePreemptableListDurationLoggingThreshold) {
        LOG_DEBUG("Preemptable list update is too long (Duration: %v, MoveCount: %v, OperationId: %v, TreeId: %v)",
            elapsed.MilliSeconds(),
            moveCount,
            OperationId_,
            GetTreeId());
    }
}

////////////////////////////////////////////////////////////////////////////////

TRootElement::TRootElement(
    ISchedulerStrategyHost* host,
    TFairShareStrategyTreeConfigPtr treeConfig,
    NProfiling::TTagId profilingTag,
    const TString& treeId)
    : TCompositeSchedulerElement(
        host,
        treeConfig,
        profilingTag,
        treeId)
{
    SetFairShareRatio(1.0);
    Attributes_.GuaranteedResourcesRatio = 1.0;
    Attributes_.AdjustedMinShareRatio = 1.0;
    Attributes_.RecursiveMinShareRatio = 1.0;
    Mode_ = ESchedulingMode::FairShare;
    Attributes_.AdjustedFairShareStarvationTolerance = GetFairShareStarvationTolerance();
    Attributes_.AdjustedMinSharePreemptionTimeout = GetMinSharePreemptionTimeout();
    Attributes_.AdjustedFairSharePreemptionTimeout = GetFairSharePreemptionTimeout();
    AdjustedFairShareStarvationToleranceLimit_ = GetFairShareStarvationToleranceLimit();
    AdjustedMinSharePreemptionTimeoutLimit_ = GetMinSharePreemptionTimeoutLimit();
    AdjustedFairSharePreemptionTimeoutLimit_ = GetFairSharePreemptionTimeoutLimit();
}

TRootElement::TRootElement(const TRootElement& other)
    : TCompositeSchedulerElement(other, nullptr)
    , TRootElementFixedState(other)
{ }

void TRootElement::UpdateTreeConfig(const TFairShareStrategyTreeConfigPtr& config)
{
    TCompositeSchedulerElement::UpdateTreeConfig(config);

    Attributes_.AdjustedFairShareStarvationTolerance = GetFairShareStarvationTolerance();
    Attributes_.AdjustedMinSharePreemptionTimeout = GetMinSharePreemptionTimeout();
    Attributes_.AdjustedFairSharePreemptionTimeout = GetFairSharePreemptionTimeout();
}

void TRootElement::Update(TDynamicAttributesList& dynamicAttributesList)
{
    YCHECK(!Cloned_);

    TreeSize_ = TCompositeSchedulerElement::EnumerateNodes(0);
    dynamicAttributesList.assign(TreeSize_, TDynamicAttributes());
    TCompositeSchedulerElement::Update(dynamicAttributesList);
}

bool TRootElement::IsRoot() const
{
    return true;
}

const TSchedulingTagFilter& TRootElement::GetSchedulingTagFilter() const
{
    return EmptySchedulingTagFilter;
}

TString TRootElement::GetId() const
{
    return TString(RootPoolName);
}

double TRootElement::GetWeight() const
{
    return 1.0;
}

double TRootElement::GetMinShareRatio() const
{
    return 1.0;
}

TJobResources TRootElement::GetMinShareResources() const
{
    return TotalResourceLimits_;
}

double TRootElement::GetMaxShareRatio() const
{
    return 1.0;
}

double TRootElement::GetFairShareStarvationTolerance() const
{
    return TreeConfig_->FairShareStarvationTolerance;
}

TDuration TRootElement::GetMinSharePreemptionTimeout() const
{
    return TreeConfig_->MinSharePreemptionTimeout;
}

TDuration TRootElement::GetFairSharePreemptionTimeout() const
{
    return TreeConfig_->FairSharePreemptionTimeout;
}

void TRootElement::CheckForStarvation(TInstant now)
{
    Y_UNREACHABLE();
}

int TRootElement::GetMaxRunningOperationCount() const
{
    return TreeConfig_->MaxRunningOperationCount;
}

int TRootElement::GetMaxOperationCount() const
{
    return TreeConfig_->MaxOperationCount;
}

std::vector<EFifoSortParameter> TRootElement::GetFifoSortParameters() const
{
    Y_UNREACHABLE();
}

bool TRootElement::AreImmediateOperationsForbidden() const
{
    return TreeConfig_->ForbidImmediateOperationsInRoot;
}

TSchedulerElementPtr TRootElement::Clone(TCompositeSchedulerElement* /*clonedParent*/)
{
    Y_UNREACHABLE();
}

TRootElementPtr TRootElement::Clone()
{
    return New<TRootElement>(*this);
}

////////////////////////////////////////////////////////////////////////////////

} // namespace NScheduler
} // namespace NYT<|MERGE_RESOLUTION|>--- conflicted
+++ resolved
@@ -1826,7 +1826,6 @@
     return resourceUsage;
 }
 
-<<<<<<< HEAD
 void TOperationElementSharedState::UpdatePreemptionStatusStatistics(EOperationPreemptionStatus status)
 {
     auto guard = Guard(PreemptionStatusStatisticsLock_);
@@ -1839,7 +1838,8 @@
     auto guard = Guard(PreemptionStatusStatisticsLock_);
 
     return PreemptionStatusStatistics_;
-=======
+}
+
 void TOperationElement::OnOperationDeactivated(EDeactivationReason reason)
 {
     SharedState_->OnOperationDeactivated(reason);
@@ -1848,7 +1848,6 @@
 TEnumIndexedVector<int, EDeactivationReason> TOperationElement::GetDeactivationReasons() const
 {
     return SharedState_->GetDeactivationReasons();
->>>>>>> bb697b74
 }
 
 void TOperationElement::Disable()
@@ -2162,12 +2161,13 @@
 {
     return Format(
         "Scheduling info for tree %Qv = {%v, "
-        "PreemptableRunningJobs: %v, AggressivelyPreemptableRunningJobs: %v, PreemptionStatusStatistics: %v}",
+        "PreemptableRunningJobs: %v, AggressivelyPreemptableRunningJobs: %v, PreemptionStatusStatistics: %v, DeactivationReasons: %v}",
         GetTreeId(),
         GetLoggingAttributesString(dynamicAttributesList),
         GetPreemptableJobCount(),
         GetAggressivelyPreemptableJobCount(),
-        GetPreemptionStatusStatistics());
+        GetPreemptionStatusStatistics(),
+        GetDeactivationReasons());
 }
 
 bool TOperationElement::ScheduleJob(TFairShareContext* context)
