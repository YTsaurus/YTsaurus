--- conflicted
+++ resolved
@@ -1808,17 +1808,8 @@
         ValidateOperationState(operation, EOperationState::Initializing);
 
         try {
-<<<<<<< HEAD
             WaitFor(Strategy_->ValidateOperationStart(operation.Get()))
                 .ThrowOnError();
-=======
-            operation->SetMemoryTag(MemoryTagQueue_.AssignTagToOperation(operation->GetId()));
-            auto controller = CreateControllerForOperation(
-                Bootstrap_->GetControllerAgent(),
-                operation.Get());
-            operation->SetController(controller);
-
->>>>>>> 27328406
             Strategy_->ValidateOperationCanBeRegistered(operation.Get());
         } catch (const std::exception& ex) {
             auto wrappedError = TError("Operation failed to register in strategy")
@@ -1834,6 +1825,7 @@
 
         try {
             auto agentOperation = Bootstrap_->GetControllerAgent()->CreateOperation(operation);
+            agentOperation->SetMemoryTag(MemoryTagQueue_.AssignTagToOperation(operation->GetId()));
             auto controller = CreateOperationController(agentOperation);
             Bootstrap_->GetControllerAgent()->RegisterOperation(operation->GetId(), agentOperation);
 
@@ -1956,17 +1948,6 @@
         // has a valid node associated with it.
         // If the revival fails, we still need to update the node
         // and unregister the operation from Master Connector.
-
-<<<<<<< HEAD
-=======
-        IOperationControllerPtr controller;
-        try {
-            operation->SetMemoryTag(MemoryTagQueue_.AssignTagToOperation(operation->GetId()));
-            controller = CreateControllerForOperation(
-                Bootstrap_->GetControllerAgent(),
-                operation.Get());
-            operation->SetController(controller);
->>>>>>> 27328406
 
         try {
             Strategy_->ValidateOperationCanBeRegistered(operation.Get());
@@ -1987,6 +1968,7 @@
 
         try {
             auto agentOperation = Bootstrap_->GetControllerAgent()->CreateOperation(operation);
+            agentOperation->SetMemoryTag(MemoryTagQueue_.AssignTagToOperation(operation->GetId()));
             auto controller = CreateOperationController(agentOperation);
             Bootstrap_->GetControllerAgent()->RegisterOperation(operation->GetId(), agentOperation);
 
@@ -2184,13 +2166,9 @@
     void FinishOperation(const TOperationPtr& operation)
     {
         if (!operation->GetFinished().IsSet()) {
+            MemoryTagQueue_.ReclaimOperationTag(operation->GetId());
             operation->SetFinished();
-<<<<<<< HEAD
             operation->SetLocalController(nullptr);
-=======
-            operation->SetController(nullptr);
-            MemoryTagQueue_.ReclaimOperationTag(operation->GetId());
->>>>>>> 27328406
             UnregisterOperation(operation);
         }
     }
@@ -2690,22 +2668,11 @@
             return protoString.empty() ? emptyMapFragment : TYsonString(protoString, EYsonType::MapFragment);
         };
 
-<<<<<<< HEAD
         auto controllerProgress = rsp ? toYsonString(rsp->progress()) : emptyMapFragment;
         auto controllerBriefProgress = rsp ? toYsonString(rsp->brief_progress()) : emptyMapFragment;
         auto controllerRunningJobs = rsp ? toYsonString(rsp->running_jobs()) : emptyMapFragment;
         auto controllerJobSplitterInfo = rsp ? toYsonString(rsp->job_splitter()) : emptyMapFragment;
-=======
-        bool isOK = response.IsOK();
-        if (!isOK) {
-            LOG_DEBUG(response, "Failed to get operation info from controller");
-        }
-        auto controllerProgress = isOK ? getValue(response.Value()->progress()) : emptyMapFragment;
-        auto controllerBriefProgress = isOK ? getValue(response.Value()->brief_progress()) : emptyMapFragment;
-        auto controllerRunningJobs = isOK ? getValue(response.Value()->running_jobs()) : emptyMapFragment;
-        auto controllerJobSplitterInfo = isOK ? getValue(response.Value()->job_splitter()) : emptyMapFragment;
-        auto controllerMemoryUsage = isOK ? MakeNullable(response.Value()->controller_memory_usage()) : Null;
->>>>>>> 27328406
+        auto controllerMemoryUsage = rsp ? MakeNullable(rsp->controller_memory_usage()) : Null;
 
         return BuildYsonStringFluently()
             .BeginMap()
@@ -2732,13 +2699,10 @@
                     .BeginMap()
                         .Items(controllerJobSplitterInfo)
                     .EndMap()
-<<<<<<< HEAD
+                .Item("controller_memory_usage").Value(controllerMemoryUsage)
                 .DoIf(!rspOrError.IsOK(), [&] (TFluentMap fluent) {
                     fluent.Item("controller_error").Value(TError(rspOrError));
                 })
-=======
-                .Item("controller_memory_usage").Value(controllerMemoryUsage)
->>>>>>> 27328406
             .EndMap();
     }
 
