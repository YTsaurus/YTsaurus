--- conflicted
+++ resolved
@@ -503,17 +503,6 @@
             resources += node->ResourceLimits();
         }
 
-<<<<<<< HEAD
-        if (MasterConnector_->IsConnected()) {
-            try {
-                std::vector<TJobPtr> runningJobs;
-                bool hasWaitingJobs = false;
-                yhash_set<TOperationPtr> operationsToLog;
-                PROFILE_TIMING ("/analysis_time") {
-                    auto missingJobs = node->Jobs();
-
-                    for (auto& jobStatus : *request->mutable_jobs()) {
-=======
         try {
             std::vector<TJobPtr> runningJobs;
             bool hasWaitingJobs = false;
@@ -522,35 +511,14 @@
                 auto missingJobs = node->Jobs();
 
                 for (auto& jobStatus : *request->mutable_jobs()) {
-                    auto jobType = EJobType(jobStatus.job_type());
-                    // Skip jobs that are not issued by the scheduler.
-                    if (jobType <= EJobType::SchedulerFirst || jobType >= EJobType::SchedulerLast)
-                        continue;
-
->>>>>>> 0d85b427
-                        auto job = ProcessJobHeartbeat(
-                            node,
-                            request,
-                            response,
-                            &jobStatus);
-                        if (job) {
-                            YCHECK(missingJobs.erase(job) == 1);
-                            switch (job->GetState()) {
-<<<<<<< HEAD
-                                case EJobState::Completed:
-                                case EJobState::Failed:
-                                case EJobState::Aborted:
-                                    operationsToLog.insert(job->GetOperation());
-                                    break;
-                                case EJobState::Running:
-                                    runningJobs.push_back(job);
-                                    break;
-                                case EJobState::Waiting:
-                                    hasWaitingJobs = true;
-                                    break;
-                                default:
-                                    break;
-=======
+                    auto job = ProcessJobHeartbeat(
+                        node,
+                        request,
+                        response,
+                        &jobStatus);
+                    if (job) {
+                        YCHECK(missingJobs.erase(job) == 1);
+                        switch (job->GetState()) {
                             case EJobState::Completed:
                             case EJobState::Failed:
                             case EJobState::Aborted:
@@ -564,7 +532,6 @@
                                 break;
                             default:
                                 break;
->>>>>>> 0d85b427
                             }
                         }
                     }
