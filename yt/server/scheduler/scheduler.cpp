--- conflicted
+++ resolved
@@ -512,9 +512,6 @@
             resources += node->ResourceLimits();
         }
 
-<<<<<<< HEAD
-        // NB: No exception must leave this try/catch block.
-=======
         bool forceJobsLogging = false;
         auto& lastJobsLogTime = node->LastJobsLogTime();
         if (!lastJobsLogTime || now > lastJobsLogTime.Get() + Config_->JobsLoggingPeriod) {
@@ -522,7 +519,7 @@
             lastJobsLogTime = now;
         }
 
->>>>>>> 6fe962ba
+        // NB: No exception must leave this try/catch block.
         try {
             std::vector<TJobPtr> runningJobs;
             bool hasWaitingJobs = false;
@@ -531,31 +528,21 @@
                 auto missingJobs = node->Jobs();
 
                 for (auto& jobStatus : *request->mutable_jobs()) {
-<<<<<<< HEAD
+                    auto jobType = EJobType(jobStatus.job_type());
+                    // Skip jobs that are not issued by the scheduler.
+                    if (jobType <= EJobType::SchedulerFirst || jobType >= EJobType::SchedulerLast) {
+                        continue;
+                    }
+
                     auto job = ProcessJobHeartbeat(
                         node,
                         request,
                         response,
-                        &jobStatus);
+                        &jobStatus,
+                        forceJobsLogging);
                     if (job) {
                         YCHECK(missingJobs.erase(job) == 1);
                         switch (job->GetState()) {
-=======
-                    auto jobType = EJobType(jobStatus.job_type());
-                    // Skip jobs that are not issued by the scheduler.
-                    if (jobType <= EJobType::SchedulerFirst || jobType >= EJobType::SchedulerLast)
-                        continue;
-
-                        auto job = ProcessJobHeartbeat(
-                            node,
-                            request,
-                            response,
-                            &jobStatus,
-                            forceJobsLogging);
-                        if (job) {
-                            YCHECK(missingJobs.erase(job) == 1);
-                            switch (job->GetState()) {
->>>>>>> 6fe962ba
                             case EJobState::Completed:
                             case EJobState::Failed:
                             case EJobState::Aborted:
@@ -971,18 +958,15 @@
         }
 
         try {
+            TReaderGuard guard(AddressToNodeLock_);
+
             const auto& rsp = rspOrError.Value();
             auto nodesMap = ConvertToNode(TYsonString(rsp->value()))->AsMap();
             for (const auto& child : nodesMap->GetChildren()) {
                 auto address = child.first;
-<<<<<<< HEAD
-
-                TReaderGuard guard(AddressToNodeLock_);
-=======
                 auto node = child.second;
                 auto newState = node->Attributes().Get<ENodeState>("state");
 
->>>>>>> 6fe962ba
                 if (AddressToNode_.find(address) == AddressToNode_.end()) {
                     if (newState == ENodeState::Online) {
                         LOG_WARNING("Node %v is not registered in scheduler but online at master", address);
