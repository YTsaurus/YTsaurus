--- conflicted
+++ resolved
@@ -2172,8 +2172,6 @@
                     }))
             .EndMap();
     }
-<<<<<<< HEAD
-=======
 
     IYPathServicePtr GetDynamicOrchidService()
     {
@@ -2222,9 +2220,8 @@
         }
 
     private:
-        const TScheduler::TImpl* Scheduler_;
+        const TScheduler::TImpl* const Scheduler_;
     };
->>>>>>> c00e6140
 };
 
 ////////////////////////////////////////////////////////////////////
