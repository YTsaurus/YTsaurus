#include "scheduler.h"
#include "private.h"
#include "event_log.h"
#include "fair_share_strategy.h"
#include "helpers.h"
#include "job_prober_service.h"
#include "master_connector.h"
#include "node_shard.h"
#include "scheduler_strategy.h"
#include "scheduling_tag.h"
#include "cache.h"

#include <yt/server/controller_agent/helpers.h>
#include <yt/server/controller_agent/operation_controller.h>
#include <yt/server/controller_agent/master_connector.h>
#include <yt/server/controller_agent/controller_agent.h>

#include <yt/server/exec_agent/public.h>

#include <yt/server/cell_scheduler/bootstrap.h>
#include <yt/server/cell_scheduler/config.h>

#include <yt/server/shell/config.h>

#include <yt/ytlib/job_prober_client/job_prober_service_proxy.h>

#include <yt/ytlib/object_client/helpers.h>

#include <yt/ytlib/scheduler/helpers.h>
#include <yt/ytlib/scheduler/job_resources.h>

#include <yt/ytlib/node_tracker_client/channel.h>
#include <yt/ytlib/node_tracker_client/node_directory.h>

#include <yt/ytlib/table_client/name_table.h>
#include <yt/ytlib/table_client/schemaless_buffered_table_writer.h>
#include <yt/ytlib/table_client/schemaless_writer.h>
#include <yt/ytlib/table_client/table_consumer.h>

#include <yt/ytlib/api/transaction.h>
#include <yt/ytlib/api/native_connection.h>

#include <yt/ytlib/chunk_client/chunk_service_proxy.h>
#include <yt/ytlib/chunk_client/helpers.h>

#include <yt/core/concurrency/periodic_executor.h>
#include <yt/core/concurrency/thread_affinity.h>
#include <yt/core/concurrency/thread_pool.h>
#include <yt/core/concurrency/throughput_throttler.h>

#include <yt/core/rpc/message.h>
#include <yt/core/rpc/response_keeper.h>

#include <yt/core/misc/lock_free.h>
#include <yt/core/misc/finally.h>
#include <yt/core/misc/numeric_helpers.h>
#include <yt/core/misc/size_literals.h>

#include <yt/core/net/local_address.h>

#include <yt/core/profiling/timing.h>
#include <yt/core/profiling/profile_manager.h>

#include <yt/core/ytree/service_combiner.h>
#include <yt/core/ytree/virtual.h>
#include <yt/core/ytree/exception_helpers.h>

namespace NYT {
namespace NScheduler {

using namespace NProfiling;
using namespace NConcurrency;
using namespace NYTree;
using namespace NYson;
using namespace NYPath;
using namespace NRpc;
using namespace NNet;
using namespace NApi;
using namespace NCellScheduler;
using namespace NObjectClient;
using namespace NHydra;
using namespace NScheduler::NProto;
using namespace NJobTrackerClient;
using namespace NChunkClient;
using namespace NJobProberClient;
using namespace NNodeTrackerClient;
using namespace NTableClient;
using namespace NNodeTrackerServer;
using namespace NNodeTrackerClient::NProto;
using namespace NJobTrackerClient::NProto;
using namespace NSecurityClient;
using namespace NShell;
using namespace NEventLog;

using NControllerAgent::TControllerTransactionsPtr;
using NControllerAgent::IOperationController;

using NNodeTrackerClient::TNodeId;
using NNodeTrackerClient::TNodeDescriptor;
using NNodeTrackerClient::TNodeDirectory;

////////////////////////////////////////////////////////////////////////////////

static const auto& Logger = SchedulerLogger;
static const auto& Profiler = SchedulerProfiler;

////////////////////////////////////////////////////////////////////////////////

template <class K, class V>
yhash<K, V> FilterLargestValues(const yhash<K, V>& input, size_t threshold)
{
    threshold = std::min(threshold, input.size());
    std::vector<std::pair<K, V>> items(input.begin(), input.end());
    std::partial_sort(
        items.begin(),
        items.begin() + threshold,
        items.end(),
        [] (const std::pair<K, V>& lhs, const std::pair<K, V>& rhs) {
            return lhs.second > rhs.second;
        });
    return yhash<K, V>(items.begin(), items.begin() + threshold);
}

////////////////////////////////////////////////////////////////////////////////

class TScheduler::TImpl
    : public TRefCounted
    , public NControllerAgent::IOperationHost
    , public ISchedulerStrategyHost
    , public INodeShardHost
    , public TEventLogHostBase
{
public:
    using TEventLogHostBase::LogEventFluently;

    TImpl(
        TSchedulerConfigPtr config,
        TBootstrap* bootstrap)
        : Config_(config)
        , InitialConfig_(Config_)
        , Bootstrap_(bootstrap)
        , ReconfigurableJobSpecSliceThrottler_(CreateReconfigurableThroughputThrottler(
            Config_->JobSpecSliceThrottler,
            NLogging::TLogger(),
            NProfiling::TProfiler(SchedulerProfiler.GetPathPrefix() + "/job_spec_slice_throttler")))
        , JobSpecSliceThrottler_(ReconfigurableJobSpecSliceThrottler_)
        , MasterConnector_(std::make_unique<TMasterConnector>(Config_, Bootstrap_))
        , CachedExecNodeDescriptorsByTags_(New<TExpiringCache<TSchedulingTagFilter, TExecNodeDescriptorListPtr>>(
            BIND(&TImpl::CalculateExecNodeDescriptors, MakeStrong(this)),
            Config_->SchedulingTagFilterExpireTimeout,
            GetControlInvoker()))
        , CachedExecNodeMemoryDistributionByTags_(New<TExpiringCache<TSchedulingTagFilter, TMemoryDistribution>>(
            BIND(&TImpl::CalculateMemoryDistribution, MakeStrong(this)),
            Config_->SchedulingTagFilterExpireTimeout,
            GetControlInvoker()))
        , TotalResourceLimitsProfiler_(Profiler.GetPathPrefix() + "/total_resource_limits")
        , MainNodesResourceLimitsProfiler_(Profiler.GetPathPrefix() + "/main_nodes_resource_limits")
        , TotalResourceUsageProfiler_(Profiler.GetPathPrefix() + "/total_resource_usage")
        , TotalCompletedJobTimeCounter_("/total_completed_job_time")
        , TotalFailedJobTimeCounter_("/total_failed_job_time")
        , TotalAbortedJobTimeCounter_("/total_aborted_job_time")
    {
        YCHECK(config);
        YCHECK(bootstrap);
        VERIFY_INVOKER_THREAD_AFFINITY(GetControlInvoker(), ControlThread);

        auto unrecognized = Config_->GetUnrecognizedRecursively();
        if (unrecognized && unrecognized->GetChildCount() > 0) {
            LOG_WARNING("Scheduler config contains unrecognized options (Unrecognized: %v)",
                ConvertToYsonString(unrecognized, EYsonFormat::Text));
        }

        auto primaryMasterCellTag = GetMasterClient()
            ->GetNativeConnection()
            ->GetPrimaryMasterCellTag();

        for (int index = 0; index < Config_->NodeShardCount; ++index) {
            NodeShards_.push_back(New<TNodeShard>(
                index,
                primaryMasterCellTag,
                Config_,
                this,
                Bootstrap_));
        }

        ServiceAddress_ = BuildServiceAddress(
            GetLocalHostName(),
            Bootstrap_->GetConfig()->RpcPort);

        for (auto state : TEnumTraits<EJobState>::GetDomainValues()) {
            JobStateToTag_[state] = TProfileManager::Get()->RegisterTag("state", FormatEnum(state));
        }

        for (auto type : TEnumTraits<EJobType>::GetDomainValues()) {
            JobTypeToTag_[type] = TProfileManager::Get()->RegisterTag("job_type", FormatEnum(type));
        }

        for (auto reason : TEnumTraits<EAbortReason>::GetDomainValues()) {
            if (IsSentinelReason(reason)) {
                continue;
            }
            JobAbortReasonToTag_[reason] = TProfileManager::Get()->RegisterTag("abort_reason", FormatEnum(reason));
        }

        for (auto reason : TEnumTraits<EInterruptReason>::GetDomainValues()) {
            JobInterruptReasonToTag_[reason] = TProfileManager::Get()->RegisterTag("interrupt_reason", FormatEnum(reason));
        }
    }

    void Initialize()
    {
        InitStrategy();

        MasterConnector_->AddGlobalWatcherRequester(BIND(
            &TImpl::RequestPools,
            Unretained(this)));
        MasterConnector_->AddGlobalWatcherHandler(BIND(
            &TImpl::HandlePools,
            Unretained(this)));

        MasterConnector_->AddGlobalWatcher(
            BIND(&TImpl::RequestNodesAttributes, Unretained(this)),
            BIND(&TImpl::HandleNodesAttributes, Unretained(this)),
            Config_->NodesAttributesUpdatePeriod);

        MasterConnector_->AddGlobalWatcherRequester(BIND(
            &TImpl::RequestConfig,
            Unretained(this)));
        MasterConnector_->AddGlobalWatcherHandler(BIND(
            &TImpl::HandleConfig,
            Unretained(this)));

        MasterConnector_->SubscribeMasterConnected(BIND(
            &TImpl::OnMasterConnected,
            Unretained(this)));
        MasterConnector_->SubscribeMasterDisconnected(BIND(
            &TImpl::OnMasterDisconnected,
            Unretained(this)));

        MasterConnector_->Start();

        ProfilingExecutor_ = New<TPeriodicExecutor>(
            Bootstrap_->GetControlInvoker(EControlQueue::PeriodicActivity),
            BIND(&TImpl::OnProfiling, MakeWeak(this)),
            Config_->ProfilingUpdatePeriod);
        ProfilingExecutor_->Start();

        EventLogWriter_ = New<TEventLogWriter>(
            Config_->EventLog,
            GetMasterClient(),
            Bootstrap_->GetControlInvoker(EControlQueue::PeriodicActivity));
        EventLogWriterConsumer_ = EventLogWriter_->CreateConsumer();

        LogEventFluently(ELogEventType::SchedulerStarted)
            .Item("address").Value(ServiceAddress_);

        LoggingExecutor_ = New<TPeriodicExecutor>(
            Bootstrap_->GetControlInvoker(EControlQueue::PeriodicActivity),
            BIND(&TImpl::OnLogging, MakeWeak(this)),
            Config_->ClusterInfoLoggingPeriod);
        LoggingExecutor_->Start();

        UpdateExecNodeDescriptorsExecutor_ = New<TPeriodicExecutor>(
            Bootstrap_->GetControlInvoker(EControlQueue::PeriodicActivity),
            BIND(&TImpl::UpdateExecNodeDescriptors, MakeWeak(this)),
            Config_->UpdateExecNodeDescriptorsPeriod);
        UpdateExecNodeDescriptorsExecutor_->Start();
    }

    const NApi::INativeClientPtr& GetMasterClient() const
    {
        return Bootstrap_->GetMasterClient();
    }

    IYPathServicePtr GetOrchidService()
    {
        auto staticOrchidProducer = BIND(&TImpl::BuildStaticOrchid, MakeStrong(this));
        auto staticOrchidService = IYPathService::FromProducer(staticOrchidProducer)
            ->Via(GetControlInvoker(EControlQueue::Orchid))
            ->Cached(Config_->StaticOrchidCacheUpdatePeriod);

        auto dynamicOrchidService = GetDynamicOrchidService()
            ->Via(GetControlInvoker(EControlQueue::Orchid));

        return New<TServiceCombiner>(std::vector<IYPathServicePtr> {
            staticOrchidService,
            dynamicOrchidService
        });
    }

    std::vector<TOperationPtr> GetOperations()
    {
        VERIFY_THREAD_AFFINITY(ControlThread);

        std::vector<TOperationPtr> operations;
        for (const auto& pair : IdToOperation_) {
            operations.push_back(pair.second);
        }
        return operations;
    }

    bool IsConnected()
    {
        VERIFY_THREAD_AFFINITY_ANY();

        return IsConnected_ && MasterConnector_->IsConnected();
    }

    void ValidateConnected()
    {
        VERIFY_THREAD_AFFINITY_ANY();

        if (!IsConnected()) {
            THROW_ERROR_EXCEPTION(
                NRpc::EErrorCode::Unavailable,
                "Master is not connected");
        }
    }

    void ValidateAcceptsHeartbeats()
    {
        VERIFY_THREAD_AFFINITY_ANY();

        if (!IsConnected()) {
            THROW_ERROR_EXCEPTION(
                NRpc::EErrorCode::Unavailable,
                "Scheduler is not able to accept heartbeats");
        }
    }

    virtual TInstant GetConnectionTime() const override
    {
        return ConnectionTime_;
    }

    TOperationPtr FindOperation(const TOperationId& id) const
    {
        VERIFY_THREAD_AFFINITY(ControlThread);

        auto it = IdToOperation_.find(id);
        return it == IdToOperation_.end() ? nullptr : it->second;
    }

    TOperationPtr GetOperation(const TOperationId& id) const
    {
        VERIFY_THREAD_AFFINITY(ControlThread);

        auto operation = FindOperation(id);
        YCHECK(operation);
        return operation;
    }

    TOperationPtr GetOperationOrThrow(const TOperationId& id) const
    {
        VERIFY_THREAD_AFFINITY(ControlThread);

        auto operation = FindOperation(id);
        if (!operation) {
            THROW_ERROR_EXCEPTION(
                EErrorCode::NoSuchOperation,
                "No such operation %v",
                id);
        }
        return operation;
    }

    virtual int GetExecNodeCount() const override
    {
        VERIFY_THREAD_AFFINITY_ANY();

        int execNodeCount = 0;
        for (auto& nodeShard : NodeShards_) {
            execNodeCount += nodeShard->GetExecNodeCount();
        }
        return execNodeCount;
    }

    int GetTotalNodeCount() const
    {
        VERIFY_THREAD_AFFINITY_ANY();

        int totalNodeCount = 0;
        for (auto& nodeShard : NodeShards_) {
            totalNodeCount += nodeShard->GetTotalNodeCount();
        }
        return totalNodeCount;
    }

    virtual TExecNodeDescriptorListPtr GetExecNodeDescriptors(const TSchedulingTagFilter& filter) const override
    {
        VERIFY_THREAD_AFFINITY_ANY();

        if (filter.IsEmpty()) {
            TReaderGuard guard(ExecNodeDescriptorsLock_);

            return CachedExecNodeDescriptors_;
        }

        return CachedExecNodeDescriptorsByTags_->Get(filter);
    }

    virtual TMemoryDistribution GetExecNodeMemoryDistribution(const TSchedulingTagFilter& filter) const override
    {
        VERIFY_THREAD_AFFINITY_ANY();

        if (filter.IsEmpty()) {
            TReaderGuard guard(ExecNodeDescriptorsLock_);

            return CachedExecNodeMemoryDistribution_;
        }

        return CachedExecNodeMemoryDistributionByTags_->Get(filter);
    }

    virtual void SetSchedulerAlert(ESchedulerAlertType alertType, const TError& alert) override
    {
        VERIFY_THREAD_AFFINITY(ControlThread);

        if (!alert.IsOK()) {
            LOG_WARNING(alert, "Setting scheduler alert (AlertType: %lv)", alertType);
        }

        MasterConnector_->SetSchedulerAlert(alertType, alert);
    }

    void DoSetOperationAlert(
        const TOperationId& operationId,
        EOperationAlertType alertType,
        const TError& alert)
    {
        VERIFY_THREAD_AFFINITY(ControlThread);

        auto operation = FindOperation(operationId);
        if (!operation) {
            return;
        }

<<<<<<< HEAD
=======
        if (operation->Alerts()[alertType] == alert) {
            return;
        }

>>>>>>> d44cfdd9
        operation->MutableAlerts()[alertType] = alert;
    }

    virtual TFuture<void> SetOperationAlert(
        const TOperationId& operationId,
        EOperationAlertType alertType,
        const TError& alert) override
    {
        VERIFY_THREAD_AFFINITY_ANY();

        return BIND(&TImpl::DoSetOperationAlert, MakeStrong(this), operationId, alertType, alert.Sanitize())
            .AsyncVia(GetControlInvoker())
            .Run();
    }

    virtual IJobHostPtr GetJobHost(const TJobId& jobId) const override
    {
        VERIFY_THREAD_AFFINITY_ANY();

        const auto& nodeShard = GetNodeShardByJobId(jobId);
        return CreateJobHost(jobId, nodeShard);
    }

    void DoReleaseJobs(
        const TOperationId& operationId,
        const std::vector<TJobId>& jobIds,
        int controllerSchedulerIncarnation)
    {
        VERIFY_INVOKER_AFFINITY(MasterConnector_->GetCancelableControlInvoker());

        if (SchedulerIncarnation_ != controllerSchedulerIncarnation) {
            LOG_WARNING("Not releasing jobs because of the wrong scheduler incarnation "
                "(SchedulerIncarnation: %v, ControllerSchedulerIncarnation: %v)",
                SchedulerIncarnation_,
                controllerSchedulerIncarnation);
            return;
        }

        std::vector<std::vector<TJobId>> jobIdsToRemoveByShardId(NodeShards_.size());
        for (const auto& jobId : jobIds) {
            int shardId = GetNodeShardId(NodeIdFromJobId(jobId));
            jobIdsToRemoveByShardId[shardId].emplace_back(jobId);
        }

        std::vector<TFuture<void>> submitFutures;
        for (int shardId = 0; shardId < NodeShards_.size(); ++shardId) {
            if (jobIdsToRemoveByShardId[shardId].empty()) {
                continue;
            }
            auto submitFuture = BIND(&TNodeShard::ReleaseJobs, NodeShards_[shardId])
                .AsyncVia(NodeShards_[shardId]->GetInvoker())
                .Run(std::move(jobIdsToRemoveByShardId[shardId]));
            submitFutures.emplace_back(std::move(submitFuture));
        }

        auto error = WaitFor(Combine(submitFutures));
        if (!error.IsOK()) {
            DoFailOperation(operationId, error);
        }
    }

    virtual void ReleaseJobs(
        const TOperationId& operationId,
        std::vector<TJobId> jobIds,
        int controllerSchedulerIncarnation) override
    {
        VERIFY_THREAD_AFFINITY_ANY();

        MasterConnector_->GetCancelableControlInvoker()->Invoke(
            BIND(&TImpl::DoReleaseJobs,
                MakeStrong(this),
                operationId,
                std::move(jobIds),
                controllerSchedulerIncarnation));
    }

    virtual void SendJobMetricsToStrategy(const TOperationId& operationId, const TJobMetrics& jobMetricsDelta) override
    {
        GetStrategy()->ApplyJobMetricsDelta(operationId, jobMetricsDelta);
    }

    virtual void ValidatePoolPermission(
        const TYPath& path,
        const TString& user,
        EPermission permission) const override
    {
        VERIFY_THREAD_AFFINITY(ControlThread);

        LOG_DEBUG("Validating permission %Qv of user %Qv on pool %Qv",
            permission,
            user,
            path);

        const auto& client = GetMasterClient();
        auto result = WaitFor(client->CheckPermission(user, GetPoolsPath() + path, permission))
            .ValueOrThrow();
        if (result.Action == ESecurityAction::Deny) {
            THROW_ERROR_EXCEPTION(
                NSecurityClient::EErrorCode::AuthorizationError,
                "User %Qv has been denied access to pool %v",
                user,
                path.empty() ? RootPoolName : path)
                << result.ToError(user, permission);
        }

        LOG_DEBUG("Pool permission successfully validated");
    }

    void ValidateOperationPermission(
        const TString& user,
        const TOperationId& operationId,
        EPermission permission) override
    {
        VERIFY_THREAD_AFFINITY_ANY();

        LOG_DEBUG("Validating permission %Qv of user %Qv on operation %v",
            permission,
            user,
            ToString(operationId));

        auto path = GetOperationPath(operationId);

        const auto& client = GetMasterClient();
        auto asyncResult = client->CheckPermission(user, path, permission);
        auto resultOrError = WaitFor(asyncResult);
        if (!resultOrError.IsOK()) {
            THROW_ERROR_EXCEPTION("Error checking permission for operation %v",
                operationId)
                << resultOrError;
        }

        const auto& result = resultOrError.Value();
        if (result.Action == ESecurityAction::Deny) {
            THROW_ERROR_EXCEPTION(
                NSecurityClient::EErrorCode::AuthorizationError,
                "User %Qv has been denied access to operation %v",
                user,
                operationId);
        }

        ValidateConnected();

        LOG_DEBUG("Operation permission successfully validated");
    }

    TFuture<TOperationPtr> StartOperation(
        EOperationType type,
        const TTransactionId& transactionId,
        const TMutationId& mutationId,
        IMapNodePtr spec,
        const TString& user)
    {
        VERIFY_THREAD_AFFINITY(ControlThread);

        if (static_cast<int>(IdToOperation_.size()) >= Config_->MaxOperationCount) {
            THROW_ERROR_EXCEPTION(
                EErrorCode::TooManyOperations,
                "Limit for the total number of concurrent operations %v has been reached",
                Config_->MaxOperationCount);
        }

        // Merge operation spec with template
        auto specTemplate = GetSpecTemplate(type, spec);
        if (specTemplate) {
            spec = UpdateNode(specTemplate, spec)->AsMap();
        }

        TOperationSpecBasePtr operationSpec;
        try {
            operationSpec = ConvertTo<TOperationSpecBasePtr>(spec);
        } catch (const std::exception& ex) {
            THROW_ERROR_EXCEPTION("Error parsing operation spec") << ex;
        }

        // Create operation object.
        auto operationId = MakeRandomId(
            EObjectType::Operation,
            GetMasterClient()->GetNativeConnection()->GetPrimaryMasterCellTag());
        auto operation = New<TOperation>(
            operationId,
            type,
            mutationId,
            transactionId,
            spec,
            user,
            operationSpec->Owners,
            TInstant::Now(),
            GetControlInvoker(EControlQueue::Operation));
        operation->SetState(EOperationState::Initializing);
        operation->SetSchedulerIncarnation(SchedulerIncarnation_);

        WaitFor(Strategy_->ValidateOperationStart(operation))
            .ThrowOnError();

        LOG_INFO("Starting operation (OperationType: %v, OperationId: %v, TransactionId: %v, User: %v)",
            type,
            operationId,
            transactionId,
            user);

        LOG_INFO("Total resource limits (OperationId: %v, ResourceLimits: %v)",
            operationId,
            FormatResources(GetTotalResourceLimits()));

        // Spawn a new fiber where all startup logic will work asynchronously.
        BIND(&TImpl::DoStartOperation, MakeStrong(this), operation)
            .AsyncVia(MasterConnector_->GetCancelableControlInvoker())
            .Run();

        return operation->GetStarted();
    }

    TFuture<void> AbortOperation(TOperationPtr operation, const TError& error, const TString& user)
    {
        VERIFY_THREAD_AFFINITY(ControlThread);

        auto codicilGuard = operation->MakeCodicilGuard();

        ValidateOperationPermission(user, operation->GetId(), EPermission::Write);

        if (operation->IsFinishingState() || operation->IsFinishedState()) {
            LOG_INFO(error, "Operation is already shuting down (OperationId: %v, State: %v)",
                operation->GetId(),
                operation->GetState());
            return operation->GetFinished();
        }

        MasterConnector_->GetCancelableControlInvoker()->Invoke(
            BIND([=, this_ = MakeStrong(this)] {
                DoAbortOperation(operation->GetId(), error);
            }));

        return operation->GetFinished();
    }

    TFuture<void> SuspendOperation(TOperationPtr operation, const TString& user, bool abortRunningJobs)
    {
        VERIFY_THREAD_AFFINITY(ControlThread);

        auto codicilGuard = operation->MakeCodicilGuard();

        ValidateOperationPermission(user, operation->GetId(), EPermission::Write);

        if (operation->IsFinishingState() || operation->IsFinishedState()) {
            return MakeFuture(TError(
                EErrorCode::InvalidOperationState,
                "Cannot suspend operation in %Qlv state",
                operation->GetState()));
        }

        DoSuspendOperation(operation->GetId(), TError("Suspend operation by user request"), abortRunningJobs, /* setAlert */ false);

        return MasterConnector_->FlushOperationNode(operation);
    }

    TFuture<void> ResumeOperation(TOperationPtr operation, const TString& user)
    {
        VERIFY_THREAD_AFFINITY(ControlThread);

        auto codicilGuard = operation->MakeCodicilGuard();

        ValidateOperationPermission(user, operation->GetId(), EPermission::Write);

        if (!operation->GetSuspended()) {
            return MakeFuture(TError(
                EErrorCode::InvalidOperationState,
                "Operation is not suspended. Its state %Qlv",
                operation->GetState()));
        }

        std::vector<TFuture<void>> resumeFutures;
        for (auto& nodeShard : NodeShards_) {
            resumeFutures.push_back(BIND(&TNodeShard::ResumeOperationJobs, nodeShard)
                .AsyncVia(nodeShard->GetInvoker())
                .Run(operation->GetId()));
        }
        WaitFor(Combine(resumeFutures))
            .ThrowOnError();

        operation->SetSuspended(false);

        SetOperationAlert(
            operation->GetId(),
            EOperationAlertType::OperationSuspended,
            TError());

        LOG_INFO("Operation resumed (OperationId: %v)",
            operation->GetId());

        return MasterConnector_->FlushOperationNode(operation);
    }

    TFuture<void> CompleteOperation(TOperationPtr operation, const TError& error, const TString& user)
    {
        VERIFY_THREAD_AFFINITY(ControlThread);

        auto codicilGuard = operation->MakeCodicilGuard();

        ValidateOperationPermission(user, operation->GetId(), EPermission::Write);

        if (operation->IsFinishingState() || operation->IsFinishedState()) {
            LOG_INFO(error, "Operation is already shutting down (OperationId: %v, State: %v)",
                operation->GetId(),
                operation->GetState());
            return operation->GetFinished();
        }
        if (operation->GetState() != EOperationState::Running) {
            return MakeFuture(TError(
                EErrorCode::InvalidOperationState,
                "Operation is not running. Its state is %Qlv",
                operation->GetState()));
        }

        LOG_INFO(error, "Completing operation (OperationId: %v, State: %v)",
            operation->GetId(),
            operation->GetState());

        auto controller = operation->GetController();
        YCHECK(controller);
        controller->Complete();

        return operation->GetFinished();
    }

    TFuture<TYsonString> Strace(const TJobId& jobId, const TString& user)
    {
        const auto& nodeShard = GetNodeShardByJobId(jobId);
        return BIND(&TNodeShard::StraceJob, nodeShard, jobId, user)
            .AsyncVia(nodeShard->GetInvoker())
            .Run();
    }

    TFuture<void> DumpInputContext(const TJobId& jobId, const TYPath& path, const TString& user)
    {
        const auto& nodeShard = GetNodeShardByJobId(jobId);
        return BIND(&TNodeShard::DumpJobInputContext, nodeShard, jobId, path, user)
            .AsyncVia(nodeShard->GetInvoker())
            .Run();
    }

    TFuture<TNodeDescriptor> GetJobNode(const TJobId& jobId, const TString& user)
    {
        const auto& nodeShard = GetNodeShardByJobId(jobId);
        return BIND(&TNodeShard::GetJobNode, nodeShard, jobId, user)
            .AsyncVia(nodeShard->GetInvoker())
            .Run();
    }

    TFuture<void> SignalJob(const TJobId& jobId, const TString& signalName, const TString& user)
    {
        const auto& nodeShard = GetNodeShardByJobId(jobId);
        return BIND(&TNodeShard::SignalJob, nodeShard, jobId, signalName, user)
            .AsyncVia(nodeShard->GetInvoker())
            .Run();
    }

    TFuture<void> AbandonJob(const TJobId& jobId, const TString& user)
    {
        const auto& nodeShard = GetNodeShardByJobId(jobId);
        return BIND(&TNodeShard::AbandonJob, nodeShard, jobId, user)
            .AsyncVia(nodeShard->GetInvoker())
            .Run();
    }

    TFuture<TYsonString> PollJobShell(const TJobId& jobId, const TYsonString& parameters, const TString& user)
    {
        const auto& nodeShard = GetNodeShardByJobId(jobId);
        return BIND(&TNodeShard::PollJobShell, nodeShard, jobId, parameters, user)
            .AsyncVia(nodeShard->GetInvoker())
            .Run();
    }

    TFuture<void> AbortJob(const TJobId& jobId, const TNullable<TDuration>& interruptTimeout, const TString& user)
    {
        const auto& nodeShard = GetNodeShardByJobId(jobId);
        // A neat way to choose the proper overload.
        typedef void (TNodeShard::*CorrectSignature)(const TJobId&, const TNullable<TDuration>&, const TString&);
        return BIND(static_cast<CorrectSignature>(&TNodeShard::AbortJob), nodeShard, jobId, interruptTimeout, user)
            .AsyncVia(nodeShard->GetInvoker())
            .Run();
    }

    void ProcessHeartbeat(const TCtxHeartbeatPtr& context)
    {
        VERIFY_THREAD_AFFINITY_ANY();

        auto* request = &context->Request();
        auto nodeId = request->node_id();

        const auto& nodeShard = GetNodeShard(nodeId);
        nodeShard->GetInvoker()->Invoke(BIND(&TNodeShard::ProcessHeartbeat, nodeShard, context));
    }

    // ISchedulerStrategyHost implementation
    virtual TJobResources GetTotalResourceLimits() override
    {
        VERIFY_THREAD_AFFINITY(ControlThread);

        auto totalResourceLimits = ZeroJobResources();
        for (auto& nodeShard : NodeShards_) {
            totalResourceLimits += nodeShard->GetTotalResourceLimits();
        }
        return totalResourceLimits;
    }

    virtual TJobResources GetMainNodesResourceLimits() override
    {
        VERIFY_THREAD_AFFINITY(ControlThread);

        return GetResourceLimits(Config_->MainNodesFilter);
    }

    TJobResources GetTotalResourceUsage()
    {
        VERIFY_THREAD_AFFINITY(ControlThread);

        auto totalResourceUsage = ZeroJobResources();
        for (const auto& nodeShard : NodeShards_) {
            totalResourceUsage += nodeShard->GetTotalResourceUsage();
        }
        return totalResourceUsage;
    }

    virtual TJobResources GetResourceLimits(const TSchedulingTagFilter& filter) override
    {
        VERIFY_THREAD_AFFINITY(ControlThread);

        auto resourceLimits = ZeroJobResources();
        for (auto& nodeShard : NodeShards_) {
            resourceLimits += nodeShard->GetResourceLimits(filter);
        }
        return resourceLimits;
    }

    int GetActiveJobCount()
    {
        int activeJobCount = 0;
        for (auto& nodeShard : NodeShards_) {
             activeJobCount += nodeShard->GetActiveJobCount();
        }
        return activeJobCount;
    }

    virtual void ActivateOperation(const TOperationId& operationId) override
    {
        auto operation = GetOperation(operationId);

        auto codicilGuard = operation->MakeCodicilGuard();

        operation->SetActivated(true);
        if (operation->GetPrepared()) {
            MaterializeOperation(operation);
        }
    }

    void MaterializeOperation(TOperationPtr operation)
    {
        auto controller = operation->GetController();
        if (controller->IsRevivedFromSnapshot()) {
            operation->SetState(EOperationState::RevivingJobs);
            RegisterJobsFromRevivedOperation(operation)
                .Subscribe(BIND([operation] (const TError& error) {
                    YCHECK(error.IsOK() && "Error while registering jobs from the revived operation");
                    if (operation->GetState() == EOperationState::RevivingJobs) {
                        operation->SetState(EOperationState::Running);
                    }
                }));
        } else {
            operation->SetState(EOperationState::Materializing);
            BIND(&IOperationController::Materialize, controller)
                .AsyncVia(controller->GetCancelableInvoker())
                .Run()
                .Subscribe(BIND([operation] (const TError& error) {
                    if (error.IsOK()) {
                        if (operation->GetState() == EOperationState::Materializing) {
                            operation->SetState(EOperationState::Running);
                        }
                    }
                })
                .Via(operation->GetCancelableControlInvoker()));
        }
    }


    // IOperationHost implementation
    virtual NControllerAgent::TControllerAgent* GetControllerAgent() override
    {
        return Bootstrap_->GetControllerAgent().Get();
    }

    virtual IInvokerPtr GetControlInvoker(EControlQueue queue = EControlQueue::Default) const
    {
        return Bootstrap_->GetControlInvoker(queue);
    }

    virtual IYsonConsumer* GetEventLogConsumer() override
    {
        VERIFY_THREAD_AFFINITY(ControlThread);

        return EventLogWriterConsumer_.get();
    }

    virtual void OnOperationCompleted(const TOperationId& operationId) override
    {
        VERIFY_THREAD_AFFINITY_ANY();

        MasterConnector_->GetCancelableControlInvoker()->Invoke(
            BIND(&TImpl::DoCompleteOperation, MakeStrong(this), operationId));
    }

    virtual void OnOperationFailed(const TOperationId& operationId, const TError& error) override
    {
        VERIFY_THREAD_AFFINITY_ANY();

        MasterConnector_->GetCancelableControlInvoker()->Invoke(
            BIND(&TImpl::DoFailOperation, MakeStrong(this), operationId, error));
    }

    virtual void OnOperationSuspended(const TOperationId& operationId, const TError& error) override
    {
        VERIFY_THREAD_AFFINITY_ANY();

        MasterConnector_->GetCancelableControlInvoker()->Invoke(
            BIND(&TImpl::DoSuspendOperation, MakeStrong(this), operationId, error, /* abortRunningJobs */ true, /* setAlert */ true));
    }

    virtual void OnOperationAborted(const TOperationId& operationId, const TError& error) override
    {
        VERIFY_THREAD_AFFINITY_ANY();

        MasterConnector_->GetCancelableControlInvoker()->Invoke(
            BIND([=, this_ = MakeStrong(this)] {
                DoAbortOperation(operationId, error);
            }));
    }

    // INodeShardHost implementation
    virtual int GetNodeShardId(TNodeId nodeId) const override
    {
        VERIFY_THREAD_AFFINITY_ANY();

        return nodeId % NodeShards_.size();
    }

    virtual const ISchedulerStrategyPtr& GetStrategy() const override
    {
        VERIFY_THREAD_AFFINITY_ANY();

        return Strategy_;
    }

    virtual const IThroughputThrottlerPtr& GetJobSpecSliceThrottler() const override
    {
        VERIFY_THREAD_AFFINITY_ANY();

        return JobSpecSliceThrottler_;
    }

    TFuture<void> AttachJobContext(
        const NYTree::TYPath& path,
        const NChunkClient::TChunkId& chunkId,
        const TOperationId& operationId,
        const TJobId& jobId) override
    {
        VERIFY_THREAD_AFFINITY_ANY();

        return BIND(&NControllerAgent::TControllerAgent::AttachJobContext, Bootstrap_->GetControllerAgent())
            .AsyncVia(Bootstrap_->GetControllerAgent()->GetCancelableInvoker())
            .Run(path, chunkId, operationId, jobId);
    }

    TJobProberServiceProxy CreateJobProberProxy(const TString& address) override
    {
        VERIFY_THREAD_AFFINITY_ANY();

        const auto& channelFactory = GetMasterClient()->GetChannelFactory();
        auto channel = channelFactory->CreateChannel(address);

        TJobProberServiceProxy proxy(channel);
        proxy.SetDefaultTimeout(Config_->JobProberRpcTimeout);
        return proxy;
    }

private:
    TSchedulerConfigPtr Config_;
    const TSchedulerConfigPtr InitialConfig_;
    TBootstrap* const Bootstrap_;

    const IReconfigurableThroughputThrottlerPtr ReconfigurableJobSpecSliceThrottler_;
    const IThroughputThrottlerPtr JobSpecSliceThrottler_;

    const std::unique_ptr<TMasterConnector> MasterConnector_;
    std::atomic<bool> IsConnected_ = {false};

    //! Ordinal number of this scheduler incarnation. It is used
    //! to discard late callbacks that are submitted by still
    //! running controllers.
    //! This field is incremented on each OnMasterConnected and
    //! should be accessed only from scheduler control thread.
    int SchedulerIncarnation_ = -1;

    ISchedulerStrategyPtr Strategy_;

    TInstant ConnectionTime_;

    typedef yhash<TOperationId, TOperationPtr> TOperationIdMap;
    TOperationIdMap IdToOperation_;

    TReaderWriterSpinLock ExecNodeDescriptorsLock_;
    TExecNodeDescriptorListPtr CachedExecNodeDescriptors_ = New<TExecNodeDescriptorList>();
    TIntrusivePtr<TExpiringCache<TSchedulingTagFilter, TExecNodeDescriptorListPtr>> CachedExecNodeDescriptorsByTags_;

    TMemoryDistribution CachedExecNodeMemoryDistribution_;
    TIntrusivePtr<TExpiringCache<TSchedulingTagFilter, TMemoryDistribution>> CachedExecNodeMemoryDistributionByTags_;


    TProfiler TotalResourceLimitsProfiler_;
    TProfiler MainNodesResourceLimitsProfiler_;
    TProfiler TotalResourceUsageProfiler_;

    TSimpleCounter TotalCompletedJobTimeCounter_;
    TSimpleCounter TotalFailedJobTimeCounter_;
    TSimpleCounter TotalAbortedJobTimeCounter_;

    TEnumIndexedVector<TTagId, EJobState> JobStateToTag_;
    TEnumIndexedVector<TTagId, EJobType> JobTypeToTag_;
    TEnumIndexedVector<TTagId, EAbortReason> JobAbortReasonToTag_;
    TEnumIndexedVector<TTagId, EInterruptReason> JobInterruptReasonToTag_;

    TPeriodicExecutorPtr ProfilingExecutor_;
    TPeriodicExecutorPtr LoggingExecutor_;
    TPeriodicExecutorPtr UpdateExecNodeDescriptorsExecutor_;

    TString ServiceAddress_;

    std::vector<TNodeShardPtr> NodeShards_;

    TEventLogWriterPtr EventLogWriter_;
    std::unique_ptr<IYsonConsumer> EventLogWriterConsumer_;

    DECLARE_THREAD_AFFINITY_SLOT(ControlThread);

    const TNodeShardPtr& GetNodeShard(TNodeId nodeId) const
    {
        return NodeShards_[GetNodeShardId(nodeId)];
    }

    const TNodeShardPtr& GetNodeShardByJobId(TJobId jobId) const
    {
        auto nodeId = NodeIdFromJobId(jobId);
        return GetNodeShard(nodeId);
    }


    void ReleaseStderrChunk(const TOperationPtr& operation, const TChunkId& chunkId)
    {
        auto cellTag = CellTagFromId(chunkId);
        auto channel = GetMasterClient()->GetMasterChannelOrThrow(NApi::EMasterChannelKind::Leader, cellTag);
        TChunkServiceProxy proxy(channel);

        auto batchReq = proxy.ExecuteBatch();
        auto req = batchReq->add_unstage_chunk_tree_subrequests();
        ToProto(req->mutable_chunk_tree_id(), chunkId);
        req->set_recursive(false);

        // Fire-and-forget.
        // The subscriber is only needed to log the outcome.
        batchReq->Invoke().Subscribe(
            BIND(&TImpl::OnStderrChunkReleased, MakeStrong(this)));
    }

    void OnStderrChunkReleased(const TChunkServiceProxy::TErrorOrRspExecuteBatchPtr& batchRspOrError)
    {
        // NB: We only look at the topmost error and ignore subresponses.
        if (!batchRspOrError.IsOK()) {
            LOG_WARNING(batchRspOrError, "Error releasing stderr chunk");
        }
    }

    void OnProfiling()
    {
        VERIFY_THREAD_AFFINITY(ControlThread);

        std::vector<TJobCounter> shardJobCounter(NodeShards_.size());
        std::vector<TAbortedJobCounter> shardAbortedJobCounter(NodeShards_.size());
        std::vector<TCompletedJobCounter> shardCompletedJobCounter(NodeShards_.size());

        for (int i = 0; i < NodeShards_.size(); ++i) {
            auto& nodeShard = NodeShards_[i];
            shardJobCounter[i] = nodeShard->GetJobCounter();
            shardAbortedJobCounter[i] = nodeShard->GetAbortedJobCounter();
            shardCompletedJobCounter[i] = nodeShard->GetCompletedJobCounter();
        }

        for (auto type : TEnumTraits<EJobType>::GetDomainValues()) {
            for (auto state : TEnumTraits<EJobState>::GetDomainValues()) {
                TTagIdList commonTags = {JobStateToTag_[state], JobTypeToTag_[type]};
                if (state == EJobState::Aborted) {
                    for (auto reason : TEnumTraits<EAbortReason>::GetDomainValues()) {
                        if (IsSentinelReason(reason)) {
                            continue;
                        }
                        auto tags = commonTags;
                        tags.push_back(JobAbortReasonToTag_[reason]);
                        int counter = 0;
                        for (int i = 0; i < NodeShards_.size(); ++i) {
                            counter += shardAbortedJobCounter[i][reason][state][type];
                        }
                        Profiler.Enqueue("/job_count", counter, EMetricType::Counter, tags);
                    }
                } else if (state == EJobState::Completed) {
                    for (auto reason : TEnumTraits<EInterruptReason>::GetDomainValues()) {
                        auto tags = commonTags;
                        tags.push_back(JobInterruptReasonToTag_[reason]);
                        int counter = 0;
                        for (int i = 0; i < NodeShards_.size(); ++i) {
                            counter += shardCompletedJobCounter[i][reason][state][type];
                        }
                        Profiler.Enqueue("/job_count", counter, EMetricType::Counter, tags);
                    }
                } else {
                    int counter = 0;
                    for (int i = 0; i < NodeShards_.size(); ++i) {
                        counter += shardJobCounter[i][state][type];
                    }
                    Profiler.Enqueue("/job_count", counter, EMetricType::Counter, commonTags);
                }
            }
        }

        Profiler.Enqueue("/active_job_count", GetActiveJobCount(), EMetricType::Gauge);

        Profiler.Enqueue("/exec_node_count", GetExecNodeCount(), EMetricType::Gauge);
        Profiler.Enqueue("/total_node_count", GetTotalNodeCount(), EMetricType::Gauge);

        ProfileResources(TotalResourceLimitsProfiler_, GetTotalResourceLimits());
        ProfileResources(MainNodesResourceLimitsProfiler_, GetMainNodesResourceLimits());
        ProfileResources(TotalResourceUsageProfiler_, GetTotalResourceUsage());

        {
            TJobTimeStatisticsDelta jobTimeStatisticsDelta;
            for (auto& nodeShard : NodeShards_) {
                jobTimeStatisticsDelta += nodeShard->GetJobTimeStatisticsDelta();
            }
            Profiler.Increment(TotalCompletedJobTimeCounter_, jobTimeStatisticsDelta.CompletedJobTimeDelta);
            Profiler.Increment(TotalFailedJobTimeCounter_, jobTimeStatisticsDelta.FailedJobTimeDelta);
            Profiler.Increment(TotalAbortedJobTimeCounter_, jobTimeStatisticsDelta.AbortedJobTimeDelta);
        }
    }

    void OnLogging()
    {
        VERIFY_THREAD_AFFINITY(ControlThread);

        if (IsConnected()) {
            LogEventFluently(ELogEventType::ClusterInfo)
                .Item("exec_node_count").Value(GetExecNodeCount())
                .Item("total_node_count").Value(GetTotalNodeCount())
                .Item("resource_limits").Value(GetTotalResourceLimits())
                .Item("main_nodes_resource_limits").Value(GetMainNodesResourceLimits())
                .Item("resource_usage").Value(GetTotalResourceUsage());
        }
    }


    void OnMasterConnected(const TMasterHandshakeResult& result)
    {
        VERIFY_THREAD_AFFINITY(ControlThread);

        ++SchedulerIncarnation_;
        LOG_INFO("Preparing new incarnation of scheduler (SchedulerIncarnation: %v)",
            SchedulerIncarnation_);

        auto registerFuture = BIND(&TImpl::RegisterRevivingOperations, MakeStrong(this), result.OperationReports)
            .AsyncVia(MasterConnector_->GetCancelableControlInvoker())
            .Run();
        WaitFor(registerFuture)
            .ThrowOnError();

        {
            std::vector<TFuture<void>> nodeShardFutures;
            for (auto& nodeShard : NodeShards_) {
                nodeShardFutures.push_back(BIND(&TNodeShard::OnMasterConnected, nodeShard)
                    .AsyncVia(nodeShard->GetInvoker())
                    .Run());
            }
            WaitFor(Combine(nodeShardFutures))
                .ThrowOnError();
        }

        auto responseKeeper = Bootstrap_->GetResponseKeeper();
        responseKeeper->Start();

        CachedExecNodeDescriptorsByTags_->Start();
        CachedExecNodeMemoryDistributionByTags_->Start();

        IsConnected_.store(true);

        LogEventFluently(ELogEventType::MasterConnected)
            .Item("address").Value(ServiceAddress_);

        ConnectionTime_ = TInstant::Now();

        Strategy_->StartPeriodicActivity();

        auto processFuture = BIND(&TImpl::ProcessOperationReports, MakeStrong(this), result.OperationReports)
            .AsyncVia(MasterConnector_->GetCancelableControlInvoker())
            .Run();
        WaitFor(processFuture)
            .ThrowOnError();

        LOG_INFO("Scheduler ready (SchedulerIncarnation: %v)",
            SchedulerIncarnation_);
    }

    void OnMasterDisconnected()
    {
        VERIFY_THREAD_AFFINITY(ControlThread);

        LOG_INFO("Cleaning up scheduler state (SchedulerIncarnation: %v)",
            SchedulerIncarnation_);

        TForbidContextSwitchGuard contextSwitchGuard;

        LOG_INFO("Starting scheduler state cleanup");

        IsConnected_.store(false);

        auto responseKeeper = Bootstrap_->GetResponseKeeper();
        responseKeeper->Stop();

        CachedExecNodeDescriptorsByTags_->Stop();
        CachedExecNodeMemoryDistributionByTags_->Stop();

        LogEventFluently(ELogEventType::MasterDisconnected)
            .Item("address").Value(ServiceAddress_);

        auto error = TError("Master disconnected");

        if (Config_->TestingOptions->MasterDisconnectDelay) {
            Sleep(*Config_->TestingOptions->MasterDisconnectDelay);
        }

        {
            std::vector<TFuture<void>> abortFutures;
            for (auto& nodeShard : NodeShards_) {
                abortFutures.push_back(BIND(&TNodeShard::AbortAllJobs, nodeShard)
                    .AsyncVia(nodeShard->GetInvoker())
                    .Run(error));
            }
            Combine(abortFutures)
                .Get();
        }

        auto operations = IdToOperation_;
        for (const auto& pair : operations) {
            auto operation = pair.second;
            LOG_INFO("Forgetting operation (OperationId: %v)", operation->GetId());
            if (!operation->IsFinishedState()) {
                operation->Cancel();
                operation->GetController()->Forget();
                SetOperationFinalState(
                    operation,
                    EOperationState::Aborted,
                    error);
            }
            FinishOperation(operation);
        }
        YCHECK(IdToOperation_.empty());

        {
            std::vector<TFuture<void>> nodeShardFutures;
            for (auto& nodeShard : NodeShards_) {
                nodeShardFutures.push_back(BIND(&TNodeShard::OnMasterDisconnected, nodeShard)
                    .AsyncVia(nodeShard->GetInvoker())
                    .Run());
            }
            Combine(nodeShardFutures)
                .Get();
        }

        Strategy_->ResetState();

        LOG_INFO("Finished scheduler state cleanup");
    }

    void LogOperationFinished(TOperationPtr operation, ELogEventType logEventType, TError error)
    {
        LogEventFluently(logEventType)
            .Do(BIND(&TImpl::BuildOperationInfoForEventLog, MakeStrong(this), operation))
            .Item("start_time").Value(operation->GetStartTime())
            .Item("finish_time").Value(operation->GetFinishTime())
            .Item("controller_time_statistics").Value(operation->ControllerTimeStatistics())
            .Item("error").Value(error);
    }

    void OnUserTransactionAborted(const TOperationPtr& operation)
    {
        VERIFY_THREAD_AFFINITY(ControlThread);

        YCHECK(operation);

        DoAbortOperation(
            operation,
            TError("User transaction %v of operation has expired or was aborted",
                operation->GetUserTransactionId()));
    }

    void OnUserTransactionAborted(const TOperationId& operationId) override
    {
        MasterConnector_->GetCancelableControlInvoker()->Invoke(
            BIND([=, this_ = MakeStrong(this)] {
                auto operation = FindOperation(operationId);
                if (!operation || operation->IsFinishedState()) {
                    return;
                }
                OnUserTransactionAborted(operation);
            }));
    }

    void RequestPools(TObjectServiceProxy::TReqExecuteBatchPtr batchReq)
    {
        static const auto poolConfigTemplate = New<TPoolConfig>();
        static const auto poolConfigKeys = poolConfigTemplate->GetRegisteredKeys();

        LOG_INFO("Updating pools");
        auto req = TYPathProxy::Get(GetPoolsPath());
        ToProto(req->mutable_attributes()->mutable_keys(), poolConfigKeys);
        batchReq->AddRequest(req, "get_pools");
    }

    void HandlePools(TObjectServiceProxy::TRspExecuteBatchPtr batchRsp)
    {
        auto rspOrError = batchRsp->GetResponse<TYPathProxy::TRspGet>("get_pools");
        if (!rspOrError.IsOK()) {
            LOG_ERROR(rspOrError, "Error getting pools configuration");
            return;
        }

        const auto& rsp = rspOrError.Value();
        INodePtr poolsNode;
        try {
            poolsNode = ConvertToNode(TYsonString(rsp->value()));
        } catch (const std::exception& ex) {
            auto error = TError("Error parsing pools configuration")
                << ex;
            SetSchedulerAlert(ESchedulerAlertType::UpdatePools, error);
            return;
        }

        Strategy_->UpdatePools(poolsNode);
    }

    void RequestNodesAttributes(TObjectServiceProxy::TReqExecuteBatchPtr batchReq)
    {
        LOG_INFO("Updating nodes information");

        auto req = TYPathProxy::List("//sys/nodes");
        std::vector<TString> attributeKeys{
            "id",
            "tags",
            "state",
            "io_weights"
        };
        ToProto(req->mutable_attributes()->mutable_keys(), attributeKeys);
        batchReq->AddRequest(req, "get_nodes");
    }

    void HandleNodesAttributes(TObjectServiceProxy::TRspExecuteBatchPtr batchRsp)
    {
        auto rspOrError = batchRsp->GetResponse<TYPathProxy::TRspList>("get_nodes");
        if (!rspOrError.IsOK()) {
            LOG_ERROR(rspOrError, "Error updating nodes information");
            return;
        }

        try {
            const auto& rsp = rspOrError.Value();
            auto nodesList = ConvertToNode(TYsonString(rsp->value()))->AsList();
            std::vector<std::vector<std::pair<TString, INodePtr>>> nodesForShard(NodeShards_.size());
            std::vector<TFuture<void>> shardFutures;
            for (const auto& child : nodesList->GetChildren()) {
                auto address = child->GetValue<TString>();
                auto objectId = child->Attributes().Get<TObjectId>("id");
                auto nodeId = NodeIdFromObjectId(objectId);
                auto nodeShardId = GetNodeShardId(nodeId);
                nodesForShard[nodeShardId].emplace_back(address, child);
            }

            for (int i = 0 ; i < NodeShards_.size(); ++i) {
                auto& nodeShard = NodeShards_[i];
                shardFutures.push_back(
                    BIND(&TNodeShard::HandleNodesAttributes, nodeShard)
                        .AsyncVia(nodeShard->GetInvoker())
                        .Run(std::move(nodesForShard[i])));
            }
            WaitFor(Combine(shardFutures))
                .ThrowOnError();
        } catch (const std::exception& ex) {
            LOG_ERROR(ex, "Error updating nodes information");
        }

        LOG_INFO("Nodes information updated");
    }

    void RequestOperationRuntimeParams(
        TOperationPtr operation,
        TObjectServiceProxy::TReqExecuteBatchPtr batchReq)
    {
        static auto runtimeParamsTemplate = New<TOperationRuntimeParams>();
        auto req = TYPathProxy::Get(GetOperationPath(operation->GetId()) + "/@");
        ToProto(req->mutable_attributes()->mutable_keys(), runtimeParamsTemplate->GetRegisteredKeys());
        batchReq->AddRequest(req, "get_runtime_params");
    }

    void HandleOperationRuntimeParams(
        TOperationPtr operation,
        TObjectServiceProxy::TRspExecuteBatchPtr batchRsp)
    {
        auto rspOrError = batchRsp->GetResponse<TYPathProxy::TRspGet>("get_runtime_params");
        if (!rspOrError.IsOK()) {
            LOG_ERROR(rspOrError, "Error updating operation runtime parameters");
            return;
        }

        const auto& rsp = rspOrError.Value();
        auto attributesNode = ConvertToNode(TYsonString(rsp->value()));

        Strategy_->UpdateOperationRuntimeParams(operation, attributesNode);
    }

    void RequestConfig(TObjectServiceProxy::TReqExecuteBatchPtr batchReq)
    {
        LOG_INFO("Updating scheduler configuration");

        auto req = TYPathProxy::Get("//sys/scheduler/config");
        batchReq->AddRequest(req, "get_config");
    }

    void HandleConfig(TObjectServiceProxy::TRspExecuteBatchPtr batchRsp)
    {
        auto rspOrError = batchRsp->GetResponse<TYPathProxy::TRspGet>("get_config");
        if (rspOrError.FindMatching(NYTree::EErrorCode::ResolveError)) {
            // No config in Cypress, just ignore.
            SetSchedulerAlert(ESchedulerAlertType::UpdateConfig, TError());
            return;
        }
        if (!rspOrError.IsOK()) {
            LOG_ERROR(rspOrError, "Error getting scheduler configuration");
            return;
        }

        auto newConfig = CloneYsonSerializable(InitialConfig_);
        try {
            const auto& rsp = rspOrError.Value();
            auto configFromCypress = ConvertToNode(TYsonString(rsp->value()));
            try {
                newConfig->Load(configFromCypress, /* validate */ true, /* setDefaults */ false);
            } catch (const std::exception& ex) {
                auto error = TError("Error updating scheduler configuration")
                    << ex;
                SetSchedulerAlert(ESchedulerAlertType::UpdateConfig, error);
                return;
            }
        } catch (const std::exception& ex) {
            auto error = TError("Error parsing updated scheduler configuration")
                << ex;
            SetSchedulerAlert(ESchedulerAlertType::UpdateConfig, error);
            return;
        }

        SetSchedulerAlert(ESchedulerAlertType::UpdateConfig, TError());

        auto oldConfigNode = ConvertToNode(Config_);
        auto newConfigNode = ConvertToNode(newConfig);

        if (!AreNodesEqual(oldConfigNode, newConfigNode)) {
            LOG_INFO("Scheduler configuration updated");

            Config_ = newConfig;

            auto unrecognized = Config_->GetUnrecognizedRecursively();
            if (unrecognized && unrecognized->GetChildCount() > 0) {
                LOG_WARNING("New scheduler config contains unrecognized options (Unrecognized: %v)",
                    ConvertToYsonString(unrecognized, EYsonFormat::Text));
            }

            for (const auto& operation : GetOperations()) {
                auto controller = operation->GetController();
                BIND(&IOperationController::UpdateConfig, controller, Config_)
                    .AsyncVia(controller->GetCancelableInvoker())
                    .Run();
            }

            for (auto& nodeShard : NodeShards_) {
                BIND(&TNodeShard::UpdateConfig, nodeShard, Config_)
                    .AsyncVia(nodeShard->GetInvoker())
                    .Run();
            }

            Strategy_->UpdateConfig(Config_);
            MasterConnector_->UpdateConfig(Config_);

            // TODO(ignat): Make separate logic for updating config in controller agent (after separating configs).
            Bootstrap_->GetControllerAgent()->UpdateConfig(Config_);

            ReconfigurableJobSpecSliceThrottler_->Reconfigure(Config_->JobSpecSliceThrottler);

            LoggingExecutor_->SetPeriod(Config_->ClusterInfoLoggingPeriod);
            UpdateExecNodeDescriptorsExecutor_->SetPeriod(Config_->UpdateExecNodeDescriptorsPeriod);
            ProfilingExecutor_->SetPeriod(Config_->ProfilingUpdatePeriod);

            EventLogWriter_->UpdateConfig(Config_->EventLog);
        }
    }

    void UpdateExecNodeDescriptors()
    {
        VERIFY_THREAD_AFFINITY(ControlThread);

        std::vector<TFuture<TExecNodeDescriptorListPtr>> shardDescriptorsFutures;
        for (auto& nodeShard : NodeShards_) {
            shardDescriptorsFutures.push_back(BIND(&TNodeShard::GetExecNodeDescriptors, nodeShard)
                .AsyncVia(nodeShard->GetInvoker())
                .Run());
        }

        auto shardDescriptors = WaitFor(Combine(shardDescriptorsFutures))
            .ValueOrThrow();

        auto result = New<TExecNodeDescriptorList>();
        for (const auto& descriptors : shardDescriptors) {
            result->Descriptors.insert(
                result->Descriptors.end(),
                descriptors->Descriptors.begin(),
                descriptors->Descriptors.end());
        }

        {
            TWriterGuard guard(ExecNodeDescriptorsLock_);

            std::swap(CachedExecNodeDescriptors_, result);
        }

        auto execNodeMemoryDistribution = CalculateMemoryDistribution(EmptySchedulingTagFilter);
        {
            TWriterGuard guard(ExecNodeDescriptorsLock_);

            CachedExecNodeMemoryDistribution_ = execNodeMemoryDistribution;
        }
    }

    TExecNodeDescriptorListPtr CalculateExecNodeDescriptors(const TSchedulingTagFilter& filter) const
    {
        VERIFY_THREAD_AFFINITY_ANY();

        TReaderGuard guard(ExecNodeDescriptorsLock_);

        auto result = New<TExecNodeDescriptorList>();
        for (const auto& descriptor : CachedExecNodeDescriptors_->Descriptors) {
            if (filter.CanSchedule(descriptor.Tags)) {
                result->Descriptors.push_back(descriptor);
            }
        }
        return result;
    }

    TMemoryDistribution CalculateMemoryDistribution(const TSchedulingTagFilter& filter) const
    {
        VERIFY_THREAD_AFFINITY_ANY();

        TMemoryDistribution result;

        {
            TReaderGuard guard(ExecNodeDescriptorsLock_);

            for (const auto& descriptor : CachedExecNodeDescriptors_->Descriptors) {
                if (filter.CanSchedule(descriptor.Tags)) {
                    ++result[RoundUp(descriptor.ResourceLimits.GetMemory(), 1_GB)];
                }
            }
        }

        return FilterLargestValues(result, Config_->MemoryDistributionDifferentNodeTypesThreshold);
    }

    void DoStartOperation(TOperationPtr operation)
    {
        VERIFY_THREAD_AFFINITY(ControlThread);

        auto codicilGuard = operation->MakeCodicilGuard();

        if (operation->GetState() != EOperationState::Initializing) {
            throw TFiberCanceledException();
        }

        bool registered = false;
        try {
            auto controller = CreateControllerForOperation(this, operation.Get());
            operation->SetController(controller);

            Strategy_->ValidateOperationCanBeRegistered(operation);

            RegisterOperation(operation);
            registered = true;

            {
                auto asyncResult = BIND(&IOperationController::Initialize, controller)
                    .AsyncVia(controller->GetCancelableInvoker())
                    .Run();
                auto error = WaitFor(asyncResult);
                THROW_ERROR_EXCEPTION_IF_FAILED(error);
            }
            auto initializeResult = controller->GetInitializeResult();

            WaitFor(MasterConnector_->CreateOperationNode(operation, initializeResult))
                .ThrowOnError();

            if (operation->GetState() != EOperationState::Initializing) {
                throw TFiberCanceledException();
            }
        } catch (const std::exception& ex) {
            auto wrappedError = TError("Operation has failed to initialize")
                << ex;
            if (registered) {
                OnOperationFailed(operation->GetId(), wrappedError);
            } else {
                operation->SetStarted(wrappedError);
            }
            THROW_ERROR(wrappedError);
        }

        LogEventFluently(ELogEventType::OperationStarted)
            .Do(BIND(&TImpl::BuildOperationInfoForEventLog, MakeStrong(this), operation));

        // NB: Once we've registered the operation in Cypress we're free to complete
        // StartOperation request. Preparation will happen in a separate fiber in a non-blocking
        // fashion.
        auto controller = operation->GetController();
        BIND(&TImpl::DoPrepareOperation, MakeStrong(this), operation)
            .AsyncVia(operation->GetCancelableControlInvoker())
            .Run();

        operation->SetStarted(TError());
    }

    void DoPrepareOperation(TOperationPtr operation)
    {
        VERIFY_THREAD_AFFINITY(ControlThread);

        auto codicilGuard = operation->MakeCodicilGuard();

        if (operation->GetState() != EOperationState::Initializing) {
            throw TFiberCanceledException();
        }

        const auto& operationId = operation->GetId();

        try {
            // Run async preparation.
            LOG_INFO("Preparing operation (OperationId: %v)",
                operationId);

            operation->SetState(EOperationState::Preparing);

            auto controller = operation->GetController();
            auto asyncResult = BIND(&IOperationController::Prepare, controller)
                .AsyncVia(controller->GetCancelableInvoker())
                .Run();

            TWallTimer timer;
            auto result = WaitFor(asyncResult);
            auto prepareDuration = timer.GetElapsedTime();
            operation->UpdateControllerTimeStatistics("/prepare", prepareDuration);

            THROW_ERROR_EXCEPTION_IF_FAILED(result);

            if (operation->GetState() != EOperationState::Preparing) {
                throw TFiberCanceledException();
            }
            operation->SetState(EOperationState::Pending);
            operation->SetPrepared(true);
            if (operation->GetActivated()) {
                MaterializeOperation(operation);
            }
        } catch (const std::exception& ex) {
            auto wrappedError = TError("Operation has failed to prepare")
                << ex;
            OnOperationFailed(operation->GetId(), wrappedError);
            return;
        }

        LOG_INFO("Operation has been prepared (OperationId: %v)",
            operationId);

        LogEventFluently(ELogEventType::OperationPrepared)
            .Item("operation_id").Value(operationId)
            .Item("unrecognized_spec").Value(operation->GetController()->GetUnrecognizedSpec());

        // From this moment on the controller is fully responsible for the
        // operation's fate. It will eventually call #OnOperationCompleted or
        // #OnOperationFailed to inform the scheduler about the outcome.
    }

    void RegisterRevivingOperation(const TOperationPtr& operation)
    {
        auto codicilGuard = operation->MakeCodicilGuard();

        const auto& operationId = operation->GetId();

        operation->SetSchedulerIncarnation(SchedulerIncarnation_);

        LOG_INFO("Reviving operation (OperationId: %v, SchedulerIncarnation: %v)",
            operationId,
            SchedulerIncarnation_);

        if (operation->GetMutationId()) {
            TRspStartOperation response;
            ToProto(response.mutable_operation_id(), operationId);
            auto responseMessage = CreateResponseMessage(response);
            auto responseKeeper = Bootstrap_->GetResponseKeeper();
            responseKeeper->EndRequest(operation->GetMutationId(), responseMessage);
        }

        // NB: The operation is being revived, hence it already
        // has a valid node associated with it.
        // If the revival fails, we still need to update the node
        // and unregister the operation from Master Connector.

        try {
            auto controller = CreateControllerForOperation(this, operation.Get());
            operation->SetController(controller);
        } catch (const std::exception& ex) {
            LOG_ERROR(ex, "Operation has failed to revive (OperationId: %v)",
                operationId);
            auto wrappedError = TError("Operation has failed to revive") << ex;
            SetOperationFinalState(operation, EOperationState::Failed, wrappedError);
            MasterConnector_->FlushOperationNode(operation);
            return;
        }

        // NB: Should not throw!
        RegisterOperation(operation);
    }

    TFuture<void> ReviveOperation(const TOperationPtr& operation, const TControllerTransactionsPtr& controllerTransactions)
    {
        auto controller = operation->GetController();
        return BIND(&TImpl::DoReviveOperation, MakeStrong(this), operation, controllerTransactions)
            .AsyncVia(operation->GetCancelableControlInvoker())
            .Run();
    }

    void DoReviveOperation(TOperationPtr operation, TControllerTransactionsPtr controllerTransactions)
    {
        VERIFY_THREAD_AFFINITY(ControlThread);

        auto codicilGuard = operation->MakeCodicilGuard();

        if (operation->GetState() != EOperationState::Reviving) {
            throw TFiberCanceledException();
        }

        try {
            auto controller = operation->GetController();

            {
                auto asyncResult = BIND(&IOperationController::InitializeReviving, controller, controllerTransactions)
                    .AsyncVia(controller->GetCancelableInvoker())
                    .Run();
                auto error = WaitFor(asyncResult);
                THROW_ERROR_EXCEPTION_IF_FAILED(error);
            }

            if (operation->GetState() != EOperationState::Reviving) {
                throw TFiberCanceledException();
            }

            {
                auto error = WaitFor(MasterConnector_->ResetRevivingOperationNode(operation));
                THROW_ERROR_EXCEPTION_IF_FAILED(error);
            }

            {
                auto asyncResult = BIND(&IOperationController::Revive, controller)
                    .AsyncVia(controller->GetCancelableInvoker())
                    .Run();
                auto error = WaitFor(asyncResult);
                THROW_ERROR_EXCEPTION_IF_FAILED(error);
            }

            if (operation->GetState() != EOperationState::Reviving) {
                throw TFiberCanceledException();
            }

            LOG_INFO("Operation has been revived (OperationId: %v)",
                operation->GetId());

            operation->SetState(EOperationState::Pending);
            operation->SetPrepared(true);
            if (operation->GetActivated()) {
                MaterializeOperation(operation);
            }
        } catch (const std::exception& ex) {
            LOG_ERROR(ex, "Operation has failed to revive (OperationId: %v)",
                operation->GetId());
            auto wrappedError = TError("Operation has failed to revive") << ex;
            OnOperationFailed(operation->GetId(), wrappedError);
            return;
        }
    }

    TFuture<void> RegisterJobsFromRevivedOperation(const TOperationPtr& operation)
    {
        const auto& controller = operation->GetController();
        auto jobs = controller->BuildJobsFromJoblets();
        LOG_INFO("Registering running jobs from the revived operation (OperationId: %v, JobCount: %v)",
            operation->GetId(),
            jobs.size());

        // First, register jobs in the strategy. Do this syncrhonously as we are in the scheduler control thread.
        GetStrategy()->RegisterJobs(operation->GetId(), jobs);

        // Second, register jobs on the corresponding node shards.
        std::vector<std::vector<TJobPtr>> jobsByShardId(NodeShards_.size());
        for (auto& job : jobs) {
            auto shardId = GetNodeShardId(NodeIdFromJobId(job->GetId()));
            jobsByShardId[shardId].emplace_back(std::move(job));
        }
        std::vector<TFuture<void>> registrationFutures;
        for (int shardId = 0; shardId < NodeShards_.size(); ++shardId) {
            if (jobsByShardId[shardId].empty()) {
                continue;
            }
            auto registerFuture = BIND(&TNodeShard::RegisterRevivedJobs, NodeShards_[shardId])
                .AsyncVia(NodeShards_[shardId]->GetInvoker())
                .Run(std::move(jobsByShardId[shardId]));
            registrationFutures.emplace_back(std::move(registerFuture));
        }
        return Combine(registrationFutures);
    }

    void RegisterOperation(TOperationPtr operation)
    {
        VERIFY_INVOKER_AFFINITY(MasterConnector_->GetCancelableControlInvoker());

        YCHECK(IdToOperation_.insert(std::make_pair(operation->GetId(), operation)).second);
        for (auto& nodeShard : NodeShards_) {
            BIND(&TNodeShard::RegisterOperation, nodeShard)
                .AsyncVia(nodeShard->GetInvoker())
                .Run(operation->GetId(), operation->GetController());
        }

        Strategy_->RegisterOperation(operation);

        MasterConnector_->AddOperationWatcherRequester(
            operation,
            BIND(&TImpl::RequestOperationRuntimeParams, Unretained(this), operation));
        MasterConnector_->AddOperationWatcherHandler(
            operation,
            BIND(&TImpl::HandleOperationRuntimeParams, Unretained(this), operation));

        // Ignore result? (we cannot throw error here)
        Bootstrap_->GetControllerAgent()->RegisterOperation(operation->GetId(), operation->GetController());

        LOG_DEBUG("Operation registered (OperationId: %v)",
            operation->GetId());
    }

    void AbortOperationJobs(TOperationPtr operation, const TError& error, bool terminated)
    {
        std::vector<TFuture<void>> abortFutures;
        for (auto& nodeShard : NodeShards_) {
            abortFutures.push_back(BIND(&TNodeShard::AbortOperationJobs, nodeShard)
                .AsyncVia(nodeShard->GetInvoker())
                .Run(operation->GetId(), error, terminated));
        }
        WaitFor(Combine(abortFutures))
            .ThrowOnError();
    }

    void UnregisterOperation(TOperationPtr operation)
    {
        YCHECK(IdToOperation_.erase(operation->GetId()) == 1);
        for (auto& nodeShard : NodeShards_) {
            BIND(&TNodeShard::UnregisterOperation, nodeShard, operation->GetId())
                .AsyncVia(nodeShard->GetInvoker())
                .Run();
        }

        Strategy_->UnregisterOperation(operation);

        Bootstrap_->GetControllerAgent()->UnregisterOperation(operation->GetId());

        LOG_DEBUG("Operation unregistered (OperationId: %v)",
            operation->GetId());
    }

    void BuildOperationInfoForEventLog(TOperationPtr operation, IYsonConsumer* consumer)
    {
        BuildYsonMapFluently(consumer)
            .Item("operation_id").Value(operation->GetId())
            .Item("operation_type").Value(operation->GetType())
            .Item("spec").Value(operation->GetSpec())
            .Item("authenticated_user").Value(operation->GetAuthenticatedUser());
        Strategy_->BuildOperationInfoForEventLog(operation, consumer);
    }

    void SetOperationFinalState(TOperationPtr operation, EOperationState state, const TError& error)
    {
        VERIFY_THREAD_AFFINITY(ControlThread);

        if (!operation->GetStarted().IsSet()) {
            operation->SetStarted(error);
        }
        operation->SetState(state);
        operation->SetFinishTime(TInstant::Now());
        ToProto(operation->MutableResult().mutable_error(), error);
    }

    void FinishOperation(TOperationPtr operation)
    {
        if (!operation->GetFinished().IsSet()) {
            operation->SetFinished();
            operation->SetController(nullptr);
            UnregisterOperation(operation);
        }
    }

    void InitStrategy()
    {
        std::vector<IInvokerPtr> feasibleInvokers;
        for (auto controlQueue : TEnumTraits<EControlQueue>::GetDomainValues()) {
            feasibleInvokers.push_back(Bootstrap_->GetControlInvoker(controlQueue));
        }
        Strategy_ = CreateFairShareStrategy(Config_, this, feasibleInvokers);
    }

    INodePtr GetSpecTemplate(EOperationType type, IMapNodePtr spec)
    {
        switch (type) {
            case EOperationType::Map:
                return Config_->MapOperationOptions->SpecTemplate;
            case EOperationType::Merge: {
                auto mergeSpec = NControllerAgent::ParseOperationSpec<TMergeOperationSpec>(spec);
                switch (mergeSpec->Mode) {
                    case EMergeMode::Unordered:
                        return Config_->UnorderedMergeOperationOptions->SpecTemplate;
                    case EMergeMode::Ordered:
                        return Config_->OrderedMergeOperationOptions->SpecTemplate;
                    case EMergeMode::Sorted:
                        return Config_->SortedMergeOperationOptions->SpecTemplate;
                    default:
                        Y_UNREACHABLE();
                }
            }
            case EOperationType::Erase:
                return Config_->EraseOperationOptions->SpecTemplate;
            case EOperationType::Sort:
                return Config_->SortOperationOptions->SpecTemplate;
            case EOperationType::Reduce:
                return Config_->ReduceOperationOptions->SpecTemplate;
            case EOperationType::JoinReduce:
                return Config_->JoinReduceOperationOptions->SpecTemplate;
            case EOperationType::MapReduce:
                return Config_->MapReduceOperationOptions->SpecTemplate;
            case EOperationType::RemoteCopy:
                return Config_->RemoteCopyOperationOptions->SpecTemplate;
            default:
                Y_UNREACHABLE();
        }
    }

    void DoCompleteOperation(const TOperationId& operationId)
    {
        VERIFY_THREAD_AFFINITY(ControlThread);

        auto operation = FindOperation(operationId);

        if (!operation || operation->IsFinishedState() || operation->IsFinishingState()) {
            // Operation is probably being aborted.
            return;
        }

        auto codicilGuard = operation->MakeCodicilGuard();

        LOG_INFO("Completing operation (OperationId: %v)",
            operationId);

        operation->SetState(EOperationState::Completing);

        // The operation may still have running jobs (e.g. those started speculatively).
        AbortOperationJobs(operation, TError("Operation completed"), /* terminated */ true);

        try {
            // First flush: ensure that all stderrs are attached and the
            // state is changed to Completing.
            {
                auto asyncResult = MasterConnector_->FlushOperationNode(operation);
                // Result is ignored since failure causes scheduler disconnection.
                Y_UNUSED(WaitFor(asyncResult));
                if (operation->GetState() != EOperationState::Completing) {
                    throw TFiberCanceledException();
                }
            }

            {
                auto controller = operation->GetController();
                auto asyncResult = BIND(&IOperationController::Commit, controller)
                    .AsyncVia(controller->GetCancelableInvoker())
                    .Run();
                WaitFor(asyncResult)
                    .ThrowOnError();
                if (controller->IsForgotten()) {
                    // Master disconnected happend while committing controller.
                    return;
                }

                if (operation->GetState() != EOperationState::Completing) {
                    throw TFiberCanceledException();
                }

                if (Config_->TestingOptions->FinishOperationTransitionDelay) {
                    Sleep(*Config_->TestingOptions->FinishOperationTransitionDelay);
                    if (controller->IsForgotten()) {
                        // Master disconnected happend while committing controller.
                        return;
                    }
                }
            }

            YCHECK(operation->GetState() == EOperationState::Completing);
            SetOperationFinalState(operation, EOperationState::Completed, TError());

            // Second flush: ensure that state is changed to Completed.
            {
                auto asyncResult = MasterConnector_->FlushOperationNode(operation);
                WaitFor(asyncResult)
                    .ThrowOnError();
                YCHECK(operation->GetState() == EOperationState::Completed);
            }

            // Notify controller that it is going to be disposed.
            if (const auto& controller = operation->GetController()) {
                controller->GetInvoker()->Invoke(BIND(&IOperationController::OnBeforeDisposal, controller));
            }

            FinishOperation(operation);
        } catch (const std::exception& ex) {
            OnOperationFailed(operation->GetId(), ex);
            return;
        }

        LOG_INFO("Operation completed (OperationId: %v)",
             operationId);

        LogOperationFinished(operation, ELogEventType::OperationCompleted, TError());
    }

    void DoFailOperation(const TOperationId operationId, const TError& error)
    {
        VERIFY_THREAD_AFFINITY(ControlThread);

        auto operation = FindOperation(operationId);

        // NB: finishing state is ok, do not skip operation fail in this case.
        if (!operation || operation->IsFinishedState()) {
            // Operation is already terminated.
            return;
        }

        auto codicilGuard = operation->MakeCodicilGuard();

        LOG_INFO(error, "Operation failed (OperationId: %v)",
             operation->GetId());

        TerminateOperation(
            operation,
            EOperationState::Failing,
            EOperationState::Failed,
            ELogEventType::OperationFailed,
            error);
    }

    void DoAbortOperation(const TOperationPtr& operation, const TError& error)
    {
        VERIFY_THREAD_AFFINITY(ControlThread);

        auto codicilGuard = operation->MakeCodicilGuard();

        LOG_INFO(error, "Aboring operation (OperationId: %v, State: %v)",
            operation->GetId(),
            operation->GetState());

        TerminateOperation(
            operation,
            EOperationState::Aborting,
            EOperationState::Aborted,
            ELogEventType::OperationAborted,
            error);
    }

    void DoAbortOperation(const TOperationId operationId, const TError& error)
    {
        VERIFY_THREAD_AFFINITY(ControlThread);

        auto operation = FindOperation(operationId);

        // NB: finishing state is ok, do not skip operation fail in this case.
        if (!operation || operation->IsFinishedState()) {
            // Operation is already terminated.
            return;
        }

        DoAbortOperation(operation, error);
    }

    void DoSuspendOperation(const TOperationId operationId, const TError& error, bool abortRunningJobs, bool setAlert)
    {
        VERIFY_THREAD_AFFINITY(ControlThread);

        auto operation = FindOperation(operationId);

        // NB: finishing state is ok, do not skip operation fail in this case.
        if (!operation || operation->IsFinishedState()) {
            // Operation is already terminated.
            return;
        }

        auto codicilGuard = operation->MakeCodicilGuard();

        operation->SetSuspended(true);

        if (abortRunningJobs) {
            AbortOperationJobs(operation, error, /* terminated */ false);
        }

        if (setAlert) {
            SetOperationAlert(
                operation->GetId(),
                EOperationAlertType::OperationSuspended,
                error);
        }

        LOG_INFO(error, "Operation suspended (OperationId: %v)",
            operation->GetId());
    }

    void TerminateOperation(
        TOperationPtr operation,
        EOperationState intermediateState,
        EOperationState finalState,
        ELogEventType logEventType,
        const TError& error)
    {
        VERIFY_THREAD_AFFINITY(ControlThread);

        auto state = operation->GetState();
        if (IsOperationFinished(state) ||
            state == EOperationState::Failing ||
            state == EOperationState::Aborting)
        {
            // Safe to call multiple times, just ignore it.
            return;
        }

        operation->SetState(intermediateState);

        AbortOperationJobs(
            operation,
            TError("Operation terminated")
                << TErrorAttribute("state", state)
                << error,
            /* terminated */ true);

        // First flush: ensure that all stderrs are attached and the
        // state is changed to its intermediate value.
        {
            // Result is ignored since failure causes scheduler disconnection.
            Y_UNUSED(WaitFor(MasterConnector_->FlushOperationNode(operation)));
            if (operation->GetState() != intermediateState)
                return;
        }


        if (Config_->TestingOptions->FinishOperationTransitionDelay) {
            auto controller = operation->GetController();
            Sleep(*Config_->TestingOptions->FinishOperationTransitionDelay);
            if (controller->IsForgotten()) {
                // Master disconnect happened while committing controller.
                return;
            }
        }

        {
            operation->Cancel();
            auto controller = operation->GetController();
            if (controller) {
                try {
                    controller->Abort();
                } catch (const std::exception& ex) {
                    LOG_ERROR(ex, "Failed to abort controller (OperationId: %v)", operation->GetId());
                    MasterConnector_->Disconnect();
                    return;
                }
            }
        }

        SetOperationFinalState(operation, finalState, error);

        // Second flush: ensure that the state is changed to its final value.
        {
            // Result is ignored since failure causes scheduler disconnection.
            Y_UNUSED(WaitFor(MasterConnector_->FlushOperationNode(operation)));
            if (operation->GetState() != finalState)
                return;
        }

        // Notify controller that it is going to be disposed.
        if (const auto& controller = operation->GetController()) {
            auto error = WaitFor(
                BIND(&IOperationController::OnBeforeDisposal, controller)
                    .AsyncVia(controller->GetInvoker())
                    .Run());
            YCHECK(error.IsOK() && "OnBeforeDisposal failed");
        }

        LogOperationFinished(operation, logEventType, error);

        FinishOperation(operation);
    }

    void CompleteCompletingOperation(const TOperationReport& report)
    {
        VERIFY_THREAD_AFFINITY(ControlThread);

        const auto& operation = report.Operation;

        auto codicilGuard = operation->MakeCodicilGuard();

        LOG_INFO("Completing operation (OperationId: %v)",
             operation->GetId());

        if (report.ShouldCommitOutputTransaction) {
            WaitFor(report.ControllerTransactions->Output->Commit())
                .ThrowOnError();
        }

        SetOperationFinalState(operation, EOperationState::Completed, TError());

        // Result is ignored since failure causes scheduler disconnection.
        Y_UNUSED(WaitFor(MasterConnector_->FlushOperationNode(operation)));

        LogOperationFinished(operation, ELogEventType::OperationCompleted, TError());
    }

    void AbortAbortingOperation(TOperationPtr operation, TControllerTransactionsPtr controllerTransactions)
    {
        VERIFY_THREAD_AFFINITY(ControlThread);

        auto codicilGuard = operation->MakeCodicilGuard();

        LOG_INFO("Aborting operation (OperationId: %v)",
             operation->GetId());

        auto abortTransaction = [&] (ITransactionPtr transaction) {
            if (transaction) {
                // Fire-and-forget.
                transaction->Abort();
            }
        };

        abortTransaction(controllerTransactions->Async);
        abortTransaction(controllerTransactions->Input);
        abortTransaction(controllerTransactions->Output);

        SetOperationFinalState(operation, EOperationState::Aborted, TError());

        // Result is ignored since failure causes scheduler disconnection.
        Y_UNUSED(WaitFor(MasterConnector_->FlushOperationNode(operation)));

        LogOperationFinished(operation, ELogEventType::OperationCompleted, TError());
    }

    void ProcessOperationReports(const std::vector<TOperationReport>& operationReports)
    {
        VERIFY_THREAD_AFFINITY(ControlThread);

        // Prepare reviving process on node shards.
        std::vector<TFuture<void>> prepareFutures;
        for (auto& shard : NodeShards_) {
            auto prepareFuture = BIND(&TNodeShard::PrepareReviving, shard)
                .AsyncVia(shard->GetInvoker())
                .Run();
            prepareFutures.emplace_back(std::move(prepareFuture));
        }
        WaitFor(Combine(prepareFutures))
            .ThrowOnError();

        std::vector<TFuture<void>> reviveFutures;
        for (const auto& operationReport : operationReports) {
            const auto& operation = operationReport.Operation;

            if (operationReport.IsCommitted) {
                CompleteCompletingOperation(operationReport);
                continue;
            }

            if (operationReport.IsAborting) {
                AbortAbortingOperation(operation, operationReport.ControllerTransactions);
                continue;
            }

            if (operationReport.UserTransactionAborted) {
                OnUserTransactionAborted(operation);
                continue;
            }

            reviveFutures.emplace_back(ReviveOperation(operation, operationReport.ControllerTransactions));
        }
        WaitFor(CombineAll(reviveFutures))
            .ThrowOnError();

        // Start reviving process on node shards.
        std::vector<TFuture<void>> startFutures;
        for (auto& shard : NodeShards_) {
            auto startFuture = BIND(&TNodeShard::StartReviving, shard)
                .AsyncVia(shard->GetInvoker())
                .Run();
            startFutures.emplace_back(std::move(startFuture));
        }
        WaitFor(Combine(startFutures))
            .ThrowOnError();
    }

    void RegisterRevivingOperations(const std::vector<TOperationReport>& operationReports)
    {
        VERIFY_THREAD_AFFINITY(ControlThread);

        for (const auto& operationReport : operationReports) {
            const auto& operation = operationReport.Operation;

            operation->SetState(EOperationState::Reviving);

            if (operationReport.IsCommitted ||
                operationReport.IsAborting ||
                operationReport.UserTransactionAborted)
            {
                continue;
            }

            RegisterRevivingOperation(operation);
        }
    }

    void BuildStaticOrchid(IYsonConsumer* consumer)
    {
        VERIFY_THREAD_AFFINITY(ControlThread);

        BuildYsonFluently(consumer)
            .BeginMap()
                .Item("connected").Value(MasterConnector_->IsConnected())
                .Item("cell").BeginMap()
                    .Item("resource_limits").Value(GetTotalResourceLimits())
                    .Item("main_nodes_resource_limits").Value(GetMainNodesResourceLimits())
                    .Item("resource_usage").Value(GetTotalResourceUsage())
                    .Item("exec_node_count").Value(GetExecNodeCount())
                    .Item("total_node_count").Value(GetTotalNodeCount())
                    .Item("nodes_memory_distribution").Value(GetExecNodeMemoryDistribution(TSchedulingTagFilter()))
                .EndMap()
                .Item("suspicious_jobs").BeginMap()
                    .Do([=] (IYsonConsumer* consumer) {
                        std::vector<TFuture<TYsonString>> asyncResults;
                        for (const auto& pair : IdToOperation_) {
                            const auto& operation = pair.second;
                            auto controller = operation->GetController();
                            if (controller) {
                                asyncResults.push_back(BIND(&IOperationController::BuildSuspiciousJobsYson, controller)
                                    .AsyncVia(controller->GetInvoker())
                                    .Run());
                            }
                        }
                        auto results = WaitFor(Combine(asyncResults))
                            .ValueOrThrow();

                        for (const auto& ysonString : results) {
                            consumer->OnRaw(ysonString);
                        }
                    })
                .EndMap()
                .Item("nodes").BeginMap()
                    .Do([=] (IYsonConsumer* consumer) {
                        for (auto nodeShard : NodeShards_) {
                            auto asyncResult = WaitFor(
                                BIND(&TNodeShard::BuildNodesYson, nodeShard, consumer)
                                    .AsyncVia(nodeShard->GetInvoker())
                                    .Run());
                            asyncResult.ThrowOnError();
                        }
                    })
                .EndMap()
                .Item("config").Value(Config_)
                .DoIf(Strategy_.operator bool(), BIND(&ISchedulerStrategy::BuildOrchid, Strategy_))
            .EndMap();
    }

    void BuildOperationYson(TOperationPtr operation, IYsonConsumer* consumer) const
    {
        auto codicilGuard = operation->MakeCodicilGuard();

        auto controller = operation->GetController();

        bool hasControllerProgress = operation->HasControllerProgress();
        bool hasControllerJobSplitterInfo = operation->HasControllerJobSplitterInfo();
        BuildYsonFluently(consumer)
            .BeginMap()
                // Include the complete list of attributes.
                .Do(BIND(&NScheduler::BuildInitializingOperationAttributes, operation))
                .Item("progress").BeginMap()
                    .DoIf(hasControllerProgress, BIND([=] (IYsonConsumer* consumer) {
                        auto asyncResult = WaitFor(
                            // TODO(ignat): maybe use cached version here?
                            BIND(&IOperationController::BuildProgress, controller)
                                .AsyncVia(controller->GetInvoker())
                                .Run(consumer));
                        asyncResult.ThrowOnError();
                    }))
                    .Do(BIND(&ISchedulerStrategy::BuildOperationProgress, Strategy_, operation->GetId()))
                .EndMap()
                .Item("brief_progress").BeginMap()
                    .DoIf(hasControllerProgress, BIND([=] (IYsonConsumer* consumer) {
                        auto asyncResult = WaitFor(
                            BIND(&IOperationController::BuildBriefProgress, controller)
                                .AsyncVia(controller->GetInvoker())
                                .Run(consumer));
                        asyncResult.ThrowOnError();
                    }))
                    .Do(BIND(&ISchedulerStrategy::BuildBriefOperationProgress, Strategy_, operation->GetId()))
                .EndMap()
                .Item("running_jobs").BeginAttributes()
                    .Item("opaque").Value("true")
                .EndAttributes()
                .BeginMap()
                    .Do([=] (IYsonConsumer* consumer) {
                        auto future = BIND(&IOperationController::BuildJobsYson, controller)
                            .AsyncVia(controller->GetCancelableInvoker())
                            .Run();
                        auto jobsYson = WaitFor(future)
                            .ValueOrThrow();
                        consumer->OnRaw(jobsYson);
                    })
                .EndMap()
                .Item("job_splitter").BeginAttributes()
                    .Item("opaque").Value("true")
                .EndAttributes()
                .BeginMap()
                    .DoIf(hasControllerJobSplitterInfo, BIND([=] (IYsonConsumer* consumer) {
                        auto asyncResult = WaitFor(
                            BIND(&IOperationController::BuildJobSplitterInfo, controller)
                                .AsyncVia(controller->GetInvoker())
                                .Run(consumer));
                        asyncResult.ThrowOnError();
                    }))
                .EndMap()
                .Do([=] (IYsonConsumer* consumer) {
                    auto asyncResult = WaitFor(
                        BIND(&IOperationController::BuildMemoryDigestStatistics, controller)
                            .AsyncVia(controller->GetInvoker())
                            .Run(consumer));
                    asyncResult.ThrowOnError();
                })
            .EndMap();
    }

<<<<<<< HEAD
    void ReleaseCompletedJobs(const TOperationPtr& operation)
    {
        if (const auto& controller = operation->GetController()) {
            auto asyncResult = WaitFor(
                BIND(&IOperationController::ReleaseJobs, controller)
                    .AsyncVia(controller->GetInvoker())
                    .Run(std::numeric_limits<i32>::max()));
            YCHECK(asyncResult.IsOK() && "ReleaseJobs failed");
        }
    }

=======
>>>>>>> d44cfdd9
    IYPathServicePtr GetDynamicOrchidService()
    {
        auto dynamicOrchidService = New<TCompositeMapService>();
        dynamicOrchidService->AddChild("operations", New<TOperationsService>(this));
        dynamicOrchidService->AddChild("jobs", New<TJobsService>(this));
        return dynamicOrchidService;
    }

    class TOperationsService
        : public TVirtualMapBase
    {
    public:
        explicit TOperationsService(const TScheduler::TImpl* scheduler)
            : TVirtualMapBase(nullptr /* owningNode */)
            , Scheduler_(scheduler)
        { }

        virtual i64 GetSize() const override
        {
            return Scheduler_->IdToOperation_.size();
        }

        virtual std::vector<TString> GetKeys(i64 limit) const override
        {
            std::vector<TString> keys;
            keys.reserve(limit);
            for (const auto& pair : Scheduler_->IdToOperation_) {
                if (static_cast<i64>(keys.size()) >= limit) {
                    break;
                }
                keys.emplace_back(ToString(pair.first));
            }
            return keys;
        }

        virtual IYPathServicePtr FindItemService(const TStringBuf& key) const override
        {
            TOperationId operationId = TOperationId::FromString(key);
            auto operation = Scheduler_->FindOperation(operationId);
            if (!operation) {
                return nullptr;
            }

            return IYPathService::FromProducer(
                BIND(&TScheduler::TImpl::BuildOperationYson, MakeStrong(Scheduler_), operation));
        }

    private:
        const TScheduler::TImpl* const Scheduler_;
    };

    class TJobsService
        : public TVirtualMapBase
    {
    public:
        explicit TJobsService(const TScheduler::TImpl* scheduler)
            : TVirtualMapBase(nullptr /* owningNode */)
            , Scheduler_(scheduler)
        { }

        virtual void GetSelf(
            TReqGet* request,
            TRspGet* response,
            const TCtxGetPtr& context) override
        {
            ThrowMethodNotSupported(context->GetMethod());
        }

        virtual void ListSelf(
            TReqList* request,
            TRspList* response,
            const TCtxListPtr& context) override
        {
            ThrowMethodNotSupported(context->GetMethod());
        }

        virtual i64 GetSize() const override
        {
            Y_UNREACHABLE();
        }

        virtual std::vector<TString> GetKeys(i64 limit) const override
        {
            Y_UNREACHABLE();
        }

        virtual IYPathServicePtr FindItemService(const TStringBuf& key) const override
        {
            TJobId jobId = TJobId::FromString(key);
            auto buildJobYsonCallback = BIND(&TJobsService::BuildControllerJobYson, MakeStrong(this), jobId);
            auto jobYPathService = IYPathService::FromProducer(buildJobYsonCallback)
                ->Via(Scheduler_->GetControlInvoker(EControlQueue::Orchid));
            return jobYPathService;
        }

    private:
        void BuildControllerJobYson(const TJobId& jobId, IYsonConsumer* consumer) const
        {
            const auto& nodeShard = Scheduler_->GetNodeShardByJobId(jobId);

            auto getOperationIdCallback = BIND(&TNodeShard::GetOperationIdByJobId, nodeShard, jobId)
                .AsyncVia(nodeShard->GetInvoker())
                .Run();
            auto operationId = WaitFor(getOperationIdCallback)
                .ValueOrThrow();

            if (!operationId) {
                return;
            }

            auto operation = Scheduler_->GetOperation(operationId);
            auto controller = operation->GetController();
            if (!controller) {
                return;
            }

            auto jobYsonCallback = BIND(&IOperationController::BuildJobYson, controller, jobId, /* outputStatistics */ true)
                .AsyncVia(controller->GetInvoker())
                .Run();

            auto jobYsonString = WaitFor(jobYsonCallback)
                .ValueOrThrow();

            consumer->OnRaw(jobYsonString);
        }

        const TScheduler::TImpl* Scheduler_;
    };
};

////////////////////////////////////////////////////////////////////////////////

TScheduler::TScheduler(
    TSchedulerConfigPtr config,
    TBootstrap* bootstrap)
    : Impl_(New<TImpl>(config, bootstrap))
{ }

TScheduler::~TScheduler() = default;

void TScheduler::Initialize()
{
    Impl_->Initialize();
}

ISchedulerStrategyPtr TScheduler::GetStrategy()
{
    return Impl_->GetStrategy();
}

IYPathServicePtr TScheduler::GetOrchidService()
{
    return Impl_->GetOrchidService();
}

std::vector<TOperationPtr> TScheduler::GetOperations()
{
    return Impl_->GetOperations();
}

bool TScheduler::IsConnected()
{
    return Impl_->IsConnected();
}

void TScheduler::ValidateConnected()
{
    Impl_->ValidateConnected();
}

void TScheduler::ValidateAcceptsHeartbeats()
{
    Impl_->ValidateAcceptsHeartbeats();
}

TOperationPtr TScheduler::FindOperation(const TOperationId& id) const
{
    return Impl_->FindOperation(id);
}

TOperationPtr TScheduler::GetOperationOrThrow(const TOperationId& id) const
{
    return Impl_->GetOperationOrThrow(id);
}

TFuture<TOperationPtr> TScheduler::StartOperation(
    EOperationType type,
    const TTransactionId& transactionId,
    const TMutationId& mutationId,
    IMapNodePtr spec,
    const TString& user)
{
    return Impl_->StartOperation(
        type,
        transactionId,
        mutationId,
        spec,
        user);
}

TFuture<void> TScheduler::AbortOperation(
    TOperationPtr operation,
    const TError& error,
    const TString& user)
{
    return Impl_->AbortOperation(operation, error, user);
}

TFuture<void> TScheduler::SuspendOperation(
    TOperationPtr operation,
    const TString& user,
    bool abortRunningJobs)
{
    return Impl_->SuspendOperation(operation, user, abortRunningJobs);
}

TFuture<void> TScheduler::ResumeOperation(
    TOperationPtr operation,
    const TString& user)
{
    return Impl_->ResumeOperation(operation, user);
}

TFuture<void> TScheduler::CompleteOperation(
    TOperationPtr operation,
    const TError& error,
    const TString& user)
{
    return Impl_->CompleteOperation(operation, error, user);
}

TFuture<void> TScheduler::DumpInputContext(const TJobId& jobId, const NYPath::TYPath& path, const TString& user)
{
    return Impl_->DumpInputContext(jobId, path, user);
}

TFuture<TNodeDescriptor> TScheduler::GetJobNode(const TJobId& jobId, const TString& user)
{
    return Impl_->GetJobNode(jobId, user);
}


TFuture<TYsonString> TScheduler::Strace(const TJobId& jobId, const TString& user)
{
    return Impl_->Strace(jobId, user);
}

TFuture<void> TScheduler::SignalJob(const TJobId& jobId, const TString& signalName, const TString& user)
{
    return Impl_->SignalJob(jobId, signalName, user);
}

TFuture<void> TScheduler::AbandonJob(const TJobId& jobId, const TString& user)
{
    return Impl_->AbandonJob(jobId, user);
}

TFuture<TYsonString> TScheduler::PollJobShell(const TJobId& jobId, const TYsonString& parameters, const TString& user)
{
    return Impl_->PollJobShell(jobId, parameters, user);
}

TFuture<void> TScheduler::AbortJob(const TJobId& jobId, const TNullable<TDuration>& interruptTimeout, const TString& user)
{
    return Impl_->AbortJob(jobId, interruptTimeout, user);
}

void TScheduler::ProcessHeartbeat(TCtxHeartbeatPtr context)
{
    Impl_->ProcessHeartbeat(context);
}

////////////////////////////////////////////////////////////////////////////////

} // namespace NScheduler
} // namespace NYT<|MERGE_RESOLUTION|>--- conflicted
+++ resolved
@@ -435,13 +435,10 @@
             return;
         }
 
-<<<<<<< HEAD
-=======
         if (operation->Alerts()[alertType] == alert) {
             return;
         }
 
->>>>>>> d44cfdd9
         operation->MutableAlerts()[alertType] = alert;
     }
 
@@ -2516,20 +2513,6 @@
             .EndMap();
     }
 
-<<<<<<< HEAD
-    void ReleaseCompletedJobs(const TOperationPtr& operation)
-    {
-        if (const auto& controller = operation->GetController()) {
-            auto asyncResult = WaitFor(
-                BIND(&IOperationController::ReleaseJobs, controller)
-                    .AsyncVia(controller->GetInvoker())
-                    .Run(std::numeric_limits<i32>::max()));
-            YCHECK(asyncResult.IsOK() && "ReleaseJobs failed");
-        }
-    }
-
-=======
->>>>>>> d44cfdd9
     IYPathServicePtr GetDynamicOrchidService()
     {
         auto dynamicOrchidService = New<TCompositeMapService>();
