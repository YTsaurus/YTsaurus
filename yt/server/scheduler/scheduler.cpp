--- conflicted
+++ resolved
@@ -1016,7 +1016,7 @@
         return nodeId % static_cast<int>(NodeShards_.size());
     }
 
-    virtual TFuture<void> RegisterOrUpdateNode(TNodeId nodeId, const yhash_set<TString>& tags) override
+    virtual TFuture<void> RegisterOrUpdateNode(TNodeId nodeId, const THashSet<TString>& tags) override
     {
         VERIFY_THREAD_AFFINITY_ANY();
 
@@ -1080,14 +1080,7 @@
 
     ISchedulerStrategyPtr Strategy_;
 
-<<<<<<< HEAD
-    yhash<TOperationId, TOperationPtr> IdToOperation_;
-=======
-    TInstant ConnectionTime_;
-
-    typedef THashMap<TOperationId, TOperationPtr> TOperationIdMap;
-    TOperationIdMap IdToOperation_;
->>>>>>> e754f8d4
+    THashMap<TOperationId, TOperationPtr> IdToOperation_;
 
     TReaderWriterSpinLock ExecNodeDescriptorsLock_;
     TExecNodeDescriptorListPtr CachedExecNodeDescriptors_ = New<TExecNodeDescriptorList>();
@@ -1115,9 +1108,9 @@
 
     std::vector<TNodeShardPtr> NodeShards_;
 
-    yhash<TNodeId, yhash_set<TString>> NodeIdToTags_;
-
-    yhash<TSchedulingTagFilter, std::pair<TCpuInstant, TJobResources>> CachedResourceLimitsByTags_;
+    THashMap<TNodeId, THashSet<TString>> NodeIdToTags_;
+
+    THashMap<TSchedulingTagFilter, std::pair<TCpuInstant, TJobResources>> CachedResourceLimitsByTags_;
 
     TEventLogWriterPtr EventLogWriter_;
     std::unique_ptr<IYsonConsumer> EventLogWriterConsumer_;
@@ -1356,7 +1349,7 @@
     }
 
 
-    void DoRegisterOrUpdateNode(TNodeId nodeId, const yhash_set<TString>& tags)
+    void DoRegisterOrUpdateNode(TNodeId nodeId, const THashSet<TString>& tags)
     {
         VERIFY_THREAD_AFFINITY(ControlThread);
 
