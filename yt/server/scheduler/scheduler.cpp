#include "scheduler.h"
#include "private.h"
#include "event_log.h"
#include "fair_share_strategy.h"
#include "helpers.h"
#include "job_prober_service.h"
#include "master_connector.h"
#include "node_shard.h"
#include "scheduler_strategy.h"
#include "scheduling_tag.h"
#include "cache.h"

#include <yt/server/controller_agent/helpers.h>
#include <yt/server/controller_agent/operation_controller.h>
#include <yt/server/controller_agent/master_connector.h>
#include <yt/server/controller_agent/controller_agent.h>

#include <yt/server/exec_agent/public.h>

#include <yt/server/cell_scheduler/bootstrap.h>
#include <yt/server/cell_scheduler/config.h>

#include <yt/server/shell/config.h>

#include <yt/ytlib/job_prober_client/job_prober_service_proxy.h>

#include <yt/ytlib/object_client/helpers.h>

#include <yt/ytlib/scheduler/helpers.h>
#include <yt/ytlib/scheduler/job_resources.h>

#include <yt/ytlib/node_tracker_client/channel.h>
#include <yt/ytlib/node_tracker_client/node_directory.h>

#include <yt/ytlib/table_client/name_table.h>
#include <yt/ytlib/table_client/schemaless_buffered_table_writer.h>
#include <yt/ytlib/table_client/schemaless_writer.h>
#include <yt/ytlib/table_client/table_consumer.h>

#include <yt/ytlib/api/transaction.h>
#include <yt/ytlib/api/native_connection.h>

#include <yt/ytlib/chunk_client/chunk_service_proxy.h>
#include <yt/ytlib/chunk_client/helpers.h>
#include <yt/ytlib/chunk_client/throttler_manager.h>

#include <yt/core/concurrency/async_semaphore.h>
#include <yt/core/concurrency/periodic_executor.h>
#include <yt/core/concurrency/thread_affinity.h>
#include <yt/core/concurrency/thread_pool.h>
#include <yt/core/concurrency/throughput_throttler.h>

#include <yt/core/rpc/message.h>
#include <yt/core/rpc/response_keeper.h>

#include <yt/core/misc/lock_free.h>
#include <yt/core/misc/finally.h>
#include <yt/core/misc/numeric_helpers.h>
#include <yt/core/misc/size_literals.h>

#include <yt/core/profiling/timing.h>
#include <yt/core/profiling/profile_manager.h>
#include <yt/core/profiling/timing.h>

#include <yt/core/ytree/service_combiner.h>
#include <yt/core/ytree/virtual.h>
#include <yt/core/ytree/exception_helpers.h>

namespace NYT {
namespace NScheduler {

using namespace NProfiling;
using namespace NConcurrency;
using namespace NYTree;
using namespace NYson;
using namespace NYPath;
using namespace NRpc;
using namespace NApi;
using namespace NCellScheduler;
using namespace NObjectClient;
using namespace NHydra;
using namespace NScheduler::NProto;
using namespace NJobTrackerClient;
using namespace NChunkClient;
using namespace NJobProberClient;
using namespace NNodeTrackerClient;
using namespace NTableClient;
using namespace NNodeTrackerServer;
using namespace NNodeTrackerClient::NProto;
using namespace NJobTrackerClient::NProto;
using namespace NSecurityClient;
using namespace NShell;

using NControllerAgent::TControllerTransactionsPtr;
using NControllerAgent::IOperationController;

using NNodeTrackerClient::TNodeId;
using NNodeTrackerClient::TNodeDescriptor;
using NNodeTrackerClient::TNodeDirectory;

////////////////////////////////////////////////////////////////////////////////

static const auto& Logger = SchedulerLogger;
static const auto& Profiler = SchedulerProfiler;

////////////////////////////////////////////////////////////////////////////////

template <class K, class V>
yhash<K, V> FilterLargestValues(const yhash<K, V>& input, size_t threshold)
{
    threshold = std::min(threshold, input.size());
    std::vector<std::pair<K, V>> items(input.begin(), input.end());
    std::partial_sort(
        items.begin(),
        items.begin() + threshold,
        items.end(),
        [] (const std::pair<K, V>& lhs, const std::pair<K, V>& rhs) {
            return lhs.second > rhs.second;
        });
    return yhash<K, V>(items.begin(), items.begin() + threshold);
}

////////////////////////////////////////////////////////////////////////////////

class TScheduler::TImpl
    : public TRefCounted
    , public NControllerAgent::IOperationHost
    , public ISchedulerStrategyHost
    , public INodeShardHost
    , public TEventLogHostBase
{
public:
    using TEventLogHostBase::LogEventFluently;

    TImpl(
        TSchedulerConfigPtr config,
        TBootstrap* bootstrap)
        : Config_(config)
        , InitialConfig_(Config_)
        , Bootstrap_(bootstrap)
        , SnapshotIOQueue_(New<TActionQueue>("SnapshotIO"))
        , ControllerThreadPool_(New<TThreadPool>(Config_->ControllerThreadCount, "Controller"))
        , StatisticsAnalyzerThreadPool_(New<TThreadPool>(Config_->StatisticsAnalyzerThreadCount, "Statistics"))
        , ReconfigurableJobSpecSliceThrottler_(CreateReconfigurableThroughputThrottler(
            Config_->JobSpecSliceThrottler,
            NLogging::TLogger(),
            NProfiling::TProfiler(SchedulerProfiler.GetPathPrefix() + "/job_spec_slice_throttler")))
        , JobSpecSliceThrottler_(ReconfigurableJobSpecSliceThrottler_)
        , ChunkLocationThrottlerManager_(New<TThrottlerManager>(
            Config_->ChunkLocationThrottler,
            SchedulerLogger))
        , MasterConnector_(std::make_unique<TMasterConnector>(Config_, Bootstrap_))
        , CachedExecNodeDescriptorsByTags_(New<TExpiringCache<TSchedulingTagFilter, TExecNodeDescriptorListPtr>>(
            BIND(&TImpl::CalculateExecNodeDescriptors, MakeStrong(this)),
            Config_->SchedulingTagFilterExpireTimeout,
            GetControlInvoker()))
        , CachedExecNodeMemoryDistributionByTags_(New<TExpiringCache<TSchedulingTagFilter, TMemoryDistribution>>(
            BIND(&TImpl::CalculateMemoryDistribution, MakeStrong(this)),
            Config_->SchedulingTagFilterExpireTimeout,
            GetControlInvoker()))
        , TotalResourceLimitsProfiler_(Profiler.GetPathPrefix() + "/total_resource_limits")
        , MainNodesResourceLimitsProfiler_(Profiler.GetPathPrefix() + "/main_nodes_resource_limits")
        , TotalResourceUsageProfiler_(Profiler.GetPathPrefix() + "/total_resource_usage")
        , TotalCompletedJobTimeCounter_("/total_completed_job_time")
        , TotalFailedJobTimeCounter_("/total_failed_job_time")
        , TotalAbortedJobTimeCounter_("/total_aborted_job_time")
        , CoreSemaphore_(New<TAsyncSemaphore>(Config_->MaxConcurrentSafeCoreDumps))
    {
        YCHECK(config);
        YCHECK(bootstrap);
        VERIFY_INVOKER_THREAD_AFFINITY(GetControlInvoker(), ControlThread);

        auto primaryMasterCellTag = Bootstrap_
            ->GetMasterClient()
            ->GetNativeConnection()
            ->GetPrimaryMasterCellTag();

        for (int index = 0; index < Config_->NodeShardCount; ++index) {
            NodeShards_.push_back(New<TNodeShard>(
                index,
                primaryMasterCellTag,
                Config_,
                this,
                Bootstrap_));
        }

        ServiceAddress_ = BuildServiceAddress(
            GetLocalHostName(),
            Bootstrap_->GetConfig()->RpcPort);

        for (auto state : TEnumTraits<EJobState>::GetDomainValues()) {
            JobStateToTag_[state] = TProfileManager::Get()->RegisterTag("state", FormatEnum(state));
        }

        for (auto type : TEnumTraits<EJobType>::GetDomainValues()) {
            JobTypeToTag_[type] = TProfileManager::Get()->RegisterTag("job_type", FormatEnum(type));
        }

        for (auto reason : TEnumTraits<EAbortReason>::GetDomainValues()) {
            if (IsSentinelReason(reason)) {
                continue;
            }
            JobAbortReasonToTag_[reason] = TProfileManager::Get()->RegisterTag("abort_reason", FormatEnum(reason));
        }

        for (auto reason : TEnumTraits<EInterruptReason>::GetDomainValues()) {
            JobInterruptReasonToTag_[reason] = TProfileManager::Get()->RegisterTag("interrupt_reason", FormatEnum(reason));
        }
    }

    void Initialize()
    {
        InitStrategy();

        MasterConnector_->AddGlobalWatcherRequester(BIND(
            &TImpl::RequestPools,
            Unretained(this)));
        MasterConnector_->AddGlobalWatcherHandler(BIND(
            &TImpl::HandlePools,
            Unretained(this)));

        MasterConnector_->AddGlobalWatcherRequester(BIND(
            &TImpl::RequestNodesAttributes,
            Unretained(this)));
        MasterConnector_->AddGlobalWatcherHandler(BIND(
            &TImpl::HandleNodesAttributes,
            Unretained(this)));

        MasterConnector_->AddGlobalWatcherRequester(BIND(
            &TImpl::RequestConfig,
            Unretained(this)));
        MasterConnector_->AddGlobalWatcherHandler(BIND(
            &TImpl::HandleConfig,
            Unretained(this)));

        MasterConnector_->SubscribeMasterConnected(BIND(
            &TImpl::OnMasterConnected,
            Unretained(this)));
        MasterConnector_->SubscribeMasterDisconnected(BIND(
            &TImpl::OnMasterDisconnected,
            Unretained(this)));

        MasterConnector_->Start();

        ProfilingExecutor_ = New<TPeriodicExecutor>(
            Bootstrap_->GetControlInvoker(EControlQueue::PeriodicActivity),
            BIND(&TImpl::OnProfiling, MakeWeak(this)),
            Config_->ProfilingUpdatePeriod);
        ProfilingExecutor_->Start();

        auto nameTable = New<TNameTable>();
        auto options = New<NTableClient::TTableWriterOptions>();
        options->EnableValidationOptions();

        EventLogWriter_ = CreateSchemalessBufferedTableWriter(
            Config_->EventLog,
            options,
            GetMasterClient(),
            nameTable,
            Config_->EventLog->Path);

        // Open is always synchronous for buffered writer.
        YCHECK(EventLogWriter_->Open().IsSet());

        EventLogValueConsumer_.reset(new TWritingValueConsumer(EventLogWriter_, New<TTypeConversionConfig>(), true /* flushImmediately */));
        EventLogTableConsumer_.reset(new TTableConsumer(EventLogValueConsumer_.get()));

        LogEventFluently(ELogEventType::SchedulerStarted)
            .Item("address").Value(ServiceAddress_);

        LoggingExecutor_ = New<TPeriodicExecutor>(
            Bootstrap_->GetControlInvoker(EControlQueue::PeriodicActivity),
            BIND(&TImpl::OnLogging, MakeWeak(this)),
            Config_->ClusterInfoLoggingPeriod);
        LoggingExecutor_->Start();

        PendingEventLogRowsFlushExecutor_ = New<TPeriodicExecutor>(
            Bootstrap_->GetControlInvoker(EControlQueue::PeriodicActivity),
            BIND(&TImpl::OnPendingEventLogRowsFlush, MakeWeak(this)),
            Config_->PendingEventLogRowsFlushPeriod);
        PendingEventLogRowsFlushExecutor_->Start();

        UpdateExecNodeDescriptorsExecutor_ = New<TPeriodicExecutor>(
            Bootstrap_->GetControlInvoker(EControlQueue::PeriodicActivity),
            BIND(&TImpl::UpdateExecNodeDescriptors, MakeWeak(this)),
            Config_->UpdateExecNodeDescriptorsPeriod);
        UpdateExecNodeDescriptorsExecutor_->Start();
    }

    IYPathServicePtr GetOrchidService()
    {
        auto staticOrchidProducer = BIND(&TImpl::BuildStaticOrchid, MakeStrong(this));
        auto staticOrchidService = IYPathService::FromProducer(staticOrchidProducer)
            ->Via(GetControlInvoker(EControlQueue::Orchid))
            ->Cached(Config_->StaticOrchidCacheUpdatePeriod);

        auto dynamicOrchidService = GetDynamicOrchidService()
            ->Via(GetControlInvoker(EControlQueue::Orchid));

        return New<TServiceCombiner>(std::vector<IYPathServicePtr> {
            staticOrchidService,
            dynamicOrchidService
        });
    }

    std::vector<TOperationPtr> GetOperations()
    {
        VERIFY_THREAD_AFFINITY(ControlThread);

        std::vector<TOperationPtr> operations;
        for (const auto& pair : IdToOperation_) {
            operations.push_back(pair.second);
        }
        return operations;
    }

    IInvokerPtr GetSnapshotIOInvoker()
    {
        return SnapshotIOQueue_->GetInvoker();
    }

    bool IsConnected()
    {
        VERIFY_THREAD_AFFINITY_ANY();

        return IsConnected_ && MasterConnector_->IsConnected();
    }

    void ValidateConnected()
    {
        VERIFY_THREAD_AFFINITY_ANY();

        if (!IsConnected()) {
            THROW_ERROR_EXCEPTION(
                NRpc::EErrorCode::Unavailable,
                "Master is not connected");
        }
    }

    virtual TInstant GetConnectionTime() const override
    {
        return ConnectionTime_;
    }

    TOperationPtr FindOperation(const TOperationId& id) const
    {
        VERIFY_THREAD_AFFINITY(ControlThread);

        auto it = IdToOperation_.find(id);
        return it == IdToOperation_.end() ? nullptr : it->second;
    }

    TOperationPtr GetOperation(const TOperationId& id) const
    {
        VERIFY_THREAD_AFFINITY(ControlThread);

        auto operation = FindOperation(id);
        YCHECK(operation);
        return operation;
    }

    TOperationPtr GetOperationOrThrow(const TOperationId& id) const
    {
        VERIFY_THREAD_AFFINITY(ControlThread);

        auto operation = FindOperation(id);
        if (!operation) {
            THROW_ERROR_EXCEPTION(
                EErrorCode::NoSuchOperation,
                "No such operation %v",
                id);
        }
        return operation;
    }


    virtual int GetExecNodeCount() const override
    {
        VERIFY_THREAD_AFFINITY_ANY();

        int execNodeCount = 0;
        for (auto& nodeShard : NodeShards_) {
            execNodeCount += nodeShard->GetExecNodeCount();
        }
        return execNodeCount;
    }

    int GetTotalNodeCount() const
    {
        VERIFY_THREAD_AFFINITY_ANY();

        int totalNodeCount = 0;
        for (auto& nodeShard : NodeShards_) {
            totalNodeCount += nodeShard->GetTotalNodeCount();
        }
        return totalNodeCount;
    }

    virtual TExecNodeDescriptorListPtr GetExecNodeDescriptors(const TSchedulingTagFilter& filter) const override
    {
        VERIFY_THREAD_AFFINITY_ANY();

        if (filter.IsEmpty()) {
            TReaderGuard guard(ExecNodeDescriptorsLock_);

            return CachedExecNodeDescriptors_;
        }

        return CachedExecNodeDescriptorsByTags_->Get(filter);
    }

    virtual TMemoryDistribution GetExecNodeMemoryDistribution(const TSchedulingTagFilter& filter) const override
    {
        VERIFY_THREAD_AFFINITY_ANY();

        if (filter.IsEmpty()) {
            TReaderGuard guard(ExecNodeDescriptorsLock_);

            return CachedExecNodeMemoryDistribution_;
        }

        return CachedExecNodeMemoryDistributionByTags_->Get(filter);
    }

    virtual void SetSchedulerAlert(ESchedulerAlertType alertType, const TError& alert) override
    {
        VERIFY_THREAD_AFFINITY(ControlThread);

        if (!alert.IsOK()) {
            LOG_WARNING(alert, "Setting scheduler alert (AlertType: %lv)", alertType);
        }

        MasterConnector_->SetSchedulerAlert(alertType, alert);
    }

    virtual const TCoreDumperPtr& GetCoreDumper() const override
    {
        VERIFY_THREAD_AFFINITY_ANY();

        return Bootstrap_->GetCoreDumper();
    }

    virtual const TAsyncSemaphorePtr& GetCoreSemaphore() const override
    {
        VERIFY_THREAD_AFFINITY_ANY();

        return CoreSemaphore_;
    }

    void DoSetOperationAlert(
        const TOperationId& operationId,
        EOperationAlertType alertType,
        const TError& alert)
    {
        VERIFY_THREAD_AFFINITY(ControlThread);

        auto operation = FindOperation(operationId);
        if (!operation) {
            return;
        }

        operation->Alerts()[alertType] = alert;
    }

    virtual TFuture<void> SetOperationAlert(
        const TOperationId& operationId,
        EOperationAlertType alertType,
        const TError& alert) override
    {
        VERIFY_THREAD_AFFINITY_ANY();

        return BIND(&TImpl::DoSetOperationAlert, MakeStrong(this), operationId, alertType, alert)
            .AsyncVia(GetControlInvoker())
            .Run();
    }

    virtual IJobHostPtr GetJobHost(const TJobId& jobId) const override
    {
        VERIFY_THREAD_AFFINITY_ANY();

        const auto& nodeShard = GetNodeShardByJobId(jobId);
        return CreateJobHost(jobId, nodeShard);
    }

    virtual void SendJobMetricsToStrategy(const TOperationId& operationId, const TJobMetrics& jobMetricsDelta) override
    {
        GetStrategy()->ApplyJobMetricsDelta(operationId, jobMetricsDelta);
    }

    virtual void ValidatePoolPermission(
        const TYPath& path,
        const TString& user,
        EPermission permission) const override
    {
        VERIFY_THREAD_AFFINITY(ControlThread);

        LOG_DEBUG("Validating permission %Qv of user %Qv on pool %Qv",
            permission,
            user,
            path);

        const auto& client = GetMasterClient();
        auto result = WaitFor(client->CheckPermission(user, GetPoolsPath() + path, permission))
            .ValueOrThrow();
        if (result.Action == ESecurityAction::Deny) {
            THROW_ERROR_EXCEPTION(
                NSecurityClient::EErrorCode::AuthorizationError,
                "User %Qv has been denied access to pool %v",
                user,
                path.empty() ? RootPoolName : path)
                << result.ToError(user, permission);
        }

        LOG_DEBUG("Pool permission successfully validated");
    }


    void ValidateOperationPermission(
        const TString& user,
        const TOperationId& operationId,
        EPermission permission) override
    {
        VERIFY_THREAD_AFFINITY_ANY();

        LOG_DEBUG("Validating permission %Qv of user %Qv on operation %v",
            permission,
            user,
            ToString(operationId));

        auto path = GetOperationPath(operationId);

        const auto& client = GetMasterClient();
        auto asyncResult = client->CheckPermission(user, path, permission);
        auto resultOrError = WaitFor(asyncResult);
        if (!resultOrError.IsOK()) {
            THROW_ERROR_EXCEPTION("Error checking permission for operation %v",
                operationId)
                << resultOrError;
        }

        const auto& result = resultOrError.Value();
        if (result.Action == ESecurityAction::Deny) {
            THROW_ERROR_EXCEPTION(
                NSecurityClient::EErrorCode::AuthorizationError,
                "User %Qv has been denied access to operation %v",
                user,
                operationId);
        }

        ValidateConnected();

        LOG_DEBUG("Operation permission successfully validated");
    }

    TFuture<TOperationPtr> StartOperation(
        EOperationType type,
        const TTransactionId& transactionId,
        const TMutationId& mutationId,
        IMapNodePtr spec,
        const TString& user)
    {
        VERIFY_THREAD_AFFINITY(ControlThread);

        if (static_cast<int>(IdToOperation_.size()) >= Config_->MaxOperationCount) {
            THROW_ERROR_EXCEPTION(
                EErrorCode::TooManyOperations,
                "Limit for the total number of concurrent operations %v has been reached",
                Config_->MaxOperationCount);
        }

        // Merge operation spec with template
        auto specTemplate = GetSpecTemplate(type, spec);
        if (specTemplate) {
            spec = UpdateNode(specTemplate, spec)->AsMap();
        }

        TOperationSpecBasePtr operationSpec;
        try {
            operationSpec = ConvertTo<TOperationSpecBasePtr>(spec);
        } catch (const std::exception& ex) {
            THROW_ERROR_EXCEPTION("Error parsing operation spec") << ex;
        }

        // Create operation object.
        auto operationId = MakeRandomId(
            EObjectType::Operation,
            GetMasterClient()->GetNativeConnection()->GetPrimaryMasterCellTag());
        auto operation = New<TOperation>(
            operationId,
            type,
            mutationId,
            transactionId,
            spec,
            user,
            operationSpec->Owners,
            TInstant::Now(),
            GetControlInvoker(EControlQueue::Operation));
        operation->SetState(EOperationState::Initializing);

        WaitFor(Strategy_->ValidateOperationStart(operation))
            .ThrowOnError();

        LOG_INFO("Starting operation (OperationType: %v, OperationId: %v, TransactionId: %v, User: %v)",
            type,
            operationId,
            transactionId,
            user);

        LOG_INFO("Total resource limits (OperationId: %v, ResourceLimits: %v)",
            operationId,
            FormatResources(GetTotalResourceLimits()));

        // Spawn a new fiber where all startup logic will work asynchronously.
        BIND(&TImpl::DoStartOperation, MakeStrong(this), operation)
            .AsyncVia(MasterConnector_->GetCancelableControlInvoker())
            .Run();

        return operation->GetStarted();
    }

    TFuture<void> AbortOperation(TOperationPtr operation, const TError& error, const TString& user)
    {
        VERIFY_THREAD_AFFINITY(ControlThread);

        auto codicilGuard = operation->MakeCodicilGuard();

        ValidateOperationPermission(user, operation->GetId(), EPermission::Write);

        if (operation->IsFinishingState() || operation->IsFinishedState()) {
            LOG_INFO(error, "Operation is already shuting down (OperationId: %v, State: %v)",
                operation->GetId(),
                operation->GetState());
            return operation->GetFinished();
        }

        DoAbortOperation(operation->GetId(), error);

        return operation->GetFinished();
    }

    TFuture<void> SuspendOperation(TOperationPtr operation, const TString& user, bool abortRunningJobs)
    {
        VERIFY_THREAD_AFFINITY(ControlThread);

        auto codicilGuard = operation->MakeCodicilGuard();

        ValidateOperationPermission(user, operation->GetId(), EPermission::Write);

        if (operation->IsFinishingState() || operation->IsFinishedState()) {
            return MakeFuture(TError(
                EErrorCode::InvalidOperationState,
                "Cannot suspend operation in %Qlv state",
                operation->GetState()));
        }

        DoSuspendOperation(operation->GetId(), TError("Suspend operation by user request"), abortRunningJobs, /* setAlert */ false);

        return MasterConnector_->FlushOperationNode(operation);
    }

    TFuture<void> ResumeOperation(TOperationPtr operation, const TString& user)
    {
        VERIFY_THREAD_AFFINITY(ControlThread);

        auto codicilGuard = operation->MakeCodicilGuard();

        ValidateOperationPermission(user, operation->GetId(), EPermission::Write);

        if (!operation->GetSuspended()) {
            return MakeFuture(TError(
                EErrorCode::InvalidOperationState,
                "Operation is not suspended. Its state %Qlv",
                operation->GetState()));
        }

        std::vector<TFuture<void>> resumeFutures;
        for (auto& nodeShard : NodeShards_) {
            resumeFutures.push_back(BIND(&TNodeShard::ResumeOperationJobs, nodeShard)
                .AsyncVia(nodeShard->GetInvoker())
                .Run(operation->GetId()));
        }
        WaitFor(Combine(resumeFutures))
            .ThrowOnError();

        operation->SetSuspended(false);

        SetOperationAlert(
            operation->GetId(),
            EOperationAlertType::OperationSuspended,
            TError());

        LOG_INFO("Operation resumed (OperationId: %v)",
            operation->GetId());

        return MasterConnector_->FlushOperationNode(operation);
    }

    TFuture<void> CompleteOperation(TOperationPtr operation, const TError& error, const TString& user)
    {
        VERIFY_THREAD_AFFINITY(ControlThread);

        auto codicilGuard = operation->MakeCodicilGuard();

        ValidateOperationPermission(user, operation->GetId(), EPermission::Write);

        if (operation->IsFinishingState() || operation->IsFinishedState()) {
            LOG_INFO(error, "Operation is already shutting down (OperationId: %v, State: %v)",
                operation->GetId(),
                operation->GetState());
            return operation->GetFinished();
        }
        if (operation->GetState() != EOperationState::Running) {
            return MakeFuture(TError(
                EErrorCode::InvalidOperationState,
                "Operation is not running. Its state is %Qlv",
                operation->GetState()));
        }

        LOG_INFO(error, "Completing operation (OperationId: %v, State: %v)",
            operation->GetId(),
            operation->GetState());

        auto controller = operation->GetController();
        YCHECK(controller);
        controller->Complete();

        return operation->GetFinished();
    }

    TFuture<TYsonString> Strace(const TJobId& jobId, const TString& user)
    {
        const auto& nodeShard = GetNodeShardByJobId(jobId);
        return BIND(&TNodeShard::StraceJob, nodeShard, jobId, user)
            .AsyncVia(nodeShard->GetInvoker())
            .Run();
    }

    TFuture<void> DumpInputContext(const TJobId& jobId, const TYPath& path, const TString& user)
    {
        const auto& nodeShard = GetNodeShardByJobId(jobId);
        return BIND(&TNodeShard::DumpJobInputContext, nodeShard, jobId, path, user)
            .AsyncVia(nodeShard->GetInvoker())
            .Run();
    }

    TFuture<TNodeDescriptor> GetJobNode(const TJobId& jobId, const TString& user)
    {
        const auto& nodeShard = GetNodeShardByJobId(jobId);
        return BIND(&TNodeShard::GetJobNode, nodeShard, jobId, user)
            .AsyncVia(nodeShard->GetInvoker())
            .Run();
    }

    TFuture<void> SignalJob(const TJobId& jobId, const TString& signalName, const TString& user)
    {
        const auto& nodeShard = GetNodeShardByJobId(jobId);
        return BIND(&TNodeShard::SignalJob, nodeShard, jobId, signalName, user)
            .AsyncVia(nodeShard->GetInvoker())
            .Run();
    }

    TFuture<void> AbandonJob(const TJobId& jobId, const TString& user)
    {
        const auto& nodeShard = GetNodeShardByJobId(jobId);
        return BIND(&TNodeShard::AbandonJob, nodeShard, jobId, user)
            .AsyncVia(nodeShard->GetInvoker())
            .Run();
    }

    TFuture<TYsonString> PollJobShell(const TJobId& jobId, const TYsonString& parameters, const TString& user)
    {
        const auto& nodeShard = GetNodeShardByJobId(jobId);
        return BIND(&TNodeShard::PollJobShell, nodeShard, jobId, parameters, user)
            .AsyncVia(nodeShard->GetInvoker())
            .Run();
    }

    TFuture<void> AbortJob(const TJobId& jobId, const TNullable<TDuration>& interruptTimeout, const TString& user)
    {
        const auto& nodeShard = GetNodeShardByJobId(jobId);
        // A neat way to choose the proper overload.
        typedef void (TNodeShard::*CorrectSignature)(const TJobId&, const TNullable<TDuration>&, const TString&);
        return BIND(static_cast<CorrectSignature>(&TNodeShard::AbortJob), nodeShard, jobId, interruptTimeout, user)
            .AsyncVia(nodeShard->GetInvoker())
            .Run();
    }

    void ProcessHeartbeat(const TCtxHeartbeatPtr& context)
    {
        VERIFY_THREAD_AFFINITY_ANY();

        auto* request = &context->Request();
        auto nodeId = request->node_id();

        const auto& nodeShard = GetNodeShard(nodeId);
        nodeShard->GetInvoker()->Invoke(BIND(&TNodeShard::ProcessHeartbeat, nodeShard, context));
    }

    // ISchedulerStrategyHost implementation
    virtual TJobResources GetTotalResourceLimits() override
    {
        VERIFY_THREAD_AFFINITY(ControlThread);

        auto totalResourceLimits = ZeroJobResources();
        for (auto& nodeShard : NodeShards_) {
            totalResourceLimits += nodeShard->GetTotalResourceLimits();
        }
        return totalResourceLimits;
    }

    virtual TJobResources GetMainNodesResourceLimits() override
    {
        VERIFY_THREAD_AFFINITY(ControlThread);

        return GetResourceLimits(Config_->MainNodesFilter);
    }

    TJobResources GetTotalResourceUsage()
    {
        VERIFY_THREAD_AFFINITY(ControlThread);

        auto totalResourceUsage = ZeroJobResources();
        for (const auto& nodeShard : NodeShards_) {
            totalResourceUsage += nodeShard->GetTotalResourceUsage();
        }
        return totalResourceUsage;
    }

    virtual TJobResources GetResourceLimits(const TSchedulingTagFilter& filter) override
    {
        VERIFY_THREAD_AFFINITY(ControlThread);

        auto resourceLimits = ZeroJobResources();
        for (auto& nodeShard : NodeShards_) {
            resourceLimits += nodeShard->GetResourceLimits(filter);
        }
        return resourceLimits;
    }

    int GetActiveJobCount()
    {
        int activeJobCount = 0;
        for (auto& nodeShard : NodeShards_) {
             activeJobCount += nodeShard->GetActiveJobCount();
        }
        return activeJobCount;
    }

    virtual void ActivateOperation(const TOperationId& operationId) override
    {
        auto operation = GetOperation(operationId);

        auto codicilGuard = operation->MakeCodicilGuard();

        operation->SetActivated(true);
        if (operation->GetPrepared()) {
            MaterializeOperation(operation);
        }
    }

    void MaterializeOperation(TOperationPtr operation)
    {
        auto controller = operation->GetController();
        if (controller->IsRevivedFromSnapshot()) {
            operation->SetState(EOperationState::Running);
        } else {
            operation->SetState(EOperationState::Materializing);
            BIND(&IOperationController::Materialize, controller)
                .AsyncVia(controller->GetCancelableInvoker())
                .Run()
                .Subscribe(BIND([operation] (const TError& error) {
                    if (error.IsOK()) {
                        if (operation->GetState() == EOperationState::Materializing) {
                            operation->SetState(EOperationState::Running);
                        }
                    }
                })
                .Via(operation->GetCancelableControlInvoker()));
        }
    }


    // IOperationHost implementation
    virtual NControllerAgent::TMasterConnector* GetControllerAgentMasterConnector() override
    {
        return Bootstrap_->GetControllerAgent()->GetMasterConnector();
    }

    virtual const TSchedulerConfigPtr& GetConfig() const override
    {
        return Config_;
    }

    virtual const NApi::INativeClientPtr& GetMasterClient() const override
    {
        return Bootstrap_->GetMasterClient();
    }

    virtual const TNodeDirectoryPtr& GetNodeDirectory() override
    {
        return Bootstrap_->GetNodeDirectory();
    }

    virtual IInvokerPtr GetControlInvoker(EControlQueue queue = EControlQueue::Default) const
    {
        return Bootstrap_->GetControlInvoker(queue);
    }

    virtual IInvokerPtr CreateOperationControllerInvoker() override
    {
        return CreateSerializedInvoker(ControllerThreadPool_->GetInvoker());
    }

    virtual const TThrottlerManagerPtr& GetChunkLocationThrottlerManager() const override
    {
        return ChunkLocationThrottlerManager_;
    }

    virtual IYsonConsumer* GetEventLogConsumer() override
    {
        VERIFY_THREAD_AFFINITY(ControlThread);

        return EventLogTableConsumer_.get();
    }

    virtual void OnOperationCompleted(const TOperationId& operationId) override
    {
        VERIFY_THREAD_AFFINITY_ANY();

        MasterConnector_->GetCancelableControlInvoker()->Invoke(
            BIND(&TImpl::DoCompleteOperation, MakeStrong(this), operationId));
    }

    virtual void OnOperationFailed(const TOperationId& operationId, const TError& error) override
    {
        VERIFY_THREAD_AFFINITY_ANY();

        MasterConnector_->GetCancelableControlInvoker()->Invoke(
            BIND(&TImpl::DoFailOperation, MakeStrong(this), operationId, error));
    }

    virtual void OnOperationSuspended(const TOperationId& operationId, const TError& error) override
    {
        VERIFY_THREAD_AFFINITY_ANY();

        MasterConnector_->GetCancelableControlInvoker()->Invoke(
            BIND(&TImpl::DoSuspendOperation, MakeStrong(this), operationId, error, /* abortRunningJobs */ true, /* setAlert */ true));
    }

    virtual void OnOperationAborted(const TOperationId& operationId, const TError& error) override
    {
        VERIFY_THREAD_AFFINITY_ANY();

        MasterConnector_->GetCancelableControlInvoker()->Invoke(
            BIND([=, this_ = MakeStrong(this)] {
                DoAbortOperation(operationId, error);
            }));
    }

    virtual std::unique_ptr<IValueConsumer> CreateLogConsumer() override
    {
        return std::unique_ptr<IValueConsumer>(new TEventLogValueConsumer(this));
    }

    // INodeShardHost implementation
    virtual int GetNodeShardId(TNodeId nodeId) const override
    {
        VERIFY_THREAD_AFFINITY_ANY();

        return nodeId % NodeShards_.size();
    }

    virtual const ISchedulerStrategyPtr& GetStrategy() const override
    {
        VERIFY_THREAD_AFFINITY_ANY();

        return Strategy_;
    }

    const IInvokerPtr& GetStatisticsAnalyzerInvoker() const override
    {
        VERIFY_THREAD_AFFINITY_ANY();

        return StatisticsAnalyzerThreadPool_->GetInvoker();
    }

    virtual const IThroughputThrottlerPtr& GetJobSpecSliceThrottler() const override
    {
        VERIFY_THREAD_AFFINITY_ANY();

        return JobSpecSliceThrottler_;
    }

    TFuture<void> AttachJobContext(
        const NYTree::TYPath& path,
        const NChunkClient::TChunkId& chunkId,
        const TOperationId& operationId,
        const TJobId& jobId) override
    {
        VERIFY_THREAD_AFFINITY_ANY();

        return BIND(&NControllerAgent::TControllerAgent::AttachJobContext, Bootstrap_->GetControllerAgent())
            .AsyncVia(MasterConnector_->GetCancelableControlInvoker())
            .Run(path, chunkId, operationId, jobId);
    }

    TJobProberServiceProxy CreateJobProberProxy(const TString& address) override
    {
        VERIFY_THREAD_AFFINITY_ANY();

        const auto& channelFactory = GetMasterClient()->GetChannelFactory();
        auto channel = channelFactory->CreateChannel(address);

        TJobProberServiceProxy proxy(channel);
        proxy.SetDefaultTimeout(Config_->JobProberRpcTimeout);
        return proxy;
    }

private:
    TSchedulerConfigPtr Config_;
    const TSchedulerConfigPtr InitialConfig_;
    TBootstrap* const Bootstrap_;

    const TActionQueuePtr SnapshotIOQueue_;
    const TThreadPoolPtr ControllerThreadPool_;
    const TThreadPoolPtr StatisticsAnalyzerThreadPool_;

    const IReconfigurableThroughputThrottlerPtr ReconfigurableJobSpecSliceThrottler_;
    const IThroughputThrottlerPtr JobSpecSliceThrottler_;

    const TThrottlerManagerPtr ChunkLocationThrottlerManager_;

    const std::unique_ptr<TMasterConnector> MasterConnector_;
    std::atomic<bool> IsConnected_ = {false};

    ISchedulerStrategyPtr Strategy_;

    TInstant ConnectionTime_;

    typedef yhash<TOperationId, TOperationPtr> TOperationIdMap;
    TOperationIdMap IdToOperation_;

    TReaderWriterSpinLock ExecNodeDescriptorsLock_;
    TExecNodeDescriptorListPtr CachedExecNodeDescriptors_ = New<TExecNodeDescriptorList>();
    TIntrusivePtr<TExpiringCache<TSchedulingTagFilter, TExecNodeDescriptorListPtr>> CachedExecNodeDescriptorsByTags_;

    TMemoryDistribution CachedExecNodeMemoryDistribution_;
    TIntrusivePtr<TExpiringCache<TSchedulingTagFilter, TMemoryDistribution>> CachedExecNodeMemoryDistributionByTags_;


    TProfiler TotalResourceLimitsProfiler_;
    TProfiler MainNodesResourceLimitsProfiler_;
    TProfiler TotalResourceUsageProfiler_;

    TSimpleCounter TotalCompletedJobTimeCounter_;
    TSimpleCounter TotalFailedJobTimeCounter_;
    TSimpleCounter TotalAbortedJobTimeCounter_;

    TEnumIndexedVector<TTagId, EJobState> JobStateToTag_;
    TEnumIndexedVector<TTagId, EJobType> JobTypeToTag_;
    TEnumIndexedVector<TTagId, EAbortReason> JobAbortReasonToTag_;
    TEnumIndexedVector<TTagId, EInterruptReason> JobInterruptReasonToTag_;

    TPeriodicExecutorPtr ProfilingExecutor_;
    TPeriodicExecutorPtr LoggingExecutor_;
    TPeriodicExecutorPtr PendingEventLogRowsFlushExecutor_;
    TPeriodicExecutorPtr UpdateExecNodeDescriptorsExecutor_;

    const TAsyncSemaphorePtr CoreSemaphore_;

    TString ServiceAddress_;

    std::vector<TNodeShardPtr> NodeShards_;

    class TEventLogValueConsumer
        : public IValueConsumer
    {
    public:
        explicit TEventLogValueConsumer(TScheduler::TImpl* host)
            : Host_(host)
        { }

        virtual const TNameTablePtr& GetNameTable() const override
        {
            return Host_->EventLogWriter_->GetNameTable();
        }

        virtual bool GetAllowUnknownColumns() const override
        {
            return true;
        }

        virtual void OnBeginRow() override
        { }

        virtual void OnValue(const TUnversionedValue& value) override
        {
            Builder_.AddValue(value);
        }

        virtual void OnEndRow() override
        {
            Host_->PendingEventLogRows_.Enqueue(Builder_.FinishRow());
        }

    private:
        TScheduler::TImpl* const Host_;
        TUnversionedOwningRowBuilder Builder_;

    };

    ISchemalessWriterPtr EventLogWriter_;
    std::unique_ptr<IValueConsumer> EventLogValueConsumer_;
    std::unique_ptr<IYsonConsumer> EventLogTableConsumer_;
    TMultipleProducerSingleConsumerLockFreeStack<TUnversionedOwningRow> PendingEventLogRows_;

    DECLARE_THREAD_AFFINITY_SLOT(ControlThread);


    const TNodeShardPtr& GetNodeShard(TNodeId nodeId) const
    {
        return NodeShards_[GetNodeShardId(nodeId)];
    }

    const TNodeShardPtr& GetNodeShardByJobId(TJobId jobId) const
    {
        auto nodeId = NodeIdFromJobId(jobId);
        return GetNodeShard(nodeId);
    }


    void ReleaseStderrChunk(const TOperationPtr& operation, const TChunkId& chunkId)
    {
        auto cellTag = CellTagFromId(chunkId);
        auto channel = GetMasterClient()->GetMasterChannelOrThrow(NApi::EMasterChannelKind::Leader, cellTag);
        TChunkServiceProxy proxy(channel);

        auto batchReq = proxy.ExecuteBatch();
        auto req = batchReq->add_unstage_chunk_tree_subrequests();
        ToProto(req->mutable_chunk_tree_id(), chunkId);
        req->set_recursive(false);

        // Fire-and-forget.
        // The subscriber is only needed to log the outcome.
        batchReq->Invoke().Subscribe(
            BIND(&TImpl::OnStderrChunkReleased, MakeStrong(this)));
    }

    void OnStderrChunkReleased(const TChunkServiceProxy::TErrorOrRspExecuteBatchPtr& batchRspOrError)
    {
        // NB: We only look at the topmost error and ignore subresponses.
        if (!batchRspOrError.IsOK()) {
            LOG_WARNING(batchRspOrError, "Error releasing stderr chunk");
        }
    }

    void OnProfiling()
    {
        VERIFY_THREAD_AFFINITY(ControlThread);

        std::vector<TJobCounter> shardJobCounter(NodeShards_.size());
        std::vector<TAbortedJobCounter> shardAbortedJobCounter(NodeShards_.size());
        std::vector<TCompletedJobCounter> shardCompletedJobCounter(NodeShards_.size());

        for (int i = 0; i < NodeShards_.size(); ++i) {
            auto& nodeShard = NodeShards_[i];
            shardJobCounter[i] = nodeShard->GetJobCounter();
            shardAbortedJobCounter[i] = nodeShard->GetAbortedJobCounter();
            shardCompletedJobCounter[i] = nodeShard->GetCompletedJobCounter();
        }

        for (auto type : TEnumTraits<EJobType>::GetDomainValues()) {
            for (auto state : TEnumTraits<EJobState>::GetDomainValues()) {
                TTagIdList commonTags = {JobStateToTag_[state], JobTypeToTag_[type]};
                if (state == EJobState::Aborted) {
                    for (auto reason : TEnumTraits<EAbortReason>::GetDomainValues()) {
                        if (IsSentinelReason(reason)) {
                            continue;
                        }
                        auto tags = commonTags;
                        tags.push_back(JobAbortReasonToTag_[reason]);
                        int counter = 0;
                        for (int i = 0; i < NodeShards_.size(); ++i) {
                            counter += shardAbortedJobCounter[i][reason][state][type];
                        }
                        Profiler.Enqueue("/job_count", counter, EMetricType::Counter, tags);
                    }
                } else if (state == EJobState::Completed) {
                    for (auto reason : TEnumTraits<EInterruptReason>::GetDomainValues()) {
                        auto tags = commonTags;
                        tags.push_back(JobInterruptReasonToTag_[reason]);
                        int counter = 0;
                        for (int i = 0; i < NodeShards_.size(); ++i) {
                            counter += shardCompletedJobCounter[i][reason][state][type];
                        }
                        Profiler.Enqueue("/job_count", counter, EMetricType::Counter, tags);
                    }
                } else {
                    int counter = 0;
                    for (int i = 0; i < NodeShards_.size(); ++i) {
                        counter += shardJobCounter[i][state][type];
                    }
                    Profiler.Enqueue("/job_count", counter, EMetricType::Counter, commonTags);
                }
            }
        }

        Profiler.Enqueue("/active_job_count", GetActiveJobCount(), EMetricType::Gauge);

        Profiler.Enqueue("/exec_node_count", GetExecNodeCount(), EMetricType::Gauge);
        Profiler.Enqueue("/total_node_count", GetTotalNodeCount(), EMetricType::Gauge);

        ProfileResources(TotalResourceLimitsProfiler_, GetTotalResourceLimits());
        ProfileResources(MainNodesResourceLimitsProfiler_, GetMainNodesResourceLimits());
        ProfileResources(TotalResourceUsageProfiler_, GetTotalResourceUsage());

        {
            TJobTimeStatisticsDelta jobTimeStatisticsDelta;
            for (auto& nodeShard : NodeShards_) {
                jobTimeStatisticsDelta += nodeShard->GetJobTimeStatisticsDelta();
            }
            Profiler.Increment(TotalCompletedJobTimeCounter_, jobTimeStatisticsDelta.CompletedJobTimeDelta);
            Profiler.Increment(TotalFailedJobTimeCounter_, jobTimeStatisticsDelta.FailedJobTimeDelta);
            Profiler.Increment(TotalAbortedJobTimeCounter_, jobTimeStatisticsDelta.AbortedJobTimeDelta);
        }
    }

    void OnLogging()
    {
        VERIFY_THREAD_AFFINITY(ControlThread);

        if (IsConnected()) {
            LogEventFluently(ELogEventType::ClusterInfo)
                .Item("exec_node_count").Value(GetExecNodeCount())
                .Item("total_node_count").Value(GetTotalNodeCount())
                .Item("resource_limits").Value(GetTotalResourceLimits())
                .Item("main_nodes_resource_limits").Value(GetMainNodesResourceLimits())
                .Item("resource_usage").Value(GetTotalResourceUsage());
        }
    }


    void OnPendingEventLogRowsFlush()
    {
        VERIFY_THREAD_AFFINITY(ControlThread);

        if (IsConnected()) {
            auto owningRows = PendingEventLogRows_.DequeueAll();
            std::vector<TUnversionedRow> rows(owningRows.begin(), owningRows.end());
            EventLogWriter_->Write(rows);
        }
    }

    void OnMasterConnected(const TMasterHandshakeResult& result)
    {
        VERIFY_THREAD_AFFINITY(ControlThread);

        auto registerFuture = BIND(&TImpl::RegisterRevivingOperations, MakeStrong(this), result.OperationReports)
            .AsyncVia(MasterConnector_->GetCancelableControlInvoker())
            .Run();
        WaitFor(registerFuture)
            .ThrowOnError();

        {
            std::vector<TFuture<void>> nodeShardFutures;
            for (auto& nodeShard : NodeShards_) {
                nodeShardFutures.push_back(BIND(&TNodeShard::OnMasterConnected, nodeShard)
                    .AsyncVia(nodeShard->GetInvoker())
                    .Run());
            }
            WaitFor(Combine(nodeShardFutures))
                .ThrowOnError();
        }

        auto responseKeeper = Bootstrap_->GetResponseKeeper();
        responseKeeper->Start();

        CachedExecNodeDescriptorsByTags_->Start();
        CachedExecNodeMemoryDistributionByTags_->Start();

        IsConnected_.store(true);

        LogEventFluently(ELogEventType::MasterConnected)
            .Item("address").Value(ServiceAddress_);

        ConnectionTime_ = TInstant::Now();

        auto processFuture = BIND(&TImpl::ProcessOperationReports, MakeStrong(this), result.OperationReports)
            .AsyncVia(MasterConnector_->GetCancelableControlInvoker())
            .Run();
        WaitFor(processFuture)
            .ThrowOnError();

        Strategy_->StartPeriodicActivity();
    }

    void OnMasterDisconnected()
    {
        VERIFY_THREAD_AFFINITY(ControlThread);

        TForbidContextSwitchGuard contextSwitchGuard;

        LOG_INFO("Starting scheduler state cleanup");

        IsConnected_.store(false);

        auto responseKeeper = Bootstrap_->GetResponseKeeper();
        responseKeeper->Stop();

        CachedExecNodeDescriptorsByTags_->Stop();
        CachedExecNodeMemoryDistributionByTags_->Stop();

        LogEventFluently(ELogEventType::MasterDisconnected)
            .Item("address").Value(ServiceAddress_);

        auto error = TError("Master disconnected");

        if (Config_->TestingOptions->MasterDisconnectDelay) {
            Sleep(*Config_->TestingOptions->MasterDisconnectDelay);
        }

        {
            std::vector<TFuture<void>> abortFutures;
            for (auto& nodeShard : NodeShards_) {
                abortFutures.push_back(BIND(&TNodeShard::AbortAllJobs, nodeShard)
                    .AsyncVia(nodeShard->GetInvoker())
                    .Run(error));
            }
            Combine(abortFutures)
                .Get();
        }

        auto operations = IdToOperation_;
        for (const auto& pair : operations) {
            auto operation = pair.second;
            LOG_INFO("Forgetting operation (OperationId: %v)", operation->GetId());
            if (!operation->IsFinishedState()) {
                operation->Cancel();
                operation->GetController()->Forget();
                SetOperationFinalState(
                    operation,
                    EOperationState::Aborted,
                    error);
            }
            FinishOperation(operation);
        }
        YCHECK(IdToOperation_.empty());

        {
            std::vector<TFuture<void>> nodeShardFutures;
            for (auto& nodeShard : NodeShards_) {
                nodeShardFutures.push_back(BIND(&TNodeShard::OnMasterDisconnected, nodeShard)
                    .AsyncVia(nodeShard->GetInvoker())
                    .Run());
            }
            Combine(nodeShardFutures)
                .Get();
        }

        Strategy_->ResetState();

        LOG_INFO("Finished scheduler state cleanup");
    }

    void LogOperationsFairShare() const
    {
        VERIFY_THREAD_AFFINITY(ControlThread);

        for (const auto& pair : IdToOperation_) {
            const auto& operationId = pair.first;
            const auto& operation = pair.second;
            if (operation->GetState() == EOperationState::Running) {
                LOG_DEBUG("%v (OperationId: %v)",
                    Strategy_->GetOperationLoggingProgress(operationId),
                    operationId);
            }
        }
    }

    void LogOperationFinished(TOperationPtr operation, ELogEventType logEventType, TError error)
    {
        LogEventFluently(logEventType)
            .Do(BIND(&TImpl::BuildOperationInfoForEventLog, MakeStrong(this), operation))
            .Item("start_time").Value(operation->GetStartTime())
            .Item("finish_time").Value(operation->GetFinishTime())
            .Item("controller_time_statistics").Value(operation->ControllerTimeStatistics())
            .Item("error").Value(error);
    }

    void OnUserTransactionAborted(const TOperationPtr& operation)
    {
        VERIFY_THREAD_AFFINITY(ControlThread);

        YCHECK(operation);

        DoAbortOperation(
            operation,
            TError("User transaction %v of operation has expired or was aborted",
                operation->GetUserTransactionId()));
    }

    void OnUserTransactionAborted(const TOperationId& operationId) override
    {
        MasterConnector_->GetCancelableControlInvoker()->Invoke(
            BIND([=, this_ = MakeStrong(this)] {
                auto operation = FindOperation(operationId);
                if (!operation || operation->IsFinishedState()) {
                    return;
                }
                OnUserTransactionAborted(operation);
            }));
    }

    void RequestPools(TObjectServiceProxy::TReqExecuteBatchPtr batchReq)
    {
        static const auto poolConfigTemplate = New<TPoolConfig>();
        static const auto poolConfigKeys = poolConfigTemplate->GetRegisteredKeys();

        LOG_INFO("Updating pools");
        auto req = TYPathProxy::Get(GetPoolsPath());
        ToProto(req->mutable_attributes()->mutable_keys(), poolConfigKeys);
        batchReq->AddRequest(req, "get_pools");
    }

    void HandlePools(TObjectServiceProxy::TRspExecuteBatchPtr batchRsp)
    {
        auto rspOrError = batchRsp->GetResponse<TYPathProxy::TRspGet>("get_pools");
        if (!rspOrError.IsOK()) {
            LOG_ERROR(rspOrError, "Error getting pools configuration");
            return;
        }

        const auto& rsp = rspOrError.Value();
        INodePtr poolsNode;
        try {
            poolsNode = ConvertToNode(TYsonString(rsp->value()));
        } catch (const std::exception& ex) {
            auto error = TError("Error parsing pools configuration")
                << ex;
            SetSchedulerAlert(ESchedulerAlertType::UpdatePools, error);
            return;
        }

        Strategy_->UpdatePools(poolsNode);
    }

    void RequestNodesAttributes(TObjectServiceProxy::TReqExecuteBatchPtr batchReq)
    {
        LOG_INFO("Updating nodes information");

        auto req = TYPathProxy::List("//sys/nodes");
        std::vector<TString> attributeKeys{
            "id",
            "tags",
            "state",
            "io_weights"
        };
        ToProto(req->mutable_attributes()->mutable_keys(), attributeKeys);
        batchReq->AddRequest(req, "get_nodes");
    }

    void HandleNodesAttributes(TObjectServiceProxy::TRspExecuteBatchPtr batchRsp)
    {
        auto rspOrError = batchRsp->GetResponse<TYPathProxy::TRspList>("get_nodes");
        if (!rspOrError.IsOK()) {
            LOG_ERROR(rspOrError, "Error updating nodes information");
            return;
        }

        try {
            const auto& rsp = rspOrError.Value();
            auto nodesList = ConvertToNode(TYsonString(rsp->value()))->AsList();
            std::vector<std::vector<std::pair<TString, INodePtr>>> nodesForShard(NodeShards_.size());
            std::vector<TFuture<void>> shardFutures;
            for (const auto& child : nodesList->GetChildren()) {
                auto address = child->GetValue<TString>();
                auto objectId = child->Attributes().Get<TObjectId>("id");
                auto nodeId = NodeIdFromObjectId(objectId);
                auto nodeShardId = GetNodeShardId(nodeId);
                nodesForShard[nodeShardId].emplace_back(address, child);
            }

            for (int i = 0 ; i < NodeShards_.size(); ++i) {
                auto& nodeShard = NodeShards_[i];
                shardFutures.push_back(
                    BIND(&TNodeShard::HandleNodesAttributes, nodeShard)
                        .AsyncVia(nodeShard->GetInvoker())
                        .Run(std::move(nodesForShard[i])));
            }
            WaitFor(Combine(shardFutures))
                .ThrowOnError();
        } catch (const std::exception& ex) {
            LOG_ERROR(ex, "Error updating nodes information");
        }

        LOG_INFO("Nodes information updated");
    }

    void RequestOperationRuntimeParams(
        TOperationPtr operation,
        TObjectServiceProxy::TReqExecuteBatchPtr batchReq)
    {
        static auto runtimeParamsTemplate = New<TOperationRuntimeParams>();
        auto req = TYPathProxy::Get(GetOperationPath(operation->GetId()) + "/@");
        ToProto(req->mutable_attributes()->mutable_keys(), runtimeParamsTemplate->GetRegisteredKeys());
        batchReq->AddRequest(req, "get_runtime_params");
    }

    void HandleOperationRuntimeParams(
        TOperationPtr operation,
        TObjectServiceProxy::TRspExecuteBatchPtr batchRsp)
    {
        auto rspOrError = batchRsp->GetResponse<TYPathProxy::TRspGet>("get_runtime_params");
        if (!rspOrError.IsOK()) {
            LOG_ERROR(rspOrError, "Error updating operation runtime parameters");
            return;
        }

        const auto& rsp = rspOrError.Value();
        auto attributesNode = ConvertToNode(TYsonString(rsp->value()));

        Strategy_->UpdateOperationRuntimeParams(operation, attributesNode);
    }

    void RequestConfig(TObjectServiceProxy::TReqExecuteBatchPtr batchReq)
    {
        LOG_INFO("Updating scheduler configuration");

        auto req = TYPathProxy::Get("//sys/scheduler/config");
        batchReq->AddRequest(req, "get_config");
    }

    void HandleConfig(TObjectServiceProxy::TRspExecuteBatchPtr batchRsp)
    {
        auto rspOrError = batchRsp->GetResponse<TYPathProxy::TRspGet>("get_config");
        if (rspOrError.FindMatching(NYTree::EErrorCode::ResolveError)) {
            // No config in Cypress, just ignore.
            SetSchedulerAlert(ESchedulerAlertType::UpdateConfig, TError());
            return;
        }
        if (!rspOrError.IsOK()) {
            LOG_ERROR(rspOrError, "Error getting scheduler configuration");
            return;
        }

        auto newConfig = CloneYsonSerializable(InitialConfig_);
        try {
            const auto& rsp = rspOrError.Value();
            auto configFromCypress = ConvertToNode(TYsonString(rsp->value()));
            try {
                newConfig->Load(configFromCypress, /* validate */ true, /* setDefaults */ false);
            } catch (const std::exception& ex) {
                auto error = TError("Error updating cell scheduler configuration")
                    << ex;
                SetSchedulerAlert(ESchedulerAlertType::UpdateConfig, error);
                return;
            }
        } catch (const std::exception& ex) {
            auto error = TError("Error parsing updated scheduler configuration")
                << ex;
            SetSchedulerAlert(ESchedulerAlertType::UpdateConfig, error);
            return;
        }

        SetSchedulerAlert(ESchedulerAlertType::UpdateConfig, TError());

        auto oldConfigNode = ConvertToNode(Config_);
        auto newConfigNode = ConvertToNode(newConfig);

        if (!AreNodesEqual(oldConfigNode, newConfigNode)) {
            LOG_INFO("Scheduler configuration updated");

            Config_ = newConfig;

            for (const auto& operation : GetOperations()) {
                auto controller = operation->GetController();
                BIND(&IOperationController::UpdateConfig, controller, Config_)
                    .AsyncVia(controller->GetCancelableInvoker())
                    .Run();
            }

            for (auto& nodeShard : NodeShards_) {
                BIND(&TNodeShard::UpdateConfig, nodeShard, Config_)
                    .AsyncVia(nodeShard->GetInvoker())
                    .Run();
            }

            Strategy_->UpdateConfig(Config_);
            MasterConnector_->UpdateConfig(Config_);

            ChunkLocationThrottlerManager_->Reconfigure(Config_->ChunkLocationThrottler);
            ReconfigurableJobSpecSliceThrottler_->Reconfigure(Config_->JobSpecSliceThrottler);

            LoggingExecutor_->SetPeriod(Config_->ClusterInfoLoggingPeriod);
            PendingEventLogRowsFlushExecutor_->SetPeriod(Config_->PendingEventLogRowsFlushPeriod);
            UpdateExecNodeDescriptorsExecutor_->SetPeriod(Config_->UpdateExecNodeDescriptorsPeriod);
            ProfilingExecutor_->SetPeriod(Config_->ProfilingUpdatePeriod);
        }
    }

    void UpdateExecNodeDescriptors()
    {
        VERIFY_THREAD_AFFINITY(ControlThread);

        std::vector<TFuture<TExecNodeDescriptorListPtr>> shardDescriptorsFutures;
        for (auto& nodeShard : NodeShards_) {
            shardDescriptorsFutures.push_back(BIND(&TNodeShard::GetExecNodeDescriptors, nodeShard)
                .AsyncVia(nodeShard->GetInvoker())
                .Run());
        }

        auto shardDescriptors = WaitFor(Combine(shardDescriptorsFutures))
            .ValueOrThrow();

        auto result = New<TExecNodeDescriptorList>();
        for (const auto& descriptors : shardDescriptors) {
            result->Descriptors.insert(
                result->Descriptors.end(),
                descriptors->Descriptors.begin(),
                descriptors->Descriptors.end());
        }

        {
            TWriterGuard guard(ExecNodeDescriptorsLock_);

            std::swap(CachedExecNodeDescriptors_, result);
        }

        auto execNodeMemoryDistribution = CalculateMemoryDistribution(EmptySchedulingTagFilter);
        {
            TWriterGuard guard(ExecNodeDescriptorsLock_);

            CachedExecNodeMemoryDistribution_ = execNodeMemoryDistribution;
        }
    }

    TExecNodeDescriptorListPtr CalculateExecNodeDescriptors(const TSchedulingTagFilter& filter) const
    {
        VERIFY_THREAD_AFFINITY_ANY();

        TReaderGuard guard(ExecNodeDescriptorsLock_);

        auto result = New<TExecNodeDescriptorList>();
        for (const auto& descriptor : CachedExecNodeDescriptors_->Descriptors) {
            if (filter.CanSchedule(descriptor.Tags)) {
                result->Descriptors.push_back(descriptor);
            }
        }
        return result;
    }

    TMemoryDistribution CalculateMemoryDistribution(const TSchedulingTagFilter& filter) const
    {
        VERIFY_THREAD_AFFINITY_ANY();

        TMemoryDistribution result;

        {
            TReaderGuard guard(ExecNodeDescriptorsLock_);

            for (const auto& descriptor : CachedExecNodeDescriptors_->Descriptors) {
                if (filter.CanSchedule(descriptor.Tags)) {
<<<<<<< HEAD
                    ++result[RoundUp(descriptor.ResourceLimits.GetMemory(), GB)];
=======
                    ++result[RoundUp(descriptor.ResourceLimits.GetMemory(), 1_GB)];
>>>>>>> 7e84d781
                }
            }
        }

        return FilterLargestValues(result, Config_->MemoryDistributionDifferentNodeTypesThreshold);
    }

    void DoStartOperation(TOperationPtr operation)
    {
        VERIFY_THREAD_AFFINITY(ControlThread);

        auto codicilGuard = operation->MakeCodicilGuard();

        if (operation->GetState() != EOperationState::Initializing) {
            throw TFiberCanceledException();
        }

        bool registered = false;
        try {
            auto controller = CreateControllerForOperation(this, operation.Get());
            operation->SetController(controller);

            Strategy_->ValidateOperationCanBeRegistered(operation);

            RegisterOperation(operation);
            registered = true;

            controller->Initialize();
            auto initializeResult = controller->GetInitializeResult();

            WaitFor(MasterConnector_->CreateOperationNode(operation, initializeResult))
                .ThrowOnError();

            if (operation->GetState() != EOperationState::Initializing) {
                throw TFiberCanceledException();
            }
        } catch (const std::exception& ex) {
            auto wrappedError = TError("Operation has failed to initialize")
                << ex;
            if (registered) {
                OnOperationFailed(operation->GetId(), wrappedError);
            } else {
                operation->SetStarted(wrappedError);
            }
            THROW_ERROR(wrappedError);
        }

        LogEventFluently(ELogEventType::OperationStarted)
            .Do(BIND(&TImpl::BuildOperationInfoForEventLog, MakeStrong(this), operation));

        // NB: Once we've registered the operation in Cypress we're free to complete
        // StartOperation request. Preparation will happen in a separate fiber in a non-blocking
        // fashion.
        auto controller = operation->GetController();
        BIND(&TImpl::DoPrepareOperation, MakeStrong(this), operation)
            .AsyncVia(operation->GetCancelableControlInvoker())
            .Run();

        operation->SetStarted(TError());
    }

    void DoPrepareOperation(TOperationPtr operation)
    {
        VERIFY_THREAD_AFFINITY(ControlThread);

        auto codicilGuard = operation->MakeCodicilGuard();

        if (operation->GetState() != EOperationState::Initializing) {
            throw TFiberCanceledException();
        }

        const auto& operationId = operation->GetId();

        try {
            // Run async preparation.
            LOG_INFO("Preparing operation (OperationId: %v)",
                operationId);

            operation->SetState(EOperationState::Preparing);

            auto controller = operation->GetController();
            auto asyncResult = BIND(&IOperationController::Prepare, controller)
                .AsyncVia(controller->GetCancelableInvoker())
                .Run();

            TWallTimer timer;
            auto result = WaitFor(asyncResult);
            auto prepareDuration = timer.GetElapsedTime();
            operation->UpdateControllerTimeStatistics("/prepare", prepareDuration);

            THROW_ERROR_EXCEPTION_IF_FAILED(result);

            if (operation->GetState() != EOperationState::Preparing) {
                throw TFiberCanceledException();
            }
            operation->SetState(EOperationState::Pending);
            operation->SetPrepared(true);
            if (operation->GetActivated()) {
                MaterializeOperation(operation);
            }
        } catch (const std::exception& ex) {
            auto wrappedError = TError("Operation has failed to prepare")
                << ex;
            OnOperationFailed(operation->GetId(), wrappedError);
            return;
        }

        LOG_INFO("Operation has been prepared (OperationId: %v)",
            operationId);

        LogEventFluently(ELogEventType::OperationPrepared)
            .Item("operation_id").Value(operationId);

        // From this moment on the controller is fully responsible for the
        // operation's fate. It will eventually call #OnOperationCompleted or
        // #OnOperationFailed to inform the scheduler about the outcome.
    }

    void RegisterRevivingOperation(const TOperationPtr& operation)
    {
        auto codicilGuard = operation->MakeCodicilGuard();

        const auto& operationId = operation->GetId();

        LOG_INFO("Reviving operation (OperationId: %v)",
            operationId);

        if (operation->GetMutationId()) {
            TRspStartOperation response;
            ToProto(response.mutable_operation_id(), operationId);
            auto responseMessage = CreateResponseMessage(response);
            auto responseKeeper = Bootstrap_->GetResponseKeeper();
            responseKeeper->EndRequest(operation->GetMutationId(), responseMessage);
        }

        // NB: The operation is being revived, hence it already
        // has a valid node associated with it.
        // If the revival fails, we still need to update the node
        // and unregister the operation from Master Connector.

        try {
            auto controller = CreateControllerForOperation(this, operation.Get());
            operation->SetController(controller);
        } catch (const std::exception& ex) {
            LOG_ERROR(ex, "Operation has failed to revive (OperationId: %v)",
                operationId);
            auto wrappedError = TError("Operation has failed to revive") << ex;
            SetOperationFinalState(operation, EOperationState::Failed, wrappedError);
            MasterConnector_->FlushOperationNode(operation);
            return;
        }

        RegisterOperation(operation);
    }

    void ReviveOperation(const TOperationPtr& operation, const TControllerTransactionsPtr& controllerTransactions)
    {
        auto controller = operation->GetController();
        BIND(&TImpl::DoReviveOperation, MakeStrong(this), operation, controllerTransactions)
            .Via(operation->GetCancelableControlInvoker())
            .Run();
    }

    void DoReviveOperation(TOperationPtr operation, TControllerTransactionsPtr controllerTransactions)
    {
        VERIFY_THREAD_AFFINITY(ControlThread);

        auto codicilGuard = operation->MakeCodicilGuard();

        if (operation->GetState() != EOperationState::Reviving) {
            throw TFiberCanceledException();
        }

        try {
            auto controller = operation->GetController();

            controller->InitializeReviving(controllerTransactions);

            if (operation->GetState() != EOperationState::Reviving) {
                throw TFiberCanceledException();
            }

            {
                auto error = WaitFor(MasterConnector_->ResetRevivingOperationNode(operation));
                THROW_ERROR_EXCEPTION_IF_FAILED(error);
            }

            {
                auto asyncResult = VoidFuture;
                asyncResult = BIND(&IOperationController::Revive, controller)
                    .AsyncVia(controller->GetCancelableInvoker())
                    .Run();
                auto error = WaitFor(asyncResult);
                THROW_ERROR_EXCEPTION_IF_FAILED(error);
            }

            if (operation->GetState() != EOperationState::Reviving) {
                throw TFiberCanceledException();
            }

            operation->SetState(EOperationState::Pending);
            operation->SetPrepared(true);
            if (operation->GetActivated()) {
                MaterializeOperation(operation);
            }
        } catch (const std::exception& ex) {
            LOG_ERROR(ex, "Operation has failed to revive (OperationId: %v)",
                operation->GetId());
            auto wrappedError = TError("Operation has failed to revive") << ex;
            OnOperationFailed(operation->GetId(), wrappedError);
            return;
        }

        LOG_INFO("Operation has been revived and is now running (OperationId: %v)",
            operation->GetId());
    }

    void RegisterOperation(TOperationPtr operation)
    {
        VERIFY_INVOKER_AFFINITY(MasterConnector_->GetCancelableControlInvoker());

        YCHECK(IdToOperation_.insert(std::make_pair(operation->GetId(), operation)).second);
        for (auto& nodeShard : NodeShards_) {
            BIND(&TNodeShard::RegisterOperation, nodeShard)
                .AsyncVia(nodeShard->GetInvoker())
                .Run(operation->GetId(), operation->GetController());
        }

        Strategy_->RegisterOperation(operation);

        MasterConnector_->AddOperationWatcherRequester(
            operation,
            BIND(&TImpl::RequestOperationRuntimeParams, Unretained(this), operation));
        MasterConnector_->AddOperationWatcherHandler(
            operation,
            BIND(&TImpl::HandleOperationRuntimeParams, Unretained(this), operation));

        Bootstrap_->GetControllerAgent()->RegisterOperation(operation->GetId(), operation->GetController());

        LOG_DEBUG("Operation registered (OperationId: %v)",
            operation->GetId());
    }

    void AbortOperationJobs(TOperationPtr operation, const TError& error, bool terminated)
    {
        std::vector<TFuture<void>> abortFutures;
        for (auto& nodeShard : NodeShards_) {
            abortFutures.push_back(BIND(&TNodeShard::AbortOperationJobs, nodeShard)
                .AsyncVia(nodeShard->GetInvoker())
                .Run(operation->GetId(), error, terminated));
        }
        WaitFor(Combine(abortFutures))
            .ThrowOnError();
    }

    void UnregisterOperation(TOperationPtr operation)
    {
        YCHECK(IdToOperation_.erase(operation->GetId()) == 1);
        for (auto& nodeShard : NodeShards_) {
            BIND(&TNodeShard::UnregisterOperation, nodeShard, operation->GetId())
                .AsyncVia(nodeShard->GetInvoker())
                .Run();
        }

        Strategy_->UnregisterOperation(operation);

        Bootstrap_->GetControllerAgent()->UnregisterOperation(operation->GetId());

        LOG_DEBUG("Operation unregistered (OperationId: %v)",
            operation->GetId());
    }

    void BuildOperationInfoForEventLog(TOperationPtr operation, IYsonConsumer* consumer)
    {
        BuildYsonMapFluently(consumer)
            .Item("operation_id").Value(operation->GetId())
            .Item("operation_type").Value(operation->GetType())
            .Item("spec").Value(operation->GetSpec())
            .Item("authenticated_user").Value(operation->GetAuthenticatedUser());
        Strategy_->BuildOperationInfoForEventLog(operation, consumer);
    }

    void SetOperationFinalState(TOperationPtr operation, EOperationState state, const TError& error)
    {
        VERIFY_THREAD_AFFINITY(ControlThread);

        if (!operation->GetStarted().IsSet()) {
            operation->SetStarted(error);
        }
        operation->SetState(state);
        operation->SetFinishTime(TInstant::Now());
        ToProto(operation->Result().mutable_error(), error);
    }

    void FinishOperation(TOperationPtr operation)
    {
        if (!operation->GetFinished().IsSet()) {
            operation->SetFinished();
            operation->SetController(nullptr);
            UnregisterOperation(operation);
        }
    }

    void InitStrategy()
    {
        std::vector<IInvokerPtr> feasibleInvokers;
        for (auto controlQueue : TEnumTraits<EControlQueue>::GetDomainValues()) {
            feasibleInvokers.push_back(Bootstrap_->GetControlInvoker(controlQueue));
        }
        Strategy_ = CreateFairShareStrategy(Config_, this, feasibleInvokers);
    }

    INodePtr GetSpecTemplate(EOperationType type, IMapNodePtr spec)
    {
        switch (type) {
            case EOperationType::Map:
                return Config_->MapOperationOptions->SpecTemplate;
            case EOperationType::Merge: {
                auto mergeSpec = NControllerAgent::ParseOperationSpec<TMergeOperationSpec>(spec);
                switch (mergeSpec->Mode) {
                    case EMergeMode::Unordered:
                        return Config_->UnorderedMergeOperationOptions->SpecTemplate;
                    case EMergeMode::Ordered:
                        return Config_->OrderedMergeOperationOptions->SpecTemplate;
                    case EMergeMode::Sorted:
                        return Config_->SortedMergeOperationOptions->SpecTemplate;
                    default:
                        Y_UNREACHABLE();
                }
            }
            case EOperationType::Erase:
                return Config_->EraseOperationOptions->SpecTemplate;
            case EOperationType::Sort:
                return Config_->SortOperationOptions->SpecTemplate;
            case EOperationType::Reduce:
                return Config_->ReduceOperationOptions->SpecTemplate;
            case EOperationType::JoinReduce:
                return Config_->JoinReduceOperationOptions->SpecTemplate;
            case EOperationType::MapReduce:
                return Config_->MapReduceOperationOptions->SpecTemplate;
            case EOperationType::RemoteCopy:
                return Config_->RemoteCopyOperationOptions->SpecTemplate;
            default:
                Y_UNREACHABLE();
        }
    }

    void DoCompleteOperation(const TOperationId& operationId)
    {
        VERIFY_THREAD_AFFINITY(ControlThread);

        auto operation = FindOperation(operationId);

        if (!operation || operation->IsFinishedState() || operation->IsFinishingState()) {
            // Operation is probably being aborted.
            return;
        }

        auto codicilGuard = operation->MakeCodicilGuard();

        LOG_INFO("Completing operation (OperationId: %v)",
            operationId);

        operation->SetState(EOperationState::Completing);

        // The operation may still have running jobs (e.g. those started speculatively).
        AbortOperationJobs(operation, TError("Operation completed"), /* terminated */ true);

        try {
            // First flush: ensure that all stderrs are attached and the
            // state is changed to Completing.
            {
                auto asyncResult = MasterConnector_->FlushOperationNode(operation);
                // Result is ignored since failure cause scheduler disconnection.
                WaitFor(asyncResult);
                if (operation->GetState() != EOperationState::Completing) {
                    throw TFiberCanceledException();
                }
            }

            {
                auto controller = operation->GetController();
                auto asyncResult = BIND(&IOperationController::Commit, controller)
                    .AsyncVia(controller->GetCancelableInvoker())
                    .Run();
                WaitFor(asyncResult)
                    .ThrowOnError();
                if (controller->IsForgotten()) {
                    // Master disconnected happend while committing controller.
                    return;
                }

                if (operation->GetState() != EOperationState::Completing) {
                    throw TFiberCanceledException();
                }

                if (Config_->TestingOptions->FinishOperationTransitionDelay) {
                    Sleep(*Config_->TestingOptions->FinishOperationTransitionDelay);
                    if (controller->IsForgotten()) {
                        // Master disconnected happend while committing controller.
                        return;
                    }
                }
            }

            YCHECK(operation->GetState() == EOperationState::Completing);
            SetOperationFinalState(operation, EOperationState::Completed, TError());

            // Second flush: ensure that state is changed to Completed.
            {
                auto asyncResult = MasterConnector_->FlushOperationNode(operation);
                WaitFor(asyncResult)
                    .ThrowOnError();
                YCHECK(operation->GetState() == EOperationState::Completed);
            }

            FinishOperation(operation);
        } catch (const std::exception& ex) {
            OnOperationFailed(operation->GetId(), ex);
            return;
        }

        LOG_INFO("Operation completed (OperationId: %v)",
             operationId);

        LogOperationFinished(operation, ELogEventType::OperationCompleted, TError());
    }

    void DoFailOperation(const TOperationId operationId, const TError& error)
    {
        VERIFY_THREAD_AFFINITY(ControlThread);

        auto operation = FindOperation(operationId);

        // NB: finishing state is ok, do not skip operation fail in this case.
        if (!operation || operation->IsFinishedState()) {
            // Operation is already terminated.
            return;
        }

        auto codicilGuard = operation->MakeCodicilGuard();

        LOG_INFO(error, "Operation failed (OperationId: %v)",
             operation->GetId());

        TerminateOperation(
            operation,
            EOperationState::Failing,
            EOperationState::Failed,
            ELogEventType::OperationFailed,
            error);
    }

    void DoAbortOperation(const TOperationPtr& operation, const TError& error)
    {
        VERIFY_THREAD_AFFINITY(ControlThread);

        auto codicilGuard = operation->MakeCodicilGuard();

        LOG_INFO(error, "Aboring operation (OperationId: %v, State: %v)",
            operation->GetId(),
            operation->GetState());

        TerminateOperation(
            operation,
            EOperationState::Aborting,
            EOperationState::Aborted,
            ELogEventType::OperationAborted,
            error);
    }

    void DoAbortOperation(const TOperationId operationId, const TError& error)
    {
        VERIFY_THREAD_AFFINITY(ControlThread);

        auto operation = FindOperation(operationId);

        // NB: finishing state is ok, do not skip operation fail in this case.
        if (!operation || operation->IsFinishedState()) {
            // Operation is already terminated.
            return;
        }

        DoAbortOperation(operation, error);
    }

    void DoSuspendOperation(const TOperationId operationId, const TError& error, bool abortRunningJobs, bool setAlert)
    {
        VERIFY_THREAD_AFFINITY(ControlThread);

        auto operation = FindOperation(operationId);

        // NB: finishing state is ok, do not skip operation fail in this case.
        if (!operation || operation->IsFinishedState()) {
            // Operation is already terminated.
            return;
        }

        auto codicilGuard = operation->MakeCodicilGuard();

        operation->SetSuspended(true);

        if (abortRunningJobs) {
            AbortOperationJobs(operation, error, /* terminated */ false);
        }

        if (setAlert) {
            SetOperationAlert(
                operation->GetId(),
                EOperationAlertType::OperationSuspended,
                error);
        }

        LOG_INFO(error, "Operation suspended (OperationId: %v)",
            operation->GetId());
    }

    void TerminateOperation(
        TOperationPtr operation,
        EOperationState intermediateState,
        EOperationState finalState,
        ELogEventType logEventType,
        const TError& error)
    {
        VERIFY_THREAD_AFFINITY(ControlThread);

        auto state = operation->GetState();
        if (IsOperationFinished(state) ||
            state == EOperationState::Failing ||
            state == EOperationState::Aborting)
        {
            // Safe to call multiple times, just ignore it.
            return;
        }

        operation->SetState(intermediateState);

        AbortOperationJobs(
            operation,
            TError("Operation terminated")
                << TErrorAttribute("state", state)
                << error,
            /* terminated */ true);

        // First flush: ensure that all stderrs are attached and the
        // state is changed to its intermediate value.
        {
            // Result is ignored since failure cause scheduler disconnection.
            WaitFor(MasterConnector_->FlushOperationNode(operation));
            if (operation->GetState() != intermediateState)
                return;
        }


        if (Config_->TestingOptions->FinishOperationTransitionDelay) {
            auto controller = operation->GetController();
            Sleep(*Config_->TestingOptions->FinishOperationTransitionDelay);
            if (controller->IsForgotten()) {
                // Master disconnect happened while committing controller.
                return;
            }
        }

        {
            operation->Cancel();
            auto controller = operation->GetController();
            if (controller) {
                try {
                    controller->Abort();
                } catch (const std::exception& ex) {
                    LOG_ERROR(ex, "Failed to abort controller (OperationId: %v)", operation->GetId());
                    MasterConnector_->Disconnect();
                    return;
                }
            }
        }

        SetOperationFinalState(operation, finalState, error);

        // Second flush: ensure that the state is changed to its final value.
        {
            // Result is ignored since failure cause scheduler disconnection.
            WaitFor(MasterConnector_->FlushOperationNode(operation));
            if (operation->GetState() != finalState)
                return;
        }

        LogOperationFinished(operation, logEventType, error);

        FinishOperation(operation);
    }

    void CompleteCompletingOperation(const TOperationReport& report)
    {
        VERIFY_THREAD_AFFINITY(ControlThread);

        const auto& operation = report.Operation;

        auto codicilGuard = operation->MakeCodicilGuard();

        LOG_INFO("Completing operation (OperationId: %v)",
             operation->GetId());

        if (report.ShouldCommitOutputTransaction) {
            WaitFor(report.ControllerTransactions->Output->Commit())
                .ThrowOnError();
        }

        SetOperationFinalState(operation, EOperationState::Completed, TError());

        // Result is ignored since failure cause scheduler disconnection.
        WaitFor(MasterConnector_->FlushOperationNode(operation));

        LogOperationFinished(operation, ELogEventType::OperationCompleted, TError());
    }

    void AbortAbortingOperation(TOperationPtr operation, TControllerTransactionsPtr controllerTransactions)
    {
        VERIFY_THREAD_AFFINITY(ControlThread);

        auto codicilGuard = operation->MakeCodicilGuard();

        LOG_INFO("Aborting operation (OperationId: %v)",
             operation->GetId());

        auto abortTransaction = [&] (ITransactionPtr transaction) {
            if (transaction) {
                // Fire-and-forget.
                transaction->Abort();
            }
        };

        abortTransaction(controllerTransactions->Async);
        abortTransaction(controllerTransactions->Input);
        abortTransaction(controllerTransactions->Output);

        SetOperationFinalState(operation, EOperationState::Aborted, TError());

        // Result is ignored since failure cause scheduler disconnection.
        WaitFor(MasterConnector_->FlushOperationNode(operation));

        LogOperationFinished(operation, ELogEventType::OperationCompleted, TError());
    }

    void ProcessOperationReports(const std::vector<TOperationReport>& operationReports)
    {
        VERIFY_THREAD_AFFINITY(ControlThread);

        for (const auto& operationReport : operationReports) {
            const auto& operation = operationReport.Operation;

            if (operationReport.IsCommitted) {
                CompleteCompletingOperation(operationReport);
                continue;
            }

            if (operationReport.IsAborting) {
                AbortAbortingOperation(operation, operationReport.ControllerTransactions);
                continue;
            }

            if (operationReport.UserTransactionAborted) {
                OnUserTransactionAborted(operation);
                continue;
            }

            ReviveOperation(operation, operationReport.ControllerTransactions);
        }
    }

    void RegisterRevivingOperations(const std::vector<TOperationReport>& operationReports)
    {
        VERIFY_THREAD_AFFINITY(ControlThread);

        for (const auto& operationReport : operationReports) {
            const auto& operation = operationReport.Operation;

            operation->SetState(EOperationState::Reviving);

            if (operationReport.IsCommitted ||
                operationReport.IsAborting ||
                operationReport.UserTransactionAborted)
            {
                continue;
            }

            RegisterRevivingOperation(operation);
        }
    }

    void BuildStaticOrchid(IYsonConsumer* consumer)
    {
        VERIFY_THREAD_AFFINITY(ControlThread);

        BuildYsonFluently(consumer)
            .BeginMap()
                .Item("connected").Value(MasterConnector_->IsConnected())
                .Item("cell").BeginMap()
                    .Item("resource_limits").Value(GetTotalResourceLimits())
                    .Item("main_nodes_resource_limits").Value(GetMainNodesResourceLimits())
                    .Item("resource_usage").Value(GetTotalResourceUsage())
                    .Item("exec_node_count").Value(GetExecNodeCount())
                    .Item("total_node_count").Value(GetTotalNodeCount())
                    .Item("nodes_memory_distribution").Value(GetExecNodeMemoryDistribution(TSchedulingTagFilter()))
                .EndMap()
                .Item("suspicious_jobs").BeginMap()
                    .Do([=] (IYsonConsumer* consumer) {
                        std::vector<TFuture<TYsonString>> asyncResults;
                        for (const auto& pair : IdToOperation_) {
                            const auto& operation = pair.second;
                            auto controller = operation->GetController();
                            if (controller) {
                                asyncResults.push_back(BIND(&IOperationController::BuildSuspiciousJobsYson, controller)
                                    .AsyncVia(controller->GetInvoker())
                                    .Run());
                            }
                        }
                        auto results = WaitFor(Combine(asyncResults))
                            .ValueOrThrow();

                        for (const auto& ysonString : results) {
                            consumer->OnRaw(ysonString);
                        }
                    })
                .EndMap()
                .Item("nodes").BeginMap()
                    .Do([=] (IYsonConsumer* consumer) {
                        for (auto nodeShard : NodeShards_) {
                            WaitFor(
                                BIND(&TNodeShard::BuildNodesYson, nodeShard, consumer)
                                    .AsyncVia(nodeShard->GetInvoker())
                                    .Run());
                        }
                    })
                .EndMap()
                .Item("config").Value(Config_)
                .DoIf(Strategy_.operator bool(), BIND(&ISchedulerStrategy::BuildOrchid, Strategy_))
            .EndMap();
    }

    void BuildOperationYson(TOperationPtr operation, IYsonConsumer* consumer) const
    {
        auto codicilGuard = operation->MakeCodicilGuard();

        auto controller = operation->GetController();

        bool hasControllerProgress = operation->HasControllerProgress();
        bool hasControllerJobSplitterInfo = operation->HasControllerJobSplitterInfo();
        BuildYsonFluently(consumer)
            .BeginMap()
                // Include the complete list of attributes.
                .Do(BIND(&NScheduler::BuildInitializingOperationAttributes, operation))
                .Item("progress").BeginMap()
                    .DoIf(hasControllerProgress, BIND([=] (IYsonConsumer* consumer) {
                        WaitFor(
                            // TODO(ignat): maybe use cached version here?
                            BIND(&IOperationController::BuildProgress, controller)
                                .AsyncVia(controller->GetInvoker())
                                .Run(consumer));
                    }))
                    .Do(BIND(&ISchedulerStrategy::BuildOperationProgress, Strategy_, operation->GetId()))
                .EndMap()
                .Item("brief_progress").BeginMap()
                    .DoIf(hasControllerProgress, BIND([=] (IYsonConsumer* consumer) {
                        WaitFor(
                            BIND(&IOperationController::BuildBriefProgress, controller)
                                .AsyncVia(controller->GetInvoker())
                                .Run(consumer));
                    }))
                    .Do(BIND(&ISchedulerStrategy::BuildBriefOperationProgress, Strategy_, operation->GetId()))
                .EndMap()
                .Item("running_jobs").BeginAttributes()
                    .Item("opaque").Value("true")
                .EndAttributes()
                .BeginMap()
                    .Do([=] (IYsonConsumer* consumer) {
                        auto future = BIND(&IOperationController::BuildJobsYson, controller)
                            .AsyncVia(controller->GetCancelableInvoker())
                            .Run();
                        auto jobsYson = WaitFor(future)
                            .ValueOrThrow();
                        consumer->OnRaw(jobsYson);
                    })
                .EndMap()
                .Item("job_splitter").BeginAttributes()
                    .Item("opaque").Value("true")
                .EndAttributes()
                .BeginMap()
                    .DoIf(hasControllerJobSplitterInfo, BIND([=] (IYsonConsumer* consumer) {
                        WaitFor(
                            BIND(&IOperationController::BuildJobSplitterInfo, controller)
                                .AsyncVia(controller->GetInvoker())
                                .Run(consumer));
                    }))
                .EndMap()
                .Do([=] (IYsonConsumer* consumer) {
                    WaitFor(
                        BIND(&IOperationController::BuildMemoryDigestStatistics, controller)
                            .AsyncVia(controller->GetInvoker())
                            .Run(consumer));
                })
            .EndMap();
    }

    IYPathServicePtr GetDynamicOrchidService()
    {
        auto dynamicOrchidService = New<TCompositeMapService>();
        dynamicOrchidService->AddChild("operations", New<TOperationsService>(this));
        dynamicOrchidService->AddChild("jobs", New<TJobsService>(this));
        return dynamicOrchidService;
    }

    class TOperationsService
        : public TVirtualMapBase
    {
    public:
        explicit TOperationsService(const TScheduler::TImpl* scheduler)
            : TVirtualMapBase(nullptr /* owningNode */)
            , Scheduler_(scheduler)
        { }

        virtual i64 GetSize() const override
        {
            return Scheduler_->IdToOperation_.size();
        }

        virtual std::vector<TString> GetKeys(i64 limit) const override
        {
            std::vector<TString> keys;
            keys.reserve(limit);
            for (const auto& pair : Scheduler_->IdToOperation_) {
                if (static_cast<i64>(keys.size()) >= limit) {
                    break;
                }
                keys.emplace_back(ToString(pair.first));
            }
            return keys;
        }

        virtual IYPathServicePtr FindItemService(const TStringBuf& key) const override
        {
            TOperationId operationId = TOperationId::FromString(key);
            auto operation = Scheduler_->FindOperation(operationId);
            if (!operation) {
                return nullptr;
            }

            return IYPathService::FromProducer(
                BIND(&TScheduler::TImpl::BuildOperationYson, MakeStrong(Scheduler_), operation));
        }

    private:
        const TScheduler::TImpl* const Scheduler_;
    };

    class TJobsService
        : public TVirtualMapBase
    {
    public:
        explicit TJobsService(const TScheduler::TImpl* scheduler)
            : TVirtualMapBase(nullptr /* owningNode */)
            , Scheduler_(scheduler)
        { }

        virtual void GetSelf(
            TReqGet* request,
            TRspGet* response,
            const TCtxGetPtr& context) override
        {
            ThrowMethodNotSupported(context->GetMethod());
        }

        virtual void ListSelf(
            TReqList* request,
            TRspList* response,
            const TCtxListPtr& context) override
        {
            ThrowMethodNotSupported(context->GetMethod());
        }

        virtual i64 GetSize() const override
        {
            Y_UNREACHABLE();
        }

        virtual std::vector<TString> GetKeys(i64 limit) const override
        {
            Y_UNREACHABLE();
        }

        virtual IYPathServicePtr FindItemService(const TStringBuf& key) const override
        {
            TJobId jobId = TJobId::FromString(key);
            auto buildJobYsonCallback = BIND(&TJobsService::BuildControllerJobYson, MakeStrong(this), jobId);
            auto jobYPathService = IYPathService::FromProducer(buildJobYsonCallback)
                ->Via(Scheduler_->GetControlInvoker(EControlQueue::Orchid));
            return jobYPathService;
        }

    private:
        void BuildControllerJobYson(const TJobId& jobId, IYsonConsumer* consumer) const
        {
            const auto& nodeShard = Scheduler_->GetNodeShardByJobId(jobId);

            auto getOperationIdCallback = BIND(&TNodeShard::GetOperationIdByJobId, nodeShard, jobId)
                .AsyncVia(nodeShard->GetInvoker())
                .Run();
            auto operationId = WaitFor(getOperationIdCallback)
                .ValueOrThrow();

            if (!operationId) {
                return;
            }

            auto operation = Scheduler_->GetOperation(operationId);
            auto controller = operation->GetController();
            if (!controller) {
                return;
            }

            auto jobYsonCallback = BIND(&IOperationController::BuildJobYson, controller, jobId, /* outputStatistics */ true)
                .AsyncVia(controller->GetInvoker())
                .Run();

            auto jobYsonString = WaitFor(jobYsonCallback)
                .ValueOrThrow();

            consumer->OnRaw(jobYsonString);
        }

        const TScheduler::TImpl* Scheduler_;
    };
};

////////////////////////////////////////////////////////////////////////////////

TScheduler::TScheduler(
    TSchedulerConfigPtr config,
    TBootstrap* bootstrap)
    : Impl_(New<TImpl>(config, bootstrap))
{ }

TScheduler::~TScheduler() = default;

void TScheduler::Initialize()
{
    Impl_->Initialize();
}

ISchedulerStrategyPtr TScheduler::GetStrategy()
{
    return Impl_->GetStrategy();
}

IYPathServicePtr TScheduler::GetOrchidService()
{
    return Impl_->GetOrchidService();
}

std::vector<TOperationPtr> TScheduler::GetOperations()
{
    return Impl_->GetOperations();
}

IInvokerPtr TScheduler::GetSnapshotIOInvoker()
{
    return Impl_->GetSnapshotIOInvoker();
}

bool TScheduler::IsConnected()
{
    return Impl_->IsConnected();
}

void TScheduler::ValidateConnected()
{
    Impl_->ValidateConnected();
}

TOperationPtr TScheduler::FindOperation(const TOperationId& id) const
{
    return Impl_->FindOperation(id);
}

TOperationPtr TScheduler::GetOperationOrThrow(const TOperationId& id) const
{
    return Impl_->GetOperationOrThrow(id);
}

TFuture<TOperationPtr> TScheduler::StartOperation(
    EOperationType type,
    const TTransactionId& transactionId,
    const TMutationId& mutationId,
    IMapNodePtr spec,
    const TString& user)
{
    return Impl_->StartOperation(
        type,
        transactionId,
        mutationId,
        spec,
        user);
}

TFuture<void> TScheduler::AbortOperation(
    TOperationPtr operation,
    const TError& error,
    const TString& user)
{
    return Impl_->AbortOperation(operation, error, user);
}

TFuture<void> TScheduler::SuspendOperation(
    TOperationPtr operation,
    const TString& user,
    bool abortRunningJobs)
{
    return Impl_->SuspendOperation(operation, user, abortRunningJobs);
}

TFuture<void> TScheduler::ResumeOperation(
    TOperationPtr operation,
    const TString& user)
{
    return Impl_->ResumeOperation(operation, user);
}

TFuture<void> TScheduler::CompleteOperation(
    TOperationPtr operation,
    const TError& error,
    const TString& user)
{
    return Impl_->CompleteOperation(operation, error, user);
}

TFuture<void> TScheduler::DumpInputContext(const TJobId& jobId, const NYPath::TYPath& path, const TString& user)
{
    return Impl_->DumpInputContext(jobId, path, user);
}

TFuture<TNodeDescriptor> TScheduler::GetJobNode(const TJobId& jobId, const TString& user)
{
    return Impl_->GetJobNode(jobId, user);
}


TFuture<TYsonString> TScheduler::Strace(const TJobId& jobId, const TString& user)
{
    return Impl_->Strace(jobId, user);
}

TFuture<void> TScheduler::SignalJob(const TJobId& jobId, const TString& signalName, const TString& user)
{
    return Impl_->SignalJob(jobId, signalName, user);
}

TFuture<void> TScheduler::AbandonJob(const TJobId& jobId, const TString& user)
{
    return Impl_->AbandonJob(jobId, user);
}

TFuture<TYsonString> TScheduler::PollJobShell(const TJobId& jobId, const TYsonString& parameters, const TString& user)
{
    return Impl_->PollJobShell(jobId, parameters, user);
}

TFuture<void> TScheduler::AbortJob(const TJobId& jobId, const TNullable<TDuration>& interruptTimeout, const TString& user)
{
    return Impl_->AbortJob(jobId, interruptTimeout, user);
}

void TScheduler::ProcessHeartbeat(TCtxHeartbeatPtr context)
{
    Impl_->ProcessHeartbeat(context);
}

////////////////////////////////////////////////////////////////////////////////

} // namespace NScheduler
} // namespace NYT<|MERGE_RESOLUTION|>--- conflicted
+++ resolved
@@ -1660,11 +1660,7 @@
 
             for (const auto& descriptor : CachedExecNodeDescriptors_->Descriptors) {
                 if (filter.CanSchedule(descriptor.Tags)) {
-<<<<<<< HEAD
-                    ++result[RoundUp(descriptor.ResourceLimits.GetMemory(), GB)];
-=======
                     ++result[RoundUp(descriptor.ResourceLimits.GetMemory(), 1_GB)];
->>>>>>> 7e84d781
                 }
             }
         }
