#include "scheduler.h"
#include "private.h"
#include "event_log.h"
#include "fair_share_strategy.h"
#include "helpers.h"
#include "job_prober_service.h"
#include "job_resources.h"
#include "map_controller.h"
#include "master_connector.h"
#include "merge_controller.h"
#include "node_shard.h"
#include "operation_controller.h"
#include "remote_copy_controller.h"
#include "scheduler_strategy.h"
#include "snapshot_downloader.h"
#include "sort_controller.h"

#include <yt/server/exec_agent/public.h>

#include <yt/server/cell_scheduler/bootstrap.h>
#include <yt/server/cell_scheduler/config.h>

#include <yt/ytlib/job_prober_client/job_prober_service_proxy.h>

#include <yt/ytlib/object_client/helpers.h>

#include <yt/ytlib/scheduler/helpers.h>

#include <yt/ytlib/shell/config.h>

#include <yt/ytlib/node_tracker_client/channel.h>

#include <yt/ytlib/table_client/name_table.h>
#include <yt/ytlib/table_client/schemaless_buffered_table_writer.h>
#include <yt/ytlib/table_client/schemaless_writer.h>
#include <yt/ytlib/table_client/table_consumer.h>

#include <yt/ytlib/api/transaction.h>

#include <yt/ytlib/chunk_client/chunk_service_proxy.h>
#include <yt/ytlib/chunk_client/helpers.h>

#include <yt/core/concurrency/periodic_executor.h>
#include <yt/core/concurrency/thread_affinity.h>
#include <yt/core/concurrency/thread_pool.h>

#include <yt/core/rpc/message.h>
#include <yt/core/rpc/response_keeper.h>

#include <yt/core/misc/lock_free.h>
#include <yt/core/misc/finally.h>

#include <yt/core/profiling/scoped_timer.h>
#include <yt/core/profiling/profile_manager.h>

namespace NYT {
namespace NScheduler {

using namespace NProfiling;
using namespace NConcurrency;
using namespace NYTree;
using namespace NYson;
using namespace NYPath;
using namespace NRpc;
using namespace NApi;
using namespace NCellScheduler;
using namespace NObjectClient;
using namespace NHydra;
using namespace NScheduler::NProto;
using namespace NJobTrackerClient;
using namespace NChunkClient;
using namespace NJobProberClient;
using namespace NNodeTrackerClient;
using namespace NTableClient;
using namespace NNodeTrackerServer;
using namespace NNodeTrackerClient::NProto;
using namespace NJobTrackerClient::NProto;
using namespace NSecurityClient;
using namespace NShell;

using NNodeTrackerClient::TNodeId;
using NNodeTrackerClient::TNodeDescriptor;
using NNodeTrackerClient::TNodeDirectory;

////////////////////////////////////////////////////////////////////

static const auto& Logger = SchedulerLogger;
static const auto& Profiler = SchedulerProfiler;
static const auto ProfilingPeriod = TDuration::Seconds(1);

////////////////////////////////////////////////////////////////////

class TScheduler::TImpl
    : public TRefCounted
    , public IOperationHost
    , public ISchedulerStrategyHost
    , public INodeShardHost
    , public TEventLogHostBase
{
public:
    using TEventLogHostBase::LogEventFluently;

    TImpl(
        TSchedulerConfigPtr config,
        TBootstrap* bootstrap)
        : Config_(config)
        , InitialConfig_(ConvertToNode(Config_))
        , Bootstrap_(bootstrap)
        , SnapshotIOQueue_(New<TActionQueue>("SnapshotIO"))
        , ControllerThreadPool_(New<TThreadPool>(Config_->ControllerThreadCount, "Controller"))
        , JobSpecBuilderThreadPool_(New<TThreadPool>(Config_->JobSpecBuilderThreadCount, "SpecBuilder"))
        , StatisticsAnalyzerThreadPool_(New<TThreadPool>(Config_->StatisticsAnalyzerThreadCount, "Statistics"))
        , MasterConnector_(new TMasterConnector(Config_, Bootstrap_))
        , TotalResourceLimitsProfiler_(Profiler.GetPathPrefix() + "/total_resource_limits")
        , TotalResourceUsageProfiler_(Profiler.GetPathPrefix() + "/total_resource_usage")
        , TotalCompletedJobTimeCounter_("/total_completed_job_time")
        , TotalFailedJobTimeCounter_("/total_failed_job_time")
        , TotalAbortedJobTimeCounter_("/total_aborted_job_time")
    {
        YCHECK(config);
        YCHECK(bootstrap);
        VERIFY_INVOKER_THREAD_AFFINITY(GetControlInvoker(), ControlThread);

        auto primaryMasterCellTag = Bootstrap_->GetMasterClient()->GetConnection()->GetPrimaryMasterCellTag();
        for (int i = 0; i < Config_->NodeShardCount; ++i) {
            NodeShards_.push_back(New<TNodeShard>(i, primaryMasterCellTag, Config_, this, Bootstrap_));
        }

        auto localHostName = TAddressResolver::Get()->GetLocalHostName();
        int port = Bootstrap_->GetConfig()->RpcPort;
        ServiceAddress_ = BuildServiceAddress(localHostName, port);

        for (auto state : TEnumTraits<EJobState>::GetDomainValues()) {
            JobStateToTag_[state] = TProfileManager::Get()->RegisterTag("state", Format("%lv", state));
        }
        for (auto type : TEnumTraits<EJobType>::GetDomainValues()) {
            JobTypeToTag_[type] = TProfileManager::Get()->RegisterTag("type", Format("%lv", type));
        }
        for (auto reason : TEnumTraits<EAbortReason>::GetDomainValues()) {
            JobAbortReasonToTag_[reason] = TProfileManager::Get()->RegisterTag("reason", Format("%lv", reason));
        }
    }

    void Initialize()
    {
        InitStrategy();

        MasterConnector_->AddGlobalWatcherRequester(BIND(
            &TImpl::RequestPools,
            Unretained(this)));
        MasterConnector_->AddGlobalWatcherHandler(BIND(
            &TImpl::HandlePools,
            Unretained(this)));

        MasterConnector_->AddGlobalWatcherRequester(BIND(
            &TImpl::RequestNodesAttributes,
            Unretained(this)));
        MasterConnector_->AddGlobalWatcherHandler(BIND(
            &TImpl::HandleNodesAttributes,
            Unretained(this)));

        MasterConnector_->AddGlobalWatcherRequester(BIND(
            &TImpl::RequestConfig,
            Unretained(this)));
        MasterConnector_->AddGlobalWatcherHandler(BIND(
            &TImpl::HandleConfig,
            Unretained(this)));

        MasterConnector_->SubscribeMasterConnected(BIND(
            &TImpl::OnMasterConnected,
            Unretained(this)));
        MasterConnector_->SubscribeMasterDisconnected(BIND(
            &TImpl::OnMasterDisconnected,
            Unretained(this)));

        MasterConnector_->SubscribeUserTransactionAborted(BIND(
            &TImpl::OnUserTransactionAborted,
            Unretained(this)));
        MasterConnector_->SubscribeSchedulerTransactionAborted(BIND(
            &TImpl::OnSchedulerTransactionAborted,
            Unretained(this)));

        MasterConnector_->Start();

        ProfilingExecutor_ = New<TPeriodicExecutor>(
            Bootstrap_->GetControlInvoker(),
            BIND(&TImpl::OnProfiling, MakeWeak(this)),
            ProfilingPeriod);
        ProfilingExecutor_->Start();

        auto nameTable = New<TNameTable>();
        auto options = New<TTableWriterOptions>();
        options->ValidateDuplicateIds = true;
        options->ValidateRowWeight = true;
        options->ValidateColumnCount = true;

        EventLogWriter_ = CreateSchemalessBufferedTableWriter(
            Config_->EventLog,
            options,
            Bootstrap_->GetMasterClient(),
            nameTable,
            Config_->EventLog->Path);

        // Open is always synchronous for buffered writer.
        YCHECK(EventLogWriter_->Open().IsSet());

        EventLogValueConsumer_.reset(new TWritingValueConsumer(EventLogWriter_, true));
        EventLogTableConsumer_.reset(new TTableConsumer(EventLogValueConsumer_.get()));

        LogEventFluently(ELogEventType::SchedulerStarted)
            .Item("address").Value(ServiceAddress_);

        LoggingExecutor_ = New<TPeriodicExecutor>(
            Bootstrap_->GetControlInvoker(),
            BIND(&TImpl::OnLogging, MakeWeak(this)),
            Config_->ClusterInfoLoggingPeriod);
        LoggingExecutor_->Start();

        PendingEventLogRowsFlushExecutor_ = New<TPeriodicExecutor>(
            Bootstrap_->GetControlInvoker(),
            BIND(&TImpl::OnPendingEventLogRowsFlush, MakeWeak(this)),
            Config_->PendingEventLogRowsFlushPeriod);
        PendingEventLogRowsFlushExecutor_->Start();
    }

    ISchedulerStrategyPtr GetStrategy()
    {
        VERIFY_THREAD_AFFINITY_ANY();

        return Strategy_;
    }

    IYPathServicePtr GetOrchidService()
    {
        auto producer = BIND(&TImpl::BuildOrchid, MakeStrong(this));
        return IYPathService::FromProducer(producer);
    }

    std::vector<TOperationPtr> GetOperations()
    {
        VERIFY_THREAD_AFFINITY(ControlThread);

        std::vector<TOperationPtr> operations;
        for (const auto& pair : IdToOperation_) {
            operations.push_back(pair.second);
        }
        return operations;
    }

    IInvokerPtr GetSnapshotIOInvoker()
    {
        return SnapshotIOQueue_->GetInvoker();
    }

    bool IsConnected()
    {
        return MasterConnector_->IsConnected();
    }

    void ValidateConnected()
    {
        if (!IsConnected()) {
            THROW_ERROR_EXCEPTION(GetMasterDisconnectedError());
        }
    }


    TOperationPtr FindOperation(const TOperationId& id)
    {
        VERIFY_THREAD_AFFINITY(ControlThread);

        auto it = IdToOperation_.find(id);
        return it == IdToOperation_.end() ? nullptr : it->second;
    }

    TOperationPtr GetOperation(const TOperationId& id)
    {
        VERIFY_THREAD_AFFINITY(ControlThread);

        auto operation = FindOperation(id);
        YCHECK(operation);
        return operation;
    }

    TOperationPtr GetOperationOrThrow(const TOperationId& id)
    {
        VERIFY_THREAD_AFFINITY(ControlThread);

        auto operation = FindOperation(id);
        if (!operation) {
            THROW_ERROR_EXCEPTION(
                EErrorCode::NoSuchOperation,
                "No such operation %v",
                id);
        }
        return operation;
    }


    virtual int GetExecNodeCount() const override
    {
        VERIFY_THREAD_AFFINITY_ANY();

        int execNodeCount = 0;
        for (auto& nodeShard : NodeShards_) {
            execNodeCount += nodeShard->GetExecNodeCount();
        }
        return execNodeCount;
    }

    virtual int GetTotalNodeCount() const override
    {
        VERIFY_THREAD_AFFINITY_ANY();

        int totalNodeCount = 0;
        for (auto& nodeShard : NodeShards_) {
            totalNodeCount += nodeShard->GetTotalNodeCount();
        }
        return totalNodeCount;
    }

    virtual std::vector<TExecNodeDescriptor> GetExecNodeDescriptors(const TNullable<Stroka>& tag) const override
    {
        VERIFY_THREAD_AFFINITY_ANY();

        std::vector<TFuture<std::vector<TExecNodeDescriptor>>> shardDescriptorsFutures;
        for (auto& nodeShard : NodeShards_) {
            shardDescriptorsFutures.push_back(BIND(&TNodeShard::GetExecNodeDescriptors, nodeShard)
                .AsyncVia(nodeShard->GetInvoker())
                .Run(tag));
        }

        auto shardDescriptors = WaitFor(Combine(shardDescriptorsFutures))
            .ValueOrThrow();

        std::vector<TExecNodeDescriptor> result;
        for (const auto& descriptors : shardDescriptors) {
            result.insert(result.end(), descriptors.begin(), descriptors.end());
        }
        return result;
    }

    virtual TFuture<void> CheckPoolPermission(
        const TYPath& path,
        const Stroka& user,
        EPermission permission) override
    {
        auto client = Bootstrap_->GetMasterClient();
        return client->CheckPermission(user, GetPoolsPath() + path, permission)
            .Apply(BIND([=] (const TCheckPermissionResult& result) {
                if (result.Action == ESecurityAction::Deny) {
                    THROW_ERROR_EXCEPTION(
                        NSecurityClient::EErrorCode::AuthorizationError,
                        "User %Qv has been denied access to pool %v",
                        user,
                        path)
                        << result.ToError(user, permission);
                }
            }));
    }


    void ValidateOperationPermission(
        const Stroka& user,
        const TOperationId& operationId,
        EPermission permission) override
    {
        VERIFY_THREAD_AFFINITY_ANY();

        auto path = GetOperationPath(operationId);

        auto client = Bootstrap_->GetMasterClient();
        auto asyncResult = client->CheckPermission(user, path, permission);
        auto resultOrError = WaitFor(asyncResult);
        if (!resultOrError.IsOK()) {
            THROW_ERROR_EXCEPTION("Error checking permission for operation %v",
                operationId)
                << resultOrError;
        }

        const auto& result = resultOrError.Value();
        if (result.Action == ESecurityAction::Deny) {
            THROW_ERROR_EXCEPTION("User %Qv has been denied access to operation %v",
                user,
                operationId);
        }
    }

    TFuture<TOperationPtr> StartOperation(
        EOperationType type,
        const TTransactionId& transactionId,
        const TMutationId& mutationId,
        IMapNodePtr spec,
        const Stroka& user)
    {
        VERIFY_THREAD_AFFINITY(ControlThread);

        if (static_cast<int>(IdToOperation_.size()) >= Config_->MaxOperationCount) {
            THROW_ERROR_EXCEPTION(
                EErrorCode::TooManyOperations,
                "Limit for the total number of concurrent operations %v has been reached",
                Config_->MaxOperationCount);
        }

        // Attach user transaction if any. Don't ping it.
        TTransactionAttachOptions userAttachOptions;
        userAttachOptions.Ping = false;
        userAttachOptions.PingAncestors = false;
        auto userTransaction = transactionId
            ? Bootstrap_->GetMasterClient()->AttachTransaction(transactionId, userAttachOptions)
            : nullptr;

        // Merge operation spec with template
        auto specTemplate = GetSpecTemplate(type, spec);
        if (specTemplate) {
            spec = UpdateNode(specTemplate, spec)->AsMap();
        }

        TOperationSpecBasePtr operationSpec;
        try {
            operationSpec = ConvertTo<TOperationSpecBasePtr>(spec);
        } catch (const std::exception& ex) {
            THROW_ERROR_EXCEPTION("Error parsing operation spec") << ex;
        }

        // Create operation object.
        auto operationId = MakeRandomId(
            EObjectType::Operation,
            Bootstrap_->GetMasterClient()->GetConnection()->GetPrimaryMasterCellTag());
        auto operation = New<TOperation>(
            operationId,
            type,
            mutationId,
            userTransaction,
            spec,
            user,
            operationSpec->Owners,
            TInstant::Now());
        operation->SetState(EOperationState::Initializing);

        WaitFor(Strategy_->ValidateOperationStart(operation))
            .ThrowOnError();

        LOG_INFO("Starting operation (OperationType: %v, OperationId: %v, TransactionId: %v, User: %v)",
            type,
            operationId,
            transactionId,
            user);

        LOG_INFO("Total resource limits (OperationId: %v, ResourceLimits: %v)",
            operationId,
            FormatResources(GetTotalResourceLimits()));

        // Spawn a new fiber where all startup logic will work asynchronously.
        BIND(&TImpl::DoStartOperation, MakeStrong(this), operation)
            .AsyncVia(MasterConnector_->GetCancelableControlInvoker())
            .Run();

        return operation->GetStarted();
    }

    TFuture<void> AbortOperation(TOperationPtr operation, const TError& error, const Stroka& user)
    {
        VERIFY_THREAD_AFFINITY(ControlThread);

        auto codicilGuard = operation->MakeCodicilGuard();

        ValidateOperationPermission(user, operation->GetId(), EPermission::Write);

        if (operation->IsFinishingState() || operation->IsFinishedState()) {
            LOG_INFO(error, "Operation is already shuting down (OperationId: %v, State: %v)",
                operation->GetId(),
                operation->GetState());
            return operation->GetFinished();
        }

        LOG_INFO(error, "Aborting operation (OperationId: %v, State: %v)",
            operation->GetId(),
            operation->GetState());

        TerminateOperation(
            operation,
            EOperationState::Aborting,
            EOperationState::Aborted,
            ELogEventType::OperationAborted,
            error);

        return operation->GetFinished();
    }

    TFuture<void> SuspendOperation(TOperationPtr operation, const Stroka& user, bool abortRunningJobs)
    {
        VERIFY_THREAD_AFFINITY(ControlThread);

        auto codicilGuard = operation->MakeCodicilGuard();

        ValidateOperationPermission(user, operation->GetId(), EPermission::Write);

        if (operation->IsFinishingState() || operation->IsFinishedState()) {
            return MakeFuture(TError(
                EErrorCode::InvalidOperationState,
                "Cannot suspend operation in %Qlv state",
                operation->GetState()));
        }

        operation->SetSuspended(true);

        if (abortRunningJobs) {
            AbortOperationJobs(operation, TError("Suspend operation by user request"));
        }

        LOG_INFO("Operation suspended (OperationId: %v)",
            operation->GetId());

        return MasterConnector_->FlushOperationNode(operation);
    }

    TFuture<void> ResumeOperation(TOperationPtr operation, const Stroka& user)
    {
        VERIFY_THREAD_AFFINITY(ControlThread);

        auto codicilGuard = operation->MakeCodicilGuard();

        ValidateOperationPermission(user, operation->GetId(), EPermission::Write);

        if (!operation->GetSuspended()) {
            return MakeFuture(TError(
                EErrorCode::InvalidOperationState,
                "Operation is not suspended. Its state %Qlv",
                operation->GetState()));
        }

        operation->SetSuspended(false);

        LOG_INFO("Operation resumed (OperationId: %v)",
            operation->GetId());

        return MasterConnector_->FlushOperationNode(operation);
    }

    TFuture<void> CompleteOperation(TOperationPtr operation, const TError& error, const Stroka& user)
    {
        VERIFY_THREAD_AFFINITY(ControlThread);

        auto codicilGuard = operation->MakeCodicilGuard();

        ValidateOperationPermission(user, operation->GetId(), EPermission::Write);

        if (operation->IsFinishingState() || operation->IsFinishedState()) {
            LOG_INFO(error, "Operation is already shuting down (OperationId: %v, State: %v)",
                operation->GetId(),
                operation->GetState());
            return operation->GetFinished();
        }
        if (operation->GetState() != EOperationState::Running) {
            return MakeFuture(TError(
                EErrorCode::InvalidOperationState,
                "Operation is not running. Its state is %Qlv",
                operation->GetState()));
        }

        LOG_INFO(error, "Completing operation (OperationId: %v, State: %v)",
            operation->GetId(),
            operation->GetState());

        auto controller = operation->GetController();
        YCHECK(controller);
        controller->Complete();

        return operation->GetFinished();
    }

    TFuture<TYsonString> Strace(const TJobId& jobId, const Stroka& user)
    {
        auto nodeShard = GetNodeShardByJobId(jobId);
        return BIND(&TNodeShard::StraceJob, nodeShard, jobId, user)
            .AsyncVia(nodeShard->GetInvoker())
            .Run();
    }

    TFuture<void> DumpInputContext(const TJobId& jobId, const TYPath& path, const Stroka& user)
    {
        auto nodeShard = GetNodeShardByJobId(jobId);
        return BIND(&TNodeShard::DumpJobInputContext, nodeShard, jobId, path, user)
            .AsyncVia(nodeShard->GetInvoker())
            .Run();
    }

    TFuture<void> SignalJob(const TJobId& jobId, const Stroka& signalName, const Stroka& user)
    {
        auto nodeShard = GetNodeShardByJobId(jobId);
        return BIND(&TNodeShard::SignalJob, nodeShard, jobId, signalName, user)
            .AsyncVia(nodeShard->GetInvoker())
            .Run();
    }

    TFuture<void> AbandonJob(const TJobId& jobId, const Stroka& user)
    {
        auto nodeShard = GetNodeShardByJobId(jobId);
        return BIND(&TNodeShard::AbandonJob, nodeShard, jobId, user)
            .AsyncVia(nodeShard->GetInvoker())
            .Run();
    }

    TFuture<TYsonString> PollJobShell(const TJobId& jobId, const TYsonString& parameters, const Stroka& user)
    {
        auto nodeShard = GetNodeShardByJobId(jobId);
        return BIND(&TNodeShard::PollJobShell, nodeShard, jobId, parameters, user)
            .AsyncVia(nodeShard->GetInvoker())
            .Run();
    }

    TFuture<void> AbortJob(const TJobId& jobId, const Stroka& user)
    {
        auto nodeShard = GetNodeShardByJobId(jobId);
        return BIND(&TNodeShard::AbortJob, nodeShard, jobId, user)
            .AsyncVia(nodeShard->GetInvoker())
            .Run();
    }

    void ProcessHeartbeat(TCtxHeartbeatPtr context)
    {
        auto* request = &context->Request();
        auto nodeId = request->node_id();

        auto nodeShard = GetNodeShard(nodeId);
        auto operationsToLog = WaitFor(
            BIND(&TNodeShard::ProcessHeartbeat, nodeShard)
                .AsyncVia(nodeShard->GetInvoker())
                .Run(context))
            .ValueOrThrow();

        // NB: Do heavy logging after responding to heartbeat.
        for (const auto& operationId : operationsToLog) {
            auto operation = FindOperation(operationId);
            if (!operation) {
                continue;
            }
            LogOperationProgress(operation);
        }
    }


    // ISchedulerStrategyHost implementation
    virtual TMasterConnector* GetMasterConnector() override
    {
        return MasterConnector_.get();
    }

    virtual TJobResources GetTotalResourceLimits() override
    {
        VERIFY_THREAD_AFFINITY(ControlThread);

        auto totalResourceLimits = ZeroJobResources();
        for (auto& nodeShard : NodeShards_) {
            totalResourceLimits += nodeShard->GetTotalResourceLimits();
        }
        return totalResourceLimits;
    }

    TJobResources GetTotalResourceUsage()
    {
        VERIFY_THREAD_AFFINITY(ControlThread);

        auto totalResourceUsage = ZeroJobResources();
        for (auto& nodeShard : NodeShards_) {
            totalResourceUsage += nodeShard->GetTotalResourceUsage();
        }
        return totalResourceUsage;
    }

    virtual TJobResources GetResourceLimits(const TNullable<Stroka>& tag) override
    {
        VERIFY_THREAD_AFFINITY(ControlThread);

        auto resourceLimits = ZeroJobResources();
        for (auto& nodeShard : NodeShards_) {
            resourceLimits += nodeShard->GetResourceLimits(tag);
        }
        return resourceLimits;
    }

    int GetActiveJobCount()
    {
        int activeJobCount = 0;
        for (auto& nodeShard : NodeShards_) {
             activeJobCount += nodeShard->GetActiveJobCount();
        }
        return activeJobCount;
    }

    virtual void ActivateOperation(const TOperationId& operationId) override
    {
        auto operation = GetOperation(operationId);

        auto codicilGuard = operation->MakeCodicilGuard();

        operation->SetActivated(true);
        if (operation->GetPrepared()) {
            MaterializeOperation(operation);
        }
    }

    void MaterializeOperation(TOperationPtr operation)
    {
        auto controller = operation->GetController();
        if (controller->GetCleanStart()) {
            operation->SetState(EOperationState::Materializing);
            BIND(&IOperationController::Materialize, controller)
                .AsyncVia(controller->GetCancelableInvoker())
                .Run()
                .Subscribe(BIND([operation] (const TError& error) {
                    if (error.IsOK()) {
                        if (operation->GetState() == EOperationState::Materializing) {
                            operation->SetState(EOperationState::Running);
                        }
                    }
                })
                .Via(controller->GetCancelableControlInvoker()));
        } else {
            operation->SetState(EOperationState::Running);
        }
    }


    // IOperationHost implementation
    virtual NApi::IClientPtr GetMasterClient() override
    {
        return Bootstrap_->GetMasterClient();
    }

    virtual NHive::TClusterDirectoryPtr GetClusterDirectory() override
    {
        return Bootstrap_->GetClusterDirectory();
    }

    virtual IInvokerPtr GetControlInvoker() override
    {
        return Bootstrap_->GetControlInvoker();
    }

    virtual IInvokerPtr CreateOperationControllerInvoker() override
    {
        return CreateSerializedInvoker(ControllerThreadPool_->GetInvoker());
    }

    virtual TThrottlerManagerPtr GetChunkLocationThrottlerManager() const override
    {
        return Bootstrap_->GetChunkLocationThrottlerManager();
    }

    virtual IYsonConsumer* GetEventLogConsumer() override
    {
        VERIFY_THREAD_AFFINITY(ControlThread);

        return EventLogTableConsumer_.get();
    }

    virtual void OnOperationCompleted(TOperationPtr operation) override
    {
        VERIFY_THREAD_AFFINITY_ANY();

        MasterConnector_->GetCancelableControlInvoker()->Invoke(
            BIND(&TImpl::DoCompleteOperation, MakeStrong(this), operation));
    }

    virtual void OnOperationFailed(TOperationPtr operation, const TError& error) override
    {
        VERIFY_THREAD_AFFINITY_ANY();

        MasterConnector_->GetCancelableControlInvoker()->Invoke(
            BIND(&TImpl::DoFailOperation, MakeStrong(this), operation, error));
    }

    virtual std::unique_ptr<IValueConsumer> CreateLogConsumer() override
    {
        return std::unique_ptr<IValueConsumer>(new TEventLogValueConsumer(this));
    }

    // INodeShardHost implementation
    int GetNodeShardId(TNodeId nodeId) const override
    {
        VERIFY_THREAD_AFFINITY_ANY();

        return nodeId % NodeShards_.size();
    }

    IInvokerPtr GetStatisticsAnalyzerInvoker() override
    {
        VERIFY_THREAD_AFFINITY_ANY();

        return StatisticsAnalyzerThreadPool_->GetInvoker();
    }

    IInvokerPtr GetJobSpecBuilderInvoker() override
    {
        VERIFY_THREAD_AFFINITY_ANY();

        return JobSpecBuilderThreadPool_->GetInvoker();
    }

    TFuture<void> UpdateOperationWithFinishedJob(
        const TOperationId& operationId,
        const TJobId& jobId,
        bool jobFailedOrAborted,
        NYson::TYsonString jobAttributes,
        const TChunkId& stderrChunkId,
        const TChunkId& failContextChunkId,
        TFuture<TYsonString> inputPathsFuture) override
    {
        VERIFY_THREAD_AFFINITY_ANY();

        return BIND(&TImpl::DoUpdateOperationWithFinishedJob, MakeStrong(this))
            .AsyncVia(MasterConnector_->GetCancelableControlInvoker())
            .Run(
                operationId,
                jobId,
                jobFailedOrAborted,
                jobAttributes,
                stderrChunkId,
                failContextChunkId,
                inputPathsFuture);
    }

    TFuture<void> AttachJobContext(
        const NYTree::TYPath& path,
        const NChunkClient::TChunkId& chunkId,
        const TOperationId& operationId,
        const TJobId& jobId) override
    {
        VERIFY_THREAD_AFFINITY_ANY();

        return BIND(&TImpl::DoAttachJobContext, MakeStrong(this))
            .AsyncVia(MasterConnector_->GetCancelableControlInvoker())
            .Run(path, chunkId, operationId, jobId);
    }

    TJobProberServiceProxy CreateJobProberProxy(const Stroka& address) override
    {
        VERIFY_THREAD_AFFINITY_ANY();

        auto factory = Bootstrap_->GetMasterClient()->GetLightChannelFactory();
        auto channel = factory->CreateChannel(address);

        TJobProberServiceProxy proxy(channel);
        proxy.SetDefaultTimeout(Config_->JobProberRpcTimeout);
        return proxy;
    }

private:
    const TSchedulerConfigPtr Config_;
    const INodePtr InitialConfig_;
    TBootstrap* const Bootstrap_;

    TActionQueuePtr SnapshotIOQueue_;
    TThreadPoolPtr ControllerThreadPool_;
    TThreadPoolPtr JobSpecBuilderThreadPool_;
    TThreadPoolPtr StatisticsAnalyzerThreadPool_;

    std::unique_ptr<TMasterConnector> MasterConnector_;

    ISchedulerStrategyPtr Strategy_;

    TNodeDirectoryPtr NodeDirectory_ = New<TNodeDirectory>();

    typedef yhash_map<TOperationId, TOperationPtr> TOperationIdMap;
    TOperationIdMap IdToOperation_;

    TProfiler TotalResourceLimitsProfiler_;
    TProfiler TotalResourceUsageProfiler_;

    TSimpleCounter TotalCompletedJobTimeCounter_;
    TSimpleCounter TotalFailedJobTimeCounter_;
    TSimpleCounter TotalAbortedJobTimeCounter_;

    TEnumIndexedVector<TTagId, EJobState> JobStateToTag_;
    TEnumIndexedVector<TTagId, EJobType> JobTypeToTag_;
    TEnumIndexedVector<TTagId, EAbortReason> JobAbortReasonToTag_;

    TPeriodicExecutorPtr ProfilingExecutor_;
    TPeriodicExecutorPtr LoggingExecutor_;
    TPeriodicExecutorPtr PendingEventLogRowsFlushExecutor_;

    Stroka ServiceAddress_;

    std::vector<TNodeShardPtr> NodeShards_;

    class TEventLogValueConsumer
        : public IValueConsumer
    {
    public:
        explicit TEventLogValueConsumer(TScheduler::TImpl* host)
            : Host_(host)
        { }

        virtual TNameTablePtr GetNameTable() const override
        {
            return Host_->EventLogWriter_->GetNameTable();
        }

        virtual bool GetAllowUnknownColumns() const override
        {
            return true;
        }

        virtual void OnBeginRow() override
        { }

        virtual void OnValue(const TUnversionedValue& value) override
        {
            Builder_.AddValue(value);
        }

        virtual void OnEndRow() override
        {
            Host_->PendingEventLogRows_.Enqueue(Builder_.FinishRow());
        }

    private:
        TScheduler::TImpl* const Host_;
        TUnversionedOwningRowBuilder Builder_;

    };

    ISchemalessWriterPtr EventLogWriter_;
    std::unique_ptr<IValueConsumer> EventLogValueConsumer_;
    std::unique_ptr<IYsonConsumer> EventLogTableConsumer_;
    TMultipleProducerSingleConsumerLockFreeStack<TUnversionedOwningRow> PendingEventLogRows_;

    DECLARE_THREAD_AFFINITY_SLOT(ControlThread);


    TNodeShardPtr GetNodeShard(TNodeId nodeId)
    {
        return NodeShards_[GetNodeShardId(nodeId)];
    }

    TNodeShardPtr GetNodeShardByJobId(TJobId jobId)
    {
        auto nodeId = NodeIdFromJobId(jobId);
        return GetNodeShard(nodeId);
    }

    bool ShouldCreateJobNode(const TOperationPtr& operation, bool jobFailedOrAborted, bool hasStderr)
    {
        if (operation->GetJobNodeCount() >= Config_->MaxJobNodesPerOperation) {
            return false;
        }
        if (!jobFailedOrAborted) {
            return hasStderr && operation->GetStderrCount() < operation->GetMaxStderrCount();
        }
        return true;
    }

    void DoUpdateOperationWithFinishedJob(
        const TOperationId& operationId,
        const TJobId& jobId,
        bool jobFailedOrAborted,
        NYson::TYsonString jobAttributes,
        const TChunkId& stderrChunkId,
        const TChunkId& failContextChunkId,
        TFuture<TYsonString> inputPathsFuture)
    {
        VERIFY_THREAD_AFFINITY(ControlThread);

        auto operation = FindOperation(operationId);
        if (!operation) {
            LOG_DEBUG("Dangling finished job found (JobId: %v, OperationId: %v)",
                jobId,
                operationId);
            return;
        }

        YCHECK(jobFailedOrAborted || !failContextChunkId);

        if (ShouldCreateJobNode(operation, jobFailedOrAborted, stderrChunkId != NullChunkId)) {
            TCreateJobNodeRequest request;
            request.OperationId = operationId;
            request.JobId = jobId;
            request.Attributes = jobAttributes;
            request.StderrChunkId = stderrChunkId;
            request.FailContextChunkId = failContextChunkId;
            request.InputPathsFuture = inputPathsFuture;

            MasterConnector_->CreateJobNode(request);

            if (stderrChunkId) {
                operation->SetStderrCount(operation->GetStderrCount() + 1);
            }
            operation->SetJobNodeCount(operation->GetJobNodeCount() + 1);
        } else {
            if (stderrChunkId) {
                ReleaseStderrChunk(operation, stderrChunkId);
            }
        }
    }

    void ReleaseStderrChunk(const TOperationPtr& operation, const TChunkId& chunkId)
    {
        auto cellTag = CellTagFromId(chunkId);
        auto channel = Bootstrap_->GetMasterClient()->GetMasterChannelOrThrow(NApi::EMasterChannelKind::Leader, cellTag);
        TChunkServiceProxy proxy(channel);

        auto batchReq = proxy.ExecuteBatch();
        auto req = batchReq->add_unstage_chunk_tree_subrequests();
        ToProto(req->mutable_chunk_tree_id(), chunkId);
        req->set_recursive(false);

        // Fire-and-forget.
        // The subscriber is only needed to log the outcome.
        batchReq->Invoke().Subscribe(
            BIND(&TImpl::OnStderrChunkReleased, MakeStrong(this)));
    }

    void OnStderrChunkReleased(const TChunkServiceProxy::TErrorOrRspExecuteBatchPtr& batchRspOrError)
    {
        // NB: We only look at the topmost error and ignore subresponses.
        if (!batchRspOrError.IsOK()) {
            LOG_WARNING(batchRspOrError, "Error releasing stderr chunk");
        }
    }

    void DoAttachJobContext(
        const NYTree::TYPath& path,
        const NChunkClient::TChunkId& chunkId,
        const TOperationId& operationId,
        const TJobId& jobId)
    {
        VERIFY_THREAD_AFFINITY(ControlThread);

        MasterConnector_->AttachJobContext(path, chunkId, operationId, jobId);
    }

    void OnProfiling()
    {
        VERIFY_THREAD_AFFINITY(ControlThread);

        std::vector<TJobCounter> shardJobCounter(NodeShards_.size());
        std::vector<TAbortedJobCounter> shardAbortedJobCounter(NodeShards_.size());

        for (int i = 0; i < NodeShards_.size(); ++i) {
            auto& nodeShard = NodeShards_[i];
            shardJobCounter[i] = nodeShard->GetJobCounter();
            shardAbortedJobCounter[i] = nodeShard->GetAbortedJobCounter();
        }

        for (auto state : TEnumTraits<EJobState>::GetDomainValues()) {
            for (auto type : TEnumTraits<EJobType>::GetDomainValues()) {
                TTagIdList commonTags = {JobStateToTag_[state], JobTypeToTag_[type]};
                if (state == EJobState::Aborted) {
                    for (auto reason : TEnumTraits<EAbortReason>::GetDomainValues()) {
                        auto tags = commonTags;
                        tags.push_back(JobAbortReasonToTag_[reason]);
                        int counter = 0;
                        for (int i = 0; i < NodeShards_.size(); ++i) {
                            counter += shardAbortedJobCounter[i][reason][state][type];
                        }
                        Profiler.Enqueue("/job_count", counter, EMetricType::Counter, tags);
                    }
                } else {
                    int counter = 0;
                    for (int i = 0; i < NodeShards_.size(); ++i) {
                        counter += shardJobCounter[i][state][type];
                    }
                    Profiler.Enqueue("/job_count", counter, EMetricType::Counter, commonTags);
                }
            }
        }

        Profiler.Enqueue("/active_job_count", GetActiveJobCount(), EMetricType::Gauge);

        Profiler.Enqueue("/exec_node_count", GetExecNodeCount(), EMetricType::Gauge);
        Profiler.Enqueue("/total_node_count", GetTotalNodeCount(), EMetricType::Gauge);

        ProfileResources(TotalResourceLimitsProfiler_, GetTotalResourceLimits());
        ProfileResources(TotalResourceUsageProfiler_, GetTotalResourceUsage());

        {
            TJobTimeStatisticsDelta jobTimeStatisticsDelta;
            for (auto& nodeShard : NodeShards_) {
                jobTimeStatisticsDelta += nodeShard->GetJobTimeStatisticsDelta();
            }
            Profiler.Increment(TotalCompletedJobTimeCounter_, jobTimeStatisticsDelta.CompletedJobTimeDelta);
            Profiler.Increment(TotalFailedJobTimeCounter_, jobTimeStatisticsDelta.FailedJobTimeDelta);
            Profiler.Increment(TotalAbortedJobTimeCounter_, jobTimeStatisticsDelta.AbortedJobTimeDelta);
        }
    }

    void OnLogging()
    {
        VERIFY_THREAD_AFFINITY(ControlThread);

        if (IsConnected()) {
            LogEventFluently(ELogEventType::ClusterInfo)
                .Item("exec_node_count").Value(GetExecNodeCount())
                .Item("total_node_count").Value(GetTotalNodeCount())
                .Item("resource_limits").Value(GetTotalResourceLimits())
                .Item("resource_usage").Value(GetTotalResourceUsage());
        }
    }


    void OnPendingEventLogRowsFlush()
    {
        VERIFY_THREAD_AFFINITY(ControlThread);

        if (IsConnected()) {
            auto owningRows = PendingEventLogRows_.DequeueAll();
            std::vector<TUnversionedRow> rows(owningRows.begin(), owningRows.end());
            EventLogWriter_->Write(rows);
        }
    }


    void OnMasterConnected(const TMasterHandshakeResult& result)
    {
        VERIFY_THREAD_AFFINITY(ControlThread);

        auto responseKeeper = Bootstrap_->GetResponseKeeper();
        responseKeeper->Start();

        LogEventFluently(ELogEventType::MasterConnected)
            .Item("address").Value(ServiceAddress_);

        AbortAbortingOperations(result.AbortingOperations);
        ReviveOperations(result.RevivingOperations);

        Strategy_->StartPeriodicActivity();
    }

    void OnMasterDisconnected()
    {
        VERIFY_THREAD_AFFINITY(ControlThread);

        LOG_INFO("Starting scheduler state cleanup");

        auto responseKeeper = Bootstrap_->GetResponseKeeper();
        responseKeeper->Stop();

        LogEventFluently(ELogEventType::MasterDisconnected)
            .Item("address").Value(ServiceAddress_);

        auto operations = IdToOperation_;
        for (const auto& pair : operations) {
            auto operation = pair.second;
            LOG_INFO("Forgetting operation (OperationId: %v)", operation->GetId());
            if (!operation->IsFinishedState()) {
                operation->GetController()->Abort();
                SetOperationFinalState(
                    operation,
                    EOperationState::Aborted,
                    TError("Master disconnected"));
            }
            FinishOperation(operation);
        }
        YCHECK(IdToOperation_.empty());

        {
            std::vector<TFuture<void>> nodeShardFutures;
            for (auto& nodeShard : NodeShards_) {
                nodeShardFutures.push_back(BIND(&TNodeShard::OnMasterDisconnected, nodeShard)
                    .AsyncVia(nodeShard->GetInvoker())
                    .Run());
            }
            Combine(nodeShardFutures)
                .Get()
                .ThrowOnError();
        }

        Strategy_->ResetState();

        LOG_INFO("Finished scheduler state cleanup");
    }

    TError GetMasterDisconnectedError()
    {
        return TError(
            NRpc::EErrorCode::Unavailable,
            "Master is not connected");
    }

    void LogOperationFinished(TOperationPtr operation, ELogEventType logEventType, TError error)
    {
        LogEventFluently(logEventType)
            .Item("operation_id").Value(operation->GetId())
            .Item("operation_type").Value(operation->GetType())
            .Item("spec").Value(operation->GetSpec())
            .Item("authenticated_user").Value(operation->GetAuthenticatedUser())
            .Item("start_time").Value(operation->GetStartTime())
            .Item("finish_time").Value(operation->GetFinishTime())
            .Item("controller_time_statistics").Value(operation->ControllerTimeStatistics())
            .Item("error").Value(error);
    }

    void OnUserTransactionAborted(TOperationPtr operation)
    {
        VERIFY_THREAD_AFFINITY(ControlThread);

        auto codicilGuard = operation->MakeCodicilGuard();

        TerminateOperation(
            operation,
            EOperationState::Aborting,
            EOperationState::Aborted,
            ELogEventType::OperationAborted,
            TError("Operation transaction has expired or was aborted"));
    }

    void OnSchedulerTransactionAborted(TOperationPtr operation)
    {
        VERIFY_THREAD_AFFINITY(ControlThread);

        auto codicilGuard = operation->MakeCodicilGuard();

        TerminateOperation(
            operation,
            EOperationState::Failing,
            EOperationState::Failed,
            ELogEventType::OperationFailed,
            TError("Scheduler transaction has expired or was aborted"));
    }

    void RequestPools(TObjectServiceProxy::TReqExecuteBatchPtr batchReq)
    {
        LOG_INFO("Updating pools");

        auto req = TYPathProxy::Get(GetPoolsPath());
        static auto poolConfigTemplate = New<TPoolConfig>();
        static auto poolConfigKeys = poolConfigTemplate->GetRegisteredKeys();
        ToProto(req->mutable_attributes()->mutable_keys(), poolConfigKeys);
        batchReq->AddRequest(req, "get_pools");
    }

    void HandlePools(TObjectServiceProxy::TRspExecuteBatchPtr batchRsp)
    {
        auto rspOrError = batchRsp->GetResponse<TYPathProxy::TRspGet>("get_pools");
        if (!rspOrError.IsOK()) {
            LOG_ERROR(rspOrError, "Error getting pools configuration");
            return;
        }

        try {
            const auto& rsp = rspOrError.Value();
            auto poolsNode = ConvertToNode(TYsonString(rsp->value()));
            Strategy_->UpdatePools(poolsNode);
        } catch (const std::exception& ex) {
            LOG_ERROR(ex, "Error parsing pools configuration");
        }
    }

    void RequestNodesAttributes(TObjectServiceProxy::TReqExecuteBatchPtr batchReq)
    {
        LOG_INFO("Updating nodes information");

        auto req = TYPathProxy::List("//sys/nodes");
        std::vector<Stroka> attributeKeys{
            "id",
            "tags",
            "state",
            "io_weight"
        };
        ToProto(req->mutable_attributes()->mutable_keys(), attributeKeys);
        batchReq->AddRequest(req, "get_nodes");
    }

    void HandleNodesAttributes(TObjectServiceProxy::TRspExecuteBatchPtr batchRsp)
    {
        auto rspOrError = batchRsp->GetResponse<TYPathProxy::TRspList>("get_nodes");
        if (!rspOrError.IsOK()) {
            LOG_ERROR(rspOrError, "Error updating nodes information");
            return;
        }

        try {
            const auto& rsp = rspOrError.Value();
            auto nodesList = ConvertToNode(TYsonString(rsp->value()))->AsList();
            std::vector<std::vector<std::pair<Stroka, INodePtr>>> nodesForShard(NodeShards_.size());
            std::vector<TFuture<void>> shardFutures;
            for (const auto& child : nodesList->GetChildren()) {
                auto address = child->GetValue<Stroka>();
                auto objectId = child->Attributes().Get<TObjectId>("id");
                auto nodeId = NodeIdFromObjectId(objectId);
                auto nodeShardId = GetNodeShardId(nodeId);
                nodesForShard[nodeShardId].emplace_back(address, child);
            }

            for (int i = 0 ; i < NodeShards_.size(); ++i) {
                auto& nodeShard = NodeShards_[i];
                shardFutures.push_back(
                    BIND(&TNodeShard::HandleNodesAttributes, nodeShard)
                        .AsyncVia(nodeShard->GetInvoker())
                        .Run(std::move(nodesForShard[i])));
            }
            WaitFor(Combine(shardFutures))
                .ThrowOnError();
        } catch (const std::exception& ex) {
            LOG_ERROR(ex, "Error updating nodes information");
        }

        LOG_INFO("Nodes information updated");
    }

    void RequestOperationRuntimeParams(
        TOperationPtr operation,
        TObjectServiceProxy::TReqExecuteBatchPtr batchReq)
    {
        static auto runtimeParamsTemplate = New<TOperationRuntimeParams>();
        auto req = TYPathProxy::Get(GetOperationPath(operation->GetId()) + "/@");
        ToProto(req->mutable_attributes()->mutable_keys(), runtimeParamsTemplate->GetRegisteredKeys());
        batchReq->AddRequest(req, "get_runtime_params");
    }

    void HandleOperationRuntimeParams(
        TOperationPtr operation,
        TObjectServiceProxy::TRspExecuteBatchPtr batchRsp)
    {
        auto rspOrError = batchRsp->GetResponse<TYPathProxy::TRspGet>("get_runtime_params");
        if (!rspOrError.IsOK()) {
            LOG_ERROR(rspOrError, "Error updating operation runtime parameters");
            return;
        }

        const auto& rsp = rspOrError.Value();
        auto attributesNode = ConvertToNode(TYsonString(rsp->value()));

        Strategy_->UpdateOperationRuntimeParams(operation, attributesNode);
    }

    void RequestConfig(TObjectServiceProxy::TReqExecuteBatchPtr batchReq)
    {
        LOG_INFO("Updating scheduler configuration");

        auto req = TYPathProxy::Get("//sys/scheduler/config");
        batchReq->AddRequest(req, "get_config");
    }

    void HandleConfig(TObjectServiceProxy::TRspExecuteBatchPtr batchRsp)
    {
        auto rspOrError = batchRsp->GetResponse<TYPathProxy::TRspGet>("get_config");
        if (rspOrError.FindMatching(NYTree::EErrorCode::ResolveError)) {
            // No config in Cypress, just ignore.
            return;
        }
        if (!rspOrError.IsOK()) {
            LOG_ERROR(rspOrError, "Error getting scheduler configuration");
            return;
        }

        auto oldConfig = ConvertToNode(Config_);

        try {
            const auto& rsp = rspOrError.Value();
            auto configFromCypress = ConvertToNode(TYsonString(rsp->value()));

            auto mergedConfig = UpdateNode(InitialConfig_, configFromCypress);
            try {
                Config_->Load(mergedConfig, /* validate */ true, /* setDefaults */ true);
            } catch (const std::exception& ex) {
                LOG_ERROR(ex, "Error updating cell scheduler configuration");
                Config_->Load(oldConfig, /* validate */ true, /* setDefaults */ true);
            }
        } catch (const std::exception& ex) {
            LOG_ERROR(ex, "Error parsing updated scheduler configuration");
        }

        auto newConfig = ConvertToNode(Config_);

        if (!AreNodesEqual(oldConfig, newConfig)) {
            LOG_INFO("Scheduler configuration updated");
            auto config = CloneYsonSerializable(Config_);
            for (const auto& operation : GetOperations()) {
                auto controller = operation->GetController();
                BIND(&IOperationController::UpdateConfig, controller, config)
                    .AsyncVia(controller->GetCancelableInvoker())
                    .Run();
            }

            for (auto& nodeShard : NodeShards_) {
                BIND(&TNodeShard::UpdateConfig, nodeShard, config)
                    .AsyncVia(nodeShard->GetInvoker())
                    .Run();
            }
        }
    }


    void DoStartOperation(TOperationPtr operation)
    {
        VERIFY_THREAD_AFFINITY(ControlThread);

        auto codicilGuard = operation->MakeCodicilGuard();

        if (operation->GetState() != EOperationState::Initializing) {
            throw TFiberCanceledException();
        }

        bool registered = false;
        try {
            auto controller = CreateController(operation.Get());
            operation->SetController(controller);

            RegisterOperation(operation);
            registered = true;

            controller->Initialize(/* cleanStart */ true);

            WaitFor(MasterConnector_->CreateOperationNode(operation))
                .ThrowOnError();

            if (operation->GetState() != EOperationState::Initializing) {
                throw TFiberCanceledException();
            }
        } catch (const std::exception& ex) {
            auto wrappedError = TError("Operation has failed to initialize")
                << ex;
            if (registered) {
                OnOperationFailed(operation, wrappedError);
            } else {
                operation->SetStarted(wrappedError);
            }
            THROW_ERROR(wrappedError);
        }

        LogEventFluently(ELogEventType::OperationStarted)
            .Item("operation_id").Value(operation->GetId())
            .Item("operation_type").Value(operation->GetType())
            .Item("spec").Value(operation->GetSpec());

        // NB: Once we've registered the operation in Cypress we're free to complete
        // StartOperation request. Preparation will happen in a separate fiber in a non-blocking
        // fashion.
        auto controller = operation->GetController();
        BIND(&TImpl::DoPrepareOperation, MakeStrong(this), operation)
            .AsyncVia(controller->GetCancelableControlInvoker())
            .Run();

        operation->SetStarted(TError());
    }

    void DoPrepareOperation(TOperationPtr operation)
    {
        VERIFY_THREAD_AFFINITY(ControlThread);

        auto codicilGuard = operation->MakeCodicilGuard();

        if (operation->GetState() != EOperationState::Initializing) {
            throw TFiberCanceledException();
        }

        const auto& operationId = operation->GetId();

        try {
            // Run async preparation.
            LOG_INFO("Preparing operation (OperationId: %v)",
                operationId);

            operation->SetState(EOperationState::Preparing);

            auto controller = operation->GetController();
            auto asyncResult = BIND(&IOperationController::Prepare, controller)
                .AsyncVia(controller->GetCancelableInvoker())
                .Run();

            TScopedTimer timer;
            auto result = WaitFor(asyncResult);
            auto prepareDuration = timer.GetElapsed();
            operation->UpdateControllerTimeStatistics("/prepare", prepareDuration);

            THROW_ERROR_EXCEPTION_IF_FAILED(result);

            if (operation->GetState() != EOperationState::Preparing) {
                throw TFiberCanceledException();
            }
            operation->SetState(EOperationState::Pending);
            operation->SetPrepared(true);
            if (operation->GetActivated()) {
                MaterializeOperation(operation);
            }
        } catch (const std::exception& ex) {
            auto wrappedError = TError("Operation has failed to prepare")
                << ex;
            OnOperationFailed(operation, wrappedError);
            return;
        }

        LOG_INFO("Operation has been prepared (OperationId: %v)",
            operationId);

        LogEventFluently(ELogEventType::OperationPrepared)
            .Item("operation_id").Value(operationId);

        LogOperationProgress(operation);

        // From this moment on the controller is fully responsible for the
        // operation's fate. It will eventually call #OnOperationCompleted or
        // #OnOperationFailed to inform the scheduler about the outcome.
    }

    void AbortAbortingOperations(const std::vector<TOperationPtr>& operations)
    {
        for (const auto& operation : operations) {
            AbortAbortingOperation(operation);
        }
    }

    void ReviveOperations(const std::vector<TOperationPtr>& operations)
    {
        VERIFY_THREAD_AFFINITY(ControlThread);

        for (const auto& operation : operations) {
            ReviveOperation(operation);
        }
    }

    void ReviveOperation(TOperationPtr operation)
    {
        auto codicilGuard = operation->MakeCodicilGuard();

        const auto& operationId = operation->GetId();

        LOG_INFO("Reviving operation (OperationId: %v)",
            operationId);

        if (operation->GetMutationId()) {
            TRspStartOperation response;
            ToProto(response.mutable_operation_id(), operationId);
            auto responseMessage = CreateResponseMessage(response);
            auto responseKeeper = Bootstrap_->GetResponseKeeper();
            responseKeeper->EndRequest(operation->GetMutationId(), responseMessage);
        }

        // NB: The operation is being revived, hence it already
        // has a valid node associated with it.
        // If the revival fails, we still need to update the node
        // and unregister the operation from Master Connector.

        try {
            auto controller = CreateController(operation.Get());
            operation->SetController(controller);
        } catch (const std::exception& ex) {
            LOG_ERROR(ex, "Operation has failed to revive (OperationId: %v)",
                operationId);
            auto wrappedError = TError("Operation has failed to revive") << ex;
            SetOperationFinalState(operation, EOperationState::Failed, wrappedError);
            MasterConnector_->FlushOperationNode(operation);
            return;
        }

        RegisterOperation(operation);

        auto controller = operation->GetController();
        BIND(&TImpl::DoReviveOperation, MakeStrong(this), operation)
            .AsyncVia(controller->GetCancelableControlInvoker())
            .Run();
    }

    void DoReviveOperation(TOperationPtr operation)
    {
        VERIFY_THREAD_AFFINITY(ControlThread);

        auto codicilGuard = operation->MakeCodicilGuard();

        if (operation->GetState() != EOperationState::Reviving) {
            throw TFiberCanceledException();
        }

        try {
            auto controller = operation->GetController();
            TSharedRef snapshot;

            {
                bool cleanStart = false;

                auto snapshotOrError = WaitFor(MasterConnector_->DownloadSnapshot(operation->GetId()));
                if (!snapshotOrError.IsOK()) {
                    LOG_INFO(snapshotOrError, "Failed to download snapshot, will use clean start (OperationId: %v)", operation->GetId());
                    cleanStart = true;
                    auto error = WaitFor(MasterConnector_->RemoveSnapshot(operation->GetId()));
                    if (!error.IsOK()) {
                        LOG_WARNING(error, "Failed to remove snapshot (OperationId: %v)", operation->GetId());
                    }
                } else {
                    LOG_INFO("Snapshot succesfully downloaded (OperationId: %v)", operation->GetId());
                    snapshot = snapshotOrError.Value();
                }

                controller->Initialize(cleanStart);
            }

            if (operation->GetState() != EOperationState::Reviving) {
                throw TFiberCanceledException();
            }

            {
                auto error = WaitFor(MasterConnector_->ResetRevivingOperationNode(operation));
                THROW_ERROR_EXCEPTION_IF_FAILED(error);
            }

            {
                auto asyncResult = VoidFuture;
                if (controller->GetCleanStart()) {
                    asyncResult = BIND(&IOperationController::Prepare, controller)
                        .AsyncVia(controller->GetCancelableInvoker())
                        .Run();
                } else {
                    asyncResult = BIND(&IOperationController::Revive, controller, snapshot)
                        .AsyncVia(controller->GetCancelableInvoker())
                        .Run();
                }
                auto error = WaitFor(asyncResult);
                THROW_ERROR_EXCEPTION_IF_FAILED(error);
            }

            if (operation->GetState() != EOperationState::Reviving) {
                throw TFiberCanceledException();
            }

            operation->SetState(EOperationState::Pending);
            operation->SetPrepared(true);
            if (operation->GetActivated()) {
                MaterializeOperation(operation);
            }
        } catch (const std::exception& ex) {
            LOG_ERROR(ex, "Operation has failed to revive (OperationId: %v)",
                operation->GetId());
            auto wrappedError = TError("Operation has failed to revive") << ex;
            OnOperationFailed(operation, wrappedError);
            return;
        }

        LOG_INFO("Operation has been revived and is now running (OperationId: %v)",
            operation->GetId());
    }

    void RegisterOperation(TOperationPtr operation)
    {
        YCHECK(IdToOperation_.insert(std::make_pair(operation->GetId(), operation)).second);
        for (auto& nodeShard : NodeShards_) {
            BIND(&TNodeShard::RegisterOperation, nodeShard)
                .AsyncVia(nodeShard->GetInvoker())
                .Run(operation->GetId(), operation->GetController());
        }

        Strategy_->RegisterOperation(operation);

        GetMasterConnector()->AddOperationWatcherRequester(
            operation,
            BIND(&TImpl::RequestOperationRuntimeParams, Unretained(this), operation));
        GetMasterConnector()->AddOperationWatcherHandler(
            operation,
            BIND(&TImpl::HandleOperationRuntimeParams, Unretained(this), operation));

        LOG_DEBUG("Operation registered (OperationId: %v)",
            operation->GetId());
    }

    void AbortOperationJobs(TOperationPtr operation, const TError& error)
    {
<<<<<<< HEAD
        std::vector<TFuture<void>> abortFutures;
        for (auto& nodeShard : NodeShards_) {
            abortFutures.push_back(BIND(&TNodeShard::AbortOperationJobs, nodeShard)
                .AsyncVia(nodeShard->GetInvoker())
                .Run(operation->GetId(), TError("Operation is in %Qlv state", operation->GetState())));
=======
        auto jobs = operation->Jobs();
        for (const auto& job : jobs) {
            auto status = JobStatusFromError(error);
            OnJobAborted(job, &status);
        }

        for (const auto& job : operation->Jobs()) {
            YCHECK(job->GetHasPendingUnregistration());
>>>>>>> 5316983c
        }
        WaitFor(Combine(abortFutures))
            .ThrowOnError();
    }

    void UnregisterOperation(TOperationPtr operation)
    {
        YCHECK(IdToOperation_.erase(operation->GetId()) == 1);
        for (auto& nodeShard : NodeShards_) {
            BIND(&TNodeShard::UnregisterOperation, nodeShard, operation->GetId())
                .AsyncVia(nodeShard->GetInvoker())
                .Run();
        }

        Strategy_->UnregisterOperation(operation);

        LOG_DEBUG("Operation unregistered (OperationId: %v)",
            operation->GetId());
    }

    void LogOperationProgress(TOperationPtr operation)
    {
        if (operation->GetState() != EOperationState::Running)
            return;

        auto controller = operation->GetController();
        auto controllerLoggingProgress = WaitFor(
            BIND(&IOperationController::GetLoggingProgress, controller)
                .AsyncVia(controller->GetInvoker())
                .Run())
            .ValueOrThrow();

        if (!FindOperation(operation->GetId())) {
            return;
        }

        LOG_DEBUG("Progress: %v, %v (OperationId: %v)",
            controllerLoggingProgress,
            Strategy_->GetOperationLoggingProgress(operation->GetId()),
            operation->GetId());
    }

    void SetOperationFinalState(TOperationPtr operation, EOperationState state, const TError& error)
    {
        VERIFY_THREAD_AFFINITY(ControlThread);

        if (!operation->GetStarted().IsSet()) {
            operation->SetStarted(error);
        }
        operation->SetState(state);
        operation->SetFinishTime(TInstant::Now());
        ToProto(operation->Result().mutable_error(), error);
    }


    void CommitSchedulerTransactions(TOperationPtr operation)
    {
        YCHECK(operation->GetState() == EOperationState::Completing);

        LOG_INFO("Committing scheduler transactions (OperationId: %v)",
            operation->GetId());

        auto commitTransaction = [&] (ITransactionPtr transaction) {
            if (!transaction) {
                return;
            }
            auto result = WaitFor(transaction->Commit());
            THROW_ERROR_EXCEPTION_IF_FAILED(result, "Operation has failed to commit");
            if (operation->GetState() != EOperationState::Completing) {
                throw TFiberCanceledException();
            }
        };

        operation->SetHasActiveTransactions(false);
        commitTransaction(operation->GetInputTransaction());
        commitTransaction(operation->GetOutputTransaction());
        commitTransaction(operation->GetSyncSchedulerTransaction());

        LOG_INFO("Scheduler transactions committed (OperationId: %v)",
            operation->GetId());

        // NB: Never commit async transaction since it's used for writing Live Preview tables.
        operation->GetAsyncSchedulerTransaction()->Abort();
    }

    // TODO(ignat): unify with aborting transactions in controller.
    void AbortSchedulerTransactions(TOperationPtr operation)
    {
        auto abortTransaction = [&] (ITransactionPtr transaction) {
            if (transaction) {
                // Fire-and-forget.
                transaction->Abort();
            }
        };

        operation->SetHasActiveTransactions(false);
        abortTransaction(operation->GetInputTransaction());
        abortTransaction(operation->GetOutputTransaction());
        abortTransaction(operation->GetSyncSchedulerTransaction());
        abortTransaction(operation->GetAsyncSchedulerTransaction());
    }

    void FinishOperation(TOperationPtr operation)
    {
        if (!operation->GetFinished().IsSet()) {
            operation->SetFinished();
            operation->SetController(nullptr);
            operation->UpdateControllerTimeStatistics(
                Strategy_->GetOperationTimeStatistics(operation->GetId()));
            UnregisterOperation(operation);
        }
    }

    void InitStrategy()
    {
        Strategy_ = CreateFairShareStrategy(Config_, this);
    }

    IOperationControllerPtr CreateController(TOperation* operation)
    {
        auto config = CloneYsonSerializable(Config_);

        IOperationControllerPtr controller;
        switch (operation->GetType()) {
            case EOperationType::Map:
                controller = CreateMapController(config, this, operation);
                break;
            case EOperationType::Merge:
                controller = CreateMergeController(config, this, operation);
                break;
            case EOperationType::Erase:
                controller = CreateEraseController(config, this, operation);
                break;
            case EOperationType::Sort:
                controller = CreateSortController(config, this, operation);
                break;
            case EOperationType::Reduce:
                controller = CreateReduceController(config, this, operation);
                break;
            case EOperationType::JoinReduce:
                controller = CreateJoinReduceController(config, this, operation);
                break;
            case EOperationType::MapReduce:
                controller = CreateMapReduceController(config, this, operation);
                break;
            case EOperationType::RemoteCopy:
                controller = CreateRemoteCopyController(config, this, operation);
                break;
            default:
                YUNREACHABLE();
        }

        return CreateControllerWrapper(
            operation->GetId(),
            controller,
            ControllerThreadPool_->GetInvoker());
    }

    INodePtr GetSpecTemplate(EOperationType type, IMapNodePtr spec)
    {
        switch (type) {
            case EOperationType::Map:
                return Config_->MapOperationOptions->SpecTemplate;
            case EOperationType::Merge: {
                auto mergeSpec = ParseOperationSpec<TMergeOperationSpec>(spec);
                switch (mergeSpec->Mode) {
                    case EMergeMode::Unordered:
                        return Config_->UnorderedMergeOperationOptions->SpecTemplate;
                    case EMergeMode::Ordered:
                        return Config_->OrderedMergeOperationOptions->SpecTemplate;
                    case EMergeMode::Sorted:
                        return Config_->SortedMergeOperationOptions->SpecTemplate;
                    default:
                        YUNREACHABLE();
                }
            }
            case EOperationType::Erase:
                return Config_->EraseOperationOptions->SpecTemplate;
            case EOperationType::Sort:
                return Config_->SortOperationOptions->SpecTemplate;
            case EOperationType::Reduce:
                return Config_->ReduceOperationOptions->SpecTemplate;
            case EOperationType::JoinReduce:
                return Config_->JoinReduceOperationOptions->SpecTemplate;
            case EOperationType::MapReduce:
                return Config_->MapReduceOperationOptions->SpecTemplate;
            case EOperationType::RemoteCopy:
                return Config_->RemoteCopyOperationOptions->SpecTemplate;
            default:
                YUNREACHABLE();
        }
    }

    void DoCompleteOperation(TOperationPtr operation)
    {
        VERIFY_THREAD_AFFINITY(ControlThread);

        auto codicilGuard = operation->MakeCodicilGuard();

        if (operation->IsFinishedState() || operation->IsFinishingState()) {
            // Operation is probably being aborted.
            return;
        }

        const auto& operationId = operation->GetId();

        LOG_INFO("Completing operation (OperationId: %v)",
            operationId);

        operation->SetState(EOperationState::Completing);

        // The operation may still have running jobs (e.g. those started speculatively).
        AbortOperationJobs(operation, TError("Operation completed"));

        try {
            // First flush: ensure that all stderrs are attached and the
            // state is changed to Completing.
            {
                auto asyncResult = MasterConnector_->FlushOperationNode(operation);
                WaitFor(asyncResult);
                if (operation->GetState() != EOperationState::Completing) {
                    throw TFiberCanceledException();
                }
            }

            {
                auto controller = operation->GetController();
                auto asyncResult = BIND(&IOperationController::Commit, controller)
                    .AsyncVia(controller->GetCancelableInvoker())
                    .Run();
                WaitFor(asyncResult)
                    .ThrowOnError();

                if (operation->GetState() != EOperationState::Completing) {
                    throw TFiberCanceledException();
                }
            }

            CommitSchedulerTransactions(operation);

            YCHECK(operation->GetState() == EOperationState::Completing);
            SetOperationFinalState(operation, EOperationState::Completed, TError());

            // Second flush: ensure that state is changed to Completed.
            {
                auto asyncResult = MasterConnector_->FlushOperationNode(operation);
                WaitFor(asyncResult);
                YCHECK(operation->GetState() == EOperationState::Completed);
            }

            FinishOperation(operation);
        } catch (const std::exception& ex) {
            OnOperationFailed(operation, ex);
            return;
        }

        LOG_INFO("Operation completed (OperationId: %v)",
             operationId);

        LogOperationFinished(operation, ELogEventType::OperationCompleted, TError());
    }

    void DoFailOperation(TOperationPtr operation, const TError& error)
    {
        VERIFY_THREAD_AFFINITY(ControlThread);

        auto codicilGuard = operation->MakeCodicilGuard();

        LOG_INFO(error, "Operation failed (OperationId: %v)",
             operation->GetId());

        TerminateOperation(
            operation,
            EOperationState::Failing,
            EOperationState::Failed,
            ELogEventType::OperationFailed,
            error);
    }

    void TerminateOperation(
        TOperationPtr operation,
        EOperationState intermediateState,
        EOperationState finalState,
        ELogEventType logEventType,
        const TError& error)
    {
        VERIFY_THREAD_AFFINITY(ControlThread);

        auto state = operation->GetState();
        if (IsOperationFinished(state) ||
            state == EOperationState::Failing ||
            state == EOperationState::Aborting)
        {
            // Safe to call multiple times, just ignore it.
            return;
        }

        operation->SetState(intermediateState);

        AbortOperationJobs(
            operation,
            TError("Operation terminated")
                << TErrorAttribute("state", state)
                << error);

        // First flush: ensure that all stderrs are attached and the
        // state is changed to its intermediate value.
        {
            auto asyncResult = MasterConnector_->FlushOperationNode(operation);
            WaitFor(asyncResult);
            if (operation->GetState() != intermediateState)
                return;
        }

        SetOperationFinalState(operation, finalState, error);

        AbortSchedulerTransactions(operation);

        // Second flush: ensure that the state is changed to its final value.
        {
            auto asyncResult = MasterConnector_->FlushOperationNode(operation);
            WaitFor(asyncResult);
            if (operation->GetState() != finalState)
                return;
        }

        auto controller = operation->GetController();
        if (controller) {
            controller->Abort();
        }

        FinishOperation(operation);

        LogOperationFinished(operation, logEventType, error);
    }

    void AbortAbortingOperation(TOperationPtr operation)
    {
        VERIFY_THREAD_AFFINITY(ControlThread);

        auto codicilGuard = operation->MakeCodicilGuard();

        LOG_INFO("Aborting operation (OperationId: %v)",
             operation->GetId());

        YCHECK(operation->GetState() == EOperationState::Aborting);

        AbortSchedulerTransactions(operation);
        SetOperationFinalState(operation, EOperationState::Aborted, TError());

        WaitFor(MasterConnector_->FlushOperationNode(operation));

        LogOperationFinished(operation, ELogEventType::OperationCompleted, TError());
    }

    void BuildOrchid(IYsonConsumer* consumer)
    {
        VERIFY_THREAD_AFFINITY(ControlThread);

        BuildYsonFluently(consumer)
            .BeginMap()
                .Item("connected").Value(MasterConnector_->IsConnected())
                .Item("cell").BeginMap()
                    .Item("resource_limits").Value(GetTotalResourceLimits())
                    .Item("resource_usage").Value(GetTotalResourceUsage())
                    .Item("exec_node_count").Value(GetExecNodeCount())
                    .Item("total_node_count").Value(GetTotalNodeCount())
                .EndMap()
                .Item("operations").DoMapFor(GetOperations(), [=] (TFluentMap fluent, const TOperationPtr& operation) {
                    if (FindOperation(operation->GetId())) {
                        BuildOperationYson(operation, fluent);
                    }
                })
                .Item("suspicious_jobs").BeginMap()
                    .Do(BIND([=] (IYsonConsumer* consumer) {
                        for (auto nodeShard : NodeShards_) {
                            WaitFor(
                                BIND(&TNodeShard::BuildSuspiciousJobsYson, nodeShard, consumer)
                                    .AsyncVia(nodeShard->GetInvoker())
                                    .Run());
                        }
                    }))
                .EndMap()
                .Item("nodes").BeginMap()
                    .Do(BIND([=] (IYsonConsumer* consumer) {
                        for (auto nodeShard : NodeShards_) {
                            WaitFor(
                                BIND(&TNodeShard::BuildNodesYson, nodeShard, consumer)
                                    .AsyncVia(nodeShard->GetInvoker())
                                    .Run());
                        }
                    }))
                .EndMap()
                .Item("clusters").DoMapFor(GetClusterDirectory()->GetClusterNames(), [=] (TFluentMap fluent, const Stroka& clusterName) {
                    BuildClusterYson(clusterName, fluent);
                })
                .Item("config").Value(Config_)
                .DoIf(Strategy_.operator bool(), BIND(&ISchedulerStrategy::BuildOrchid, Strategy_))
            .EndMap();
    }

    void BuildClusterYson(const Stroka& clusterName, IYsonConsumer* consumer)
    {
        BuildYsonMapFluently(consumer)
            .Item(clusterName)
            .Value(GetClusterDirectory()->GetConnection(clusterName)->GetConfig());
    }

    void BuildOperationYson(TOperationPtr operation, IYsonConsumer* consumer)
    {
        auto codicilGuard = operation->MakeCodicilGuard();

        auto controller = operation->GetController();
        bool hasControllerProgress = operation->HasControllerProgress();
        BuildYsonMapFluently(consumer)
            .Item(ToString(operation->GetId())).BeginMap()
                // Include the complete list of attributes.
                .Do(BIND(&NScheduler::BuildInitializingOperationAttributes, operation))
                .Item("progress").BeginMap()
                    .DoIf(hasControllerProgress, BIND([=] (IYsonConsumer* consumer) {
                        WaitFor(
                            BIND(&IOperationController::BuildProgress, controller)
                                .AsyncVia(controller->GetInvoker())
                                .Run(consumer));
                    }))
                    .Do(BIND(&ISchedulerStrategy::BuildOperationProgress, Strategy_, operation->GetId()))
                .EndMap()
                .Item("brief_progress").BeginMap()
                    .DoIf(hasControllerProgress, BIND([=] (IYsonConsumer* consumer) {
                        WaitFor(
                            BIND(&IOperationController::BuildBriefProgress, controller)
                                .AsyncVia(controller->GetInvoker())
                                .Run(consumer));
                    }))
                    .Do(BIND(&ISchedulerStrategy::BuildBriefOperationProgress, Strategy_, operation->GetId()))
                .EndMap()
                .Item("running_jobs").BeginAttributes()
                    .Item("opaque").Value("true")
                .EndAttributes()
                .BeginMap()
                .Do(BIND([=] (IYsonConsumer* consumer) {
                    for (auto& nodeShard : NodeShards_) {
                        WaitFor(
                            BIND(&TNodeShard::BuildOperationJobsYson, nodeShard)
                                .AsyncVia(nodeShard->GetInvoker())
                                .Run(operation->GetId(), consumer));
                    }
                    }))
                .EndMap()
                .Do(BIND([=] (IYsonConsumer* consumer) {
                    WaitFor(
                        BIND(&IOperationController::BuildMemoryDigestStatistics, controller)
                            .AsyncVia(controller->GetInvoker())
                            .Run(consumer));
                    }))
            .EndMap();
    }

};

////////////////////////////////////////////////////////////////////

TScheduler::TScheduler(
    TSchedulerConfigPtr config,
    TBootstrap* bootstrap)
    : Impl_(New<TImpl>(config, bootstrap))
{ }

TScheduler::~TScheduler() = default;

void TScheduler::Initialize()
{
    Impl_->Initialize();
}

ISchedulerStrategyPtr TScheduler::GetStrategy()
{
    return Impl_->GetStrategy();
}

IYPathServicePtr TScheduler::GetOrchidService()
{
    return Impl_->GetOrchidService();
}

std::vector<TOperationPtr> TScheduler::GetOperations()
{
    return Impl_->GetOperations();
}

IInvokerPtr TScheduler::GetSnapshotIOInvoker()
{
    return Impl_->GetSnapshotIOInvoker();
}

bool TScheduler::IsConnected()
{
    return Impl_->IsConnected();
}

void TScheduler::ValidateConnected()
{
    Impl_->ValidateConnected();
}

TOperationPtr TScheduler::FindOperation(const TOperationId& id)
{
    return Impl_->FindOperation(id);
}

TOperationPtr TScheduler::GetOperationOrThrow(const TOperationId& id)
{
    return Impl_->GetOperationOrThrow(id);
}

TFuture<TOperationPtr> TScheduler::StartOperation(
    EOperationType type,
    const TTransactionId& transactionId,
    const TMutationId& mutationId,
    IMapNodePtr spec,
    const Stroka& user)
{
    return Impl_->StartOperation(
        type,
        transactionId,
        mutationId,
        spec,
        user);
}

TFuture<void> TScheduler::AbortOperation(
    TOperationPtr operation,
    const TError& error,
    const Stroka& user)
{
    return Impl_->AbortOperation(operation, error, user);
}

TFuture<void> TScheduler::SuspendOperation(
    TOperationPtr operation,
    const Stroka& user,
    bool abortRunningJobs)
{
    return Impl_->SuspendOperation(operation, user, abortRunningJobs);
}

TFuture<void> TScheduler::ResumeOperation(
    TOperationPtr operation,
    const Stroka& user)
{
    return Impl_->ResumeOperation(operation, user);
}

TFuture<void> TScheduler::CompleteOperation(
    TOperationPtr operation,
    const TError& error,
    const Stroka& user)
{
    return Impl_->CompleteOperation(operation, error, user);
}

TFuture<void> TScheduler::DumpInputContext(const TJobId& jobId, const NYPath::TYPath& path, const Stroka& user)
{
    return Impl_->DumpInputContext(jobId, path, user);
}

TFuture<TYsonString> TScheduler::Strace(const TJobId& jobId, const Stroka& user)
{
    return Impl_->Strace(jobId, user);
}

TFuture<void> TScheduler::SignalJob(const TJobId& jobId, const Stroka& signalName, const Stroka& user)
{
    return Impl_->SignalJob(jobId, signalName, user);
}

TFuture<void> TScheduler::AbandonJob(const TJobId& jobId, const Stroka& user)
{
    return Impl_->AbandonJob(jobId, user);
}

TFuture<TYsonString> TScheduler::PollJobShell(const TJobId& jobId, const TYsonString& parameters, const Stroka& user)
{
    return Impl_->PollJobShell(jobId, parameters, user);
}

TFuture<void> TScheduler::AbortJob(const TJobId& jobId, const Stroka& user)
{
    return Impl_->AbortJob(jobId, user);
}

void TScheduler::ProcessHeartbeat(TCtxHeartbeatPtr context)
{
    Impl_->ProcessHeartbeat(context);
}

////////////////////////////////////////////////////////////////////

} // namespace NScheduler
} // namespace NYT<|MERGE_RESOLUTION|>--- conflicted
+++ resolved
@@ -1656,22 +1656,11 @@
 
     void AbortOperationJobs(TOperationPtr operation, const TError& error)
     {
-<<<<<<< HEAD
         std::vector<TFuture<void>> abortFutures;
         for (auto& nodeShard : NodeShards_) {
             abortFutures.push_back(BIND(&TNodeShard::AbortOperationJobs, nodeShard)
                 .AsyncVia(nodeShard->GetInvoker())
-                .Run(operation->GetId(), TError("Operation is in %Qlv state", operation->GetState())));
-=======
-        auto jobs = operation->Jobs();
-        for (const auto& job : jobs) {
-            auto status = JobStatusFromError(error);
-            OnJobAborted(job, &status);
-        }
-
-        for (const auto& job : operation->Jobs()) {
-            YCHECK(job->GetHasPendingUnregistration());
->>>>>>> 5316983c
+                .Run(operation->GetId(), error));
         }
         WaitFor(Combine(abortFutures))
             .ThrowOnError();
