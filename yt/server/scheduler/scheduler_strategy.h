#pragma once

#include "public.h"
#include "event_log.h"

#include <yt/ytlib/node_tracker_client/node.pb.h>

#include <yt/core/actions/signal.h>

#include <yt/core/yson/public.h>

#include <yt/core/ytree/public.h>

namespace NYT {
namespace NScheduler {

////////////////////////////////////////////////////////////////////////////////

struct ISchedulerStrategyHost
    : public virtual IEventLogHost
{
    virtual ~ISchedulerStrategyHost()
    { }

    DECLARE_INTERFACE_SIGNAL(void(TOperationPtr), OperationRegistered);
    DECLARE_INTERFACE_SIGNAL(void(TOperationPtr), OperationUnregistered);
    DECLARE_INTERFACE_SIGNAL(void(TOperationPtr, NYTree::INodePtr update), OperationRuntimeParamsUpdated);

    DECLARE_INTERFACE_SIGNAL(void(TJobPtr job), JobFinished);
    DECLARE_INTERFACE_SIGNAL(void(TJobPtr job, const TJobResources& resourcesDelta), JobUpdated);

    DECLARE_INTERFACE_SIGNAL(void(NYTree::INodePtr pools), PoolsUpdated);

    virtual TJobResources GetTotalResourceLimits() = 0;
    virtual TJobResources GetResourceLimits(const TNullable<Stroka>& schedulingTag) = 0;

    virtual void ActivateOperation(const TOperationId& operationId) = 0;

    virtual std::vector<TExecNodeDescriptor> GetExecNodeDescriptors(const TNullable<Stroka>& schedulingTag) const = 0;
    virtual int GetExecNodeCount() const = 0;
};

struct ISchedulerStrategy
{
    virtual ~ISchedulerStrategy()
    { }

    virtual void ScheduleJobs(ISchedulingContext* schedulingContext) = 0;

<<<<<<< HEAD
    //! Resets memoized state.
    virtual void ResetState() = 0;
=======
    virtual TError CanAddOperation(TOperationPtr operation) = 0;
>>>>>>> 884c44a9

    //! Builds a YSON structure containing a set of attributes to be assigned to operation's node
    //! in Cypress during creation.
    virtual void BuildOperationAttributes(
        const TOperationId& operationId,
        NYson::IYsonConsumer* consumer) = 0;

    //! Builds a YSON structure reflecting operation's progress.
    //! This progress is periodically pushed into Cypress and is also displayed via Orchid.
    virtual void BuildOperationProgress(
        const TOperationId& operationId,
        NYson::IYsonConsumer* consumer) = 0;

    //! Similar to #BuildOperationProgress but constructs a reduced version to used by UI.
    virtual void BuildBriefOperationProgress(
        const TOperationId& operationId,
        NYson::IYsonConsumer* consumer) = 0;

    //! Builds a YSON structure reflecting the state of the scheduler to be displayed in Orchid.
    virtual void BuildOrchid(NYson::IYsonConsumer* consumer) = 0;

    //! Provides a string describing operation status and statistics.
    virtual Stroka GetOperationLoggingProgress(const TOperationId& operationId) = 0;

    //! Called for a just initialized operation to construct its brief spec
    //! to be used by UI.
    virtual void BuildBriefSpec(
        const TOperationId& operationId,
        NYson::IYsonConsumer* consumer) = 0;

};

////////////////////////////////////////////////////////////////////////////////

} // namespace NScheduler
} // namespace NYT<|MERGE_RESOLUTION|>--- conflicted
+++ resolved
@@ -47,12 +47,11 @@
 
     virtual void ScheduleJobs(ISchedulingContext* schedulingContext) = 0;
 
-<<<<<<< HEAD
     //! Resets memoized state.
     virtual void ResetState() = 0;
-=======
+
+    //! Validate that operation can be added without violating pool limits.
     virtual TError CanAddOperation(TOperationPtr operation) = 0;
->>>>>>> 884c44a9
 
     //! Builds a YSON structure containing a set of attributes to be assigned to operation's node
     //! in Cypress during creation.
