--- conflicted
+++ resolved
@@ -213,35 +213,7 @@
         virtual void BuildJobSpec(TJobletPtr joblet, TJobSpec* jobSpec) override
         {
             jobSpec->CopyFrom(Controller_->JobSpecTemplate_);
-<<<<<<< HEAD
-
-            auto* schedulerJobSpecExt = jobSpec->MutableExtension(TSchedulerJobSpecExt::scheduler_job_spec_ext);
-            NNodeTrackerClient::TNodeDirectoryBuilder directoryBuilder(
-                Controller_->InputNodeDirectory,
-                schedulerJobSpecExt->mutable_input_node_directory());
-
-            auto* inputSpec = schedulerJobSpecExt->add_input_specs();
-            inputSpec->set_table_reader_options(ConvertToYsonString(GetTableReaderOptions()).Data());
-            auto list = joblet->InputStripeList;
-            for (const auto& stripe : list->Stripes) {
-                for (const auto& dataSlice : stripe->DataSlices) {
-                    ToProto(
-                        inputSpec->add_data_slice_descriptors(),
-                        dataSlice,
-                        GetInputTableSchema(dataSlice->GetTableIndex()),
-                        AsyncLastCommittedTimestamp);
-
-                    for (const auto& chunkSlice : dataSlice->ChunkSlices) {
-                        auto replicas = chunkSlice->GetInputChunk()->GetReplicaList();
-                        directoryBuilder.Add(replicas);
-                    }
-                }
-            }
-            UpdateInputSpecTotals(jobSpec, joblet);
-
-=======
             AddSequentialInputSpec(jobSpec, joblet);
->>>>>>> ce6f042c
             AddFinalOutputSpecs(jobSpec, joblet);
         }
 
