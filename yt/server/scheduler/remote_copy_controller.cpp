#include "stdafx.h"
#include "remote_copy_controller.h"
#include "private.h"
#include "helpers.h"
#include "operation_controller_detail.h"
#include "chunk_pool.h"
#include "job_resources.h"

#include <ytlib/chunk_client/chunk_slice.h>

#include <ytlib/node_tracker_client/node_directory_builder.h>

namespace NYT {
namespace NScheduler {

using namespace NYson;
using namespace NYTree;
using namespace NYPath;
using namespace NChunkServer;
using namespace NJobProxy;
using namespace NChunkClient;
using namespace NScheduler::NProto;
using namespace NNodeTrackerClient::NProto;
using namespace NJobTrackerClient::NProto;
using namespace NApi;

////////////////////////////////////////////////////////////////////

static const NProfiling::TProfiler Profiler("/operations/remote_copy");

////////////////////////////////////////////////////////////////////

class TRemoteCopyController
    : public TOperationControllerBase
{
public:
    TRemoteCopyController(
        TSchedulerConfigPtr config,
        TRemoteCopyOperationSpecPtr spec,
        IOperationHost* host,
        TOperation* operation)
        : TOperationControllerBase(config, spec, host, operation)
        , Spec_(spec)
    { }

    virtual void BuildBriefSpec(IYsonConsumer* consumer) const override
    {
        TOperationControllerBase::BuildBriefSpec(consumer);
        BuildYsonMapFluently(consumer)
            .Item("cluster_name").Value(Spec_->ClusterName)
            .Item("network_name").Value(Spec_->NetworkName);
    }

    // Persistence.

    virtual void Persist(TPersistenceContext& context) override
    {
        TOperationControllerBase::Persist(context);

        using NYT::Persist;
        Persist(context, RemoteCopyTaskGroup_);
        Persist(context, JobIOConfig_);
        Persist(context, JobSpecTemplate_);
    }

private:
    DECLARE_DYNAMIC_PHOENIX_TYPE(TRemoteCopyController, 0xbac5ad82);

    TRemoteCopyOperationSpecPtr Spec_;

    class TRemoteCopyTask
        : public TTask
    {
    public:
        //! For persistence only.
        TRemoteCopyTask()
            : Controller_(nullptr)
        { }

        TRemoteCopyTask(TRemoteCopyController* controller, int index)
            : TTask(controller)
            , Controller_(controller)
<<<<<<< HEAD
            , ChunkPool_(CreateUnorderedChunkPool(
                Controller_->NodeDirectory,
                jobCount,
                Controller_->Config->MaxChunkStripesPerJob))
=======
            , ChunkPool_(CreateAtomicChunkPool(Controller_->NodeDirectory))
            , Index_(index)
>>>>>>> 123b807b
        { }

        virtual Stroka GetId() const override
        {
            return "RemoteCopy";
        }

        virtual TTaskGroupPtr GetGroup() const override
        {
            return Controller_->RemoteCopyTaskGroup_;
        }

        virtual TDuration GetLocalityTimeout() const override
        {
            return TDuration::Zero();
        }

        virtual TNodeResources GetNeededResources(TJobletPtr joblet) const override
        {
            return GetRemoteCopyResources(
                joblet->InputStripeList->GetStatistics(),
                joblet->MemoryReserveEnabled);
        }

        virtual IChunkPoolInput* GetChunkPoolInput() const override
        {
            return ChunkPool_.get();
        }

        virtual IChunkPoolOutput* GetChunkPoolOutput() const override
        {
            return ChunkPool_.get();
        }

        virtual void Persist(TPersistenceContext& context) override
        {
            TTask::Persist(context);

            using NYT::Persist;
            Persist(context, Controller_);
            Persist(context, ChunkPool_);
        }

    private:
        DECLARE_DYNAMIC_PHOENIX_TYPE(TRemoteCopyTask, 0x83b0dfe3);

        TRemoteCopyController* Controller_;

        std::unique_ptr<IChunkPool> ChunkPool_;

        int Index_;

        virtual bool IsMemoryReserveEnabled() const override
        {
            return Controller_->IsMemoryReserveEnabled(Controller_->JobCounter);
        }

        virtual TNodeResources GetMinNeededResourcesHeavy() const override
        {
            return GetRemoteCopyResources(
                ChunkPool_->GetApproximateStripeStatistics(),
                IsMemoryReserveEnabled());
        }

        TNodeResources GetRemoteCopyResources(const TChunkStripeStatisticsVector& statistics, bool isReserveEnabled) const
        {
            TNodeResources result;
            result.set_user_slots(1);
            result.set_cpu(0);
            result.set_memory(GetMemoryResources(statistics));
            return result;
        }

        i64 GetMemoryResources(const TChunkStripeStatisticsVector& statistics) const
        {
            i64 result = 0;

            // Replication writer
            result += Controller_->Spec_->JobIO->TableWriter->SendWindowSize +
                Controller_->Spec_->JobIO->TableWriter->GroupSize;

            // Max block size
            i64 maxBlockSize = 0;
            for (const auto& stat : statistics) {
                 maxBlockSize = std::max(maxBlockSize, stat.MaxBlockSize);
            }
            result += maxBlockSize;

            // Memory footprint
            result += GetFootprintMemorySize();

            return result;
        }

        virtual int GetChunkListCountPerJob() const override
        {
            return 1;
        }

        virtual EJobType GetJobType() const override
        {
            return EJobType(Controller_->JobSpecTemplate_.type());
        }

        virtual void BuildJobSpec(TJobletPtr joblet, TJobSpec* jobSpec) override
        {
            jobSpec->CopyFrom(Controller_->JobSpecTemplate_);

            auto* remoteCopyJobSpecExt = jobSpec->MutableExtension(TRemoteCopyJobSpecExt::remote_copy_job_spec_ext);
            auto* schedulerJobSpecExt = jobSpec->MutableExtension(TSchedulerJobSpecExt::scheduler_job_spec_ext);
            NNodeTrackerClient::TNodeDirectoryBuilder directoryBuilder(
                Controller_->NodeDirectory,
                remoteCopyJobSpecExt->mutable_remote_node_directory());

            auto* inputSpec = schedulerJobSpecExt->add_input_specs();
            auto list = joblet->InputStripeList;
            for (const auto& stripe : list->Stripes) {
                for (const auto& chunkSlice : stripe->ChunkSlices) {
                    auto* chunkSpec = inputSpec->add_chunks();
                    ToProto(chunkSpec, *chunkSlice);
                    for (ui32 protoReplica : chunkSlice->GetChunkSpec()->replicas()) {
                        auto replica = FromProto<NChunkClient::TChunkReplica>(protoReplica);
                        directoryBuilder.Add(replica);
                    }
                }
            }
            UpdateInputSpecTotals(jobSpec, joblet);

            AddFinalOutputSpecs(jobSpec, joblet);
        }

        virtual void OnJobCompleted(TJobletPtr joblet) override
        {
            TTask::OnJobCompleted(joblet);
            RegisterOutput(joblet, Index_);
        }

        virtual void OnJobAborted(TJobletPtr joblet) override
        {
            TTask::OnJobAborted(joblet);
            Controller_->UpdateAllTasksIfNeeded(Controller_->JobCounter);
        }

    };

    typedef TIntrusivePtr<TRemoteCopyTask> TRemoteCopyTaskPtr;

    TRemoteCopyTaskPtr RemoteCopyTask_;
    TTaskGroupPtr RemoteCopyTaskGroup_;

    TJobIOConfigPtr JobIOConfig_;
    TJobSpec JobSpecTemplate_;

    // Custom bits of preparation pipeline.
    void InitializeTransactions() override
    {
        StartAsyncSchedulerTransaction();
        if (Operation->GetCleanStart()) {
            StartInputTransaction(TTransactionId());
            auto userTransactionId =
                Operation->GetUserTransaction()
                ? Operation->GetUserTransaction()->GetId()
                : TTransactionId();
            StartOutputTransaction(userTransactionId);
        }
    }

    virtual void DoInitialize() override
    {
        TOperationControllerBase::DoInitialize();

        RemoteCopyTaskGroup_ = New<TTaskGroup>();
        RegisterTaskGroup(RemoteCopyTaskGroup_);
    }

    virtual void Essentiate() override
    {
        TClientOptions options;
        options.User = Operation->GetAuthenticatedUser();
        AuthenticatedInputMasterClient = Host
            ->GetClusterDirectory()
            ->GetConnectionOrThrow(Spec_->ClusterName)
            ->CreateClient(options);

        TOperationControllerBase::Essentiate();
    }

    virtual std::vector<TRichYPath> GetInputTablePaths() const override
    {
        return Spec_->InputTablePaths;
    }

    virtual std::vector<TRichYPath> GetOutputTablePaths() const override
    {
        return std::vector<TRichYPath>(1, Spec_->OutputTablePath);
    }

    virtual std::vector<TPathWithStage> GetFilePaths() const override
    {
        return std::vector<TPathWithStage>();
    }

    virtual void CustomPrepare() override
    {
        TOperationControllerBase::CustomPrepare();

        if (InputTables.size() == 1) {
            OutputTables[0].KeyColumns = InputTables[0].KeyColumns;
        }

        LOG_INFO("Processing inputs");

        std::vector<TChunkStripePtr> stripes;
        for (const auto& chunkSpec : CollectInputChunks()) {
            if (chunkSpec->has_lower_limit() && !IsTrivial(chunkSpec->lower_limit()) ||
                chunkSpec->has_upper_limit() && !IsTrivial(chunkSpec->upper_limit()))
            {
                OnOperationFailed(TError("Remote copy operation does not support non-trivial table limits"));
                return;
            }
            stripes.push_back(New<TChunkStripe>(CreateChunkSlice(chunkSpec)));
        }

        auto jobCount = SuggestJobCount(
            TotalEstimatedInputDataSize,
            Spec_->DataSizePerJob,
            Spec_->JobCount);
        jobCount = std::min(jobCount, static_cast<int>(stripes.size()));

        if (stripes.size() > Spec_->MaxChunkCountPerJob * jobCount) {
            OnOperationFailed(TError(
                "Too many chunks per job: actual %v, limit %v; please merge input tables before starting Remote Copy",
                stripes.size() / jobCount,
                Spec_->MaxChunkCountPerJob));
            return;
        }

        BuildTasks(stripes);

        LOG_INFO("Inputs processed");

        InitJobIOConfig();
        InitJobSpecTemplate();
    }
    
    void BuildTasks(const std::vector<TChunkStripePtr>& stripes)
    {
        auto addTask = [this] (const std::vector<TChunkStripePtr>& stripes, int index) {
            auto task = New<TRemoteCopyTask>(this, index);
            task->Initialize();
            task->AddInput(stripes);
            task->FinishInput();
            RegisterTask(task);
        };

        i64 currentDataSize = 0;
        std::vector<TChunkStripePtr> currentStripes;
        for (auto stripe : stripes) {
            currentStripes.push_back(stripe);
            currentDataSize += stripe->GetStatistics().DataSize;
            if (currentDataSize >= Spec_->DataSizePerJob) {
                addTask(currentStripes, Tasks.size());
                currentStripes.clear();
                currentDataSize = 0;
            }
        }
        if (!currentStripes.empty()) {
            addTask(currentStripes, Tasks.size());
        }
    }

    virtual void CustomizeJoblet(TJobletPtr joblet) override
    { }

    virtual bool IsOutputLivePreviewSupported() const override
    {
        return false;
    }

    virtual bool IsParityReplicasFetchEnabled() const override
    {
        return true;
    }

    virtual bool IsCompleted() const override
    {
        return Tasks.size() == JobCounter.GetCompleted();
    }

    // Progress reporting.

    virtual Stroka GetLoggingProgress() const override
    {
        return Format(
            "Jobs = {T: %v, R: %v, C: %v, P: %v, F: %v, A: %v}, "
            "UnavailableInputChunks: %v",
            JobCounter.GetTotal(),
            JobCounter.GetRunning(),
            JobCounter.GetCompleted(),
            GetPendingJobCount(),
            JobCounter.GetFailed(),
            JobCounter.GetAborted(),
            UnavailableInputChunkCount);
    }


    // Unsorted helpers.

    virtual bool NeedsAllChunkParts() const override
    {
        return true;
    }

    void InitJobIOConfig()
    {
        JobIOConfig_ = CloneYsonSerializable(Spec_->JobIO);
        InitFinalOutputConfig(JobIOConfig_);
    }

    void InitJobSpecTemplate()
    {
        JobSpecTemplate_.set_type(static_cast<int>(EJobType::RemoteCopy));
        auto* schedulerJobSpecExt = JobSpecTemplate_.MutableExtension(
            TSchedulerJobSpecExt::scheduler_job_spec_ext);

        schedulerJobSpecExt->set_lfalloc_buffer_size(GetLFAllocBufferSize());
        ToProto(schedulerJobSpecExt->mutable_output_transaction_id(),
            Operation->GetOutputTransaction()->GetId());
        schedulerJobSpecExt->set_io_config(ConvertToYsonString(JobIOConfig_).Data());

        auto clusterDirectory = Host->GetClusterDirectory();
        auto* remoteCopyJobSpecExt = JobSpecTemplate_.MutableExtension(
            TRemoteCopyJobSpecExt::remote_copy_job_spec_ext);
        remoteCopyJobSpecExt->set_connection_config(
            ConvertToYsonString(clusterDirectory->GetConnectionConfigOrThrow(Spec_->ClusterName)).Data());

        auto networkName = NNodeTrackerClient::InterconnectNetworkName;
        if (Spec_->NetworkName) {
            networkName = *Spec_->NetworkName;
        } else {
            auto defaultNetwork = clusterDirectory->GetDefaultNetwork(Spec_->ClusterName);
            if (defaultNetwork) {
                networkName = *defaultNetwork;
            }
        }

        remoteCopyJobSpecExt->set_network_name(networkName);
    }

};

DEFINE_DYNAMIC_PHOENIX_TYPE(TRemoteCopyController);
DEFINE_DYNAMIC_PHOENIX_TYPE(TRemoteCopyController::TRemoteCopyTask);

IOperationControllerPtr CreateRemoteCopyController(
    TSchedulerConfigPtr config,
    IOperationHost* host,
    TOperation* operation)
{
    auto spec = ParseOperationSpec<TRemoteCopyOperationSpec>(operation->GetSpec());
    return New<TRemoteCopyController>(config, spec, host, operation);
}

////////////////////////////////////////////////////////////////////

} // namespace NScheduler
} // namespace NYT

<|MERGE_RESOLUTION|>--- conflicted
+++ resolved
@@ -80,15 +80,8 @@
         TRemoteCopyTask(TRemoteCopyController* controller, int index)
             : TTask(controller)
             , Controller_(controller)
-<<<<<<< HEAD
-            , ChunkPool_(CreateUnorderedChunkPool(
-                Controller_->NodeDirectory,
-                jobCount,
-                Controller_->Config->MaxChunkStripesPerJob))
-=======
             , ChunkPool_(CreateAtomicChunkPool(Controller_->NodeDirectory))
             , Index_(index)
->>>>>>> 123b807b
         { }
 
         virtual Stroka GetId() const override
@@ -349,7 +342,7 @@
         for (auto stripe : stripes) {
             currentStripes.push_back(stripe);
             currentDataSize += stripe->GetStatistics().DataSize;
-            if (currentDataSize >= Spec_->DataSizePerJob) {
+            if (currentDataSize >= Spec_->DataSizePerJob || currentStripes.size() == Config_->MaxChunkStripesPerJob) {
                 addTask(currentStripes, Tasks.size());
                 currentStripes.clear();
                 currentDataSize = 0;
