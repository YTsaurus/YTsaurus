--- conflicted
+++ resolved
@@ -129,11 +129,7 @@
     TExecNodeDescriptor() = default;
 
     TExecNodeDescriptor(
-<<<<<<< HEAD
-        const NNodeTrackerClient::TNodeId& id,
-=======
         NNodeTrackerClient::TNodeId id,
->>>>>>> 52bdd5c2
         const Stroka& address,
         double ioWeight,
         const TJobResources& resourceLimits,
