#pragma once

#include "private.h"
#include "chunk_list_pool.h"
#include "chunk_pool.h"
#include "config.h"
#include "event_log.h"
#include "job_memory.h"
#include "job_resources.h"
#include "operation_controller.h"
#include "serialize.h"

#include <yt/server/chunk_server/public.h>

#include <yt/ytlib/chunk_client/chunk_owner_ypath_proxy.h>
#include <yt/ytlib/chunk_client/chunk_service_proxy.h>
#include <yt/ytlib/chunk_client/helpers.h>
#include <yt/ytlib/chunk_client/public.h>

#include <yt/ytlib/cypress_client/public.h>

#include <yt/ytlib/file_client/file_ypath_proxy.h>

#include <yt/ytlib/job_tracker_client/statistics.h>

#include <yt/ytlib/node_tracker_client/helpers.h>
#include <yt/ytlib/node_tracker_client/public.h>

#include <yt/ytlib/table_client/table_ypath_proxy.h>
#include <yt/ytlib/table_client/unversioned_row.h>
#include <yt/ytlib/table_client/value_consumer.h>

#include <yt/core/actions/cancelable_context.h>

#include <yt/core/concurrency/periodic_executor.h>
#include <yt/core/concurrency/thread_affinity.h>

#include <yt/core/logging/log.h>

#include <yt/core/misc/id_generator.h>
#include <yt/core/misc/nullable.h>
#include <yt/core/misc/ref_tracked.h>
#include <yt/core/misc/digest.h>

#include <yt/core/ytree/ypath_client.h>

#include <yt/core/yson/string.h>

namespace NYT {
namespace NScheduler {

////////////////////////////////////////////////////////////////////

//! Describes which part of the operation needs a particular file.
DEFINE_ENUM(EOperationStage,
    (None)
    (Map)
    (ReduceCombiner)
    (Reduce)
);

DEFINE_ENUM(EInputChunkState,
    (Active)
    (Skipped)
    (Waiting)
);

DEFINE_ENUM(EJobReinstallReason,
    (Failed)
    (Aborted)
);

DEFINE_ENUM(EControllerState,
    (Preparing)
    (Running)
    (Finished)
);


class TOperationControllerBase
    : public IOperationController
    , public TEventLogHostBase
    , public NPhoenix::IPersistent
    , public NPhoenix::TFactoryTag<NPhoenix::TNullFactory>
{
public:
    TOperationControllerBase(
        TSchedulerConfigPtr config,
        TOperationSpecBasePtr spec,
        TOperationOptionsPtr options,
        IOperationHost* host,
        TOperation* operation);

    virtual void Initialize(bool cleanStart) override;
    virtual void Prepare() override;
    virtual void Materialize() override;
    virtual void SaveSnapshot(TOutputStream* output) override;
    virtual void Revive(const TSharedRef& snapshot) override;
    virtual void Commit() override;

    virtual void OnJobStarted(const TJobId& jobId, TInstant startTime) override;
    virtual void OnJobCompleted(std::unique_ptr<TCompletedJobSummary> jobSummary) override;
    virtual void OnJobFailed(std::unique_ptr<TFailedJobSummary> jobSummary) override;
    virtual void OnJobAborted(std::unique_ptr<TAbortedJobSummary> jobSummary) override;

    virtual void Abort() override;
    virtual void Complete() override;

    virtual TScheduleJobResultPtr ScheduleJob(
        ISchedulingContextPtr context,
        const TJobResources& jobLimits) override;

    virtual void UpdateConfig(TSchedulerConfigPtr config) override;

    virtual TCancelableContextPtr GetCancelableContext() const override;
    virtual IInvokerPtr GetCancelableControlInvoker() const override;
    virtual IInvokerPtr GetCancelableInvoker() const override;
    virtual IInvokerPtr GetInvoker() const override;

    virtual TFuture<void> Suspend() override;
    virtual void Resume() override;

    virtual bool GetCleanStart() const override;
    virtual int GetPendingJobCount() const override;
    virtual int GetTotalJobCount() const override;
    virtual TJobResources GetNeededResources() const override;

    virtual bool HasProgress() const override;

    virtual void BuildProgress(NYson::IYsonConsumer* consumer) const override;
    virtual void BuildBriefProgress(NYson::IYsonConsumer* consumer) const override;
    virtual void BuildResult(NYson::IYsonConsumer* consumer) const override;
    virtual void BuildBriefSpec(NYson::IYsonConsumer* consumer) const override;
    virtual void BuildMemoryDigestStatistics(NYson::IYsonConsumer* consumer) const override;

    TFuture<NYson::TYsonString> BuildInputPathYson(const TJobId& jobId) const override;

    virtual void Persist(TPersistenceContext& context) override;

protected:
    // Forward declarations.
    class TTask;
    typedef TIntrusivePtr<TTask> TTaskPtr;

    struct TTaskGroup;
    typedef TIntrusivePtr<TTaskGroup> TTaskGroupPtr;

    struct TJoblet;
    typedef TIntrusivePtr<TJoblet> TJobletPtr;

    struct TCompletedJob;
    typedef TIntrusivePtr<TCompletedJob> TCompletedJobPtr;


    TSchedulerConfigPtr Config;
    IOperationHost* Host;
    TOperation* Operation;

    const TOperationId OperationId;

    NApi::INativeClientPtr AuthenticatedMasterClient;
    NApi::INativeClientPtr AuthenticatedInputMasterClient;
    NApi::INativeClientPtr AuthenticatedOutputMasterClient;

    mutable NLogging::TLogger Logger;

    TCancelableContextPtr CancelableContext;
    IInvokerPtr CancelableControlInvoker;
    IInvokerPtr Invoker;
    ISuspendableInvokerPtr SuspendableInvoker;
    IInvokerPtr CancelableInvoker;

    std::atomic<EControllerState> State = {EControllerState::Preparing};

    // These totals are approximate.
    int TotalEstimatedInputChunkCount = 0;
    i64 TotalEstimatedInputDataSize = 0;
    i64 TotalEstimatedInputRowCount = 0;
    i64 TotalEstimatedCompressedDataSize = 0;

    // Total uncompressed data size for primary tables.
    // Used only during preparation, not persisted.
    i64 PrimaryInputDataSize_ = 0;

    int ChunkLocatedCallCount = 0;
    int UnavailableInputChunkCount = 0;

    bool CleanStart = true;

    // Job counters.
    TProgressCounter JobCounter;

    // Maps node ids to descriptors for job input chunks.
    NNodeTrackerClient::TNodeDirectoryPtr InputNodeDirectory;
    // Maps node ids to descriptors for job auxiliary chunks.
    NNodeTrackerClient::TNodeDirectoryPtr AuxNodeDirectory;

    // Operation transactions ids are stored here to avoid their retrieval from
    // potentially dangling Operation pointer.
    NObjectClient::TTransactionId AsyncSchedulerTransactionId;
    NObjectClient::TTransactionId SyncSchedulerTransactionId;
    NObjectClient::TTransactionId InputTransactionId;
    NObjectClient::TTransactionId OutputTransactionId;

    struct TLivePreviewTableBase
    {
        // Live preview table id.
        NCypressClient::TNodeId LivePreviewTableId;

        void Persist(TPersistenceContext& context);
    };

    struct TInputTable
        : public NChunkClient::TUserObject
    {
        //! Number of chunks in the whole table (without range selectors).
        int ChunkCount = -1;
        std::vector<NChunkClient::TInputChunkPtr> Chunks;
        NTableClient::TKeyColumns KeyColumns;
        NTableClient::TTableSchema Schema;
        bool PreserveSchemaOnWrite;

        bool IsForeign() const
        {
            return Path.GetForeign();
        }

        bool IsPrimary() const
        {
            return !IsForeign();
        }

        void Persist(TPersistenceContext& context);
    };

    std::vector<TInputTable> InputTables;


    struct TJobBoundaryKeys
    {
        NTableClient::TOwningKey MinKey;
        NTableClient::TOwningKey MaxKey;
        NChunkClient::TChunkTreeId ChunkTreeId;

        void Persist(TPersistenceContext& context);

    };

    struct TOutputTable
        : public NChunkClient::TUserObject
        , public TLivePreviewTableBase
    {
        bool AppendRequested = false;
        NChunkClient::EUpdateMode UpdateMode = NChunkClient::EUpdateMode::Overwrite;
        NCypressClient::ELockMode LockMode = NCypressClient::ELockMode::Exclusive;
        NTableClient::TTableWriterOptionsPtr Options = New<NTableClient::TTableWriterOptions>();
        NTableClient::TTableSchema Schema;
        bool PreserveSchemaOnWrite;
        bool ChunkPropertiesUpdateNeeded = false;

        // Server-side upload transaction.
        NTransactionClient::TTransactionId UploadTransactionId;

        // Chunk list for appending the output.
        NChunkClient::TChunkListId OutputChunkListId;

        // Statistics returned by EndUpload call.
        NChunkClient::NProto::TDataStatistics DataStatistics;

        //! Chunk trees comprising the output (the order matters).
        //! Keys are used when the output is sorted (e.g. in sort operations).
        //! Trees are sorted w.r.t. key and appended to #OutputChunkListId.
        std::multimap<int, NChunkClient::TChunkTreeId> OutputChunkTreeIds;

        std::vector<TJobBoundaryKeys> BoundaryKeys;

        NYson::TYsonString EffectiveAcl;

        void Persist(TPersistenceContext& context);
    };

    std::vector<TOutputTable> OutputTables;


    struct TIntermediateTable
        : public TLivePreviewTableBase
    {
        void Persist(TPersistenceContext& context);
    };

    TIntermediateTable IntermediateTable;


    struct TUserFile
        : public NChunkClient::TUserObject
    {
        std::shared_ptr<NYTree::IAttributeDictionary> Attributes;
        EOperationStage Stage = EOperationStage::None;
        Stroka FileName;
        std::vector<NChunkClient::NProto::TChunkSpec> ChunkSpecs;
        bool Executable = false;
        NYson::TYsonString Format;

        void Persist(TPersistenceContext& context);
    };

    std::vector<TUserFile> Files;

    struct TJoblet
        : public TIntrinsicRefCounted
    {
        //! For serialization only.
        TJoblet()
            : JobIndex(-1)
            , StartRowIndex(-1)
            , OutputCookie(-1)
        { }

        TJoblet(TTaskPtr task, int jobIndex)
            : Task(task)
            , JobIndex(jobIndex)
            , StartRowIndex(-1)
            , OutputCookie(IChunkPoolOutput::NullCookie)
        { }

        TTaskPtr Task;
        int JobIndex;
        i64 StartRowIndex;

        TJobId JobId;
        EJobType JobType;

        TExecNodeDescriptor NodeDescriptor;

        TExtendedJobResources EstimatedResourceUsage;
        double JobProxyMemoryReserveFactor = -1;
        double UserJobMemoryReserveFactor = -1;
        TJobResources ResourceLimits;

        TChunkStripeListPtr InputStripeList;
        IChunkPoolOutput::TCookie OutputCookie;

        //! All chunk lists allocated for this job.
        /*!
         *  For jobs with intermediate output this list typically contains one element.
         *  For jobs with final output this list typically contains one element per each output table.
         */
        std::vector<NChunkClient::TChunkListId> ChunkListIds;

        TInstant StartTime;
        TInstant FinishTime;

        void Persist(TPersistenceContext& context);
    };

    struct TCompletedJob
        : public TIntrinsicRefCounted
    {
        //! For persistence only.
        TCompletedJob()
            : Lost(false)
            , DestinationPool(nullptr)
        { }

        TCompletedJob(
            const TJobId& jobId,
            TTaskPtr sourceTask,
            IChunkPoolOutput::TCookie outputCookie,
            i64 dataSize,
            IChunkPoolInput* destinationPool,
            IChunkPoolInput::TCookie inputCookie,
            const TExecNodeDescriptor& nodeDescriptor)
            : Lost(false)
            , JobId(jobId)
            , SourceTask(std::move(sourceTask))
            , OutputCookie(outputCookie)
            , DataSize(dataSize)
            , DestinationPool(destinationPool)
            , InputCookie(inputCookie)
            , NodeDescriptor(nodeDescriptor)
        { }

        bool Lost;

        TJobId JobId;

        TTaskPtr SourceTask;
        IChunkPoolOutput::TCookie OutputCookie;
        i64 DataSize;

        IChunkPoolInput* DestinationPool;
        IChunkPoolInput::TCookie InputCookie;

        TExecNodeDescriptor NodeDescriptor;

        void Persist(TPersistenceContext& context);

    };

    class TTask
        : public TRefCounted
        , public NPhoenix::IPersistent
    {
    public:
        //! For persistence only.
        TTask();
        explicit TTask(TOperationControllerBase* controller);

        void Initialize();

        virtual Stroka GetId() const = 0;
        virtual TTaskGroupPtr GetGroup() const = 0;

        virtual int GetPendingJobCount() const;
        int GetPendingJobCountDelta();

        virtual int GetTotalJobCount() const;
        int GetTotalJobCountDelta();

        virtual TJobResources GetTotalNeededResources() const;
        TJobResources GetTotalNeededResourcesDelta();

        virtual bool IsIntermediateOutput() const;

        virtual TDuration GetLocalityTimeout() const = 0;
        virtual i64 GetLocality(NNodeTrackerClient::TNodeId nodeId) const;
        virtual bool HasInputLocality() const;

        TJobResources GetMinNeededResources() const;

        virtual TExtendedJobResources GetNeededResources(TJobletPtr joblet) const = 0;

        void ResetCachedMinNeededResources();

        DEFINE_BYVAL_RW_PROPERTY(TNullable<TInstant>, DelayedTime);

        void AddInput(TChunkStripePtr stripe);
        void AddInput(const std::vector<TChunkStripePtr>& stripes);
        void FinishInput();

        void CheckCompleted();

        void ScheduleJob(
            ISchedulingContext* context,
            const TJobResources& jobLimits,
            TScheduleJobResult* scheduleJobResult);

        virtual void OnJobCompleted(TJobletPtr joblet, const TCompletedJobSummary& jobSummary);
        virtual void OnJobFailed(TJobletPtr joblet, const TFailedJobSummary& jobSummary);
        virtual void OnJobAborted(TJobletPtr joblet, const TAbortedJobSummary& jobSummary);
        virtual void OnJobLost(TCompletedJobPtr completedJob);

        // First checks against a given node, then against all nodes if needed.
        void CheckResourceDemandSanity(
            const TJobResources& nodeResourceLimits,
            const TJobResources& neededResources);

        // Checks against all available nodes.
        void CheckResourceDemandSanity(
            const TJobResources& neededResources);

        void DoCheckResourceDemandSanity(const TJobResources& neededResources);

        bool IsPending() const;
        bool IsCompleted() const;

        virtual bool IsActive() const;

        i64 GetTotalDataSize() const;
        i64 GetCompletedDataSize() const;
        i64 GetPendingDataSize() const;

        virtual IChunkPoolInput* GetChunkPoolInput() const = 0;
        virtual IChunkPoolOutput* GetChunkPoolOutput() const = 0;

        virtual void Persist(TPersistenceContext& context) override;

    private:
        TOperationControllerBase* Controller;

        int CachedPendingJobCount;
        int CachedTotalJobCount;

        TJobResources CachedTotalNeededResources;
        mutable TNullable<TExtendedJobResources> CachedMinNeededResources;

        TInstant LastDemandSanityCheckTime;
        bool CompletedFired;

        //! For each lost job currently being replayed, maps output cookie to corresponding input cookie.
        yhash_map<IChunkPoolOutput::TCookie, IChunkPoolInput::TCookie> LostJobCookieMap;

        TJobResources ApplyMemoryReserve(const TExtendedJobResources& jobResources) const;

    protected:
        NLogging::TLogger Logger;

        virtual bool CanScheduleJob(
            ISchedulingContext* context,
            const TJobResources& jobLimits);

        virtual TExtendedJobResources GetMinNeededResourcesHeavy() const = 0;

        virtual void OnTaskCompleted();

        virtual EJobType GetJobType() const = 0;
        virtual TUserJobSpecPtr GetUserJobSpec() const;
        virtual void PrepareJoblet(TJobletPtr joblet);
        virtual void BuildJobSpec(TJobletPtr joblet, NJobTrackerClient::NProto::TJobSpec* jobSpec) = 0;

        virtual void OnJobStarted(TJobletPtr joblet);

        virtual NTableClient::TTableReaderOptionsPtr GetTableReaderOptions() const = 0;

        void AddPendingHint();
        void AddLocalityHint(NNodeTrackerClient::TNodeId nodeId);

        void ReinstallJob(TJobletPtr joblet, EJobReinstallReason reason);

        void AddSequentialInputSpec(
            NJobTrackerClient::NProto::TJobSpec* jobSpec,
            TJobletPtr joblet);
        void AddParallelInputSpec(
            NJobTrackerClient::NProto::TJobSpec* jobSpec,
            TJobletPtr joblet);
        static void AddChunksToInputSpec(
            NNodeTrackerClient::TNodeDirectoryBuilder* directoryBuilder,
            NScheduler::NProto::TTableInputSpec* inputSpec,
            TChunkStripePtr stripe);

        void AddFinalOutputSpecs(NJobTrackerClient::NProto::TJobSpec* jobSpec, TJobletPtr joblet);
        void AddIntermediateOutputSpec(
            NJobTrackerClient::NProto::TJobSpec* jobSpec,
            TJobletPtr joblet,
            const NTableClient::TKeyColumns& keyColumns);

        static void UpdateInputSpecTotals(
            NJobTrackerClient::NProto::TJobSpec* jobSpec,
            TJobletPtr joblet);

        void RegisterIntermediate(
            TJobletPtr joblet,
            TChunkStripePtr stripe,
            TTaskPtr destinationTask,
            bool attachToLivePreview);
        void RegisterIntermediate(
            TJobletPtr joblet,
            TChunkStripePtr stripe,
            IChunkPoolInput* destinationPool,
            bool attachToLivePreview);

        static TChunkStripePtr BuildIntermediateChunkStripe(
            google::protobuf::RepeatedPtrField<NChunkClient::NProto::TChunkSpec>* chunkSpecs);

        void RegisterOutput(
            TJobletPtr joblet,
            int key,
            const TCompletedJobSummary& jobSummary);

        void AddFootprintAndUserJobResources(TExtendedJobResources& jobResources) const;
    };

    //! All tasks declared by calling #RegisterTask, mostly for debugging purposes.
    std::vector<TTaskPtr> Tasks;


    //! Groups provide means:
    //! - to prioritize tasks
    //! - to skip a vast number of tasks whose resource requirements cannot be met
    struct TTaskGroup
        : public TIntrinsicRefCounted
    {
        //! No task from this group is considered for scheduling unless this requirement is met.
        TJobResources MinNeededResources;

        //! All non-local tasks.
        yhash_set<TTaskPtr> NonLocalTasks;

        //! Non-local tasks that may possibly be ready (but a delayed check is still needed)
        //! keyed by min memory demand (as reported by TTask::GetMinNeededResources).
        std::multimap<i64, TTaskPtr> CandidateTasks;

        //! Non-local tasks keyed by deadline.
        std::multimap<TInstant, TTaskPtr> DelayedTasks;

        //! Local tasks keyed by node id.
        yhash_map<NNodeTrackerClient::TNodeId, yhash_set<TTaskPtr>> NodeIdToTasks;

        TTaskGroup()
        {
            MinNeededResources.SetUserSlots(1);
        }

        void Persist(TPersistenceContext& context);

    };

    NApi::ITransactionPtr StartTransaction(
        const Stroka& transactionName,
        NApi::INativeClientPtr client,
        const TNullable<NTransactionClient::TTransactionId>& parentTransactionId);

    //! All task groups declared by calling #RegisterTaskGroup, in the order of decreasing priority.
    std::vector<TTaskGroupPtr> TaskGroups;

    void RegisterTask(TTaskPtr task);
    void RegisterTaskGroup(TTaskGroupPtr group);

    void UpdateTask(TTaskPtr task);

    void UpdateAllTasks();

    virtual void CustomizeJoblet(TJobletPtr joblet);
    virtual void CustomizeJobSpec(TJobletPtr joblet, NJobTrackerClient::NProto::TJobSpec* jobSpec);

    void DoAddTaskLocalityHint(TTaskPtr task, NNodeTrackerClient::TNodeId nodeId);
    void AddTaskLocalityHint(TTaskPtr task, NNodeTrackerClient::TNodeId nodeId);
    void AddTaskLocalityHint(TTaskPtr task, TChunkStripePtr stripe);
    void AddTaskPendingHint(TTaskPtr task);
    void ResetTaskLocalityDelays();

    void MoveTaskToCandidates(TTaskPtr task, std::multimap<i64, TTaskPtr>& candidateTasks);

    bool CheckJobLimits(
        TTaskPtr task,
        const TJobResources& jobLimits,
        const TJobResources& nodeResourceLimits);

    void CheckTimeLimit();

    void DoScheduleJob(
        ISchedulingContext* context,
        const TJobResources& jobLimits,
        TScheduleJobResult* scheduleJobResult);

    void DoScheduleLocalJob(
        ISchedulingContext* context,
        const TJobResources& jobLimits,
        TScheduleJobResult* scheduleJobResult);

    void DoScheduleNonLocalJob(
        ISchedulingContext* context,
        const TJobResources& jobLimits,
        TScheduleJobResult* scheduleJobResult);

    DECLARE_THREAD_AFFINITY_SLOT(ControlThread);
    DECLARE_THREAD_AFFINITY_SLOT(BackgroundThread);


    // Jobs in progress management.
    void RegisterJoblet(TJobletPtr joblet);
    TJobletPtr GetJoblet(const TJobId& jobId) const;
    void RemoveJoblet(const TJobId& jobId);


    // Initialization.
    virtual void DoInitialize();
    virtual void InitializeConnections();
    virtual void InitializeTransactions();
    void CheckTransactions();


    // Preparation.
    void FetchInputTables();
    void LockInputTables();
    void GetOutputTablesSchema();
    virtual void PrepareOutputTables();
    void BeginUploadOutputTables();
    void GetOutputTablesUploadParams();
    void FetchUserFiles(std::vector<TUserFile>* files);
    void LockUserFiles(std::vector<TUserFile>* files);
    void CreateLivePreviewTables();
    void LockLivePreviewTables();
    void CollectTotals();
    virtual void CustomPrepare();
    void AddAllTaskPendingHints();
    void InitInputChunkScraper();
    void SuspendUnavailableInputStripes();
    void InitQuerySpec(
        NProto::TSchedulerJobSpecExt* schedulerJobSpecExt,
        const Stroka& queryString,
        const NQueryClient::TTableSchema& schema);

    void PickIntermediateDataCell();
    void InitChunkListPool();

    // Initialize transactions
    void StartAsyncSchedulerTransaction();
    void StartSyncSchedulerTransaction();
    virtual void StartInputTransaction(const NObjectClient::TTransactionId& parentTransactionId);
    virtual void StartOutputTransaction(const NObjectClient::TTransactionId& parentTransactionId);

    // Completion.
    void TeleportOutputChunks();
    void AttachOutputChunks();
    void EndUploadOutputTables();
    virtual void CustomCommit();

    // Revival.
    void ReinstallLivePreview();
    void AbortAllJoblets();

    void DoSaveSnapshot(TOutputStream* output);
    void DoLoadSnapshot(TSharedRef snapshot);

    //! Called to extract input table paths from the spec.
    virtual std::vector<NYPath::TRichYPath> GetInputTablePaths() const = 0;

    //! Called to extract output table paths from the spec.
    virtual std::vector<NYPath::TRichYPath> GetOutputTablePaths() const = 0;

    typedef std::pair<NYPath::TRichYPath, EOperationStage> TPathWithStage;

    //! Called to extract file paths from the spec.
    virtual std::vector<TPathWithStage> GetFilePaths() const;

    //! Called when a job is unable to read a chunk.
    void OnChunkFailed(const NChunkClient::TChunkId& chunkId);

    //! Called when a job is unable to read an intermediate chunk
    //! (i.e. that is not a part of the input).
    /*!
     *  The default implementation fails the operation immediately.
     *  Those operations providing some fault tolerance for intermediate chunks
     *  must override this method.
     */
    void OnIntermediateChunkUnavailable(const NChunkClient::TChunkId& chunkId);


    struct TStripeDescriptor
    {
        TChunkStripePtr Stripe;
        IChunkPoolInput::TCookie Cookie;
        TTaskPtr Task;

        TStripeDescriptor()
            : Cookie(IChunkPoolInput::NullCookie)
        { }

        void Persist(TPersistenceContext& context);

    };

    struct TInputChunkDescriptor
        : public TRefTracked<TInputChunkDescriptor>
    {
        SmallVector<TStripeDescriptor, 1> InputStripes;
        SmallVector<NChunkClient::TInputChunkPtr, 1> InputChunks;
        EInputChunkState State;

        TInputChunkDescriptor()
            : State(EInputChunkState::Active)
        { }

        void Persist(TPersistenceContext& context);

    };

    //! Callback called by TChunkScraper when get information on some chunk.
    void OnInputChunkLocated(
        const NChunkClient::TChunkId& chunkId,
        const NChunkClient::TChunkReplicaList& replicas);

    //! Called when a job is unable to read an input chunk or
    //! chunk scraper has encountered unavailable chunk.
    void OnInputChunkUnavailable(
        const NChunkClient::TChunkId& chunkId,
        TInputChunkDescriptor& descriptor);

    void OnInputChunkAvailable(
        const NChunkClient::TChunkId& chunkId,
        TInputChunkDescriptor& descriptor,
        const NChunkClient::TChunkReplicaList& replicas);

    virtual bool IsOutputLivePreviewSupported() const;
    virtual bool IsIntermediateLivePreviewSupported() const;

    //! Successfully terminate and finalize operation.
    /*!
     *  #interrupted flag indicates premature completion and disables standard validatoin
     */
    virtual void OnOperationCompleted(bool interrupted);

    virtual void OnOperationFailed(const TError& error);

    virtual bool IsCompleted() const = 0;

    //! Returns |true| when the controller is prepared.
    /*!
     *  Preparation happens in a controller thread.
     *  The state must not be touched from the control thread
     *  while this function returns |false|.
     */
    bool IsPrepared() const;

    //! Returns |true| as long as the operation can schedule new jobs.
    bool IsRunning() const;

    //! Returns |true| when operation completion event is scheduled to control invoker.
    bool IsFinished() const;

    // Unsorted helpers.

    //! Enables verification that the output is sorted.
    virtual bool ShouldVerifySortedOutput() const;

    //! Enables fetching all input replicas (not only data)
    virtual bool IsParityReplicasFetchEnabled() const;

    //! Enables fetching boundary keys for chunk specs.
    virtual bool IsBoundaryKeysFetchEnabled() const;

    //! If |true| then all jobs started within the operation must
    //! preserve row count. This invariant is checked for each completed job.
    //! Should a violation be discovered, the operation fails.
    virtual bool IsRowCountPreserved() const;

    typedef std::function<bool(const TInputTable& table)> TInputTableFilter;

    NTableClient::TKeyColumns CheckInputTablesSorted(
        const NTableClient::TKeyColumns& keyColumns,
        TInputTableFilter inputTableFilter = [](const TInputTable&) { return true; });

    static bool CheckKeyColumnsCompatible(
        const NTableClient::TKeyColumns& fullColumns,
        const NTableClient::TKeyColumns& prefixColumns);

    void RegisterInputStripe(TChunkStripePtr stripe, TTaskPtr task);


    void RegisterBoundaryKeys(
        const NProto::TOutputResult& boundaryKeys,
        const NChunkClient::TChunkTreeId& chunkTreeId,
<<<<<<< HEAD
        TOutputTable* outputTable);

    void RegisterBoundaryKeys(
        const NTableClient::TBoundaryKeys& boundaryKeys,
        int key,
=======
>>>>>>> c462c706
        TOutputTable* outputTable);

    virtual void RegisterOutput(TJobletPtr joblet, int key, const TCompletedJobSummary& jobSummary);

    void RegisterOutput(
        NChunkClient::TInputChunkPtr chunkSpec,
        int key,
        int tableIndex);

    void RegisterOutput(
        const NChunkClient::TChunkTreeId& chunkTreeId,
        int key,
        int tableIndex,
        TOutputTable& table);

    void RegisterIntermediate(
        TJobletPtr joblet,
        TCompletedJobPtr completedJob,
        TChunkStripePtr stripe,
        bool attachToLivePreview);

    bool HasEnoughChunkLists(bool intermediate);
    NChunkClient::TChunkListId ExtractChunkList(NObjectClient::TCellTag cellTag);
    void ReleaseChunkLists(const std::vector<NChunkClient::TChunkListId>& ids);

    //! Called after preparation to decrease memory footprint.
    void ClearInputChunkBoundaryKeys();

    //! Returns the list of all input chunks collected from all primary input tables.
    std::vector<NChunkClient::TInputChunkPtr> CollectPrimaryInputChunks() const;

    //! Returns the list of lists of all input chunks collected from all foreign input tables.
    std::vector<std::deque<NChunkClient::TInputChunkPtr>> CollectForeignInputChunks() const;

    //! Converts a list of input chunks into a list of chunk stripes for further
    //! processing. Each stripe receives exactly one chunk (as suitable for most
    //! jobs except merge). The resulting stripes are of approximately equal
    //! size. The size per stripe is either |maxSliceDataSize| or
    //! |TotalEstimateInputDataSize / jobCount|, whichever is smaller. If the resulting
    //! list contains less than |jobCount| stripes then |jobCount| is decreased
    //! appropriately.
    std::vector<TChunkStripePtr> SliceChunks(
        const std::vector<NChunkClient::TInputChunkPtr>& chunkSpecs,
        i64 maxSliceDataSize,
        int* jobCount);

    std::vector<TChunkStripePtr> SliceInputChunks(
        i64 maxSliceDataSize,
        int* jobCount);

    int SuggestJobCount(
        i64 totalDataSize,
        i64 dataSizePerJob,
        TNullable<int> configJobCount,
        int maxJobCount) const;

    void InitUserJobSpecTemplate(
        NScheduler::NProto::TUserJobSpec* proto,
        TUserJobSpecPtr config,
        const std::vector<TUserFile>& files);

    void InitUserJobSpec(
        NScheduler::NProto::TUserJobSpec* proto,
        TJobletPtr joblet);

    // Amount of memory reserved for output table writers in job proxy.
    i64 GetFinalOutputIOMemorySize(TJobIOConfigPtr ioConfig) const;

    i64 GetFinalIOMemorySize(
        TJobIOConfigPtr ioConfig,
        const TChunkStripeStatisticsVector& stripeStatistics) const;

    static void InitIntermediateOutputConfig(TJobIOConfigPtr config);
    void InitFinalOutputConfig(TJobIOConfigPtr config);

    static NTableClient::TTableReaderOptionsPtr CreateTableReaderOptions(TJobIOConfigPtr ioConfig);
    static NTableClient::TTableReaderOptionsPtr CreateIntermediateTableReaderOptions();

    void ValidateUserFileCount(TUserJobSpecPtr spec, const Stroka& operation);

    const std::vector<TExecNodeDescriptor>& GetExecNodeDescriptors();

    virtual void RegisterUserJobMemoryDigest(EJobType jobType, double memoryReserveFactor);
    IDigest* GetUserJobMemoryDigest(EJobType jobType);
    const IDigest* GetUserJobMemoryDigest(EJobType jobType) const;

    virtual void RegisterJobProxyMemoryDigest(EJobType jobType, const TLogDigestConfigPtr& config);
    IDigest* GetJobProxyMemoryDigest(EJobType jobType);
    const IDigest* GetJobProxyMemoryDigest(EJobType jobType) const;

    i64 ComputeUserJobMemoryReserve(EJobType jobType, TUserJobSpecPtr jobSpec) const;

private:
    typedef TOperationControllerBase TThis;

    typedef yhash_map<NChunkClient::TChunkId, TInputChunkDescriptor> TInputChunkMap;

    //! Keeps information needed to maintain the liveness state of input chunks.
    TInputChunkMap InputChunkMap;

    TOperationSpecBasePtr Spec;
    TOperationOptionsPtr Options;

    NObjectClient::TCellTag IntermediateOutputCellTag = NObjectClient::InvalidCellTag;
    TChunkListPoolPtr ChunkListPool;
    yhash<NObjectClient::TCellTag, int> CellTagToOutputTableCount;

    std::atomic<int> CachedPendingJobCount = {0};

    TJobResources CachedNeededResources;
    NConcurrency::TReaderWriterSpinLock CachedNeededResourcesLock;

    //! Maps an intermediate chunk id to its originating completed job.
    yhash_map<NChunkClient::TChunkId, TCompletedJobPtr> ChunkOriginMap;

    //! Maps scheduler's job ids to controller's joblets.
    //! NB: |TJobPtr -> TJobletPtr| mapping would be faster but
    //! it cannot be serialized that easily.
    yhash_map<TJobId, TJobletPtr> JobletMap;

    //! Used to distinguish already seen InputChunks while building #InputChunkMap.
    yhash_set<NChunkClient::TInputChunkPtr> InputChunkSpecs;

    NChunkClient::TChunkScraperPtr InputChunkScraper;

    TInstant LastTaskUpdateTime_;

    //! Increments each time a new job is scheduled.
    TIdGenerator JobIndexGenerator;

    //! Aggregates job statistics.
    NJobTrackerClient::TStatistics JobStatistics;

    //! One output table can have row count limit on operation.
    TNullable<int> RowCountLimitTableIndex;
    i64 RowCountLimit = std::numeric_limits<i64>::max();

    //! Runs periodic time limit checks that fail operation on timeout.
    NConcurrency::TPeriodicExecutorPtr CheckTimeLimitExecutor;

    //! Exec node count do not consider scheduling tag.
    //! But descriptors do.
    int ExecNodeCount_ = 0;
    std::vector<TExecNodeDescriptor> ExecNodesDescriptors_;
    TInstant LastGetExecNodesInformationTime_;

    const std::unique_ptr<NTableClient::IValueConsumer> EventLogValueConsumer_;
    const std::unique_ptr<NYson::IYsonConsumer> EventLogTableConsumer_;

    typedef yhash_map<EJobType, std::unique_ptr<IDigest>> TMemoryDigestMap;
    TMemoryDigestMap JobProxyMemoryDigests_;
    TMemoryDigestMap UserJobMemoryDigests_;

    void UpdateMemoryDigests(TJobletPtr joblet, NJobTrackerClient::TStatistics statistics);

    void GetExecNodesInformation();
    int GetExecNodeCount();

    void UpdateJobStatistics(const TJobSummary& jobSummary);

    NApi::INativeClientPtr CreateClient();
    void UpdateAllTasksIfNeeded();

<<<<<<< HEAD
=======
    NApi::IClientPtr CreateClient();

>>>>>>> c462c706
    void IncreaseNeededResources(const TJobResources& resourcesDelta);

    //! Sets finish time and other timing statistics.
    void FinalizeJoblet(
        const TJobletPtr& joblet,
        TJobSummary* jobSummary);

    TFluentLogEvent LogFinishedJobFluently(
        ELogEventType eventType,
        const TJobletPtr& joblet,
        const TJobSummary& jobSummary);

    virtual NYson::IYsonConsumer* GetEventLogConsumer() override;

    TCodicilGuard MakeCodicilGuard() const;

    NYson::TYsonString DoBuildInputPathYson(const TJobId& jobId) const;
};

////////////////////////////////////////////////////////////////////////////////

} // namespace NScheduler
} // namespace NYT<|MERGE_RESOLUTION|>--- conflicted
+++ resolved
@@ -831,14 +831,6 @@
     void RegisterBoundaryKeys(
         const NProto::TOutputResult& boundaryKeys,
         const NChunkClient::TChunkTreeId& chunkTreeId,
-<<<<<<< HEAD
-        TOutputTable* outputTable);
-
-    void RegisterBoundaryKeys(
-        const NTableClient::TBoundaryKeys& boundaryKeys,
-        int key,
-=======
->>>>>>> c462c706
         TOutputTable* outputTable);
 
     virtual void RegisterOutput(TJobletPtr joblet, int key, const TCompletedJobSummary& jobSummary);
@@ -1002,11 +994,6 @@
     NApi::INativeClientPtr CreateClient();
     void UpdateAllTasksIfNeeded();
 
-<<<<<<< HEAD
-=======
-    NApi::IClientPtr CreateClient();
-
->>>>>>> c462c706
     void IncreaseNeededResources(const TJobResources& resourcesDelta);
 
     //! Sets finish time and other timing statistics.
