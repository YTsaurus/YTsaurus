--- conflicted
+++ resolved
@@ -168,12 +168,8 @@
     i64 TotalEstimatedInputValueCount = 0;
     i64 TotalEstimatedCompressedDataSize = 0;
 
-<<<<<<< HEAD
+    int ChunkLocatedCallCount = 0;
     int UnavailableInputChunkCount = 0;
-=======
-    int ChunkLocatedCallCount;
-    int UnavailableInputChunkCount;
->>>>>>> 89b5c667
 
     // Job counters.
     TProgressCounter JobCounter;
