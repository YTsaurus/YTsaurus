#pragma once

#include "private.h"
#include "operation_controller.h"
#include "chunk_pool.h"
#include "chunk_list_pool.h"
#include "job_resources.h"
#include "serialize.h"
#include "event_log.h"

#include <core/misc/nullable.h>
#include <core/misc/id_generator.h>

#include <core/concurrency/thread_affinity.h>
#include <core/concurrency/periodic_executor.h>

#include <core/actions/cancelable_context.h>

#include <core/logging/log.h>

#include <ytlib/chunk_client/chunk_owner_ypath_proxy.h>

#include <ytlib/table_client/table_ypath_proxy.h>

#include <ytlib/new_table_client/unversioned_row.h>

#include <ytlib/file_client/file_ypath_proxy.h>

#include <ytlib/cypress_client/public.h>

#include <core/ytree/ypath_client.h>
#include <core/ytree/yson_string.h>

#include <ytlib/chunk_client/public.h>
#include <ytlib/chunk_client/chunk_service_proxy.h>

#include <ytlib/node_tracker_client/public.h>
#include <ytlib/node_tracker_client/helpers.h>

#include <ytlib/job_tracker_client/statistics.h>

#include <ytlib/scheduler/statistics.h>

#include <server/chunk_server/public.h>

namespace NYT {
namespace NScheduler {

////////////////////////////////////////////////////////////////////

class TOperationControllerBase
    : public IOperationController
    , public NPhoenix::IPersistent
    , public NPhoenix::TFactoryTag<NPhoenix::TNullFactory>
{
public:
    TOperationControllerBase(
        TSchedulerConfigPtr config,
        TOperationSpecBasePtr spec,
        IOperationHost* host,
        TOperation* operation);

    virtual void Initialize() override;
    virtual void Essentiate() override;
    virtual TFuture<TError> Prepare() override;
    virtual void SaveSnapshot(TOutputStream* output) override;
    virtual TFuture<TError> Revive() override;
    virtual TFuture<TError> Commit() override;

    virtual void OnJobRunning(TJobPtr job, const NJobTrackerClient::NProto::TJobStatus& status) override;
    virtual void OnJobCompleted(TJobPtr job) override;
    virtual void OnJobFailed(TJobPtr job) override;
    virtual void OnJobAborted(TJobPtr job) override;

    virtual void Abort() override;

    virtual TJobPtr ScheduleJob(
        ISchedulingContext* context,
        const NNodeTrackerClient::NProto::TNodeResources& jobLimits) override;

    virtual TCancelableContextPtr GetCancelableContext() const override;
    virtual IInvokerPtr GetCancelableControlInvoker() const override;
    virtual IInvokerPtr GetCancelableBackgroundInvoker() const override;

    virtual int GetPendingJobCount() const override;
    virtual int GetTotalJobCount() const override;
    virtual NNodeTrackerClient::NProto::TNodeResources GetNeededResources() const override;

    virtual void BuildProgress(NYson::IYsonConsumer* consumer) const override;
    virtual void BuildBriefProgress(NYson::IYsonConsumer* consumer) const override;
    virtual void BuildResult(NYson::IYsonConsumer* consumer) const override;
    virtual void BuildBriefSpec(NYson::IYsonConsumer* consumer) const override;

    virtual bool NeedsAllChunkParts() const override;

    virtual void Persist(TPersistenceContext& context) override;

protected:
    // Forward declarations.
    class TTask;
    typedef TIntrusivePtr<TTask> TTaskPtr;

    struct TTaskGroup;
    typedef TIntrusivePtr<TTaskGroup> TTaskGroupPtr;

    struct TJoblet;
    typedef TIntrusivePtr<TJoblet> TJobletPtr;

    struct TCompletedJob;
    typedef TIntrusivePtr<TCompletedJob> TCompletedJobPtr;


    TSchedulerConfigPtr Config;
    IOperationHost* Host;
    TOperation* Operation;

<<<<<<< HEAD
    NApi::IClientPtr AuthenticatedMasterClient;
    NApi::IClientPtr AuthenticatedInputMasterClient;
    NApi::IClientPtr AuthenticatedOutputMasterClient;

    mutable NLog::TLogger Logger;
    mutable TFluentEventLogger EventLogger;
=======
    NRpc::IChannelPtr AuthenticatedMasterChannel;
    NRpc::IChannelPtr AuthenticatedInputMasterChannel;
    NRpc::IChannelPtr AuthenticatedOutputMasterChannel;

    mutable NLog::TTaggedLogger Logger;
>>>>>>> 341b22ee

    TCancelableContextPtr CancelableContext;
    IInvokerPtr CancelableControlInvoker;
    IInvokerPtr CancelableBackgroundInvoker;


    //! Becomes |true| when the controller is prepared.
    /*!
     *  Preparation happens in a background thread.
     *  The state must not be touched from the control thread
     *  while this flag is |false|.
     */
    bool Prepared;

    //! Remains |true| as long as the operation can schedule new jobs.
    bool Running;


    // These totals are approximate.
    int TotalInputChunkCount;
    i64 TotalInputDataSize;
    i64 TotalInputRowCount;
    i64 TotalInputValueCount;

    // These totals are exact.
    int TotalIntermeidateChunkCount;
    i64 TotalIntermediateDataSize;
    i64 TotalIntermediateRowCount;

    // These totals are exact.
    int TotalOutputChunkCount;
    i64 TotalOutputDataSize;
    i64 TotalOutputRowCount;

    int UnavailableInputChunkCount;

    // Job counters.
    TProgressCounter JobCounter;

    // Job statistics.
    NJobTrackerClient::NProto::TJobStatistics CompletedJobStatistics;
    NJobTrackerClient::NProto::TJobStatistics FailedJobStatistics;
    NJobTrackerClient::NProto::TJobStatistics AbortedJobStatistics;

    // Maps node ids seen in fetch responses to node descriptors.
    NNodeTrackerClient::TNodeDirectoryPtr NodeDirectory;


    struct TUserTableBase
    {
        NYPath::TRichYPath Path;
        NObjectClient::TObjectId ObjectId;

        void Persist(TPersistenceContext& context);
    };


    struct TLivePreviewTableBase
    {
        // Live preview table id.
        NCypressClient::TNodeId LivePreviewTableId;

        // Chunk list for appending live preview results.
        NChunkClient::TChunkListId LivePreviewChunkListId;

        void Persist(TPersistenceContext& context);
    };

    struct TInputTable
        : public TUserTableBase
    {
        // Number of chunks in the whole table (without range selectors).
        int ChunkCount = -1;
        std::vector<NChunkClient::NProto::TChunkSpec> Chunks;
        TNullable< std::vector<Stroka> > KeyColumns;

        void Persist(TPersistenceContext& context);
    };

    std::vector<TInputTable> InputTables;


    struct TEndpoint
    {
        NVersionedTableClient::TOwningKey Key;
        bool Left;
        int ChunkTreeKey;

        void Persist(TPersistenceContext& context);

    };

    struct TOutputTable
        : public TUserTableBase
        , public TLivePreviewTableBase
    {
        TOutputTable()
            : Clear(false)
            , Overwrite(false)
            , LockMode(NCypressClient::ELockMode::Shared)
            , Options(New<NTableClient::TTableWriterOptions>())
        { }

        bool Clear;
        bool Overwrite;
        NCypressClient::ELockMode LockMode;
        NTableClient::TTableWriterOptionsPtr Options;

        // Chunk list for appending the output.
        NChunkClient::TChunkListId OutputChunkListId;

        //! Chunk trees comprising the output (the order matters).
        //! Keys are used when the output is sorted (e.g. in sort operations).
        //! Trees are sorted w.r.t. key and appended to #OutputChunkListId.
        std::multimap<int, NChunkClient::TChunkTreeId> OutputChunkTreeIds;

        std::vector<TEndpoint> Endpoints;

        NYTree::TYsonString EffectiveAcl;

        void Persist(TPersistenceContext& context);
    };

    std::vector<TOutputTable> OutputTables;


    struct TIntermediateTable
        : public TLivePreviewTableBase
    {
        void Persist(TPersistenceContext& context);
    };

    TIntermediateTable IntermediateTable;


    //! Describes which part of the operation needs a particular file.
    //! Values must be contiguous.
    DECLARE_ENUM(EOperationStage,
        (Map)
        (ReduceCombiner)
        (Reduce)
    );

    struct TUserFileBase
    {
        NYPath::TRichYPath Path;
        EOperationStage Stage;
        Stroka FileName;

        void Persist(TPersistenceContext& context);

    };

    struct TRegularUserFile
        : public TUserFileBase
    {
        NChunkClient::NProto::TRspFetch FetchResponse;
        bool Executable;

        void Persist(TPersistenceContext& context);

    };

    std::vector<TRegularUserFile> RegularFiles;


    struct TUserTableFile
        : public TUserFileBase
    {
        NChunkClient::NProto::TRspFetch FetchResponse;
        NYTree::TYsonString Format;

        void Persist(TPersistenceContext& context);

    };

    std::vector<TUserTableFile> TableFiles;


    struct TJoblet
        : public TIntrinsicRefCounted
    {
        //! For serialization only.
        TJoblet()
            : JobIndex(-1)
            , StartRowIndex(-1)
            , OutputCookie(-1)
            , MemoryReserveEnabled(true)
        { }

        TJoblet(TTaskPtr task, int jobIndex)
            : Task(task)
            , JobIndex(jobIndex)
            , StartRowIndex(-1)
            , OutputCookie(IChunkPoolOutput::NullCookie)
        { }

        TTaskPtr Task;
        int JobIndex;
        i64 StartRowIndex;

        TJobPtr Job;
        TChunkStripeListPtr InputStripeList;
        IChunkPoolOutput::TCookie OutputCookie;

        bool MemoryReserveEnabled;

        //! All chunk lists allocated for this job.
        /*!
         *  For jobs with intermediate output this list typically contains one element.
         *  For jobs with final output this list typically contains one element per each output table.
         */
        std::vector<NChunkClient::TChunkListId> ChunkListIds;

        void Persist(TPersistenceContext& context);
    };

    struct TCompletedJob
        : public TIntrinsicRefCounted
    {
        //! For persistence only.
        TCompletedJob()
            : IsLost(false)
            , DestinationPool(nullptr)
        { }

        TCompletedJob(
            const TJobId& jobId,
            TTaskPtr sourceTask,
            IChunkPoolOutput::TCookie outputCookie,
            IChunkPoolInput* destinationPool,
            IChunkPoolInput::TCookie inputCookie,
            const Stroka& address)
            : IsLost(false)
            , JobId(jobId)
            , SourceTask(std::move(sourceTask))
            , OutputCookie(outputCookie)
            , DestinationPool(destinationPool)
            , InputCookie(inputCookie)
            , Address(address)
        { }

        bool IsLost;

        TJobId JobId;

        TTaskPtr SourceTask;
        IChunkPoolOutput::TCookie OutputCookie;

        IChunkPoolInput* DestinationPool;
        IChunkPoolInput::TCookie InputCookie;

        Stroka Address;

        void Persist(TPersistenceContext& context);

    };

    class TTask
        : public TRefCounted
        , public NPhoenix::IPersistent
    {
    public:
        //! For persistence only.
        TTask();
        explicit TTask(TOperationControllerBase* controller);

        void Initialize();

        virtual Stroka GetId() const = 0;
        virtual TTaskGroupPtr GetGroup() const = 0;

        virtual int GetPendingJobCount() const;
        int GetPendingJobCountDelta();

        virtual int GetTotalJobCount() const;
        int GetTotalJobCountDelta();

        virtual NNodeTrackerClient::NProto::TNodeResources GetTotalNeededResources() const;
        NNodeTrackerClient::NProto::TNodeResources GetTotalNeededResourcesDelta();

        virtual int GetChunkListCountPerJob() const = 0;

        virtual TDuration GetLocalityTimeout() const = 0;
        virtual i64 GetLocality(const Stroka& address) const;
        virtual bool HasInputLocality() const;

        const NNodeTrackerClient::NProto::TNodeResources& GetMinNeededResources() const;
        virtual NNodeTrackerClient::NProto::TNodeResources GetNeededResources(TJobletPtr joblet) const;

        void ResetCachedMinNeededResources();

        DEFINE_BYVAL_RW_PROPERTY(TNullable<TInstant>, DelayedTime);

        void AddInput(TChunkStripePtr stripe);
        void AddInput(const std::vector<TChunkStripePtr>& stripes);
        void FinishInput();

        void CheckCompleted();

        TJobPtr ScheduleJob(ISchedulingContext* context, const NNodeTrackerClient::NProto::TNodeResources& jobLimits);

        virtual void OnJobCompleted(TJobletPtr joblet);
        virtual void OnJobFailed(TJobletPtr joblet);
        virtual void OnJobAborted(TJobletPtr joblet);
        virtual void OnJobLost(TCompletedJobPtr completedJob);

        // First checks against a given node, then against all nodes if needed.
        void CheckResourceDemandSanity(
            TExecNodePtr node,
            const NNodeTrackerClient::NProto::TNodeResources& neededResources);

        // Checks against all available nodes.
        void CheckResourceDemandSanity(
            const NNodeTrackerClient::NProto::TNodeResources& neededResources);

        void DoCheckResourceDemandSanity(const NNodeTrackerClient::NProto::TNodeResources& neededResources);

        bool IsPending() const;
        bool IsCompleted() const;

        virtual bool IsActive() const;

        i64 GetTotalDataSize() const;
        i64 GetCompletedDataSize() const;
        i64 GetPendingDataSize() const;

        virtual IChunkPoolInput* GetChunkPoolInput() const = 0;
        virtual IChunkPoolOutput* GetChunkPoolOutput() const = 0;

        virtual void Persist(TPersistenceContext& context) override;

    private:
        TOperationControllerBase* Controller;

        int CachedPendingJobCount;
        int CachedTotalJobCount;

        NNodeTrackerClient::NProto::TNodeResources CachedTotalNeededResources;
        mutable TNullable<NNodeTrackerClient::NProto::TNodeResources> CachedMinNeededResources;

        TInstant LastDemandSanityCheckTime;
        bool CompletedFired;

        //! For each lost job currently being replayed, maps output cookie to corresponding input cookie.
        yhash_map<IChunkPoolOutput::TCookie, IChunkPoolInput::TCookie> LostJobCookieMap;

    protected:
        NLog::TLogger Logger;

        virtual NNodeTrackerClient::NProto::TNodeResources GetMinNeededResourcesHeavy() const = 0;

        virtual void OnTaskCompleted();

        virtual EJobType GetJobType() const = 0;
        virtual void PrepareJoblet(TJobletPtr joblet);
        virtual void BuildJobSpec(TJobletPtr joblet, NJobTrackerClient::NProto::TJobSpec* jobSpec) = 0;

        virtual void OnJobStarted(TJobletPtr joblet);

        virtual bool IsMemoryReserveEnabled() const = 0;

        void AddPendingHint();
        void AddLocalityHint(const Stroka& address);

        DECLARE_ENUM(EJobReinstallReason,
            (Failed)
            (Aborted)
        );

        void ReinstallJob(TJobletPtr joblet, EJobReinstallReason reason);

        void AddSequentialInputSpec(
            NJobTrackerClient::NProto::TJobSpec* jobSpec,
            TJobletPtr joblet);
        void AddParallelInputSpec(
            NJobTrackerClient::NProto::TJobSpec* jobSpec,
            TJobletPtr joblet);
        static void AddChunksToInputSpec(
            NNodeTrackerClient::TNodeDirectoryBuilder* directoryBuilder,
            NScheduler::NProto::TTableInputSpec* inputSpec,
            TChunkStripePtr stripe,
            TNullable<int> partitionTag);

        void AddFinalOutputSpecs(NJobTrackerClient::NProto::TJobSpec* jobSpec, TJobletPtr joblet);
        void AddIntermediateOutputSpec(
            NJobTrackerClient::NProto::TJobSpec* jobSpec,
            TJobletPtr joblet,
            TNullable<NTableClient::TKeyColumns> keyColumns);

        static void UpdateInputSpecTotals(
            NJobTrackerClient::NProto::TJobSpec* jobSpec,
            TJobletPtr joblet);

        void RegisterIntermediate(TJobletPtr joblet, TChunkStripePtr stripe, TTaskPtr destinationTask);
        void RegisterIntermediate(TJobletPtr joblet, TChunkStripePtr stripe, IChunkPoolInput* destinationPool);

        static TChunkStripePtr BuildIntermediateChunkStripe(
            google::protobuf::RepeatedPtrField<NChunkClient::NProto::TChunkSpec>* chunkSpecs);

        void RegisterOutput(TJobletPtr joblet, int key);

    };

    //! All tasks declared by calling #RegisterTask, mostly for debugging purposes.
    std::vector<TTaskPtr> Tasks;


    //! Groups provide means:
    //! - to prioritize tasks
    //! - to skip a vast number of tasks whose resource requirements cannot be met
    struct TTaskGroup
        : public TIntrinsicRefCounted
    {
        //! No task from this group is considered for scheduling unless this requirement is met.
        NNodeTrackerClient::NProto::TNodeResources MinNeededResources;

        //! All non-local tasks.
        yhash_set<TTaskPtr> NonLocalTasks;

        //! Non-local tasks that may possibly be ready (but a delayed check is still needed)
        //! keyed by min memory demand (as reported by TTask::GetMinNeededResources).
        std::multimap<i64, TTaskPtr> CandidateTasks;

        //! Non-local tasks keyed by deadline.
        std::multimap<TInstant, TTaskPtr> DelayedTasks;

        //! Local tasks keyed by address.
        yhash_map<Stroka, yhash_set<TTaskPtr>> LocalTasks;


        void Persist(TPersistenceContext& context);

    };

    //! All task groups declared by calling #RegisterTaskGroup, in the order of decreasing priority.
    std::vector<TTaskGroupPtr> TaskGroups;

    void RegisterTask(TTaskPtr task);
    void RegisterTaskGroup(TTaskGroupPtr group);

    void UpdateTask(TTaskPtr task);

    void UpdateAllTasks();

    virtual void CustomizeJoblet(TJobletPtr joblet);
    virtual void CustomizeJobSpec(TJobletPtr joblet, NJobTrackerClient::NProto::TJobSpec* jobSpec);

    void DoAddTaskLocalityHint(TTaskPtr task, const Stroka& address);
    void AddTaskLocalityHint(TTaskPtr task, const Stroka& address);
    void AddTaskLocalityHint(TTaskPtr task, TChunkStripePtr stripe);
    void AddTaskPendingHint(TTaskPtr task);
    void ResetTaskLocalityDelays();

    void MoveTaskToCandidates(TTaskPtr task, std::multimap<i64, TTaskPtr>& candidateTasks);

    bool CheckJobLimits(TExecNodePtr node, TTaskPtr task, const NNodeTrackerClient::NProto::TNodeResources& jobLimits);

    TJobPtr DoScheduleJob(ISchedulingContext* context, const NNodeTrackerClient::NProto::TNodeResources& jobLimits);
    TJobPtr DoScheduleLocalJob(ISchedulingContext* context, const NNodeTrackerClient::NProto::TNodeResources& jobLimits);
    TJobPtr DoScheduleNonLocalJob(ISchedulingContext* context, const NNodeTrackerClient::NProto::TNodeResources& jobLimits);

    void OnJobStarted(TJobPtr job);

    DECLARE_THREAD_AFFINITY_SLOT(ControlThread);
    DECLARE_THREAD_AFFINITY_SLOT(BackgroundThread);


    // Jobs in progress management.
    void RegisterJoblet(TJobletPtr joblet);
    TJobletPtr GetJoblet(TJobPtr job);
    void RemoveJoblet(TJobPtr job);


    // Initialization.
    virtual void DoInitialize();
    virtual void InitializeTransactions();


    // Preparation.
    TError DoPrepare();
    void GetInputObjectIds();
    void GetOutputObjectIds();
    void ValidateFileTypes();
    void FetchInputTables();
    void RequestInputObjects();
    void RequestOutputObjects();
    void FetchFileObjects();
    void RequestFileObjects();
    void CreateLivePreviewTables();
    void PrepareLivePreviewTablesForUpdate();
    void CollectTotals();
    virtual void CustomPrepare();
    void AddAllTaskPendingHints();
    void InitChunkListPool();
    void InitInputChunkScratcher();
    void SuspendUnavailableInputStripes();

    // Initialize transactions.
    void StartAsyncSchedulerTransaction();
    void StartSyncSchedulerTransaction();
    void StartIOTransactions();
    virtual void StartInputTransaction(NObjectClient::TTransactionId parentTransactionId);
    virtual void StartOutputTransaction(NObjectClient::TTransactionId parentTransactionId);

    // Completion.
    TError DoCommit();
    void CommitResults();


    // Revival.
    void DoRevive();
    void ReinstallLivePreview();
    void AbortAllJoblets();


    void DoSaveSnapshot(TOutputStream* output);
    void DoLoadSnapshot();


    //! Called to extract input table paths from the spec.
    virtual std::vector<NYPath::TRichYPath> GetInputTablePaths() const = 0;

    //! Called to extract output table paths from the spec.
    virtual std::vector<NYPath::TRichYPath> GetOutputTablePaths() const = 0;

    typedef std::pair<NYPath::TRichYPath, EOperationStage> TPathWithStage;

    //! Called to extract file paths from the spec.
    virtual std::vector<TPathWithStage> GetFilePaths() const;

    //! Called when a job is unable to read a chunk.
    void OnChunkFailed(const NChunkClient::TChunkId& chunkId);

    //! Called when a job is unable to read an intermediate chunk
    //! (i.e. that is not a part of the input).
    /*!
     *  The default implementation fails the operation immediately.
     *  Those operations providing some fault tolerance for intermediate chunks
     *  must override this method.
     */
    void OnIntermediateChunkUnavailable(const NChunkClient::TChunkId& chunkId);


    DECLARE_ENUM(EInputChunkState,
        (Active)
        (Skipped)
        (Waiting)
    );

    struct TStripeDescriptor
    {
        TChunkStripePtr Stripe;
        IChunkPoolInput::TCookie Cookie;
        TTaskPtr Task;

        TStripeDescriptor()
            : Cookie(IChunkPoolInput::NullCookie)
        { }

        void Persist(TPersistenceContext& context);

    };

    struct TInputChunkDescriptor
    {
        SmallVector<TStripeDescriptor, 1> InputStripes;
        SmallVector<NChunkClient::TRefCountedChunkSpecPtr, 1> ChunkSpecs;
        EInputChunkState State;

        TInputChunkDescriptor()
            : State(EInputChunkState::Active)
        { }

        void Persist(TPersistenceContext& context);

    };

    //! Called when a job is unable to read an input chunk or
    //! chunk scratcher has encountered unavailable chunk.
    void OnInputChunkUnavailable(
        const NChunkClient::TChunkId& chunkId,
        TInputChunkDescriptor& descriptor);

    void OnInputChunkAvailable(
        const NChunkClient::TChunkId& chunkId,
        TInputChunkDescriptor& descriptor,
        const NChunkClient::TChunkReplicaList& replicas);

    virtual bool IsOutputLivePreviewSupported() const;
    virtual bool IsIntermediateLivePreviewSupported() const;

    void OnOperationCompleted();
    virtual void DoOperationCompleted();

    void OnOperationFailed(const TError& error);
    virtual void DoOperationFailed(const TError& error);

    virtual bool IsCompleted() const = 0;


    // Unsorted helpers.

    //! Enables sorted output from user jobs.
    virtual bool IsSortedOutputSupported() const;

    //! Enables fetching all input replicas (not only data)
    virtual bool IsParityReplicasFetchEnabled() const;

    //! If |true| then all jobs started within the operation must
    //! preserve row count. This invariant is checked for each completed job.
    //! Should a violation be discovered, the operation fails.
    virtual bool IsRowCountPreserved() const;

    std::vector<Stroka> CheckInputTablesSorted(
        const TNullable< std::vector<Stroka> >& keyColumns);
    static bool CheckKeyColumnsCompatible(
        const std::vector<Stroka>& fullColumns,
        const std::vector<Stroka>& prefixColumns);

    static EAbortReason GetAbortReason(TJobPtr job);
    static EAbortReason GetAbortReason(TJobletPtr joblet);

    void UpdateAllTasksIfNeeded(const TProgressCounter& jobCounter);
    bool IsMemoryReserveEnabled(const TProgressCounter& jobCounter) const;
    i64 GetMemoryReserve(bool memoryReserveEnabled, TUserJobSpecPtr userJobSpec) const;

    void RegisterInputStripe(TChunkStripePtr stripe, TTaskPtr task);


    void RegisterEndpoints(
        const NTableClient::NProto::TOldBoundaryKeysExt& boundaryKeys,
        int key,
        TOutputTable* outputTable);

    void RegisterOutput(
        NChunkClient::TRefCountedChunkSpecPtr chunkSpec,
        int key,
        int tableIndex);

    void RegisterOutput(
        TJobletPtr joblet,
        int key);

    void RegisterOutput(
        const NChunkClient::TChunkTreeId& chunkTreeId,
        int key,
        int tableIndex,
        TOutputTable& table);

    void RegisterIntermediate(
        TJobletPtr joblet,
        TCompletedJobPtr completedJob,
        TChunkStripePtr stripe);

    bool HasEnoughChunkLists(int requestedCount);
    NChunkClient::TChunkListId ExtractChunkList();

    //! Returns the list of all input chunks collected from all input tables.
    std::vector<NChunkClient::TRefCountedChunkSpecPtr> CollectInputChunks() const;

    //! Converts a list of input chunks into a list of chunk stripes for further
    //! processing. Each stripe receives exactly one chunk (as suitable for most
    //! jobs except merge). The resulting stripes are of approximately equal
    //! size. The size per stripe is either |maxSliceDataSize| or
    //! |TotalInputDataSize / jobCount|, whichever is smaller. If the resulting
    //! list contains less than |jobCount| stripes then |jobCount| is decreased
    //! appropriately.
    std::vector<TChunkStripePtr> SliceInputChunks(i64 maxSliceDataSize, int jobCount);

    int SuggestJobCount(
        i64 totalDataSize,
        i64 dataSizePerJob,
        TNullable<int> configJobCount) const;

    void InitUserJobSpecTemplate(
        NScheduler::NProto::TUserJobSpec* proto,
        TUserJobSpecPtr config,
        const std::vector<TRegularUserFile>& regularFiles,
        const std::vector<TUserTableFile>& tableFiles);

    void InitUserJobSpec(
        NScheduler::NProto::TUserJobSpec* proto,
        TJobletPtr joblet,
        i64 memoryReserve);

    // Amount of memory reserved for output table writers in job proxy.
    i64 GetFinalOutputIOMemorySize(TJobIOConfigPtr ioConfig) const;

    i64 GetFinalIOMemorySize(
        TJobIOConfigPtr ioConfig,
        const TChunkStripeStatisticsVector& stripeStatistics) const;

    static void InitIntermediateInputConfig(TJobIOConfigPtr config);

    static void InitIntermediateOutputConfig(TJobIOConfigPtr config);
    void InitFinalOutputConfig(TJobIOConfigPtr config);

    TFluentLogEvent LogEventFluently(ELogEventType eventType);
    TFluentLogEvent LogFinishedJobFluently(ELogEventType eventType, TJobPtr job);

private:
    typedef TOperationControllerBase TThis;

    typedef yhash_map<NChunkClient::TChunkId, TInputChunkDescriptor> TInputChunkMap;

    //! Keeps information needed to maintain the liveness state of input chunks.
    TInputChunkMap InputChunkMap;

    class TInputChunkScratcher
        : public virtual TRefCounted
    {
    public:
        TInputChunkScratcher(TOperationControllerBase* controller, NRpc::IChannelPtr masterChannel);

        //! Starts periodic polling.
        /*!
         *  Should be called when operation preparation is complete.
         *  Safe to call multiple times.
         */
        void Start();

    private:
        void LocateChunks();
        void OnLocateChunksResponse(NChunkClient::TChunkServiceProxy::TRspLocateChunksPtr rsp);

        TOperationControllerBase* Controller;
        NConcurrency::TPeriodicExecutorPtr PeriodicExecutor;
        NChunkClient::TChunkServiceProxy Proxy;
        TInputChunkMap::iterator NextChunkIterator;
        bool Started;

        NLog::TLogger& Logger;

    };

    typedef TIntrusivePtr<TInputChunkScratcher> TInputChunkScratcherPtr;

    TOperationSpecBasePtr Spec;
    TChunkListPoolPtr ChunkListPool;

    int CachedPendingJobCount;

    NNodeTrackerClient::NProto::TNodeResources CachedNeededResources;

    //! Maps an intermediate chunk id to its originating completed job.
    yhash_map<NChunkClient::TChunkId, TCompletedJobPtr> ChunkOriginMap;

    //! Maps scheduler's job ids to controller's joblets.
    //! NB: |TJobPtr -> TJobletPtr| mapping would be faster but
    //! it cannot be serialized that easily.
    yhash_map<TJobId, TJobletPtr> JobletMap;

    //! Used to distinguish already seen ChunkSpecs while building #InputChunkMap.
    yhash_set<NChunkClient::TRefCountedChunkSpecPtr> InputChunkSpecs;

    TInputChunkScratcherPtr InputChunkScratcher;

    //! Increments each time a new job is scheduled.
    TIdGenerator JobIndexGenerator;


    NApi::IClientPtr CreateClient();

    static const NProto::TUserJobResult* FindUserJobResult(TJobletPtr joblet);

    NTransactionClient::TTransactionManagerPtr GetTransactionManagerForTransaction(
        const NObjectClient::TTransactionId& transactionId);
};

////////////////////////////////////////////////////////////////////////////////

} // namespace NScheduler
} // namespace NYT<|MERGE_RESOLUTION|>--- conflicted
+++ resolved
@@ -114,20 +114,11 @@
     IOperationHost* Host;
     TOperation* Operation;
 
-<<<<<<< HEAD
     NApi::IClientPtr AuthenticatedMasterClient;
     NApi::IClientPtr AuthenticatedInputMasterClient;
     NApi::IClientPtr AuthenticatedOutputMasterClient;
 
     mutable NLog::TLogger Logger;
-    mutable TFluentEventLogger EventLogger;
-=======
-    NRpc::IChannelPtr AuthenticatedMasterChannel;
-    NRpc::IChannelPtr AuthenticatedInputMasterChannel;
-    NRpc::IChannelPtr AuthenticatedOutputMasterChannel;
-
-    mutable NLog::TTaggedLogger Logger;
->>>>>>> 341b22ee
 
     TCancelableContextPtr CancelableContext;
     IInvokerPtr CancelableControlInvoker;
