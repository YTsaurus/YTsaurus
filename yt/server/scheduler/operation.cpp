#include "operation.h"
#include "operation_controller.h"
#include "exec_node.h"
#include "helpers.h"
#include "job.h"
#include "controller_agent.h"

#include <yt/ytlib/scheduler/helpers.h>
#include <yt/ytlib/scheduler/config.h>

#include <yt/core/actions/cancelable_context.h>

namespace NYT {
namespace NScheduler {

using namespace NApi;
using namespace NTransactionClient;
using namespace NJobTrackerClient;
using namespace NRpc;
using namespace NYTree;
using namespace NYson;

////////////////////////////////////////////////////////////////////////////////

void Serialize(const TOperationEvent& event, IYsonConsumer* consumer)
{
    BuildYsonFluently(consumer)
        .BeginMap()
            .Item("time").Value(event.Time)
            .Item("state").Value(event.State)
        .EndMap();
}

void Deserialize(TOperationEvent& event, INodePtr node)
{
    auto mapNode = node->AsMap();
    event.Time = ConvertTo<TInstant>(mapNode->GetChild("time"));
    event.State = ConvertTo<EOperationState>(mapNode->GetChild("state"));
}

////////////////////////////////////////////////////////////////////////////////

TOperation::TOperation(
    const TOperationId& id,
    EOperationType type,
    const TMutationId& mutationId,
    const TTransactionId& userTransactionId,
    IMapNodePtr spec,
    IMapNodePtr secureVault,
    TOperationRuntimeParametersPtr runtimeParams,
    const TString& authenticatedUser,
    TInstant startTime,
    IInvokerPtr controlInvoker,
    EOperationState state,
    const std::vector<TOperationEvent>& events)
    : Type_(type)
    , MutationId_(mutationId)
    , State_(state)
    , UserTransactionId_(userTransactionId)
    , RuntimeParameters_(std::move(runtimeParams))
    , RuntimeData_(New<TOperationRuntimeData>())
    , SecureVault_(std::move(secureVault))
    , Events_(events)
    , Id_(id)
    , StartTime_(startTime)
    , AuthenticatedUser_(authenticatedUser)
    , Spec_(spec)
    , CodicilData_(MakeOperationCodicilString(Id_))
    , ControlInvoker_(std::move(controlInvoker))
{
    YCHECK(Spec_);
    Restart();

    if (RuntimeParameters_->Owners) {
        Owners_ = *RuntimeParameters_->Owners;
    }
}

const TOperationId& TOperation::GetId() const
{
    return Id_;
}

TInstant TOperation::GetStartTime() const
{
    return StartTime_;
}

TString TOperation::GetAuthenticatedUser() const
{
    return AuthenticatedUser_;
}

NYTree::IMapNodePtr TOperation::GetSpec() const
{
    return Spec_;
}

TFuture<TOperationPtr> TOperation::GetStarted()
{
    return StartedPromise_.ToFuture().Apply(BIND([this_ = MakeStrong(this)] () -> TOperationPtr {
        return this_;
    }));
}

void TOperation::SetStarted(const TError& error)
{
    StartedPromise_.Set(error);
}

TFuture<void> TOperation::GetFinished()
{
    return FinishedPromise_;
}

void TOperation::SetFinished()
{
    FinishedPromise_.Set();
    Suspended_ = false;
}

bool TOperation::IsFinishedState() const
{
    return IsOperationFinished(State_);
}

bool TOperation::IsFinishingState() const
{
    return IsOperationFinishing(State_);
}

bool TOperation::IsSchedulable() const
{
    return State_ == EOperationState::Running && !Suspended_;
}

IOperationControllerStrategyHostPtr TOperation::GetControllerStrategyHost() const
{
    return Controller_;
}

void TOperation::UpdateControllerTimeStatistics(const NYPath::TYPath& name, TDuration value)
{
    ControllerTimeStatistics_.AddSample(name, value.MicroSeconds());
}

TCodicilGuard TOperation::MakeCodicilGuard() const
{
    return TCodicilGuard(CodicilData_);
}

void TOperation::SetStateAndEnqueueEvent(EOperationState state)
{
    State_ = state;
    Events_.emplace_back(TOperationEvent({TInstant::Now(), state}));
    ShouldFlush_ = true;
}

void TOperation::SetSlotIndex(const TString& treeId, int value)
{
    TreeIdToSlotIndex_.emplace(treeId, value);
}

TNullable<int> TOperation::FindSlotIndex(const TString& treeId) const
{
    auto it = TreeIdToSlotIndex_.find(treeId);
    return it != TreeIdToSlotIndex_.end() ? MakeNullable(it->second) : Null;
}

int TOperation::GetSlotIndex(const TString& treeId) const
{
    auto slotIndex = FindSlotIndex(treeId);
    YCHECK(slotIndex);
    return *slotIndex;
}

<<<<<<< HEAD
const THashMap<TString, int>& TOperation::GetSlotIndices() const
=======
const std::vector<TString>& TOperation::GetOwners() const
{
    return Owners_;
}

void TOperation::SetOwners(std::vector<TString> owners)
{
    Owners_ = std::move(owners);
    ShouldFlush_ = true;
    ShouldFlushAcl_ = true;
}

const yhash<TString, int>& TOperation::GetSlotIndices() const
>>>>>>> b4f9ac25
{
    return TreeIdToSlotIndex_;
}

const IInvokerPtr& TOperation::GetCancelableControlInvoker()
{
    return CancelableInvoker_;
}

void TOperation::Cancel()
{
    if (CancelableContext_) {
        CancelableContext_->Cancel();
    }
}

void TOperation::Restart()
{
    Cancel();
    CancelableContext_ = New<TCancelableContext>();
    CancelableInvoker_ = CancelableContext_->CreateInvoker(ControlInvoker_);
}

void TOperation::SetAgent(const TControllerAgentPtr& agent)
{
    Agent_ = agent;
}

TControllerAgentPtr TOperation::GetAgentOrCancelFiber()
{
    auto agent = Agent_.Lock();
    if (!agent) {
        throw NConcurrency::TFiberCanceledException();
    }
    return agent;
}

TControllerAgentPtr TOperation::FindAgent()
{
    return Agent_.Lock();
}

TControllerAgentPtr TOperation::GetAgentOrThrow()
{
    auto agent = FindAgent();
    if (!agent) {
        THROW_ERROR_EXCEPTION("Operation %v is not assigned to any agent",
            Id_);
    }
    return agent;
}

////////////////////////////////////////////////////////////////////////////////

int TOperationRuntimeData::GetPendingJobCount() const
{
    return PendingJobCount_.load();
}

void TOperationRuntimeData::SetPendingJobCount(int value)
{
    PendingJobCount_.store(value);
}

NScheduler::TJobResources TOperationRuntimeData::GetNeededResources()
{
    NConcurrency::TReaderGuard guard(NeededResourcesLock_);
    return NeededResources_;
}

void TOperationRuntimeData::SetNeededResources(const NScheduler::TJobResources& value)
{
    NConcurrency::TWriterGuard guard(NeededResourcesLock_);
    NeededResources_ = value;
}

TJobResourcesWithQuotaList TOperationRuntimeData::GetMinNeededJobResources() const
{
    NConcurrency::TReaderGuard guard(MinNeededResourcesJobLock_);
    return MinNeededJobResources_;
}

void TOperationRuntimeData::SetMinNeededJobResources(const TJobResourcesWithQuotaList& value)
{
    NConcurrency::TWriterGuard guard(MinNeededResourcesJobLock_);
    MinNeededJobResources_ = value;
}

////////////////////////////////////////////////////////////////////////////////

} // namespace NScheduler
} // namespace NYT
<|MERGE_RESOLUTION|>--- conflicted
+++ resolved
@@ -174,9 +174,11 @@
     return *slotIndex;
 }
 
-<<<<<<< HEAD
 const THashMap<TString, int>& TOperation::GetSlotIndices() const
-=======
+{
+    return TreeIdToSlotIndex_;
+}
+
 const std::vector<TString>& TOperation::GetOwners() const
 {
     return Owners_;
@@ -187,12 +189,6 @@
     Owners_ = std::move(owners);
     ShouldFlush_ = true;
     ShouldFlushAcl_ = true;
-}
-
-const yhash<TString, int>& TOperation::GetSlotIndices() const
->>>>>>> b4f9ac25
-{
-    return TreeIdToSlotIndex_;
 }
 
 const IInvokerPtr& TOperation::GetCancelableControlInvoker()
