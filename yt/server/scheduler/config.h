#pragma once

#include "public.h"

#include <ytlib/chunk_client/config.h>

#include <core/rpc/config.h>

#include <ytlib/table_client/config.h>

#include <ytlib/api/config.h>

#include <ytlib/ypath/public.h>

#include <core/ytree/yson_serializable.h>

#include <server/job_proxy/config.h>

namespace NYT {
namespace NScheduler {

////////////////////////////////////////////////////////////////////////////////

class TFairShareStrategyConfig
    : public NYTree::TYsonSerializable
{
public:
    // The following settings can be overridden in operation spec.
    TDuration MinSharePreemptionTimeout;
    TDuration FairSharePreemptionTimeout;
    double FairShareStarvationTolerance;

    TDuration FairShareUpdatePeriod;

    //! Any operation with usage less than this cannot be preempted.
    double MinPreemptableRatio;

    TFairShareStrategyConfig()
    {
        RegisterParameter("min_share_preemption_timeout", MinSharePreemptionTimeout)
            .Default(TDuration::Seconds(15));
        RegisterParameter("fair_share_preemption_timeout", FairSharePreemptionTimeout)
            .Default(TDuration::Seconds(30));
        RegisterParameter("fair_share_starvation_tolerance", FairShareStarvationTolerance)
            .InRange(0.0, 1.0)
            .Default(0.8);

        RegisterParameter("fair_share_update_period", FairShareUpdatePeriod)
            .Default(TDuration::MilliSeconds(1000));

        RegisterParameter("min_preemptable_ratio", MinPreemptableRatio)
            .InRange(0.0, 1.0)
            .Default(0.05);
    }
};

class TEventLogConfig
    : public NTableClient::TBufferedTableWriterConfig
{
public:
    NYPath::TYPath Path;

    TEventLogConfig()
    {
        RegisterParameter("path", Path)
            .Default("//sys/scheduler/event_log");
    }
};

class TSchedulerConfig
    : public TFairShareStrategyConfig
{
public:
    //! Interval between consecutive master connection attempts.
<<<<<<< HEAD
    TDuration ConnectRetryPeriod;
=======
    TDuration ConnectRetryBackoffTime;
>>>>>>> 99d8a6aa

    //! Timeout for node expiration.
    TDuration NodeHearbeatTimeout;

    TDuration TransactionsRefreshPeriod;

    TDuration OperationsUpdatePeriod;

    TDuration WatchersUpdatePeriod;

    TDuration CellDirectoryUpdatePeriod;

    TDuration ResourceDemandSanityCheckPeriod;

    TDuration LockTransactionTimeout;

    TDuration OperationTransactionTimeout;

    TDuration ChunkScratchPeriod;

    //! Number of chunks scratched per one LocateChunks.
    int MaxChunksPerScratch;

    ESchedulerStrategy Strategy;

    //! Once this limit is reached the operation fails.
    int MaxFailedJobCount;

    //! Once this limit is reached the memory reserve is disabled.
    int MaxMemoryReserveAbortJobCount;

    //! Limits the number of stderrs the operation is allowed to produce.
    int MaxStderrCount;

    //! Number of chunk lists to be allocated when an operation starts.
    int ChunkListPreallocationCount;

    //! Maximum number of chunk lists to request via a single request.
    int MaxChunkListAllocationCount;

    //! Better keep the number of spare chunk lists above this threshold.
    int ChunkListWatermarkCount;

    //! Each time the number of spare chunk lists drops below #ChunkListWatermarkCount or
    //! the controller requests more chunk lists than we currently have,
    //! another batch is allocated. Each time we allocate #ChunkListAllocationMultiplier times
    //! more chunk lists than previously.
    double ChunkListAllocationMultiplier;

    //! Maximum number of chunk trees to attach per request.
    int MaxChildrenPerAttachRequest;

    //! Max size of data slice for different jobs.
    i64 MapJobMaxSliceDataSize;
    i64 MergeJobMaxSliceDataSize;
    i64 SortJobMaxSliceDataSize;
    i64 PartitionJobMaxSliceDataSize;

    //! Controls finer initial slicing of input data to ensure even distribution of data split sizes among jobs.
    double SliceDataSizeMultiplier;

    //! Maximum number of partitions during sort, ever.
    int MaxPartitionCount;

    //! Maximum number of jobs per operation (an approximation!).
    int MaxJobCount;

    //! Maximum number of partition jobs during map-reduce and sort operations.
    //! Refines #MaxJobCount.
    int MaxPartitionJobCount;

    //! Maximum number of operations that can be run concurrently.
    int MaxOperationCount;

    //! Maximum size of table allowed to be passed as a file to jobs.
    i64 MaxTableFileSize;

    //! Maximum number of output tables an operation can have.
    int MaxOutputTableCount;

    //! Maximum number of input tables an operation can have.
    int MaxInputTableCount;

    //! Maximum number of jobs to start within a single heartbeat.
    TNullable<int> MaxStartedJobsPerHeartbeat;

    //! Whether to call a |setrlimit| to limit user job VM size.
    bool EnableVMLimit;

    //! Don't check resource demand for sanity if the number of online
    //! nodes is less than this bound.
    int SafeOnlineNodeCount;

    NYTree::INodePtr MapOperationSpec;
    NYTree::INodePtr ReduceOperationSpec;
    NYTree::INodePtr EraseOperationSpec;
    NYTree::INodePtr OrderedMergeOperationSpec;
    NYTree::INodePtr UnorderedMergeOperationSpec;
    NYTree::INodePtr SortedMergeOperationSpec;
    NYTree::INodePtr MapReduceOperationSpec;
    NYTree::INodePtr SortOperationSpec;
    NYTree::INodePtr RemoteCopyOperationSpec;

    //! Default environment variables set for every job.
    yhash_map<Stroka, Stroka> Environment;

    //! Interval between consequent snapshots.
    TDuration SnapshotPeriod;

    //! Timeout for snapshot construction.
    TDuration SnapshotTimeout;

    //! If |true|, snapshots are periodically constructed and uploaded into the system.
    bool EnableSnapshotBuilding;

    //! If |true|, snapshots are loaded during revival.
    bool EnableSnapshotLoading;

    Stroka SnapshotTempPath;
    NApi::TFileReaderConfigPtr SnapshotReader;
    NApi::TFileWriterConfigPtr SnapshotWriter;

<<<<<<< HEAD
    NChunkClient::TFetcherConfigPtr Fetcher;

    TSchedulerConfig()
    {
        RegisterParameter("connect_retry_period", ConnectRetryPeriod)
=======
    TEventLogConfigPtr EventLog;

    NRpc::TRetryingChannelConfigPtr NodeChannel;

    TSchedulerConfig()
    {
        RegisterParameter("connect_retry_backoff_time", ConnectRetryBackoffTime)
>>>>>>> 99d8a6aa
            .Default(TDuration::Seconds(15));
        RegisterParameter("node_heartbeat_timeout", NodeHearbeatTimeout)
            .Default(TDuration::Seconds(60));
        RegisterParameter("transactions_refresh_period", TransactionsRefreshPeriod)
            .Default(TDuration::Seconds(3));
        RegisterParameter("operations_update_period", OperationsUpdatePeriod)
            .Default(TDuration::Seconds(3));
        RegisterParameter("watchers_update_period", WatchersUpdatePeriod)
            .Default(TDuration::Seconds(3));
        RegisterParameter("cell_directory_update_period", CellDirectoryUpdatePeriod)
            .Default(TDuration::Seconds(3));
        RegisterParameter("resource_demand_sanity_check_period", ResourceDemandSanityCheckPeriod)
            .Default(TDuration::Seconds(15));
        RegisterParameter("lock_transaction_timeout", LockTransactionTimeout)
            .Default(TDuration::Seconds(15));
        RegisterParameter("operation_transaction_timeout", OperationTransactionTimeout)
            .Default(TDuration::Minutes(60));

        RegisterParameter("chunk_scratch_period", ChunkScratchPeriod)
            .Default(TDuration::Seconds(10));

        RegisterParameter("max_chunks_per_scratch", MaxChunksPerScratch)
            .Default(10000)
            .GreaterThan(0)
            .LessThan(100000);

        RegisterParameter("strategy", Strategy)
            .Default(ESchedulerStrategy::Null);

        RegisterParameter("max_failed_job_count", MaxFailedJobCount)
            .Default(100)
            .GreaterThanOrEqual(0);
        RegisterParameter("max_memory_reserve_abort_job_count", MaxMemoryReserveAbortJobCount)
            .Default(100)
            .GreaterThanOrEqual(0);
        RegisterParameter("max_stderr_count", MaxStderrCount)
            .Default(100)
            .GreaterThanOrEqual(0);

        RegisterParameter("chunk_list_preallocation_count", ChunkListPreallocationCount)
            .Default(128)
            .GreaterThanOrEqual(0);
        RegisterParameter("max_chunk_list_allocation_count", MaxChunkListAllocationCount)
            .Default(16384)
            .GreaterThanOrEqual(0);
        RegisterParameter("chunk_list_watermark_count", ChunkListWatermarkCount)
            .Default(50)
            .GreaterThanOrEqual(0);
        RegisterParameter("chunk_list_allocation_multiplier", ChunkListAllocationMultiplier)
            .Default(2.0)
            .GreaterThan(1.0);

        RegisterParameter("max_children_per_attach_request", MaxChildrenPerAttachRequest)
            .Default(10000)
            .GreaterThan(0);

        RegisterParameter("slice_data_size_multiplier", SliceDataSizeMultiplier)
            .Default(0.51)
            .GreaterThan(0.0);

        RegisterParameter("map_job_max_slice_data_size", MapJobMaxSliceDataSize)
            .Default((i64)256 * 1024 * 1024)
            .GreaterThan(0);

        RegisterParameter("merge_job_max_slice_data_size", MergeJobMaxSliceDataSize)
            .Default((i64)256 * 1024 * 1024)
            .GreaterThan(0);

        RegisterParameter("partition_job_max_slice_data_size", PartitionJobMaxSliceDataSize)
            .Default((i64)256 * 1024 * 1024)
            .GreaterThan(0);

        RegisterParameter("sort_job_max_slice_data_size", SortJobMaxSliceDataSize)
            .Default((i64)256 * 1024 * 1024)
            .GreaterThan(0);

        RegisterParameter("max_partition_count", MaxPartitionCount)
            .Default(2000)
            .GreaterThan(0);

        RegisterParameter("table_file_size_limit", MaxTableFileSize)
            .Default((i64) 2 * 1024 * 1024 * 1024);

        RegisterParameter("max_input_table_count", MaxInputTableCount)
            .Default(1000)
            .GreaterThan(1);

        RegisterParameter("max_output_table_count", MaxOutputTableCount)
            .Default(20)
            .GreaterThan(1)
            .LessThan(1000);

        RegisterParameter("max_started_jobs_per_heartbeat", MaxStartedJobsPerHeartbeat)
            .Default()
            .GreaterThan(0);

        RegisterParameter("enable_vm_limit", EnableVMLimit)
            .Default(true);

        RegisterParameter("safe_online_node_count", SafeOnlineNodeCount)
            .Default(1);

        RegisterParameter("map_operation_spec", MapOperationSpec)
            .Default(nullptr);
        RegisterParameter("reduce_operation_spec", ReduceOperationSpec)
            .Default(nullptr);
        RegisterParameter("erase_operation_spec", EraseOperationSpec)
            .Default(nullptr);
        RegisterParameter("ordered_merge_operation_spec", OrderedMergeOperationSpec)
            .Default(nullptr);
        RegisterParameter("unordered_merge_operation_spec", UnorderedMergeOperationSpec)
            .Default(nullptr);
        RegisterParameter("sorted_merge_operation_spec", SortedMergeOperationSpec)
            .Default(nullptr);
        RegisterParameter("map_reduce_operation_spec", MapReduceOperationSpec)
            .Default(nullptr);
        RegisterParameter("sort_operation_spec", SortOperationSpec)
            .Default(nullptr);
        RegisterParameter("remote_copy_operation_spec", RemoteCopyOperationSpec)
            .Default(nullptr);

        RegisterParameter("max_job_count", MaxJobCount)
            .Default(20000)
            .GreaterThan(0);
        RegisterParameter("max_partition_job_count", MaxPartitionJobCount)
            .Default(20000)
            .GreaterThan(0);
        RegisterParameter("max_operation_count", MaxOperationCount)
            .Default(100)
            .GreaterThan(0);

        RegisterParameter("environment", Environment)
            .Default(yhash_map<Stroka, Stroka>());

        RegisterParameter("snapshot_timeout", SnapshotTimeout)
            .Default(TDuration::Seconds(60));
        RegisterParameter("snapshot_period", SnapshotPeriod)
            .Default(TDuration::Seconds(300));
        RegisterParameter("enable_snapshot_building", EnableSnapshotBuilding)
            .Default(true);
        RegisterParameter("enable_snapshot_loading", EnableSnapshotLoading)
            .Default(false);
        RegisterParameter("snapshot_temp_path", SnapshotTempPath)
            .NonEmpty()
            .Default("/tmp/yt/scheduler/snapshots");
        RegisterParameter("snapshot_reader", SnapshotReader)
            .DefaultNew();
        RegisterParameter("snapshot_writer", SnapshotWriter)
            .DefaultNew();

<<<<<<< HEAD
        RegisterParameter("fetcher", Fetcher)
=======
        RegisterParameter("event_log", EventLog)
            .DefaultNew();

        RegisterParameter("node_channel", NodeChannel)
>>>>>>> 99d8a6aa
            .DefaultNew();
    }
};

////////////////////////////////////////////////////////////////////////////////

} // namespace NScheduler
} // namespace NYT<|MERGE_RESOLUTION|>--- conflicted
+++ resolved
@@ -71,12 +71,7 @@
     : public TFairShareStrategyConfig
 {
 public:
-    //! Interval between consecutive master connection attempts.
-<<<<<<< HEAD
-    TDuration ConnectRetryPeriod;
-=======
     TDuration ConnectRetryBackoffTime;
->>>>>>> 99d8a6aa
 
     //! Timeout for node expiration.
     TDuration NodeHearbeatTimeout;
@@ -87,7 +82,7 @@
 
     TDuration WatchersUpdatePeriod;
 
-    TDuration CellDirectoryUpdatePeriod;
+    TDuration ClusterDirectoryUpdatePeriod;
 
     TDuration ResourceDemandSanityCheckPeriod;
 
@@ -199,21 +194,13 @@
     NApi::TFileReaderConfigPtr SnapshotReader;
     NApi::TFileWriterConfigPtr SnapshotWriter;
 
-<<<<<<< HEAD
     NChunkClient::TFetcherConfigPtr Fetcher;
 
-    TSchedulerConfig()
-    {
-        RegisterParameter("connect_retry_period", ConnectRetryPeriod)
-=======
     TEventLogConfigPtr EventLog;
-
-    NRpc::TRetryingChannelConfigPtr NodeChannel;
 
     TSchedulerConfig()
     {
         RegisterParameter("connect_retry_backoff_time", ConnectRetryBackoffTime)
->>>>>>> 99d8a6aa
             .Default(TDuration::Seconds(15));
         RegisterParameter("node_heartbeat_timeout", NodeHearbeatTimeout)
             .Default(TDuration::Seconds(60));
@@ -223,7 +210,7 @@
             .Default(TDuration::Seconds(3));
         RegisterParameter("watchers_update_period", WatchersUpdatePeriod)
             .Default(TDuration::Seconds(3));
-        RegisterParameter("cell_directory_update_period", CellDirectoryUpdatePeriod)
+        RegisterParameter("cluster_directory_update_period", ClusterDirectoryUpdatePeriod)
             .Default(TDuration::Seconds(3));
         RegisterParameter("resource_demand_sanity_check_period", ResourceDemandSanityCheckPeriod)
             .Default(TDuration::Seconds(15));
@@ -364,14 +351,9 @@
         RegisterParameter("snapshot_writer", SnapshotWriter)
             .DefaultNew();
 
-<<<<<<< HEAD
         RegisterParameter("fetcher", Fetcher)
-=======
+            .DefaultNew();
         RegisterParameter("event_log", EventLog)
-            .DefaultNew();
-
-        RegisterParameter("node_channel", NodeChannel)
->>>>>>> 99d8a6aa
             .DefaultNew();
     }
 };
