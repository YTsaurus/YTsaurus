#pragma once

#include "private.h"

#include <core/concurrency/throughput_throttler.h>

#include <core/rpc/config.h>

#include <ytlib/table_client/config.h>

#include <ytlib/chunk_client/config.h>

#include <ytlib/api/config.h>

#include <ytlib/ypath/public.h>

#include <core/ytree/yson_serializable.h>

#include <server/job_proxy/config.h>

namespace NYT {
namespace NScheduler {

////////////////////////////////////////////////////////////////////////////////

class TFairShareStrategyConfig
    : virtual public NYTree::TYsonSerializable
{
public:
    // The following settings can be overridden in operation spec.
    TDuration MinSharePreemptionTimeout;
    TDuration FairSharePreemptionTimeout;
    double FairShareStarvationTolerance;

    TNullable<TDuration> FairShareUpdatePeriod;
    TNullable<TDuration> FairShareLogPeriod;

    //! Any operation with usage less than this cannot be preempted.
    double MinPreemptableRatio;

    //! Limit on number of running operations.
    int MaxRunningOperations;
    int MaxRunningOperationsPerPool;

    //! If enabled, pools will be able to starve and provoke preemption.
    bool EnablePoolStarvation;

    //! Default parent pool for operations with unknown pool.
    Stroka DefaultParentPool;

    // Preemption timeout for operations with small number of jobs will be
    // discounted proportionaly to this coefficient.
    double JobCountPreemptionTimeoutCoefficient;

    TFairShareStrategyConfig()
    {
        RegisterParameter("min_share_preemption_timeout", MinSharePreemptionTimeout)
            .Default(TDuration::Seconds(15));
        RegisterParameter("fair_share_preemption_timeout", FairSharePreemptionTimeout)
            .Default(TDuration::Seconds(30));
        RegisterParameter("fair_share_starvation_tolerance", FairShareStarvationTolerance)
            .InRange(0.0, 1.0)
            .Default(0.8);

        RegisterParameter("fair_share_update_period", FairShareUpdatePeriod)
            .Default(TDuration::MilliSeconds(1000));

        RegisterParameter("fair_share_log_period", FairShareLogPeriod)
            .Default(TDuration::MilliSeconds(1000));

        RegisterParameter("min_preemptable_ratio", MinPreemptableRatio)
            .InRange(0.0, 1.0)
            .Default(0.05);

        RegisterParameter("max_running_operations", MaxRunningOperations)
            .Default(200)
            .GreaterThan(0);

        RegisterParameter("max_running_operations_per_pool", MaxRunningOperationsPerPool)
            .Default(50)
            .GreaterThan(0);

        RegisterParameter("enable_pool_starvation", EnablePoolStarvation)
            .Default(true);

        RegisterParameter("default_parent_pool", DefaultParentPool)
            .Default(RootPoolName);

        RegisterParameter("job_count_preemption_timeout_coefficient", JobCountPreemptionTimeoutCoefficient)
            .Default(1.0)
            .GreaterThanOrEqual(1.0);
    }
};

DEFINE_REFCOUNTED_TYPE(TFairShareStrategyConfig)

////////////////////////////////////////////////////////////////////////////////

class TEventLogConfig
    : public NTableClient::TBufferedTableWriterConfig
{
public:
    NYPath::TYPath Path;

    TEventLogConfig()
    {
        RegisterParameter("path", Path)
            .Default("//sys/scheduler/event_log");
    }
};

DEFINE_REFCOUNTED_TYPE(TEventLogConfig)

////////////////////////////////////////////////////////////////////////////////

class TOperationOptions
    : public NYTree::TYsonSerializable
{
public:
    NYTree::INodePtr SpecTemplate;

    TOperationOptions()
    {
        RegisterParameter("spec_template", SpecTemplate)
            .Default();
    }
};

class TSimpleOperationOptions
    : public TOperationOptions
{
public:
    int MaxJobCount;
    i64 JobMaxSliceDataSize;

    TSimpleOperationOptions()
    {
        RegisterParameter("max_job_count", MaxJobCount)
            .Default(100000);

        RegisterParameter("job_max_slice_data_size", JobMaxSliceDataSize)
            .Default((i64)256 * 1024 * 1024)
            .GreaterThan(0);
    }
};

DEFINE_REFCOUNTED_TYPE(TSimpleOperationOptions)

////////////////////////////////////////////////////////////////////////////////

class TMapOperationOptions
    : public TSimpleOperationOptions
{ };

DEFINE_REFCOUNTED_TYPE(TMapOperationOptions)

////////////////////////////////////////////////////////////////////////////////

class TUnorderedMergeOperationOptions
    : public TSimpleOperationOptions
{ };

DEFINE_REFCOUNTED_TYPE(TUnorderedMergeOperationOptions)

////////////////////////////////////////////////////////////////////////////////

class TOrderedMergeOperationOptions
    : public TSimpleOperationOptions
{ };

DEFINE_REFCOUNTED_TYPE(TOrderedMergeOperationOptions)

////////////////////////////////////////////////////////////////////////////////

class TSortedMergeOperationOptions
    : public TSimpleOperationOptions
{ };

DEFINE_REFCOUNTED_TYPE(TSortedMergeOperationOptions)

////////////////////////////////////////////////////////////////////////////////

class TReduceOperationOptions
    : public TSortedMergeOperationOptions
{ };

DEFINE_REFCOUNTED_TYPE(TReduceOperationOptions)

////////////////////////////////////////////////////////////////////////////////

class TEraseOperationOptions
    : public TOrderedMergeOperationOptions
{ };

DEFINE_REFCOUNTED_TYPE(TEraseOperationOptions)

////////////////////////////////////////////////////////////////////////////////

class TSortOperationOptionsBase
    : public TOperationOptions
{
public:
    int MaxPartitionJobCount;

    int MaxPartitionCount;
    i64 SortJobMaxSliceDataSize;
    i64 PartitionJobMaxSliceDataSize;
    i32 MaxSampleSize;

    TSortOperationOptionsBase()
    {
        RegisterParameter("max_partition_job_count", MaxPartitionJobCount)
            .Default(20000)
            .GreaterThan(0);

        RegisterParameter("max_partition_count", MaxPartitionCount)
            .Default(2000)
            .GreaterThan(0);

        RegisterParameter("partition_job_max_slice_data_size", PartitionJobMaxSliceDataSize)
            .Default((i64)256 * 1024 * 1024)
            .GreaterThan(0);

        RegisterParameter("sort_job_max_slice_data_size", SortJobMaxSliceDataSize)
            .Default((i64)256 * 1024 * 1024)
            .GreaterThan(0);

        RegisterParameter("max_sample_size", MaxSampleSize)
            .Default(10 * 1024)
            .GreaterThan(1024);

    }
};

DEFINE_REFCOUNTED_TYPE(TSortOperationOptionsBase)

////////////////////////////////////////////////////////////////////////////////

class TSortOperationOptions
    : public TSortOperationOptionsBase
{ };

DEFINE_REFCOUNTED_TYPE(TSortOperationOptions)

////////////////////////////////////////////////////////////////////////////////

class TMapReduceOperationOptions
    : public TSortOperationOptionsBase
{ };

DEFINE_REFCOUNTED_TYPE(TMapReduceOperationOptions)

////////////////////////////////////////////////////////////////////////////////

class TRemoteCopyOperationOptions
    : public TOperationOptions
{
public:
    int MaxJobCount;

    TRemoteCopyOperationOptions()
    {
        RegisterParameter("max_job_count", MaxJobCount)
            .Default(100000)
            .GreaterThan(0);
    }
};

DEFINE_REFCOUNTED_TYPE(TRemoteCopyOperationOptions)

////////////////////////////////////////////////////////////////////////////////

class TSchedulerConfig
    : public TFairShareStrategyConfig
    , public NChunkClient::TChunkScraperConfig
{
public:
    TDuration ConnectRetryBackoffTime;

    //! Timeout for node expiration.
    TDuration NodeHeartbeatTimeout;

    TDuration TransactionsRefreshPeriod;

    TDuration OperationsUpdatePeriod;

    TDuration WatchersUpdatePeriod;

    TDuration ClusterDirectoryUpdatePeriod;

    TDuration ResourceDemandSanityCheckPeriod;

    TDuration LockTransactionTimeout;

    TDuration OperationTransactionTimeout;

    TDuration JobProberRpcTimeout;

    TDuration ClusterInfoLoggingPeriod;
<<<<<<< HEAD
=======

    //! Jobs running on node are logged periodically or when they change their state.
    TDuration JobsLoggingPeriod;

    TNullable<TDuration> OperationTimeLimit;
>>>>>>> 5d6fa665

    TNullable<TDuration> OperationTimeLimit;

    //! Once this limit is reached the operation fails.
    int MaxFailedJobCount;

    //! Once this limit is reached the memory reserve is disabled.
    int MaxMemoryReserveAbortJobCount;

    //! Limits the number of stderrs the operation is allowed to produce.
    int MaxStderrCount;

    //! Number of chunk lists to be allocated when an operation starts.
    int ChunkListPreallocationCount;

    //! Maximum number of chunk lists to request via a single request.
    int MaxChunkListAllocationCount;

    //! Better keep the number of spare chunk lists above this threshold.
    int ChunkListWatermarkCount;

    //! Each time the number of spare chunk lists drops below #ChunkListWatermarkCount or
    //! the controller requests more chunk lists than we currently have,
    //! another batch is allocated. Each time we allocate #ChunkListAllocationMultiplier times
    //! more chunk lists than previously.
    double ChunkListAllocationMultiplier;

    //! Maximum number of chunks per single fetch.
    int MaxChunksPerFetch;

    //! Maximum number of chunk stripes per job.
    int MaxChunkStripesPerJob;

    //! Maximum number of chunk trees to attach per request.
    int MaxChildrenPerAttachRequest;

    //! Controls finer initial slicing of input data to ensure even distribution of data split sizes among jobs.
    double SliceDataSizeMultiplier;

    //! Maximum number of operations that can be run concurrently.
    int MaxOperationCount;

    //! Maximum size of file allowed to be passed to jobs.
    i64 MaxFileSize;

    //! Maximum number of output tables an operation can have.
    int MaxOutputTableCount;

    //! Maximum number of input tables an operation can have.
    int MaxInputTableCount;

    //! Maximum number of files per user job.
    int MaxUserFileCount;

    //! Maximum number of jobs to start within a single heartbeat.
    TNullable<int> MaxStartedJobsPerHeartbeat;

    //! Don't check resource demand for sanity if the number of online
    //! nodes is less than this bound.
    int SafeOnlineNodeCount;

    TMapOperationOptionsPtr MapOperationOptions;
    TReduceOperationOptionsPtr ReduceOperationOptions;
    TEraseOperationOptionsPtr EraseOperationOptions;
    TOrderedMergeOperationOptionsPtr OrderedMergeOperationOptions;
    TUnorderedMergeOperationOptionsPtr UnorderedMergeOperationOptions;
    TSortedMergeOperationOptionsPtr SortedMergeOperationOptions;
    TMapReduceOperationOptionsPtr MapReduceOperationOptions;
    TSortOperationOptionsPtr SortOperationOptions;
    TRemoteCopyOperationOptionsPtr RemoteCopyOperationOptions;

    //! Default environment variables set for every job.
    yhash_map<Stroka, Stroka> Environment;

    //! Interval between consequent snapshots.
    TDuration SnapshotPeriod;

    //! Timeout for snapshot construction.
    TDuration SnapshotTimeout;

    //! If |true|, snapshots are periodically constructed and uploaded into the system.
    bool EnableSnapshotBuilding;

    //! If |true|, snapshots are loaded during revival.
    bool EnableSnapshotLoading;

    Stroka SnapshotTempPath;
    NApi::TFileReaderConfigPtr SnapshotReader;
    NApi::TFileWriterConfigPtr SnapshotWriter;

    NChunkClient::TFetcherConfigPtr Fetcher;

    TEventLogConfigPtr EventLog;

    //! Limits the rate (measured in chunks) of location requests issued by all active chunk scrapers.
    NConcurrency::TThroughputThrottlerConfigPtr ChunkLocationThrottler;

    TNullable<NYPath::TYPath> UdfRegistryPath;

    TSchedulerConfig()
    {
        RegisterParameter("connect_retry_backoff_time", ConnectRetryBackoffTime)
            .Default(TDuration::Seconds(15));
        RegisterParameter("node_heartbeat_timeout", NodeHeartbeatTimeout)
            .Default(TDuration::Seconds(60));
        RegisterParameter("transactions_refresh_period", TransactionsRefreshPeriod)
            .Default(TDuration::Seconds(3));
        RegisterParameter("operations_update_period", OperationsUpdatePeriod)
            .Default(TDuration::Seconds(3));
        RegisterParameter("watchers_update_period", WatchersUpdatePeriod)
            .Default(TDuration::Seconds(3));
        RegisterParameter("cluster_directory_update_period", ClusterDirectoryUpdatePeriod)
            .Default(TDuration::Seconds(3));
        RegisterParameter("resource_demand_sanity_check_period", ResourceDemandSanityCheckPeriod)
            .Default(TDuration::Seconds(15));
        RegisterParameter("lock_transaction_timeout", LockTransactionTimeout)
            .Default(TDuration::Seconds(15));
        RegisterParameter("operation_transaction_timeout", OperationTransactionTimeout)
            .Default(TDuration::Minutes(60));
        RegisterParameter("job_prober_rpc_timeout", JobProberRpcTimeout)
            .Default(TDuration::Seconds(300));

        RegisterParameter("cluster_info_logging_period", ClusterInfoLoggingPeriod)
            .Default(TDuration::Seconds(1));
        RegisterParameter("jobs_logging_period", JobsLoggingPeriod)
            .Default(TDuration::Seconds(30));

        RegisterParameter("operation_time_limit", OperationTimeLimit)
            .Default();

        RegisterParameter("max_failed_job_count", MaxFailedJobCount)
            .Default(100)
            .GreaterThanOrEqual(0);
        RegisterParameter("max_memory_reserve_abort_job_count", MaxMemoryReserveAbortJobCount)
            .Default(100)
            .GreaterThanOrEqual(0);
        RegisterParameter("max_stderr_count", MaxStderrCount)
            .Default(100)
            .GreaterThanOrEqual(0);

        RegisterParameter("chunk_list_preallocation_count", ChunkListPreallocationCount)
            .Default(128)
            .GreaterThanOrEqual(0);
        RegisterParameter("max_chunk_list_allocation_count", MaxChunkListAllocationCount)
            .Default(16384)
            .GreaterThanOrEqual(0);
        RegisterParameter("chunk_list_watermark_count", ChunkListWatermarkCount)
            .Default(50)
            .GreaterThanOrEqual(0);
        RegisterParameter("chunk_list_allocation_multiplier", ChunkListAllocationMultiplier)
            .Default(2.0)
            .GreaterThan(1.0);

        RegisterParameter("max_chunks_per_fetch", MaxChunksPerFetch)
            .Default(100000)
            .GreaterThan(0);

        RegisterParameter("max_chunk_stripes_per_job", MaxChunkStripesPerJob)
            .Default(50000)
            .GreaterThan(0);

        RegisterParameter("max_children_per_attach_request", MaxChildrenPerAttachRequest)
            .Default(10000)
            .GreaterThan(0);

        RegisterParameter("slice_data_size_multiplier", SliceDataSizeMultiplier)
            .Default(0.51)
            .GreaterThan(0.0);

        RegisterParameter("max_file_size", MaxFileSize)
            .Default((i64) 10 * 1024 * 1024 * 1024);

        RegisterParameter("max_input_table_count", MaxInputTableCount)
            .Default(1000)
            .GreaterThan(0);

        RegisterParameter("max_user_file_count", MaxUserFileCount)
            .Default(1000)
            .GreaterThan(0);

        RegisterParameter("max_output_table_count", MaxOutputTableCount)
            .Default(20)
            .GreaterThan(1)
            .LessThan(1000);

        RegisterParameter("max_started_jobs_per_heartbeat", MaxStartedJobsPerHeartbeat)
            .Default()
            .GreaterThan(0);

        RegisterParameter("safe_online_node_count", SafeOnlineNodeCount)
            .GreaterThanOrEqual(0)
            .Default(1);

        RegisterParameter("map_operation_options", MapOperationOptions)
            .DefaultNew();
        RegisterParameter("reduce_operation_options", ReduceOperationOptions)
            .DefaultNew();
        RegisterParameter("erase_operation_options", EraseOperationOptions)
            .DefaultNew();
        RegisterParameter("ordered_merge_operation_options", OrderedMergeOperationOptions)
            .DefaultNew();
        RegisterParameter("unordered_merge_operation_options", UnorderedMergeOperationOptions)
            .DefaultNew();
        RegisterParameter("sorted_merge_operation_options", SortedMergeOperationOptions)
            .DefaultNew();
        RegisterParameter("map_reduce_operation_options", MapReduceOperationOptions)
            .DefaultNew();
        RegisterParameter("sort_operation_options", SortOperationOptions)
            .DefaultNew();
        RegisterParameter("remote_copy_operation_options", RemoteCopyOperationOptions)
            .DefaultNew();

        RegisterParameter("max_operation_count", MaxOperationCount)
            .Default(1000)
            .GreaterThan(0);

        RegisterParameter("environment", Environment)
            .Default(yhash_map<Stroka, Stroka>());

        RegisterParameter("snapshot_timeout", SnapshotTimeout)
            .Default(TDuration::Seconds(60));
        RegisterParameter("snapshot_period", SnapshotPeriod)
            .Default(TDuration::Seconds(300));
        RegisterParameter("enable_snapshot_building", EnableSnapshotBuilding)
            .Default(true);
        RegisterParameter("enable_snapshot_loading", EnableSnapshotLoading)
            .Default(false);
        RegisterParameter("snapshot_temp_path", SnapshotTempPath)
            .NonEmpty()
            .Default("/tmp/yt/scheduler/snapshots");
        RegisterParameter("snapshot_reader", SnapshotReader)
            .DefaultNew();
        RegisterParameter("snapshot_writer", SnapshotWriter)
            .DefaultNew();

        RegisterParameter("fetcher", Fetcher)
            .DefaultNew();
        RegisterParameter("event_log", EventLog)
            .DefaultNew();

        RegisterParameter("chunk_location_throttler", ChunkLocationThrottler)
            .DefaultNew();

        RegisterParameter("udf_registry_path", UdfRegistryPath)
            .Default(Null);

        RegisterInitializer([&] () {
            ChunkLocationThrottler->Limit = 10000;
        });
    }
};

DEFINE_REFCOUNTED_TYPE(TSchedulerConfig)

////////////////////////////////////////////////////////////////////////////////

} // namespace NScheduler
} // namespace NYT<|MERGE_RESOLUTION|>--- conflicted
+++ resolved
@@ -297,14 +297,9 @@
     TDuration JobProberRpcTimeout;
 
     TDuration ClusterInfoLoggingPeriod;
-<<<<<<< HEAD
-=======
 
     //! Jobs running on node are logged periodically or when they change their state.
     TDuration JobsLoggingPeriod;
-
-    TNullable<TDuration> OperationTimeLimit;
->>>>>>> 5d6fa665
 
     TNullable<TDuration> OperationTimeLimit;
 
