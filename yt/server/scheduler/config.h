#pragma once

#include "private.h"

#include <yt/server/job_proxy/config.h>

#include <yt/ytlib/api/config.h>

#include <yt/ytlib/chunk_client/config.h>

#include <yt/ytlib/table_client/config.h>

#include <yt/ytlib/ypath/public.h>

#include <yt/core/concurrency/config.h>

#include <yt/core/rpc/config.h>

#include <yt/core/ytree/yson_serializable.h>

namespace NYT {
namespace NScheduler {

////////////////////////////////////////////////////////////////////////////////

class TFairShareStrategyConfig
    : virtual public NYTree::TYsonSerializable
{
public:
    // The following settings can be overridden in operation spec.
    TDuration MinSharePreemptionTimeout;
    TDuration FairSharePreemptionTimeout;
    double FairShareStarvationTolerance;

    TNullable<TDuration> FairShareUpdatePeriod;
    TNullable<TDuration> FairShareLogPeriod;

    //! Any operation with usage less than this cannot be preempted.
    double MinPreemptableRatio;

    //! Limit on number of running operations.
    // TODO(ignat): Rename Operations to OperationCount.
    int MaxRunningOperations;
    int MaxRunningOperationsPerPool;

    //! Limit on number of operations started in pool.
    int MaxOperationsPerPool;

    //! Maximum number of operations that can be run concurrently.
    int MaxOperationCount;

    //! If enabled, pools will be able to starve and provoke preemption.
    bool EnablePoolStarvation;

    //! Default parent pool for operations with unknown pool.
    Stroka DefaultParentPool;

    // Preemption timeout for operations with small number of jobs will be
    // discounted proportionally to this coefficient.
    double JobCountPreemptionTimeoutCoefficient;

    //! Limit on number of concurrent calls to ScheduleJob of single controller.
    int MaxConcurrentControllerScheduleJobCalls;

    //! Maximum allowed time for single job scheduling.
    TDuration ControllerScheduleJobTimeLimit;

    TFairShareStrategyConfig()
    {
        RegisterParameter("min_share_preemption_timeout", MinSharePreemptionTimeout)
            .Default(TDuration::Seconds(15));
        RegisterParameter("fair_share_preemption_timeout", FairSharePreemptionTimeout)
            .Default(TDuration::Seconds(30));
        RegisterParameter("fair_share_starvation_tolerance", FairShareStarvationTolerance)
            .InRange(0.0, 1.0)
            .Default(0.8);

        RegisterParameter("fair_share_update_period", FairShareUpdatePeriod)
            .Default(TDuration::MilliSeconds(1000));

        RegisterParameter("fair_share_log_period", FairShareLogPeriod)
            .Default(TDuration::MilliSeconds(1000));

        RegisterParameter("min_preemptable_ratio", MinPreemptableRatio)
            .InRange(0.0, 1.0)
            .Default(0.05);

        RegisterParameter("max_running_operations", MaxRunningOperations)
            .Default(200)
            .GreaterThan(0);

        RegisterParameter("max_running_operations_per_pool", MaxRunningOperationsPerPool)
            .Default(50)
            .GreaterThan(0);

        RegisterParameter("max_operations_per_pool", MaxOperationsPerPool)
            .Default(50)
            .GreaterThan(0);

        RegisterParameter("max_operation_count", MaxOperationCount)
            .Default(1000)
            .GreaterThan(0);

        RegisterParameter("enable_pool_starvation", EnablePoolStarvation)
            .Default(true);

        RegisterParameter("default_parent_pool", DefaultParentPool)
            .Default(RootPoolName);

        RegisterParameter("job_count_preemption_timeout_coefficient", JobCountPreemptionTimeoutCoefficient)
            .Default(1.0)
            .GreaterThanOrEqual(1.0);

        RegisterParameter("max_concurrent_controller_schedule_job_calls", MaxConcurrentControllerScheduleJobCalls)
            .Default(10)
            .GreaterThan(0);

        RegisterParameter("schedule_job_time_limit", ControllerScheduleJobTimeLimit)
            .Default(TDuration::Seconds(60));
    }
};

DEFINE_REFCOUNTED_TYPE(TFairShareStrategyConfig)

////////////////////////////////////////////////////////////////////////////////

class TEventLogConfig
    : public NTableClient::TBufferedTableWriterConfig
{
public:
    NYPath::TYPath Path;

    TEventLogConfig()
    {
        RegisterParameter("path", Path)
            .Default("//sys/scheduler/event_log");
    }
};

DEFINE_REFCOUNTED_TYPE(TEventLogConfig)

////////////////////////////////////////////////////////////////////////////////

class TOperationOptions
    : public NYTree::TYsonSerializable
{
public:
    NYTree::INodePtr SpecTemplate;

    TOperationOptions()
    {
        RegisterParameter("spec_template", SpecTemplate)
            .Default();
    }
};

class TSimpleOperationOptions
    : public TOperationOptions
{
public:
    int MaxJobCount;
    i64 JobMaxSliceDataSize;

    TSimpleOperationOptions()
    {
        RegisterParameter("max_job_count", MaxJobCount)
            .Default(100000);

        RegisterParameter("job_max_slice_data_size", JobMaxSliceDataSize)
            .Default((i64)256 * 1024 * 1024)
            .GreaterThan(0);
    }
};

DEFINE_REFCOUNTED_TYPE(TSimpleOperationOptions)

////////////////////////////////////////////////////////////////////////////////

class TMapOperationOptions
    : public TSimpleOperationOptions
{ };

DEFINE_REFCOUNTED_TYPE(TMapOperationOptions)

////////////////////////////////////////////////////////////////////////////////

class TUnorderedMergeOperationOptions
    : public TSimpleOperationOptions
{ };

DEFINE_REFCOUNTED_TYPE(TUnorderedMergeOperationOptions)

////////////////////////////////////////////////////////////////////////////////

class TOrderedMergeOperationOptions
    : public TSimpleOperationOptions
{ };

DEFINE_REFCOUNTED_TYPE(TOrderedMergeOperationOptions)

////////////////////////////////////////////////////////////////////////////////

class TSortedMergeOperationOptions
    : public TSimpleOperationOptions
{ };

DEFINE_REFCOUNTED_TYPE(TSortedMergeOperationOptions)

////////////////////////////////////////////////////////////////////////////////

class TReduceOperationOptions
    : public TSortedMergeOperationOptions
{ };

DEFINE_REFCOUNTED_TYPE(TReduceOperationOptions)

////////////////////////////////////////////////////////////////////////////////

class TJoinReduceOperationOptions
    : public TReduceOperationOptions
{ };

DEFINE_REFCOUNTED_TYPE(TJoinReduceOperationOptions)

////////////////////////////////////////////////////////////////////////////////

class TEraseOperationOptions
    : public TOrderedMergeOperationOptions
{ };

DEFINE_REFCOUNTED_TYPE(TEraseOperationOptions)

////////////////////////////////////////////////////////////////////////////////

class TSortOperationOptionsBase
    : public TOperationOptions
{
public:
    int MaxPartitionJobCount;
    i64 SortJobMaxSliceDataSize;
    i64 PartitionJobMaxSliceDataSize;
    i32 MaxSampleSize;
    i64 CompressedBlockSize;

    TSortOperationOptionsBase()
    {
        RegisterParameter("max_partition_job_count", MaxPartitionJobCount)
            .Default(100000)
            .GreaterThan(0);

        RegisterParameter("partition_job_max_slice_data_size", PartitionJobMaxSliceDataSize)
            .Default((i64)256 * 1024 * 1024)
            .GreaterThan(0);

        RegisterParameter("sort_job_max_slice_data_size", SortJobMaxSliceDataSize)
            .Default((i64)256 * 1024 * 1024)
            .GreaterThan(0);

        RegisterParameter("max_sample_size", MaxSampleSize)
            .Default(10 * 1024)
            .GreaterThan(1024);

        RegisterParameter("compressed_block_size", CompressedBlockSize)
            .Default(1 * 1024 * 1024)
            .GreaterThan(1024);
    }
};

DEFINE_REFCOUNTED_TYPE(TSortOperationOptionsBase)

////////////////////////////////////////////////////////////////////////////////

class TSortOperationOptions
    : public TSortOperationOptionsBase
{ };

DEFINE_REFCOUNTED_TYPE(TSortOperationOptions)

////////////////////////////////////////////////////////////////////////////////

class TMapReduceOperationOptions
    : public TSortOperationOptionsBase
{ };

DEFINE_REFCOUNTED_TYPE(TMapReduceOperationOptions)

////////////////////////////////////////////////////////////////////////////////

class TRemoteCopyOperationOptions
    : public TOperationOptions
{
public:
    int MaxJobCount;

    TRemoteCopyOperationOptions()
    {
        RegisterParameter("max_job_count", MaxJobCount)
            .Default(100000)
            .GreaterThan(0);
    }
};

DEFINE_REFCOUNTED_TYPE(TRemoteCopyOperationOptions)

////////////////////////////////////////////////////////////////////////////////

class TSchedulerConfig
    : public TFairShareStrategyConfig
    , public NChunkClient::TChunkScraperConfig
    , public NChunkClient::TChunkTeleporterConfig
{
public:
    //! Number of threads for running controllers invokers.
    int ControllerThreadCount;

    //! Number of threads for building job specs.
    int JobSpecBuilderThreadCount;

    TDuration ConnectRetryBackoffTime;

    //! Timeout for node expiration.
    TDuration NodeHeartbeatTimeout;

    TDuration TransactionsRefreshPeriod;

    TDuration OperationsUpdatePeriod;

    TDuration WatchersUpdatePeriod;

    TDuration ClusterDirectoryUpdatePeriod;

    TDuration ResourceDemandSanityCheckPeriod;

    TDuration LockTransactionTimeout;

    TDuration OperationTransactionTimeout;

    TDuration JobProberRpcTimeout;

    TDuration ClusterInfoLoggingPeriod;

    TDuration PendingEventLogRowsFlushPeriod;

    TDuration OperationTimeLimitCheckPeriod;

    //! Jobs running on node are logged periodically or when they change their state.
    TDuration JobsLoggingPeriod;

    //! Maximum allowed running time of operation. Null value is interpreted as infinity.
    TNullable<TDuration> OperationTimeLimit;

    //! Once this limit is reached the operation fails.
    int MaxFailedJobCount;

    //! Once this limit is reached the memory reserve is disabled.
    int MaxMemoryReserveAbortJobCount;

    //! Limits the number of stderrs the operation is allowed to produce.
    int MaxStderrCount;

    //! Number of chunk lists to be allocated when an operation starts.
    int ChunkListPreallocationCount;

    //! Maximum number of chunk lists to request via a single request.
    int MaxChunkListAllocationCount;

    //! Better keep the number of spare chunk lists above this threshold.
    int ChunkListWatermarkCount;

    //! Each time the number of spare chunk lists drops below #ChunkListWatermarkCount or
    //! the controller requests more chunk lists than we currently have,
    //! another batch is allocated. Each time we allocate #ChunkListAllocationMultiplier times
    //! more chunk lists than previously.
    double ChunkListAllocationMultiplier;

    //! Minimum time between two consecutive chunk list release requests
    //! until number of chunk lists to release less that desired chunk lists to release.
    //! This option necessary to prevent chunk list release storm.
    TDuration ChunkListReleaseBatchDelay;

    //! Desired number of chunks to release in one batch.
    int DesiredChunkListsPerRelease;

    //! Maximum number of chunks per single fetch.
    int MaxChunksPerFetch;

    //! Maximum number of chunk stripes per job.
    int MaxChunkStripesPerJob;

    //! Maximum number of chunk trees to attach per request.
    int MaxChildrenPerAttachRequest;

    //! Controls finer initial slicing of input data to ensure even distribution of data split sizes among jobs.
    double SliceDataSizeMultiplier;

    //! Maximum size of file allowed to be passed to jobs.
    i64 MaxFileSize;

    //! Maximum number of output tables times job count an operation can have.
    int MaxOutputTablesTimesJobsCount;

    //! Maximum number of input tables an operation can have.
    int MaxInputTableCount;

    //! Maximum number of files per user job.
    int MaxUserFileCount;

    //! blkio.weight set on user job cgroup.
    TNullable<int> UserJobBlkioWeight;

    //! Maximum number of jobs to start within a single heartbeat.
    TNullable<int> MaxStartedJobsPerHeartbeat;

    //! Don't check resource demand for sanity if the number of online
    //! nodes is less than this bound.
    int SafeOnlineNodeCount;

    //! Time between two consecutive calls in operation controller to get exec nodes information from scheduler.
    TDuration GetExecNodesInformationDelay;

    //! Maximum number of foreign chunks to locate per request.
    int MaxChunksPerLocateRequest;

    TMapOperationOptionsPtr MapOperationOptions;
    TReduceOperationOptionsPtr ReduceOperationOptions;
    TJoinReduceOperationOptionsPtr JoinReduceOperationOptions;
    TEraseOperationOptionsPtr EraseOperationOptions;
    TOrderedMergeOperationOptionsPtr OrderedMergeOperationOptions;
    TUnorderedMergeOperationOptionsPtr UnorderedMergeOperationOptions;
    TSortedMergeOperationOptionsPtr SortedMergeOperationOptions;
    TMapReduceOperationOptionsPtr MapReduceOperationOptions;
    TSortOperationOptionsPtr SortOperationOptions;
    TRemoteCopyOperationOptionsPtr RemoteCopyOperationOptions;

    //! Default environment variables set for every job.
    yhash_map<Stroka, Stroka> Environment;

    //! Interval between consequent snapshots.
    TDuration SnapshotPeriod;

    //! Timeout for snapshot construction.
    TDuration SnapshotTimeout;

    //! If |true|, snapshots are periodically constructed and uploaded into the system.
    bool EnableSnapshotBuilding;

    //! If |true|, snapshots are loaded during revival.
    bool EnableSnapshotLoading;

    Stroka SnapshotTempPath;
    NApi::TFileReaderConfigPtr SnapshotReader;
    NApi::TFileWriterConfigPtr SnapshotWriter;

    NChunkClient::TFetcherConfigPtr Fetcher;

    TEventLogConfigPtr EventLog;

    //! Limits the rate (measured in chunks) of location requests issued by all active chunk scrapers.
    NConcurrency::TThroughputThrottlerConfigPtr ChunkLocationThrottler;

    TNullable<NYPath::TYPath> UdfRegistryPath;

<<<<<<< HEAD
    // Backoff for processing successive heartbeats.
    TDuration HeartbeatProcessBackoff;
    // Number of heartbeats that can be processed without applying backoff.
    int SoftConcurrentHeartbeatLimit;
    // Maximum number of simultaneously processed heartbeats.
    int HardConcurrentHeartbeatLimit;
=======
    bool EnableTmpfs;
>>>>>>> ca0f8308

    TSchedulerConfig()
    {
        RegisterParameter("controller_thread_count", ControllerThreadCount)
            .Default(4)
            .GreaterThan(0);
        RegisterParameter("job_spec_builder_thread_count", JobSpecBuilderThreadCount)
            .Default(8)
            .GreaterThan(0);
        RegisterParameter("connect_retry_backoff_time", ConnectRetryBackoffTime)
            .Default(TDuration::Seconds(15));
        RegisterParameter("node_heartbeat_timeout", NodeHeartbeatTimeout)
            .Default(TDuration::Seconds(60));
        RegisterParameter("transactions_refresh_period", TransactionsRefreshPeriod)
            .Default(TDuration::Seconds(3));
        RegisterParameter("operations_update_period", OperationsUpdatePeriod)
            .Default(TDuration::Seconds(3));
        RegisterParameter("watchers_update_period", WatchersUpdatePeriod)
            .Default(TDuration::Seconds(3));
        RegisterParameter("cluster_directory_update_period", ClusterDirectoryUpdatePeriod)
            .Default(TDuration::Seconds(3));
        RegisterParameter("resource_demand_sanity_check_period", ResourceDemandSanityCheckPeriod)
            .Default(TDuration::Seconds(15));
        RegisterParameter("lock_transaction_timeout", LockTransactionTimeout)
            .Default(TDuration::Seconds(15));
        RegisterParameter("operation_transaction_timeout", OperationTransactionTimeout)
            .Default(TDuration::Minutes(60));
        RegisterParameter("job_prober_rpc_timeout", JobProberRpcTimeout)
            .Default(TDuration::Seconds(300));

        RegisterParameter("cluster_info_logging_period", ClusterInfoLoggingPeriod)
            .Default(TDuration::Seconds(1));

        RegisterParameter("pending_event_log_rows_flush_period", PendingEventLogRowsFlushPeriod)
            .Default(TDuration::Seconds(1));

        RegisterParameter("operation_time_limit_check_period", OperationTimeLimitCheckPeriod)
            .Default(TDuration::Seconds(1));

        RegisterParameter("jobs_logging_period", JobsLoggingPeriod)
            .Default(TDuration::Seconds(30));

        RegisterParameter("operation_time_limit", OperationTimeLimit)
            .Default();

        RegisterParameter("max_failed_job_count", MaxFailedJobCount)
            .Default(100)
            .GreaterThanOrEqual(0);
        RegisterParameter("max_memory_reserve_abort_job_count", MaxMemoryReserveAbortJobCount)
            .Default(100)
            .GreaterThanOrEqual(0);
        RegisterParameter("max_stderr_count", MaxStderrCount)
            .Default(100)
            .GreaterThanOrEqual(0);

        RegisterParameter("chunk_list_preallocation_count", ChunkListPreallocationCount)
            .Default(128)
            .GreaterThanOrEqual(0);
        RegisterParameter("max_chunk_list_allocation_count", MaxChunkListAllocationCount)
            .Default(16384)
            .GreaterThanOrEqual(0);
        RegisterParameter("chunk_list_watermark_count", ChunkListWatermarkCount)
            .Default(50)
            .GreaterThanOrEqual(0);
        RegisterParameter("chunk_list_allocation_multiplier", ChunkListAllocationMultiplier)
            .Default(2.0)
            .GreaterThan(1.0);
        RegisterParameter("chunk_list_release_batch_delay", ChunkListReleaseBatchDelay)
            .Default(TDuration::Seconds(30));
        RegisterParameter("desired_chunk_lists_per_release", DesiredChunkListsPerRelease)
            .Default(1000);

        RegisterParameter("max_chunks_per_fetch", MaxChunksPerFetch)
            .Default(100000)
            .GreaterThan(0);

        RegisterParameter("max_chunk_stripes_per_job", MaxChunkStripesPerJob)
            .Default(50000)
            .GreaterThan(0);

        RegisterParameter("max_children_per_attach_request", MaxChildrenPerAttachRequest)
            .Default(10000)
            .GreaterThan(0);

        RegisterParameter("slice_data_size_multiplier", SliceDataSizeMultiplier)
            .Default(0.51)
            .GreaterThan(0.0);

        RegisterParameter("max_file_size", MaxFileSize)
            .Default((i64) 10 * 1024 * 1024 * 1024);

        RegisterParameter("max_input_table_count", MaxInputTableCount)
            .Default(1000)
            .GreaterThan(0);

        RegisterParameter("max_user_file_count", MaxUserFileCount)
            .Default(1000)
            .GreaterThan(0);

        RegisterParameter("user_job_blkio_weight", UserJobBlkioWeight)
            .Default(Null);

        RegisterParameter("max_output_tables_times_jobs_count", MaxOutputTablesTimesJobsCount)
            .Default(20 * 100000)
            .GreaterThanOrEqual(100000);

        RegisterParameter("max_started_jobs_per_heartbeat", MaxStartedJobsPerHeartbeat)
            .Default()
            .GreaterThan(0);

        RegisterParameter("safe_online_node_count", SafeOnlineNodeCount)
            .GreaterThanOrEqual(0)
            .Default(1);

        RegisterParameter("get_exec_nodes_information_delay", GetExecNodesInformationDelay)
            .Default(TDuration::Seconds(1));

        RegisterParameter("max_chunks_per_locate_request", MaxChunksPerLocateRequest)
            .GreaterThan(0)
            .Default(10000);

        RegisterParameter("map_operation_options", MapOperationOptions)
            .DefaultNew();
        RegisterParameter("reduce_operation_options", ReduceOperationOptions)
            .DefaultNew();
        RegisterParameter("join_reduce_operation_options", JoinReduceOperationOptions)
            .DefaultNew();
        RegisterParameter("erase_operation_options", EraseOperationOptions)
            .DefaultNew();
        RegisterParameter("ordered_merge_operation_options", OrderedMergeOperationOptions)
            .DefaultNew();
        RegisterParameter("unordered_merge_operation_options", UnorderedMergeOperationOptions)
            .DefaultNew();
        RegisterParameter("sorted_merge_operation_options", SortedMergeOperationOptions)
            .DefaultNew();
        RegisterParameter("map_reduce_operation_options", MapReduceOperationOptions)
            .DefaultNew();
        RegisterParameter("sort_operation_options", SortOperationOptions)
            .DefaultNew();
        RegisterParameter("remote_copy_operation_options", RemoteCopyOperationOptions)
            .DefaultNew();

        RegisterParameter("environment", Environment)
            .Default(yhash_map<Stroka, Stroka>());

        RegisterParameter("snapshot_timeout", SnapshotTimeout)
            .Default(TDuration::Seconds(60));
        RegisterParameter("snapshot_period", SnapshotPeriod)
            .Default(TDuration::Seconds(300));
        RegisterParameter("enable_snapshot_building", EnableSnapshotBuilding)
            .Default(true);
        RegisterParameter("enable_snapshot_loading", EnableSnapshotLoading)
            .Default(false);
        RegisterParameter("snapshot_temp_path", SnapshotTempPath)
            .NonEmpty()
            .Default("/tmp/yt/scheduler/snapshots");
        RegisterParameter("snapshot_reader", SnapshotReader)
            .DefaultNew();
        RegisterParameter("snapshot_writer", SnapshotWriter)
            .DefaultNew();

        RegisterParameter("fetcher", Fetcher)
            .DefaultNew();
        RegisterParameter("event_log", EventLog)
            .DefaultNew();

        RegisterParameter("chunk_location_throttler", ChunkLocationThrottler)
            .DefaultNew();

        RegisterParameter("udf_registry_path", UdfRegistryPath)
            .Default(Null);

<<<<<<< HEAD
        RegisterParameter("heartbeat_process_backoff", HeartbeatProcessBackoff)
            .Default(TDuration::MilliSeconds(5000));

        RegisterParameter("soft_concurrent_heartbeat_limit", SoftConcurrentHeartbeatLimit)
            .Default(50)
            .GreaterThanOrEqual(1);

        RegisterParameter("hard_concurrent_heartbeat_limit", HardConcurrentHeartbeatLimit)
            .Default(100)
            .GreaterThanOrEqual(1);
=======
        RegisterParameter("enable_tmpfs", EnableTmpfs)
            .Default(true);
>>>>>>> ca0f8308

        RegisterInitializer([&] () {
            ChunkLocationThrottler->Limit = 10000;
        });

        RegisterValidator([&] () {
            if (SoftConcurrentHeartbeatLimit > HardConcurrentHeartbeatLimit) {
                THROW_ERROR_EXCEPTION("Soft limit on concurrent heartbeats must be less than or equal to hard limit on concurrent heartbeats")
                    << TErrorAttribute("soft_limit", SoftConcurrentHeartbeatLimit)
                    << TErrorAttribute("hard_limit", HardConcurrentHeartbeatLimit);
            }
        });
    }
};

DEFINE_REFCOUNTED_TYPE(TSchedulerConfig)

////////////////////////////////////////////////////////////////////////////////

} // namespace NScheduler
} // namespace NYT<|MERGE_RESOLUTION|>--- conflicted
+++ resolved
@@ -460,16 +460,14 @@
 
     TNullable<NYPath::TYPath> UdfRegistryPath;
 
-<<<<<<< HEAD
     // Backoff for processing successive heartbeats.
     TDuration HeartbeatProcessBackoff;
     // Number of heartbeats that can be processed without applying backoff.
     int SoftConcurrentHeartbeatLimit;
     // Maximum number of simultaneously processed heartbeats.
     int HardConcurrentHeartbeatLimit;
-=======
+
     bool EnableTmpfs;
->>>>>>> ca0f8308
 
     TSchedulerConfig()
     {
@@ -642,7 +640,6 @@
         RegisterParameter("udf_registry_path", UdfRegistryPath)
             .Default(Null);
 
-<<<<<<< HEAD
         RegisterParameter("heartbeat_process_backoff", HeartbeatProcessBackoff)
             .Default(TDuration::MilliSeconds(5000));
 
@@ -653,10 +650,9 @@
         RegisterParameter("hard_concurrent_heartbeat_limit", HardConcurrentHeartbeatLimit)
             .Default(100)
             .GreaterThanOrEqual(1);
-=======
+
         RegisterParameter("enable_tmpfs", EnableTmpfs)
             .Default(true);
->>>>>>> ca0f8308
 
         RegisterInitializer([&] () {
             ChunkLocationThrottler->Limit = 10000;
