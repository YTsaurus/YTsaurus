--- conflicted
+++ resolved
@@ -95,13 +95,11 @@
     //! Backoff for printing tree scheduling info in heartbeat.
     TDuration HeartbeatTreeSchedulingInfoLogBackoff;
 
-<<<<<<< HEAD
     //! How often min needed resources for jobs are retrieved from controller.
     TDuration MinNeededResourcesUpdatePeriod;
-=======
+ 
     //! Maximum number of ephemeral pools that can be created by user.
     int MaxEphemeralPoolsPerUser;
->>>>>>> 13682494
 
     TFairShareStrategyConfig()
     {
@@ -198,14 +196,12 @@
         RegisterParameter("heartbeat_tree_scheduling_info_log_period", HeartbeatTreeSchedulingInfoLogBackoff)
             .Default(TDuration::MilliSeconds(100));
 
-<<<<<<< HEAD
         RegisterParameter("min_needed_resources_update_period", MinNeededResourcesUpdatePeriod)
             .Default(TDuration::Seconds(3));
-=======
+
         RegisterParameter("max_ephemeral_pools_per_user", MaxEphemeralPoolsPerUser)
             .GreaterThanOrEqual(1)
             .Default(5);
->>>>>>> 13682494
 
         RegisterValidator([&] () {
             if (AggressivePreemptionSatisfactionThreshold > PreemptionSatisfactionThreshold) {
