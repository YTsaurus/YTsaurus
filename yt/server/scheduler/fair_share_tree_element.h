#pragma once

#include "private.h"
#include "config.h"
#include "job.h"
#include "job_metrics.h"
#include "scheduler_strategy.h"
#include "scheduling_context.h"
#include "scheduling_tag.h"
#include "fair_share_strategy_operation_controller.h"

#include <yt/ytlib/scheduler/job_resources.h>

#include <yt/core/concurrency/rw_spinlock.h>

namespace NYT {
namespace NScheduler {

////////////////////////////////////////////////////////////////////////////////

struct TSchedulableAttributes
{
    NNodeTrackerClient::EResourceType DominantResource = NNodeTrackerClient::EResourceType::Cpu;
    double DemandRatio = 0.0;
    double FairShareRatio = 0.0;
    double AdjustedMinShareRatio = 0.0;
    double RecursiveMinShareRatio = 0.0;
    double MaxPossibleUsageRatio = 1.0;
    double BestAllocationRatio = 1.0;
    double GuaranteedResourcesRatio = 0.0;
    double DominantLimit = 0;
    int FifoIndex = -1;

    double AdjustedFairShareStarvationTolerance = 1.0;
    TDuration AdjustedMinSharePreemptionTimeout;
    TDuration AdjustedFairSharePreemptionTimeout;
};

struct TDynamicAttributes
{
    double SatisfactionRatio = 0.0;
    bool Active = false;
    TSchedulerElement* BestLeafDescendant = nullptr;
    TJobResources ResourceUsageDiscount = ZeroJobResources();
};

typedef std::vector<TDynamicAttributes> TDynamicAttributesList;


////////////////////////////////////////////////////////////////////////////////

//! This interface must be thread-safe.
struct IFairShareTreeHost
{
    virtual NProfiling::TAggregateGauge& GetProfilingCounter(const TString& name) = 0;
};

////////////////////////////////////////////////////////////////////////////////

struct TFairShareContext
{
    explicit TFairShareContext(const ISchedulingContextPtr& schedulingContext);

    void Initialize(int treeSize, const std::vector<TSchedulingTagFilter>& registeredSchedulingTagFilters);

    TDynamicAttributes& DynamicAttributes(const TSchedulerElement* element);
    const TDynamicAttributes& DynamicAttributes(const TSchedulerElement* element) const;

    bool Initialized = false;

    std::vector<bool> CanSchedule;
    TDynamicAttributesList DynamicAttributesList;

    const ISchedulingContextPtr SchedulingContext;
    TDuration TotalScheduleJobDuration;
    TDuration ExecScheduleJobDuration;
    TEnumIndexedVector<int, NControllerAgent::EScheduleJobFailReason> FailedScheduleJob;

    int ActiveOperationCount = 0;
    int ActiveTreeSize = 0;
    int ScheduleJobFailureCount = 0;
    TEnumIndexedVector<int, EDeactivationReason> DeactivationReasons;

    // Used to avoid unnecessary calculation of HasAggressivelyStarvingNodes.
    bool PrescheduledCalled = false;

    TFairShareSchedulingStatistics SchedulingStatistics;
};

////////////////////////////////////////////////////////////////////////////////

const int UnassignedTreeIndex = -1;
const int EmptySchedulingTagFilterIndex = -1;

class TSchedulerElementFixedState
{
public:
    DEFINE_BYREF_RO_PROPERTY(TJobResources, ResourceDemand);
    DEFINE_BYREF_RO_PROPERTY(TJobResources, ResourceLimits);
    DEFINE_BYREF_RO_PROPERTY(TJobResources, MaxPossibleResourceUsage);
    DEFINE_BYREF_RW_PROPERTY(TSchedulableAttributes, Attributes);
    DEFINE_BYVAL_RW_PROPERTY(int, SchedulingTagFilterIndex, EmptySchedulingTagFilterIndex);

protected:
    TSchedulerElementFixedState(
        ISchedulerStrategyHost* host,
        IFairShareTreeHost* treeHost,
        const TFairShareStrategyTreeConfigPtr& treeConfig,
        const TString& treeId);

    ISchedulerStrategyHost* const Host_;
    IFairShareTreeHost* const TreeHost_;

    TFairShareStrategyTreeConfigPtr TreeConfig_;

    TCompositeSchedulerElement* Parent_ = nullptr;

    TNullable<TInstant> BelowFairShareSince_;
    bool Starving_ = false;

    TJobResources TotalResourceLimits_;

    int PendingJobCount_ = 0;
    TInstant StartTime_;

    int TreeIndex_ = UnassignedTreeIndex;

    bool Cloned_ = false;

    const TString TreeId_;
};

class TSchedulerElementSharedState
    : public TIntrinsicRefCounted
{
public:
    TJobResources GetResourceUsage();
    TJobResources GetResourceUsagePrecommit();
    TJobResources GetTotalResourceUsageWithPrecommit();
    TJobMetrics GetJobMetrics();

    void CommitResourceUsage(const TJobResources& resourceUsageDelta, const TJobResources& precommittedResources);
    void IncreaseResourceUsage(const TJobResources& delta);
    void IncreaseResourceUsagePrecommit(const TJobResources& delta);
    bool TryIncreaseResourceUsagePrecommit(
        const TJobResources& delta,
        const TJobResources& resourceLimits,
        const TJobResources& resourceDemand,
        const TJobResources& resourceDiscount,
        bool checkDemand,
        TJobResources* availableResourceLimitsOutput);
    void ApplyJobMetricsDelta(const TJobMetrics& delta);

    double GetResourceUsageRatio(NNodeTrackerClient::EResourceType dominantResource, double dominantResourceLimit);

    bool GetAlive() const;
    void SetAlive(bool alive);

    double GetFairShareRatio() const;
    void SetFairShareRatio(double fairShareRatio);

private:
    TJobResources ResourceUsage_;
    TJobResources ResourceUsagePrecommit_;
    TJobMetrics JobMetrics_;
    NConcurrency::TReaderWriterSpinLock ResourceUsageLock_;
    NConcurrency::TReaderWriterSpinLock JobMetricsLock_;

    // NB: Avoid false sharing between ResourceUsageLock_ and others.
    char Padding[64];

    std::atomic<bool> Alive_ = {true};

    std::atomic<double> FairShareRatio_ = {0.0};
};

DEFINE_REFCOUNTED_TYPE(TSchedulerElementSharedState)

class TSchedulerElement
    : public TSchedulerElementFixedState
    , public TIntrinsicRefCounted
{
public:
    //! Enumerates nodes of the tree using inorder traversal. Returns first unused index.
    virtual int EnumerateNodes(int startIndex);

    int GetTreeIndex() const;
    void SetTreeIndex(int treeIndex);

    virtual void UpdateTreeConfig(const TFairShareStrategyTreeConfigPtr& config);

    virtual void Update(TDynamicAttributesList& dynamicAttributesList);

    //! Updates attributes that need to be computed from leafs up to root.
    //! For example: |parent->ResourceDemand = Sum(child->ResourceDemand)|.
    virtual void UpdateBottomUp(TDynamicAttributesList& dynamicAttributesList);

    //! Updates attributes that are propagated from root down to leafs.
    //! For example: |child->FairShareRatio = fraction(parent->FairShareRatio)|.
    virtual void UpdateTopDown(TDynamicAttributesList& dynamicAttributesList);

    virtual TJobResources ComputePossibleResourceUsage(TJobResources limit) const = 0;

    virtual void UpdateDynamicAttributes(TDynamicAttributesList& dynamicAttributesList);

    virtual void PrescheduleJob(TFairShareContext* context, bool starvingOnly, bool aggressiveStarvationEnabled);
    virtual bool ScheduleJob(TFairShareContext* context) = 0;

    virtual bool HasAggressivelyStarvingNodes(TFairShareContext* context, bool aggressiveStarvationEnabled) const = 0;

    virtual const TSchedulingTagFilter& GetSchedulingTagFilter() const;

    virtual bool IsRoot() const;

    virtual TString GetLoggingString(const TDynamicAttributesList& dynamicAttributesList) const;

    bool IsActive(const TDynamicAttributesList& dynamicAttributesList) const;

    virtual bool IsAggressiveStarvationPreemptionAllowed() const = 0;

    bool IsAlive() const;
    void SetAlive(bool alive);

    double GetFairShareRatio() const;
    void SetFairShareRatio(double fairShareRatio);

    virtual TString GetId() const = 0;

    virtual TNullable<double> GetSpecifiedWeight() const = 0;
    virtual double GetWeight() const;

    virtual double GetMinShareRatio() const = 0;
    virtual TJobResources GetMinShareResources() const = 0;

    virtual double GetMaxShareRatio() const = 0;

    virtual double GetFairShareStarvationTolerance() const = 0;
    virtual TDuration GetMinSharePreemptionTimeout() const = 0;
    virtual TDuration GetFairSharePreemptionTimeout() const = 0;

    TCompositeSchedulerElement* GetParent() const;
    void SetParent(TCompositeSchedulerElement* parent);

    TInstant GetStartTime() const;
    int GetPendingJobCount() const;

    virtual ESchedulableStatus GetStatus() const;

    bool GetStarving() const;
    virtual void SetStarving(bool starving);
    virtual void CheckForStarvation(TInstant now) = 0;

    TJobResources GetLocalResourceUsage() const;
    TJobResources GetLocalResourceUsagePrecommit() const;
    TJobResources GetTotalLocalResourceUsageWithPrecommit() const;
    TJobMetrics GetJobMetrics() const;
    double GetLocalResourceUsageRatio() const;

    virtual TString GetTreeId() const;

    TJobResources GetLocalAvailableResourceDemand(const TFairShareContext& context) const;
    TJobResources GetLocalAvailableResourceLimits(const TFairShareContext& context) const;

    void CommitLocalResourceUsage(const TJobResources& resourceUsageDelta, const TJobResources& precommittedResources);
    void IncreaseLocalResourceUsage(const TJobResources& delta);
    void IncreaseLocalResourceUsagePrecommit(const TJobResources& delta);
    bool TryIncreaseLocalResourceUsagePrecommit(
        const TJobResources& delta,
        const TFairShareContext& context,
        bool checkDemand,
        TJobResources* availableResourceLimitsOutput);

    void CommitHierarchicalResourceUsage(
        const TJobResources& resourceUsageDelta,
        const TJobResources& precommittedResources);
    void IncreaseHierarchicalResourceUsage(const TJobResources& delta);
    void DecreaseHierarchicalResourceUsagePrecommit(const TJobResources& precommittedResources);
    bool TryIncreaseHierarchicalResourceUsagePrecommit(
        const TJobResources& delta,
        const TFairShareContext& context,
        bool checkDemand,
        TJobResources* availableResourceLimitsOutput);

    void ApplyJobMetricsDeltaLocal(const TJobMetrics& delta);

    virtual void ApplyJobMetricsDelta(const TJobMetrics& delta) = 0;

    virtual void BuildOperationToElementMapping(TOperationElementByIdMap* operationElementByIdMap) = 0;

    virtual TSchedulerElementPtr Clone(TCompositeSchedulerElement* clonedParent) = 0;

    double ComputeLocalSatisfactionRatio() const;

private:
    TSchedulerElementSharedStatePtr SharedState_;

protected:
    TSchedulerElement(
        ISchedulerStrategyHost* host,
        IFairShareTreeHost* treeHost,
        const TFairShareStrategyTreeConfigPtr& treeConfig,
        const TString& treeId);
    TSchedulerElement(
        const TSchedulerElement& other,
        TCompositeSchedulerElement* clonedParent);

    ISchedulerStrategyHost* GetHost() const;

    IFairShareTreeHost* GetTreeHost() const;

    ESchedulableStatus GetStatus(double defaultTolerance) const;

    void CheckForStarvationImpl(
        TDuration minSharePreemptionTimeout,
        TDuration fairSharePreemptionTimeout,
        TInstant now);

    void SetOperationAlert(
        const TOperationId& operationId,
        EOperationAlertType alertType,
        const TError& alert,
        TNullable<TDuration> timeout);

    TString GetLoggingAttributesString(const TDynamicAttributesList& dynamicAttributesList) const;

private:
    void UpdateAttributes();
};

DEFINE_REFCOUNTED_TYPE(TSchedulerElement)

////////////////////////////////////////////////////////////////////////////////

class TCompositeSchedulerElementFixedState
{
public:
    DEFINE_BYREF_RW_PROPERTY(int, RunningOperationCount);
    DEFINE_BYREF_RW_PROPERTY(int, OperationCount);
    DEFINE_BYREF_RW_PROPERTY(std::vector<TError>, UpdateFairShareAlerts);

    DEFINE_BYREF_RO_PROPERTY(double, AdjustedFairShareStarvationToleranceLimit);
    DEFINE_BYREF_RO_PROPERTY(TDuration, AdjustedMinSharePreemptionTimeoutLimit);
    DEFINE_BYREF_RO_PROPERTY(TDuration, AdjustedFairSharePreemptionTimeoutLimit);

protected:
    ESchedulingMode Mode_ = ESchedulingMode::Fifo;
    std::vector<EFifoSortParameter> FifoSortParameters_;
};

class TCompositeSchedulerElement
    : public TSchedulerElement
    , public TCompositeSchedulerElementFixedState
{
public:
    TCompositeSchedulerElement(
        ISchedulerStrategyHost* host,
        IFairShareTreeHost* treeHost,
        TFairShareStrategyTreeConfigPtr treeConfig,
        NProfiling::TTagId profilingTag,
        const TString& treeId);
    TCompositeSchedulerElement(
        const TCompositeSchedulerElement& other,
        TCompositeSchedulerElement* clonedParent);

    virtual int EnumerateNodes(int startIndex) override;

    virtual void UpdateTreeConfig(const TFairShareStrategyTreeConfigPtr& config) override;

    virtual void UpdateBottomUp(TDynamicAttributesList& dynamicAttributesList) override;
    virtual void UpdateTopDown(TDynamicAttributesList& dynamicAttributesList) override;

    virtual TJobResources ComputePossibleResourceUsage(TJobResources limit) const override;

    virtual double GetFairShareStarvationToleranceLimit() const;
    virtual TDuration GetMinSharePreemptionTimeoutLimit() const;
    virtual TDuration GetFairSharePreemptionTimeoutLimit() const;

    void UpdatePreemptionSettingsLimits();
    void UpdateChildPreemptionSettings(const TSchedulerElementPtr& child);

    virtual void UpdateDynamicAttributes(TDynamicAttributesList& dynamicAttributesList) override;

    virtual void PrescheduleJob(TFairShareContext* context, bool starvingOnly, bool aggressiveStarvationEnabled) override;
    virtual bool ScheduleJob(TFairShareContext* context) override;

    virtual bool HasAggressivelyStarvingNodes(TFairShareContext* context, bool aggressiveStarvationEnabled) const override;

    virtual void ApplyJobMetricsDelta(const TJobMetrics& delta) override;

    virtual bool IsExplicit() const;
    virtual bool IsAggressiveStarvationEnabled() const;

    virtual bool IsAggressiveStarvationPreemptionAllowed() const override;

    void AddChild(const TSchedulerElementPtr& child, bool enabled = true);
    void EnableChild(const TSchedulerElementPtr& child);
    void DisableChild(const TSchedulerElementPtr& child);
    void RemoveChild(const TSchedulerElementPtr& child);

    bool IsEmpty() const;

    ESchedulingMode GetMode() const;
    void SetMode(ESchedulingMode);

    NProfiling::TTagId GetProfilingTag() const;

    virtual int GetMaxOperationCount() const = 0;
    virtual int GetMaxRunningOperationCount() const = 0;

    virtual std::vector<EFifoSortParameter> GetFifoSortParameters() const = 0;
    virtual bool AreImmediateOperationsForbidden() const = 0;

    virtual void BuildOperationToElementMapping(TOperationElementByIdMap* operationElementByIdMap) override;

    virtual void IncreaseOperationCount(int delta);
    virtual void IncreaseRunningOperationCount(int delta);

    virtual THashSet<TString> GetAllowedProfilingTags() const = 0;

protected:
    const NProfiling::TTagId ProfilingTag_;

    using TChildMap = THashMap<TSchedulerElementPtr, int>;
    using TChildList = std::vector<TSchedulerElementPtr>;

    TChildMap EnabledChildToIndex_;
    TChildList EnabledChildren_;

    TChildMap DisabledChildToIndex_;
    TChildList DisabledChildren_;

    template <class TGetter, class TSetter>
    void ComputeByFitting(const TGetter& getter, const TSetter& setter, double sum);

    void UpdateFifo(TDynamicAttributesList& dynamicAttributesList);
    void UpdateFairShare(TDynamicAttributesList& dynamicAttributesList);

    TSchedulerElementPtr GetBestActiveChild(const TDynamicAttributesList& dynamicAttributesList) const;
    TSchedulerElementPtr GetBestActiveChildFifo(const TDynamicAttributesList& dynamicAttributesList) const;
    TSchedulerElementPtr GetBestActiveChildFairShare(const TDynamicAttributesList& dynamicAttributesList) const;

    static void AddChild(TChildMap* map, TChildList* list, const TSchedulerElementPtr& child);
    static void RemoveChild(TChildMap* map, TChildList* list, const TSchedulerElementPtr& child);
    static bool ContainsChild(const TChildMap& map, const TSchedulerElementPtr& child);

private:
    bool HasHigherPriorityInFifoMode(const TSchedulerElementPtr& lhs, const TSchedulerElementPtr& rhs) const;
};

DEFINE_REFCOUNTED_TYPE(TCompositeSchedulerElement)

////////////////////////////////////////////////////////////////////////////////

class TPoolFixedState
{
protected:
    explicit TPoolFixedState(const TString& id);

    const TString Id_;
    bool DefaultConfigured_ = true;
    TNullable<TString> UserName_;
};

class TPool
    : public TCompositeSchedulerElement
    , public TPoolFixedState
{
public:
    TPool(
        ISchedulerStrategyHost* host,
        IFairShareTreeHost* treeHost,
        const TString& id,
        TPoolConfigPtr config,
        bool defaultConfigured,
        TFairShareStrategyTreeConfigPtr treeConfig,
        NProfiling::TTagId profilingTag,
        const TString& treeId);
    TPool(
        const TPool& other,
        TCompositeSchedulerElement* clonedParent);

    bool IsDefaultConfigured() const;

    void SetUserName(const TNullable<TString>& userName);
    const TNullable<TString>& GetUserName() const;

    TPoolConfigPtr GetConfig();
    void SetConfig(TPoolConfigPtr config);
    void SetDefaultConfig();

    virtual bool IsExplicit() const override;
    virtual bool IsAggressiveStarvationEnabled() const override;

    virtual bool IsAggressiveStarvationPreemptionAllowed() const override;

    virtual TString GetId() const override;

    virtual TNullable<double> GetSpecifiedWeight() const override;
    virtual double GetMinShareRatio() const override;
    virtual TJobResources GetMinShareResources() const override;
    virtual double GetMaxShareRatio() const override;

    virtual ESchedulableStatus GetStatus() const override;

    virtual double GetFairShareStarvationTolerance() const override;
    virtual TDuration GetMinSharePreemptionTimeout() const override;
    virtual TDuration GetFairSharePreemptionTimeout() const override;

    virtual double GetFairShareStarvationToleranceLimit() const override;
    virtual TDuration GetMinSharePreemptionTimeoutLimit() const override;
    virtual TDuration GetFairSharePreemptionTimeoutLimit() const override;

    virtual void SetStarving(bool starving) override;
    virtual void CheckForStarvation(TInstant now) override;

    virtual const TSchedulingTagFilter& GetSchedulingTagFilter() const override;

    virtual void UpdateBottomUp(TDynamicAttributesList& dynamicAttributesList) override;

    virtual int GetMaxRunningOperationCount() const override;
    virtual int GetMaxOperationCount() const override;

    virtual std::vector<EFifoSortParameter> GetFifoSortParameters() const override;
    virtual bool AreImmediateOperationsForbidden() const override;

    virtual TSchedulerElementPtr Clone(TCompositeSchedulerElement* clonedParent) override;

    virtual THashSet<TString> GetAllowedProfilingTags() const override;

private:
    TPoolConfigPtr Config_;
    TSchedulingTagFilter SchedulingTagFilter_;

    void DoSetConfig(TPoolConfigPtr newConfig);

    TJobResources ComputeResourceLimits() const;
};

DEFINE_REFCOUNTED_TYPE(TPool)

////////////////////////////////////////////////////////////////////////////////

class TOperationElementFixedState
{
protected:
    explicit TOperationElementFixedState(
        IOperationStrategyHost* operation,
        TFairShareStrategyOperationControllerConfigPtr controllerConfig);

    const TOperationId OperationId_;
    bool Schedulable_;
    IOperationStrategyHost* const Operation_;
    TFairShareStrategyOperationControllerConfigPtr ControllerConfig_;
};

////////////////////////////////////////////////////////////////////////////////

DEFINE_ENUM(EOperationPreemptionStatus,
    (Allowed)
    (ForbiddenSinceStarvingParent)
    (ForbiddenSinceUnsatisfiedParent)
    (ForbiddenSinceLowJobCount)
);

using TPreemptionStatusStatisticsVector = TEnumIndexedVector<int, EOperationPreemptionStatus>;

class TOperationElementSharedState
    : public TIntrinsicRefCounted
{
public:
    explicit TOperationElementSharedState(int updatePreemptableJobsListLoggingPeriod);

    TJobResources IncreaseJobResourceUsage(
        const TJobId& jobId,
        const TJobResources& resourcesDelta);

    void UpdatePreemptableJobsList(
        double fairShareRatio,
        const TJobResources& totalResourceLimits,
        double preemptionSatisfactionThreshold,
        double aggressivePreemptionSatisfactionThreshold,
        int* moveCount);

    bool IsJobKnown(const TJobId& jobId) const;

    bool IsJobPreemptable(const TJobId& jobId, bool aggressivePreemptionEnabled) const;

    int GetRunningJobCount() const;
    int GetPreemptableJobCount() const;
    int GetAggressivelyPreemptableJobCount() const;

    int GetScheduledJobCount() const;

    TNullable<TJobResources> AddJob(const TJobId& jobId, const TJobResources& resourceUsage, bool force);
    TNullable<TJobResources> RemoveJob(const TJobId& jobId);

    void UpdatePreemptionStatusStatistics(EOperationPreemptionStatus status);
    TPreemptionStatusStatisticsVector GetPreemptionStatusStatistics() const;

    void OnOperationDeactivated(EDeactivationReason reason);
    TEnumIndexedVector<int, EDeactivationReason> GetDeactivationReasons() const;
    void ResetDeactivationReasonsFromLastNonStarvingTime();
    TEnumIndexedVector<int, EDeactivationReason> GetDeactivationReasonsFromLastNonStarvingTime() const;

    TInstant GetLastScheduleJobSuccessTime() const;

    TJobResources Disable();
    void Enable();

private:
    template <typename T>
    class TListWithSize
    {
    public:
        using iterator = typename std::list<T>::iterator;

        void push_front(const T& value)
        {
            Impl_.push_front(value);
            ++Size_;
        }

        void push_back(const T& value)
        {
            Impl_.push_back(value);
            ++Size_;
        }

        void pop_front()
        {
            Impl_.pop_front();
            --Size_;
        }

        void pop_back()
        {
            Impl_.pop_back();
            --Size_;
        }

        void erase(iterator it)
        {
            Impl_.erase(it);
            --Size_;
        }

        iterator begin()
        {
            return Impl_.begin();
        }

        iterator end()
        {
            return Impl_.end();
        }

        const T& front() const
        {
            return Impl_.front();
        }

        const T& back() const
        {
            return Impl_.back();
        }

        size_t size() const
        {
            return Size_;
        }

        bool empty() const
        {
            return Size_ == 0;
        }

        void clear()
        {
            Impl_.clear();
            Size_ = 0;
        }

    private:
        std::list<T> Impl_;
        size_t Size_ = 0;

    };

    typedef TListWithSize<TJobId> TJobIdList;

    TJobIdList NonpreemptableJobs_;
    TJobIdList AggressivelyPreemptableJobs_;
    TJobIdList PreemptableJobs_;

    std::atomic<int> RunningJobCount_ = {0};
    TJobResources NonpreemptableResourceUsage_;
    TJobResources AggressivelyPreemptableResourceUsage_;

    std::atomic<int> UpdatePreemptableJobsListCount_ = {0};
    int UpdatePreemptableJobsListLoggingPeriod_;

    struct TJobProperties
    {
        TJobProperties(
            bool preemptable,
            bool aggressivelyPreemptable,
            TJobIdList::iterator jobIdListIterator,
            const TJobResources& resourceUsage)
            : Preemptable(preemptable)
            , AggressivelyPreemptable(aggressivelyPreemptable)
            , JobIdListIterator(jobIdListIterator)
            , ResourceUsage(resourceUsage)
        { }

        //! Determines whether job belongs to list of preemptable or aggressively preemptable jobs of operation.
        bool Preemptable;

        //! Determines whether job belongs to list of preemptable (but not aggressively preemptable) jobs of operation.
        bool AggressivelyPreemptable;

        //! Iterator in the per-operation list pointing to this particular job.
        TJobIdList::iterator JobIdListIterator;

        TJobResources ResourceUsage;
    };

    THashMap<TJobId, TJobProperties> JobPropertiesMap_;
    NConcurrency::TReaderWriterSpinLock JobPropertiesMapLock_;

    TSpinLock PreemptionStatusStatisticsLock_;
    TPreemptionStatusStatisticsVector PreemptionStatusStatistics_;

    std::atomic<int> ScheduledJobCount_ = {0};
    TEnumIndexedVector<std::atomic<int>, EDeactivationReason> DeactivationReasons_;

    TInstant LastScheduleJobSuccessTime_;
    TEnumIndexedVector<std::atomic<int>, EDeactivationReason> DeactivationReasonsFromLastNonStarvingTime_;

    bool Enabled_ = false;

    void IncreaseJobResourceUsage(TJobProperties* properties, const TJobResources& resourcesDelta);

    TJobProperties* GetJobProperties(const TJobId& jobId);
    const TJobProperties* GetJobProperties(const TJobId& jobId) const;
};

DEFINE_REFCOUNTED_TYPE(TOperationElementSharedState)

class TOperationElement
    : public TSchedulerElement
    , public TOperationElementFixedState
{
public:
    TOperationElement(
        TFairShareStrategyTreeConfigPtr treeConfig,
        TStrategyOperationSpecPtr spec,
        TOperationFairShareTreeRuntimeParametersPtr runtimeParams,
        TFairShareStrategyOperationControllerPtr controller,
        TFairShareStrategyOperationControllerConfigPtr controllerConfig,
        ISchedulerStrategyHost* host,
        IFairShareTreeHost* treeHost,
        IOperationStrategyHost* operation,
        const TString& treeId);
    TOperationElement(
        const TOperationElement& other,
        TCompositeSchedulerElement* clonedParent);

    virtual double GetFairShareStarvationTolerance() const override;
    virtual TDuration GetMinSharePreemptionTimeout() const override;
    virtual TDuration GetFairSharePreemptionTimeout() const override;

    virtual void UpdateBottomUp(TDynamicAttributesList& dynamicAttributesList) override;
    virtual void UpdateTopDown(TDynamicAttributesList& dynamicAttributesList) override;

    void UpdateControllerConfig(const TFairShareStrategyOperationControllerConfigPtr& config);

    virtual TJobResources ComputePossibleResourceUsage(TJobResources limit) const override;

    virtual void UpdateDynamicAttributes(TDynamicAttributesList& dynamicAttributesList) override;

    virtual void PrescheduleJob(TFairShareContext* context, bool starvingOnly, bool aggressiveStarvationEnabled) override;
    virtual bool ScheduleJob(TFairShareContext* context) override;

    virtual bool HasAggressivelyStarvingNodes(TFairShareContext* context, bool aggressiveStarvationEnabled) const override;

    virtual TString GetLoggingString(const TDynamicAttributesList& dynamicAttributesList) const override;

    virtual TString GetId() const override;

    bool IsSchedulable() const;

    virtual bool IsAggressiveStarvationPreemptionAllowed() const override;

    virtual TNullable<double> GetSpecifiedWeight() const override;
    virtual double GetMinShareRatio() const override;
    virtual TJobResources GetMinShareResources() const override;
    virtual double GetMaxShareRatio() const override;

    virtual const TSchedulingTagFilter& GetSchedulingTagFilter() const override;

    virtual ESchedulableStatus GetStatus() const override;

    virtual void SetStarving(bool starving) override;
    virtual void CheckForStarvation(TInstant now) override;
    bool IsPreemptionAllowed(const TFairShareContext& context, const TFairShareStrategyTreeConfigPtr& config) const;

    virtual void ApplyJobMetricsDelta(const TJobMetrics& delta) override;

    void IncreaseJobResourceUsage(const TJobId& jobId, const TJobResources& resourcesDelta);

    bool IsJobKnown(const TJobId& jobId) const;

    bool IsJobPreemptable(const TJobId& jobId, bool aggressivePreemptionEnabled) const;

    int GetRunningJobCount() const;
    int GetPreemptableJobCount() const;
    int GetAggressivelyPreemptableJobCount() const;

    TPreemptionStatusStatisticsVector GetPreemptionStatusStatistics() const;

    int GetScheduledJobCount() const;

    TInstant GetLastNonStarvingTime() const;
    TInstant GetLastScheduleJobSuccessTime() const;

    int GetSlotIndex() const;

    TString GetUserName() const;

<<<<<<< HEAD
    void OnJobStarted(
        const TJobId& jobId,
        const TJobResources& resourceUsage,
        const TJobResources& precommittedResources,
        bool force = false);
=======
    bool OnJobStarted(const TJobId& jobId, const TJobResources& resourceUsage, bool force = false);
>>>>>>> 64bf73a5
    void OnJobFinished(const TJobId& jobId);

    virtual void BuildOperationToElementMapping(TOperationElementByIdMap* operationElementByIdMap) override;

    virtual TSchedulerElementPtr Clone(TCompositeSchedulerElement* clonedParent) override;

    void OnOperationDeactivated(EDeactivationReason reason);
    TEnumIndexedVector<int, EDeactivationReason> GetDeactivationReasons() const;
    TEnumIndexedVector<int, EDeactivationReason> GetDeactivationReasonsFromLastNonStarvingTime() const;

    TNullable<NProfiling::TTagId> GetCustomProfilingTag();

    void Disable();
    void Enable();

    DEFINE_BYVAL_RW_PROPERTY(TOperationFairShareTreeRuntimeParametersPtr, RuntimeParams);

    DEFINE_BYVAL_RO_PROPERTY(TStrategyOperationSpecPtr, Spec);

private:
    TOperationElementSharedStatePtr SharedState_;
    TFairShareStrategyOperationControllerPtr Controller_;

    TSchedulingTagFilter SchedulingTagFilter_;

    TInstant LastNonStarvingTime_;
    TInstant LastScheduleJobSuccessTime_;

    bool HasJobsSatisfyingResourceLimits(const TFairShareContext& context) const;

    bool IsBlocked(NProfiling::TCpuInstant now) const;

    TJobResources GetHierarchicalAvailableResources(const TFairShareContext& context) const;

    TNullable<EDeactivationReason> TryStartScheduleJob(
        NProfiling::TCpuInstant now,
        const TJobResources& minNeededResources,
        const TFairShareContext& context,
        TJobResources* availableResourcesOutput);

    void FinishScheduleJob(
        bool enableBackoff,
        NProfiling::TCpuInstant now);

    NControllerAgent::TScheduleJobResultPtr DoScheduleJob(
        TFairShareContext* context,
        const TJobResources& availableResources,
        TJobResources* precommittedResources);

    TJobResources ComputeResourceDemand() const;
    TJobResources ComputeResourceLimits() const;
    TJobResources ComputeMaxPossibleResourceUsage() const;
    int ComputePendingJobCount() const;

    void UpdatePreemptableJobsList();
};

DEFINE_REFCOUNTED_TYPE(TOperationElement)

////////////////////////////////////////////////////////////////////////////////

class TRootElementFixedState
{
public:
    DEFINE_BYVAL_RO_PROPERTY(int, TreeSize);
};

class TRootElement
    : public TCompositeSchedulerElement
    , public TRootElementFixedState
{
public:
    TRootElement(
        ISchedulerStrategyHost* host,
        IFairShareTreeHost* treeHost,
        TFairShareStrategyTreeConfigPtr treeConfig,
        NProfiling::TTagId profilingTag,
        const TString& treeId);
    TRootElement(const TRootElement& other);

    virtual void Update(TDynamicAttributesList& dynamicAttributesList) override;

    virtual void UpdateTreeConfig(const TFairShareStrategyTreeConfigPtr& config) override;

    virtual bool IsRoot() const override;

    virtual const TSchedulingTagFilter& GetSchedulingTagFilter() const override;

    virtual TString GetId() const override;

    virtual TNullable<double> GetSpecifiedWeight() const override;
    virtual double GetMinShareRatio() const override;
    virtual TJobResources GetMinShareResources() const override;
    virtual double GetMaxShareRatio() const override;

    virtual double GetFairShareStarvationTolerance() const override;
    virtual TDuration GetMinSharePreemptionTimeout() const override;
    virtual TDuration GetFairSharePreemptionTimeout() const override;

    virtual void CheckForStarvation(TInstant now) override;

    virtual int GetMaxRunningOperationCount() const override;
    virtual int GetMaxOperationCount() const override;

    virtual std::vector<EFifoSortParameter> GetFifoSortParameters() const override;
    virtual bool AreImmediateOperationsForbidden() const override;

    virtual THashSet<TString> GetAllowedProfilingTags() const override;

    virtual TSchedulerElementPtr Clone(TCompositeSchedulerElement* clonedParent) override;
    TRootElementPtr Clone();
};

DEFINE_REFCOUNTED_TYPE(TRootElement)

////////////////////////////////////////////////////////////////////////////////

inline TJobResources ComputeAvailableResources(
    const TJobResources& resourceLimits,
    const TJobResources& resourceUsage,
    const TJobResources& resourceDiscount)
{
    return resourceLimits - resourceUsage + resourceDiscount;
}

} // namespace NScheduler
} // namespace NYT

#define FAIR_SHARE_TREE_ELEMENT_INL_H_
#include "fair_share_tree_element-inl.h"
#undef FAIR_SHARE_TREE_ELEMENT_INL_H_<|MERGE_RESOLUTION|>--- conflicted
+++ resolved
@@ -827,15 +827,11 @@
 
     TString GetUserName() const;
 
-<<<<<<< HEAD
-    void OnJobStarted(
+    bool OnJobStarted(
         const TJobId& jobId,
         const TJobResources& resourceUsage,
         const TJobResources& precommittedResources,
         bool force = false);
-=======
-    bool OnJobStarted(const TJobId& jobId, const TJobResources& resourceUsage, bool force = false);
->>>>>>> 64bf73a5
     void OnJobFinished(const TJobId& jobId);
 
     virtual void BuildOperationToElementMapping(TOperationElementByIdMap* operationElementByIdMap) override;
