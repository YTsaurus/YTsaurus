--- conflicted
+++ resolved
@@ -314,11 +314,7 @@
      */
     //! Start building YSON representaion of all input paths with all ranges processed
     //! by the job with specified ID.
-<<<<<<< HEAD
-    virtual NYson::TYsonString BuildInputPathYson(const TJobId& jobId) const = 0;
-=======
     virtual TNullable<NYson::TYsonString> BuildInputPathYson(const TJobId& jobId) const = 0;
->>>>>>> 1e12e2b0
 };
 
 DEFINE_REFCOUNTED_TYPE(IOperationController)
