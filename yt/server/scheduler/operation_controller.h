--- conflicted
+++ resolved
@@ -8,11 +8,8 @@
 #include <core/actions/invoker.h>
 #include <core/actions/cancelable_context.h>
 
-<<<<<<< HEAD
-=======
 #include <core/yson/public.h>
 
->>>>>>> 99d8a6aa
 #include <core/ytree/public.h>
 
 #include <ytlib/scheduler/job.pb.h>
@@ -27,7 +24,7 @@
 
 #include <ytlib/job_tracker_client/job.pb.h>
 
-#include <ytlib/cell_directory/public.h>
+#include <ytlib/hive/public.h>
 
 namespace NYT {
 namespace NScheduler {
@@ -50,25 +47,11 @@
      */
     virtual TMasterConnector* GetMasterConnector() = 0;
 
-<<<<<<< HEAD
-=======
-    /*!
-     *  \note Thread affinity: any
-     */
-    virtual NCellDirectory::TCellDirectoryPtr GetCellDirectory() = 0;
-
-    /*!
-     *  \note Thread affinity: any
-     */
-    virtual NTransactionClient::TTransactionManagerPtr GetTransactionManager() = 0;
-    
-    /*!
-     *  \note Thread affinity: any
-     */
-    virtual NTransactionClient::TTransactionManagerPtr GetTransactionManagerForTransaction(
-        const NObjectClient::TTransactionId& transactionId) = 0;
-
->>>>>>> 99d8a6aa
+    /*!
+     *  \note Thread affinity: any
+     */
+    virtual NHive::TClusterDirectoryPtr GetClusterDirectory() = 0;
+
     //! Returns the control invoker of the scheduler.
     /*!
      *  \note Thread affinity: any
@@ -226,35 +209,20 @@
         const NNodeTrackerClient::NProto::TNodeResources& jobLimits) = 0;
 
     //! Called to construct a YSON representing the current progress.
-<<<<<<< HEAD
-    virtual void BuildProgress(NYson::IYsonConsumer* consumer) = 0;
-
-    //! Similar to #BuildProgress but constructs a reduced version to used by UI.
-    virtual void BuildBriefProgress(NYson::IYsonConsumer* consumer) = 0;
-=======
     virtual void BuildProgress(NYson::IYsonConsumer* consumer) const = 0;
 
     //! Similar to #BuildProgress but constructs a reduced version to used by UI.
     virtual void BuildBriefProgress(NYson::IYsonConsumer* consumer) const = 0;
->>>>>>> 99d8a6aa
 
     //! Provides a string describing operation status and statistics.
     virtual Stroka GetLoggingProgress() const = 0;
 
     //! Called for finished operations to construct a YSON representing the result.
-<<<<<<< HEAD
-    virtual void BuildResult(NYson::IYsonConsumer* consumer) = 0;
-
-    //! Called for a just initialized operation to construct its brief spec
-    //! to be used by UI.
-    virtual void BuildBriefSpec(NYson::IYsonConsumer* consumer) = 0;
-=======
     virtual void BuildResult(NYson::IYsonConsumer* consumer) const = 0;
 
     //! Called for a just initialized operation to construct its brief spec
     //! to be used by UI.
     virtual void BuildBriefSpec(NYson::IYsonConsumer* consumer) const = 0;
->>>>>>> 99d8a6aa
 
     //! Checks if the operation requires all chunk parts to be available.
     //! Used by remote copy operations which depend on all parts, including parity ones.
