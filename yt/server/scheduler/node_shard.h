#pragma once

#include "public.h"
#include "scheduler.h"
#include "scheduling_tag.h"
#include "cache.h"

#include <yt/server/controller_agent/operation_controller.h>

#include <yt/ytlib/api/client.h>

#include <yt/ytlib/chunk_client/chunk_service_proxy.h>

#include <yt/ytlib/job_prober_client/job_prober_service_proxy.h>

#include <yt/ytlib/node_tracker_client/public.h>

#include <yt/ytlib/scheduler/job_resources.h>

#include <yt/core/concurrency/public.h>

#include <yt/core/yson/public.h>

namespace NYT {
namespace NScheduler {

////////////////////////////////////////////////////////////////////////////////

typedef TEnumIndexedVector<TEnumIndexedVector<i64, EJobType>, EJobState> TJobCounter;
typedef TEnumIndexedVector<TJobCounter, EAbortReason> TAbortedJobCounter;
typedef TEnumIndexedVector<TJobCounter, EInterruptReason> TCompletedJobCounter;

////////////////////////////////////////////////////////////////////////////////

struct INodeShardHost
{
    virtual ~INodeShardHost() = default;

    virtual int GetNodeShardId(NNodeTrackerClient::TNodeId nodeId) const = 0;

    virtual const ISchedulerStrategyPtr& GetStrategy() const = 0;

    virtual const NConcurrency::IThroughputThrottlerPtr& GetJobSpecSliceThrottler() const = 0;

    virtual void ValidateOperationPermission(
        const TString& user,
        const TOperationId& operationId,
        NYTree::EPermission permission) = 0;

    virtual TFuture<void> AttachJobContext(
        const NYTree::TYPath& path,
        const NChunkClient::TChunkId& chunkId,
        const TOperationId& operationId,
        const TJobId& jobId) = 0;

    virtual NJobProberClient::TJobProberServiceProxy CreateJobProberProxy(const TString& address) = 0;
};

////////////////////////////////////////////////////////////////////////////////

struct TJobTimeStatisticsDelta
{
    void Reset()
    {
        CompletedJobTimeDelta = 0;
        FailedJobTimeDelta = 0;
        AbortedJobTimeDelta = 0;
    }

    TJobTimeStatisticsDelta& operator += (const TJobTimeStatisticsDelta& rhs)
    {
        CompletedJobTimeDelta += rhs.CompletedJobTimeDelta;
        FailedJobTimeDelta += rhs.FailedJobTimeDelta;
        AbortedJobTimeDelta += rhs.AbortedJobTimeDelta;
        return *this;
    }

    ui64 CompletedJobTimeDelta = 0;
    ui64 FailedJobTimeDelta = 0;
    ui64 AbortedJobTimeDelta = 0;
};

////////////////////////////////////////////////////////////////////////////////

class TNodeShard
    : public virtual TRefCounted
{
public:
    TNodeShard(
        int id,
        const NObjectClient::TCellTag& PrimaryMasterCellTag,
        TSchedulerConfigPtr config,
        INodeShardHost* host,
        NCellScheduler::TBootstrap* bootstrap);

    IInvokerPtr GetInvoker();

    void UpdateConfig(const TSchedulerConfigPtr& config);

    void OnMasterConnected();
    void OnMasterDisconnected();

    void RegisterOperation(const TOperationId& operationId, const NControllerAgent::IOperationControllerPtr& operationController);
    void UnregisterOperation(const TOperationId& operationId);

    void ProcessHeartbeat(const TScheduler::TCtxHeartbeatPtr& context);

    TExecNodeDescriptorListPtr GetExecNodeDescriptors();
    void UpdateExecNodeDescriptors();

    void HandleNodesAttributes(const std::vector<std::pair<TString, NYTree::INodePtr>>& nodeMaps);

    void AbortAllJobs(const TError& error);

    void AbortOperationJobs(const TOperationId& operationId, const TError& abortReason, bool terminated);

    void ResumeOperationJobs(const TOperationId& operationId);

    NYson::TYsonString StraceJob(const TJobId& jobId, const TString& user);

    void DumpJobInputContext(const TJobId& jobId, const NYTree::TYPath& path, const TString& user);

    NNodeTrackerClient::TNodeDescriptor GetJobNode(const TJobId& jobId, const TString& user);

    void SignalJob(const TJobId& jobId, const TString& signalName, const TString& user);

    void AbandonJob(const TJobId& jobId, const TString& user);

    NYson::TYsonString PollJobShell(const TJobId& jobId, const NYson::TYsonString& parameters, const TString& user);

    void AbortJob(const TJobId& jobId, const TNullable<TDuration>& interruptTimeout, const TString& user);

    void AbortJob(const TJobId& jobId, const TError& error);

    void InterruptJob(const TJobId& jobId, EInterruptReason reason);

    void FailJob(const TJobId& jobId);

    void BuildNodesYson(NYson::IYsonConsumer* consumer);

    void ReleaseJobs(const std::vector<TJobId>& jobIds);

    void RegisterRevivedJobs(const std::vector<TJobPtr>& jobs);

    void PrepareReviving();
    void StartReviving();

    TOperationId GetOperationIdByJobId(const TJobId& job);

    TJobResources GetTotalResourceLimits();
    TJobResources GetTotalResourceUsage();
    TJobResources GetResourceLimits(const TSchedulingTagFilter& filter);

    int GetActiveJobCount();

    TJobCounter GetJobCounter();
    TAbortedJobCounter GetAbortedJobCounter();
    TCompletedJobCounter GetCompletedJobCounter();

    TJobTimeStatisticsDelta GetJobTimeStatisticsDelta();

    int GetExecNodeCount();
    int GetTotalNodeCount();

public:
    //! This class holds nodeshard-specific information for the revival process that happens
    //! each time scheduler becomes connected to master. It contains information about
    //! all revived jobs and tells which nodes should include stored jobs into their heartbeats
    //! next time.
    class TRevivalState
        : public TRefCounted
    {
    public:
        DEFINE_BYREF_RW_PROPERTY(yhash_set<TJobId>, RecentlyCompletedJobIds);

<<<<<<< HEAD
=======
        // Macro below does not allow types that contain commas :(
        using TNodeIdToJobIdsMapping = yhash<NNodeTrackerClient::TNodeId, std::vector<TJobId>>;

        //! List of all jobs that should be added to jobs_to_remove
        //! in the next hearbeat response for each node defined by its id.
        DEFINE_BYREF_RW_PROPERTY(TNodeIdToJobIdsMapping, JobIdsToRemove);

>>>>>>> 98d29b8d
    public:
        explicit TRevivalState(TNodeShard* host);

        bool ShouldSkipUnknownJobs() const;
        bool ShouldSendStoredJobs(NNodeTrackerClient::TNodeId nodeId) const;

        void OnReceivedStoredJobs(NNodeTrackerClient::TNodeId nodeId);

        void RegisterRevivedJob(const TJobPtr& job);
        void ConfirmJob(const TJobPtr& job);
        void UnregisterJob(const TJobPtr& job);

        void PrepareReviving();
        void StartReviving();

    private:
        TNodeShard* const Host_;
        yhash_set<NNodeTrackerClient::TNodeId> NodeIdsThatSentAllStoredJobs_;
        yhash_set<TJobPtr> NotConfirmedJobs_;
        bool Active_ = false;
        bool ShouldSkipUnknownJobs_ = false;

        void FinalizeReviving();
    };

    typedef TIntrusivePtr<TRevivalState> TRevivalStatePtr;

private:
    const int Id_;
    const NConcurrency::TActionQueuePtr ActionQueue_;

    const NObjectClient::TCellTag PrimaryMasterCellTag_;
    TSchedulerConfigPtr Config_;
    INodeShardHost* const Host_;
    NCellScheduler::TBootstrap* const Bootstrap_;

    TRevivalStatePtr RevivalState_;

    NLogging::TLogger Logger;

    int ConcurrentHeartbeatCount_ = 0;

    std::atomic<int> ActiveJobCount_ = {0};

    NConcurrency::TReaderWriterSpinLock ResourcesLock_;
    TJobResources TotalResourceLimits_ = ZeroJobResources();
    TJobResources TotalResourceUsage_ = ZeroJobResources();

    NConcurrency::TPeriodicExecutorPtr CachedExecNodeDescriptorsRefresher_;

    NConcurrency::TReaderWriterSpinLock CachedExecNodeDescriptorsLock_;
    TExecNodeDescriptorListPtr CachedExecNodeDescriptors_ = New<TExecNodeDescriptorList>();

    TIntrusivePtr<TExpiringCache<TSchedulingTagFilter, TJobResources>> CachedResourceLimitsByTags_;

    // Exec node is the node that is online and has user slots.
    std::atomic<int> ExecNodeCount_ = {0};
    std::atomic<int> TotalNodeCount_ = {0};

    NConcurrency::TReaderWriterSpinLock JobTimeStatisticsDeltaLock_;
    TJobTimeStatisticsDelta JobTimeStatisticsDelta_;

    NConcurrency::TReaderWriterSpinLock JobCounterLock_;
    TJobCounter JobCounter_;
    TAbortedJobCounter AbortedJobCounter_;
    TCompletedJobCounter CompletedJobCounter_;

    std::vector<TUpdatedJob> UpdatedJobs_;
    std::vector<TCompletedJob> CompletedJobs_;

    struct TOperationState
    {
        TOperationState(const NControllerAgent::IOperationControllerPtr& controller)
            : Controller(controller)
        { }

        yhash<TJobId, TJobPtr> Jobs;
        NControllerAgent::IOperationControllerPtr Controller;
        bool Terminated = false;
        bool JobsAborted = false;
    };

    yhash<TOperationId, TOperationState> OperationStates_;

    typedef yhash<NNodeTrackerClient::TNodeId, TExecNodePtr> TExecNodeByIdMap;
    TExecNodeByIdMap IdToNode_;

    NLogging::TLogger CreateJobLogger(const TJobId& jobId, EJobState state, const TString& address);

    TJobResources CalculateResourceLimits(const TSchedulingTagFilter& filter);

    TExecNodePtr GetOrRegisterNode(NNodeTrackerClient::TNodeId nodeId, const NNodeTrackerClient::TNodeDescriptor& descriptor);
    TExecNodePtr RegisterNode(NNodeTrackerClient::TNodeId nodeId, const NNodeTrackerClient::TNodeDescriptor& descriptor);
    void UnregisterNode(TExecNodePtr node);
    void DoUnregisterNode(TExecNodePtr node);

    void AbortJobsAtNode(TExecNodePtr node);

    void ProcessHeartbeatJobs(
        TExecNodePtr node,
        NJobTrackerClient::NProto::TReqHeartbeat* request,
        NJobTrackerClient::NProto::TRspHeartbeat* response,
        std::vector<TJobPtr>* runningJobs,
        bool* hasWaitingJobs);

    TJobPtr ProcessJobHeartbeat(
        TExecNodePtr node,
        NJobTrackerClient::NProto::TReqHeartbeat* request,
        NJobTrackerClient::NProto::TRspHeartbeat* response,
        TJobStatus* jobStatus,
        bool forceJobsLogging);

    void SubtractNodeResources(TExecNodePtr node);
    void AddNodeResources(TExecNodePtr node);
    void UpdateNodeResources(TExecNodePtr node, const TJobResources& limits, const TJobResources& usage);

    void BeginNodeHeartbeatProcessing(TExecNodePtr node);
    void EndNodeHeartbeatProcessing(TExecNodePtr node);

    void SubmitUpdatedAndCompletedJobsToStrategy();

    void ProcessScheduledJobs(
        const ISchedulingContextPtr& schedulingContext,
        const TScheduler::TCtxHeartbeatPtr& rpcContext);

    void OnJobAborted(const TJobPtr& job, TJobStatus* status, bool operationTerminated = false);
    void OnJobFinished(const TJobPtr& job);
    void OnJobRunning(const TJobPtr& job, TJobStatus* status);
    void OnJobWaiting(const TJobPtr& /*job*/);
    void OnJobCompleted(const TJobPtr& job, TJobStatus* status, bool abandoned = false);
    void OnJobFailed(const TJobPtr& job, TJobStatus* status);

    void IncreaseProfilingCounter(const TJobPtr& job, i64 value);

    void SetJobState(const TJobPtr& job, EJobState state);

    void RegisterJob(const TJobPtr& job);
    void UnregisterJob(const TJobPtr& job);

    void DoUnregisterJob(const TJobPtr& job);

    void PreemptJob(const TJobPtr& job, TNullable<NProfiling::TCpuDuration> interruptTimeout);

    void DoInterruptJob(
        const TJobPtr& job,
        EInterruptReason reason,
        NProfiling::TCpuDuration interruptTimeout = 0,
        TNullable<TString> interruptUser = Null);

    TExecNodePtr GetNodeByJob(const TJobId& jobId);

    TJobPtr FindJob(const TJobId& jobId, const TExecNodePtr& node);

    TJobPtr FindJob(const TJobId& jobId);

    TJobPtr GetJobOrThrow(const TJobId& jobId);

    NJobProberClient::TJobProberServiceProxy CreateJobProberProxy(const TJobPtr& job);

    bool OperationExists(const TOperationId& operationId) const;

    TOperationState* FindOperationState(const TOperationId& operationId);

    TOperationState& GetOperationState(const TOperationId& operationId);

    void BuildNodeYson(TExecNodePtr node, NYson::IYsonConsumer* consumer);

};

typedef NYT::TIntrusivePtr<TNodeShard> TNodeShardPtr;
DEFINE_REFCOUNTED_TYPE(TNodeShard)
DEFINE_REFCOUNTED_TYPE(TNodeShard::TRevivalState);

////////////////////////////////////////////////////////////////////////////////

IJobHostPtr CreateJobHost(const TJobId& jobId, const TNodeShardPtr& nodeShard);

////////////////////////////////////////////////////////////////////////////////

} // namespace NScheduler
} // namespace NYT<|MERGE_RESOLUTION|>--- conflicted
+++ resolved
@@ -173,8 +173,6 @@
     public:
         DEFINE_BYREF_RW_PROPERTY(yhash_set<TJobId>, RecentlyCompletedJobIds);
 
-<<<<<<< HEAD
-=======
         // Macro below does not allow types that contain commas :(
         using TNodeIdToJobIdsMapping = yhash<NNodeTrackerClient::TNodeId, std::vector<TJobId>>;
 
@@ -182,7 +180,6 @@
         //! in the next hearbeat response for each node defined by its id.
         DEFINE_BYREF_RW_PROPERTY(TNodeIdToJobIdsMapping, JobIdsToRemove);
 
->>>>>>> 98d29b8d
     public:
         explicit TRevivalState(TNodeShard* host);
 
