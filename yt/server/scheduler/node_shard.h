--- conflicted
+++ resolved
@@ -197,15 +197,8 @@
         TNodeShard* const Shard_;
         const NLogging::TLogger& Logger;
 
-<<<<<<< HEAD
         THashSet<NNodeTrackerClient::TNodeId> NodeIdsThatSentAllStoredJobs_;
         THashSet<TJobPtr> NotConfirmedJobs_;
-        bool Active_ = false;
-        bool ShouldSkipUnknownJobs_ = false;
-=======
-        yhash_set<NNodeTrackerClient::TNodeId> NodeIdsThatSentAllStoredJobs_;
-        yhash_set<TJobPtr> NotConfirmedJobs_;
->>>>>>> 3a318751
 
         void FinalizeReviving();
     };
@@ -259,7 +252,7 @@
     std::vector<TUpdatedJob> UpdatedJobs_;
     std::vector<TCompletedJob> CompletedJobs_;
 
-    yhash<TJobId, TPromise<NControllerAgent::TScheduleJobResultPtr>> JobIdToAsyncScheduleResult_;
+    THashMap<TJobId, TPromise<NControllerAgent::TScheduleJobResultPtr>> JobIdToAsyncScheduleResult_;
 
     struct TOperationState
     {
@@ -267,13 +260,8 @@
             : Controller(std::move(controller))
         { }
 
-<<<<<<< HEAD
         THashMap<TJobId, TJobPtr> Jobs;
-        NControllerAgent::IOperationControllerSchedulerHostPtr Controller;
-=======
-        yhash<TJobId, TJobPtr> Jobs;
         IOperationControllerPtr Controller;
->>>>>>> 3a318751
         bool Terminated = false;
         bool JobsAborted = false;
     };
