--- conflicted
+++ resolved
@@ -1270,16 +1270,7 @@
         auto operationPath = GetOperationPath(operation->GetId());
         auto controller = operation->GetController();
 
-<<<<<<< HEAD
-        // Set state.
-        {
-            auto req = TYPathProxy::Set(operationPath + "/@state");
-            req->set_value(ConvertToYsonString(operation->GetState()).Data());
-            batchReq->AddRequest(req, "update_op_node");
-        }
-=======
         GenerateMutationId(batchReq);
->>>>>>> ceb452bb
 
         // Set suspended flag.
         {
@@ -1336,17 +1327,15 @@
             batchReq->AddRequest(req, "update_op_node");
         }
 
-<<<<<<< HEAD
-        auto batchRspOrError = WaitFor(batchReq->Invoke());
-        THROW_ERROR_EXCEPTION_IF_FAILED(GetCumulativeError(batchRspOrError));
-=======
         // Set state.
         {
             auto req = TYPathProxy::Set(operationPath + "/@state");
             req->set_value(ConvertToYsonString(operation->GetState()).Data());
             batchReq->AddRequest(req, "update_op_node");
         }
->>>>>>> ceb452bb
+
+        auto batchRspOrError = WaitFor(batchReq->Invoke());
+        THROW_ERROR_EXCEPTION_IF_FAILED(GetCumulativeError(batchRspOrError));
     }
 
     struct TJobFile
