#include "stdafx.h"
#include "cell_master_server.h"

#include <yt/ytlib/ytree/tree_builder.h>
#include <yt/ytlib/ytree/ephemeral.h>
#include <yt/ytlib/ytree/virtual.h>

#include <yt/ytlib/meta_state/composite_meta_state.h>
#include <yt/ytlib/meta_state/persistent_state_manager.h>

#include <yt/ytlib/transaction_server/transaction_manager.h>
#include <yt/ytlib/transaction_server/transaction_service.h>
#include <yt/ytlib/transaction_server/cypress_integration.h>

#include <yt/ytlib/cypress/cypress_manager.h>
#include <yt/ytlib/cypress/cypress_service.h>
#include <yt/ytlib/cypress/cypress_integration.h>

#include <yt/ytlib/chunk_server/chunk_manager.h>
#include <yt/ytlib/chunk_server/chunk_service.h>
#include <yt/ytlib/chunk_server/cypress_integration.h>

#include <yt/ytlib/monitoring/monitoring_manager.h>
#include <yt/ytlib/monitoring/ytree_integration.h>
#include <yt/ytlib/monitoring/http_server.h>
#include <yt/ytlib/monitoring/http_integration.h>
#include <yt/ytlib/monitoring/statlog.h>

#include <yt/ytlib/orchid/cypress_integration.h>
#include <yt/ytlib/orchid/orchid_service.h>

#include <yt/ytlib/file_server/file_node.h>

#include <yt/ytlib/table_server/table_node.h>

#include <yt/ytlib/ytree/yson_file_service.h>
#include <yt/ytlib/ytree/ypath_service.h>

#include <yt/ytlib/bus/nl_server.h>

namespace NYT {

static NLog::TLogger Logger("Server");

using NBus::IBusServer;
using NBus::TNLBusServerConfig;
using NBus::CreateNLBusServer;

using NRpc::IRpcServer;
using NRpc::CreateRpcServer;

using NYTree::IYPathService;

using NTransactionServer::TTransactionManager;
using NTransactionServer::TTransactionService;
using NTransactionServer::CreateTransactionMapTypeHandler;

using NChunkServer::TChunkManagerConfig;
using NChunkServer::TChunkManager;
using NChunkServer::TChunkService;
using NChunkServer::CreateChunkMapTypeHandler;
using NChunkServer::CreateChunkListMapTypeHandler;
using NChunkServer::CreateHolderRegistry;
using NChunkServer::CreateHolderMapTypeHandler;

using NMetaState::TCompositeMetaState;
using NMetaState::EPeerStatus;
using NMetaState::IMetaStateManager;

using NCypress::TCypressManager;
using NCypress::TCypressService;
using NCypress::CreateLockMapTypeHandler;
using NCypress::RootNodeId;

using NMonitoring::TMonitoringManager;
using NMonitoring::THttpTreeServer;
using NMonitoring::GetYPathHttpHandler;
using NMonitoring::CreateMonitoringProvider;

using NOrchid::CreateOrchidTypeHandler;

using NFileServer::CreateFileTypeHandler;

using NTableServer::CreateTableTypeHandler;

////////////////////////////////////////////////////////////////////////////////

<<<<<<< HEAD
TCellMasterServer::TCellMasterServer(
    const Stroka& configFileName,
    const TConfig& config)
    : ConfigFileName(configFileName)
    , Config(config)
=======
void TCellMasterServer::TConfig::Read(TJsonObject* json)
{
    Stroka monitoringPort;
    
    if (!TryRead(json, L"MonitoringPort", &monitoringPort)) {
        MonitoringPort = 10000;
    }

    MonitoringPort = FromString(monitoringPort);

    TJsonObject* cellJson = GetSubTree(json, "Cell");
    if (cellJson != NULL) {
        MetaState.Cell.Read(cellJson);
    }

    TJsonObject* metaStateJson = GetSubTree(json, "MetaState");
    if (metaStateJson != NULL) {
        MetaState.Read(metaStateJson);
    }
}

////////////////////////////////////////////////////////////////////////////////

TCellMasterServer::TCellMasterServer(const TConfig& config)
    : Config(config)
>>>>>>> a4b6a122
{ }

void TCellMasterServer::Run()
{
    // TODO: extract method
    Stroka address = Config.MetaState.Cell.Addresses.at(Config.MetaState.Cell.Id);
    size_t index = address.find_last_of(":");
    int rpcPort = FromString<int>(address.substr(index + 1));

    LOG_INFO("Starting cell master");

    // Explicitly enable statlog thread creation
    NSTAT::EnableStatlog(true);

    auto metaState = New<TCompositeMetaState>();

    auto controlQueue = New<TActionQueue>("Control");

    auto busServer = CreateNLBusServer(TNLBusServerConfig(rpcPort));

    auto rpcServer = CreateRpcServer(~busServer);

    auto metaStateManager = CreatePersistentStateManager(
        Config.MetaState,
        ~controlQueue->GetInvoker(),
        ~metaState,
        ~rpcServer);

    auto transactionManager = New<TTransactionManager>(
        TTransactionManager::TConfig(),
        metaStateManager,
        metaState);

    auto transactionService = New<TTransactionService>(
        ~metaStateManager,
        ~transactionManager,
        ~rpcServer);

    auto cypressManager = New<TCypressManager>(
        ~metaStateManager,
        ~metaState,
        ~transactionManager);

    auto cypressService = New<TCypressService>(
        ~metaStateManager->GetStateInvoker(),
        ~cypressManager,
        ~transactionManager,
        ~rpcServer);

    auto holderRegistry = CreateHolderRegistry(~cypressManager);

    auto chunkManager = New<TChunkManager>(
        TChunkManagerConfig(),
        ~metaStateManager,
        ~metaState,
        ~transactionManager,
        ~holderRegistry);

    auto chunkService = New<TChunkService>(
        ~metaStateManager,
        ~chunkManager,
        ~transactionManager,
        ~rpcServer);

    auto monitoringManager = New<TMonitoringManager>();
    monitoringManager->Register(
        "/ref_counted",
        FromMethod(&TRefCountedTracker::GetMonitoringInfo));
    monitoringManager->Register(
        "/meta_state",
        FromMethod(&IMetaStateManager::GetMonitoringInfo, metaStateManager));
    monitoringManager->Register(
        "/bus_server",
        FromMethod(&IBusServer::GetMonitoringInfo, busServer));
    monitoringManager->Register(
        "/rpc_server",
        FromMethod(&IRpcServer::GetMonitoringInfo, rpcServer));
    monitoringManager->Start();

    // TODO: refactor
    auto orchidFactory = NYTree::GetEphemeralNodeFactory();
    auto orchidRoot = orchidFactory->CreateMap();  
        YVERIFY(orchidRoot->AddChild(
            NYTree::CreateVirtualNode(
                ~CreateMonitoringProvider(~monitoringManager),
                orchidFactory),
            "monitoring"));
    YVERIFY(orchidRoot->AddChild(
        NYTree::CreateVirtualNode(
            ~NYTree::CreateYsonFileProvider(ConfigFileName),
            orchidFactory),
        "config"));

    auto orchidService = New<NOrchid::TOrchidService>(
        ~orchidRoot,
        ~rpcServer,
        ~controlQueue->GetInvoker());

    cypressManager->RegisterNodeType(~CreateChunkMapTypeHandler(
        ~cypressManager,
        ~chunkManager));
    cypressManager->RegisterNodeType(~CreateChunkListMapTypeHandler(
        ~cypressManager,
        ~chunkManager));
    cypressManager->RegisterNodeType(~CreateTransactionMapTypeHandler(
        ~cypressManager,
        ~transactionManager));
    cypressManager->RegisterNodeType(~CreateNodeMapTypeHandler(
        ~cypressManager));
    cypressManager->RegisterNodeType(~CreateLockMapTypeHandler(
        ~cypressManager));
    cypressManager->RegisterNodeType(~CreateOrchidTypeHandler(
        ~cypressManager));
    cypressManager->RegisterNodeType(~CreateHolderTypeHandler(
        ~cypressManager,
        ~chunkManager));
    cypressManager->RegisterNodeType(~CreateHolderMapTypeHandler(
        ~metaStateManager,
        ~cypressManager,
        ~chunkManager));

    cypressManager->RegisterNodeType(~CreateFileTypeHandler(
        ~cypressManager,
        ~chunkManager));
    cypressManager->RegisterNodeType(~CreateTableTypeHandler(
        ~cypressManager,
        ~chunkManager));

    // TODO: fix memory leaking
    auto httpServer = new NHTTP::TServer(Config.MonitoringPort);
    auto orchidPathService = ToFuture(IYPathService::FromNode(~orchidRoot));
    httpServer->Register(
        "/profiling",
        NMonitoring::GetProfilingHttpHandler()
        );
    httpServer->Register(
        "/orchid",
        NMonitoring::GetYPathHttpHandler(
            FromFunctor([=] () -> TFuture<IYPathService::TPtr>::TPtr
                {
                    return orchidPathService;
                })));
    httpServer->Register(
        "/cypress",
        NMonitoring::GetYPathHttpHandler(
            FromFunctor([=] () -> IYPathService::TPtr
                {
                    auto status = metaStateManager->GetStateStatus();
                    if (status != EPeerStatus::Leading && status != EPeerStatus::Following) {
                        return NULL;
                    }
                    return IYPathService::FromNode(~cypressManager->GetNodeProxy(
                        RootNodeId,
                        NTransactionServer::NullTransactionId));
                })
            ->AsyncVia(metaStateManager->GetStateInvoker())));            

    metaStateManager->Start();

    LOG_INFO("Listening for HTTP monitoring requests on port %d", Config.MonitoringPort);
    httpServer->Start();

    LOG_INFO("Listening for RPC requests on port %d", rpcPort);
    rpcServer->Start();

    Sleep(TDuration::Max());
}

////////////////////////////////////////////////////////////////////////////////

} // namespace NYT<|MERGE_RESOLUTION|>--- conflicted
+++ resolved
@@ -85,39 +85,11 @@
 
 ////////////////////////////////////////////////////////////////////////////////
 
-<<<<<<< HEAD
 TCellMasterServer::TCellMasterServer(
     const Stroka& configFileName,
     const TConfig& config)
     : ConfigFileName(configFileName)
     , Config(config)
-=======
-void TCellMasterServer::TConfig::Read(TJsonObject* json)
-{
-    Stroka monitoringPort;
-    
-    if (!TryRead(json, L"MonitoringPort", &monitoringPort)) {
-        MonitoringPort = 10000;
-    }
-
-    MonitoringPort = FromString(monitoringPort);
-
-    TJsonObject* cellJson = GetSubTree(json, "Cell");
-    if (cellJson != NULL) {
-        MetaState.Cell.Read(cellJson);
-    }
-
-    TJsonObject* metaStateJson = GetSubTree(json, "MetaState");
-    if (metaStateJson != NULL) {
-        MetaState.Read(metaStateJson);
-    }
-}
-
-////////////////////////////////////////////////////////////////////////////////
-
-TCellMasterServer::TCellMasterServer(const TConfig& config)
-    : Config(config)
->>>>>>> a4b6a122
 { }
 
 void TCellMasterServer::Run()
@@ -200,11 +172,11 @@
     // TODO: refactor
     auto orchidFactory = NYTree::GetEphemeralNodeFactory();
     auto orchidRoot = orchidFactory->CreateMap();  
-        YVERIFY(orchidRoot->AddChild(
-            NYTree::CreateVirtualNode(
-                ~CreateMonitoringProvider(~monitoringManager),
-                orchidFactory),
-            "monitoring"));
+    YVERIFY(orchidRoot->AddChild(
+        NYTree::CreateVirtualNode(
+            ~CreateMonitoringProvider(~monitoringManager),
+            orchidFactory),
+        "monitoring"));
     YVERIFY(orchidRoot->AddChild(
         NYTree::CreateVirtualNode(
             ~NYTree::CreateYsonFileProvider(ConfigFileName),
@@ -250,7 +222,7 @@
     auto httpServer = new NHTTP::TServer(Config.MonitoringPort);
     auto orchidPathService = ToFuture(IYPathService::FromNode(~orchidRoot));
     httpServer->Register(
-        "/profiling",
+        "/statistics",
         NMonitoring::GetProfilingHttpHandler()
         );
     httpServer->Register(
