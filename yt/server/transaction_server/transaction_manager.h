--- conflicted
+++ resolved
@@ -50,17 +50,12 @@
         TNullable<TDuration> timeout,
         const TNullable<Stroka>& title,
         const TTransactionId& hintId = NullTransactionId);
-<<<<<<< HEAD
-    void CommitTransaction(TTransaction* transaction, TTimestamp commitTimestamp);
-    void AbortTransaction(TTransaction* transaction, bool force);
-=======
     void CommitTransaction(
         TTransaction* transaction,
         TTimestamp commitTimestamp);
     void AbortTransaction(
         TTransaction* transaction,
         bool force);
->>>>>>> 4c21d8c5
     void PingTransaction(TTransaction* transaction, bool pingAncestors = false);
 
     DECLARE_ENTITY_MAP_ACCESSORS(Transaction, TTransaction, TTransactionId);
