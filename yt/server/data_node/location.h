#pragma once

#include "public.h"

#include <yt/server/cell_node/public.h>

#include <yt/server/misc/public.h>
#include <yt/server/misc/disk_location.h>

#include <yt/ytlib/chunk_client/chunk_info.pb.h>
#include <yt/ytlib/chunk_client/medium_directory.h>

#include <yt/core/actions/signal.h>

#include <yt/core/concurrency/action_queue.h>
#include <yt/core/concurrency/periodic_executor.h>

#include <yt/core/logging/log.h>

#include <yt/core/profiling/profiler.h>

#include <atomic>
#include <map>

namespace NYT {
namespace NDataNode {

////////////////////////////////////////////////////////////////////////////////

DEFINE_ENUM(ELocationType,
    (Store)
    (Cache)
);

DEFINE_ENUM(EIODirection,
    (Read)
    (Write)
);

DEFINE_ENUM(EIOCategory,
    (Repair)
    (Batch)
    (Interactive)
    (Realtime)
);

class TLocation
    : public TDiskLocation
{
public:
    TLocation(
        ELocationType type,
        const TString& id,
        TStoreLocationConfigBasePtr config,
        NCellNode::TBootstrap* bootstrap);

    //! Returns the type.
    ELocationType GetType() const;

    //! Returns string id.
    const TString& GetId() const;

    //! Returns the medium name.
    const Stroka& GetMediumName() const;

    //! Returns the medium descriptor.
    const NChunkClient::TMediumDescriptor& GetMediumDescriptor() const;

    //! Initializes the medium descriptor.
    void SetMediumDescriptor(const NChunkClient::TMediumDescriptor& descriptor);

    //! Returns the profiler tagged with location id.
    const NProfiling::TProfiler& GetProfiler() const;

    //! Returns the root path of the location.
    TString GetPath() const;

    //! Returns the maximum number of bytes the chunks assigned to this location
    //! are allowed to use.
    i64 GetQuota() const;

    //! Returns an invoker for reading chunk data.
    IPrioritizedInvokerPtr GetDataReadInvoker();

    //! Returns an invoker for reading chunk meta.
    IPrioritizedInvokerPtr GetMetaReadInvoker();

    //! Returns an invoker for writing chunks.
    IInvokerPtr GetWritePoolInvoker();

    //! Scan the location directory removing orphaned files and returning the list of found chunks.
    /*!
     *  If the scan fails, the location becomes disabled, |Disabled| signal is raised, and an empty list is returned.
     */
    std::vector<TChunkDescriptor> Scan();

    //! Prepares the location to accept new writes.
    /*!
     *  Must be called when all locations are scanned and all existing chunks are registered.
     *  On failure, acts similarly to Scan.
     */
    void Start();

    //! Marks the location as disabled by attempting to create a lock file and terminates the process.
    void Disable(const TError& reason);

    //! Wraps a given #callback with try/catch block that intercepts all exceptions
    //! and calls #Disable when one happens.
    template <class T>
    TCallback<T()> DisableOnError(const TCallback<T()> callback);

    //! Updates #UsedSpace and #AvailableSpace
    void UpdateUsedSpace(i64 size);

    //! Returns the number of bytes used at the location.
    /*!
     *  \note
     *  This may exceed #GetQuota.
     */
    i64 GetUsedSpace() const;

    //! Updates #AvailableSpace with a system call and returns the result.
    //! Never throws.
    i64 GetAvailableSpace() const;

    //! Returns the load factor.
    double GetLoadFactor() const;

    //! Returns the number of bytes pending for disk IO.
    i64 GetPendingIOSize(
        EIODirection direction,
        const TWorkloadDescriptor& workloadDescriptor);

    //! Acquires a lock for the given number of bytes to be read or written.
    TPendingIOGuard IncreasePendingIOSize(
        EIODirection direction,
        const TWorkloadDescriptor& workloadDescriptor,
        i64 delta);

    //! Changes the number of currently active sessions by a given delta.
    void UpdateSessionCount(int delta);

    //! Changes the number of chunks by a given delta.
    void UpdateChunkCount(int delta);

    //! Returns the number of currently active sessions.
    int GetSessionCount() const;

    //! Returns the number of chunks.
    int GetChunkCount() const;

    //! Returns a full path for a primary chunk file.
    TString GetChunkPath(const TChunkId& chunkId) const;

    //! Permanently removes the files comprising a given chunk.
    void RemoveChunkFilesPermanently(const TChunkId& chunkId);

    //! Removes a chunk permanently or moves it to the trash (if available).
    virtual void RemoveChunkFiles(const TChunkId& chunkId, bool force);

<<<<<<< HEAD
=======
    const TString& GetMediumName() const;

>>>>>>> 9d274efe
protected:
    NCellNode::TBootstrap* const Bootstrap_;


    static TString GetRelativeChunkPath(const TChunkId& chunkId);
    static void ForceHashDirectories(const TString& rootPath);

    virtual bool ShouldSkipFileName(const TString& fileName) const;

    virtual void DoStart();
    virtual std::vector<TChunkDescriptor> DoScan();

private:
    friend class TPendingIOGuard;

    const ELocationType Type_;
    const TString Id_;
    const TStoreLocationConfigBasePtr Config_;

    NChunkClient::TMediumDescriptor MediumDescriptor_;

    mutable i64 AvailableSpace_ = 0;
    i64 UsedSpace_ = 0;
    int SessionCount_ = 0;
    int ChunkCount_ = 0;

    const NConcurrency::TThreadPoolPtr DataReadThreadPool_;
    const IPrioritizedInvokerPtr DataReadInvoker_;

    const NConcurrency::TActionQueuePtr MetaReadQueue_;
    const IPrioritizedInvokerPtr MetaReadInvoker_;

    const NConcurrency::TThreadPoolPtr WriteThreadPool_;
    const IInvokerPtr WritePoolInvoker_;

    TDiskHealthCheckerPtr HealthChecker_;

    NProfiling::TProfiler Profiler_;
    //! Indexed by |(ioDirection, ioCategory)|.
    std::vector<NProfiling::TSimpleCounter> PendingIOSizeCounters_;

    static EIOCategory ToIOCategory(const TWorkloadDescriptor& workloadDescriptor);
    NProfiling::TSimpleCounter& GetPendingIOSizeCounter(
        EIODirection direction,
        EIOCategory category);

    void DecreasePendingIOSize(EIODirection direction, EIOCategory category, i64 delta);
    void UpdatePendingIOSize(EIODirection direction, EIOCategory category, i64 delta);

    void ValidateLockFile();
    void ValidateWritable();

    void OnHealthCheckFailed(const TError& error);
    void MarkAsDisabled(const TError& error);

    virtual i64 GetAdditionalSpace() const;

    virtual TNullable<TChunkDescriptor> RepairChunk(const TChunkId& chunkId) = 0;

    virtual std::vector<TString> GetChunkPartNames(const TChunkId& chunkId) const = 0;

};

DEFINE_REFCOUNTED_TYPE(TLocation)

////////////////////////////////////////////////////////////////////////////////

class TStoreLocation
    : public TLocation
{
public:
    TStoreLocation(
        const TString& id,
        TStoreLocationConfigPtr config,
        NCellNode::TBootstrap* bootstrap);

    //! Returns Journal Manager accociated with this location.
    TJournalManagerPtr GetJournalManager();

    //! Returns the space reserved for low watermark.
    //! Never throws.
    i64 GetLowWatermarkSpace() const;

    //! Checks whether the location is full.
    bool IsFull() const;

    //! Checks whether to location has enough space to contain file of size #size
    bool HasEnoughSpace(i64 size) const;

    NConcurrency::IThroughputThrottlerPtr GetInThrottler(const TWorkloadDescriptor& descriptor) const;

    //! Removes a chunk permanently or moves it to the trash.
    virtual void RemoveChunkFiles(const TChunkId& chunkId, bool force) override;

private:
    const TStoreLocationConfigPtr Config_;

    const TJournalManagerPtr JournalManager_;
    const NConcurrency::TActionQueuePtr TrashCheckQueue_;

    struct TTrashChunkEntry
    {
        TChunkId ChunkId;
        i64 DiskSpace;
    };

    TSpinLock TrashMapSpinLock_;
    std::multimap<TInstant, TTrashChunkEntry> TrashMap_;
    i64 TrashDiskSpace_ = 0;
    const NConcurrency::TPeriodicExecutorPtr TrashCheckExecutor_;

    NConcurrency::IThroughputThrottlerPtr RepairInThrottler_;
    NConcurrency::IThroughputThrottlerPtr ReplicationInThrottler_;


    TString GetTrashPath() const;
    TString GetTrashChunkPath(const TChunkId& chunkId) const;
    void RegisterTrashChunk(const TChunkId& chunkId);
    void OnCheckTrash();
    void CheckTrashTtl();
    void CheckTrashWatermark();
    void RemoveTrashFiles(const TTrashChunkEntry& entry);
    void MoveChunkFilesToTrash(const TChunkId& chunkId);

    virtual i64 GetAdditionalSpace() const override;

    TNullable<TChunkDescriptor> RepairBlobChunk(const TChunkId& chunkId);
    TNullable<TChunkDescriptor> RepairJournalChunk(const TChunkId& chunkId);
    virtual TNullable<TChunkDescriptor> RepairChunk(const TChunkId& chunkId) override;

    virtual std::vector<TString> GetChunkPartNames(const TChunkId& chunkId) const override;
    virtual bool ShouldSkipFileName(const TString& fileName) const override;

    virtual void DoStart() override;
    virtual std::vector<TChunkDescriptor> DoScan() override;

};

DEFINE_REFCOUNTED_TYPE(TStoreLocation)

////////////////////////////////////////////////////////////////////////////////

class TCacheLocation
    : public TLocation
{
public:
    TCacheLocation(
        const TString& id,
        TCacheLocationConfigPtr config,
        NCellNode::TBootstrap* bootstrap);

    NConcurrency::IThroughputThrottlerPtr GetInThrottler() const;

private:
    const TCacheLocationConfigPtr Config_;

    NConcurrency::IThroughputThrottlerPtr InThrottler_;

    TNullable<TChunkDescriptor> Repair(const TChunkId& chunkId, const TString& metaSuffix);
    virtual TNullable<TChunkDescriptor> RepairChunk(const TChunkId& chunkId) override;

    virtual std::vector<TString> GetChunkPartNames(const TChunkId& chunkId) const override;
};

DEFINE_REFCOUNTED_TYPE(TCacheLocation)

////////////////////////////////////////////////////////////////////////////////

class TPendingIOGuard
{
public:
    TPendingIOGuard() = default;
    TPendingIOGuard(TPendingIOGuard&& other) = default;
    ~TPendingIOGuard();

    void Release();

    TPendingIOGuard& operator = (TPendingIOGuard&& other);

    explicit operator bool() const;
    i64 GetSize() const;

    friend void swap(TPendingIOGuard& lhs, TPendingIOGuard& rhs);

private:
    friend class TLocation;

    TPendingIOGuard(
        EIODirection direction,
        EIOCategory category,
        i64 size,
        TLocationPtr owner);

    EIODirection Direction_;
    EIOCategory Category_;
    i64 Size_ = 0;
    TLocationPtr Owner_;

};

////////////////////////////////////////////////////////////////////////////////

} // namespace NDataNode
} // namespace NYT

#define LOCATION_INL_H_
#include "location-inl.h"
#undef LOCATION_INL_H_<|MERGE_RESOLUTION|>--- conflicted
+++ resolved
@@ -61,7 +61,7 @@
     const TString& GetId() const;
 
     //! Returns the medium name.
-    const Stroka& GetMediumName() const;
+    const TString& GetMediumName() const;
 
     //! Returns the medium descriptor.
     const NChunkClient::TMediumDescriptor& GetMediumDescriptor() const;
@@ -158,11 +158,6 @@
     //! Removes a chunk permanently or moves it to the trash (if available).
     virtual void RemoveChunkFiles(const TChunkId& chunkId, bool force);
 
-<<<<<<< HEAD
-=======
-    const TString& GetMediumName() const;
-
->>>>>>> 9d274efe
 protected:
     NCellNode::TBootstrap* const Bootstrap_;
 
