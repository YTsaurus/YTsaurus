#include "stdafx.h"
#include "blob_chunk.h"
#include "private.h"
#include "location.h"
#include "blob_reader_cache.h"
#include "chunk_cache.h"
#include "block_store.h"

#include <core/profiling/scoped_timer.h>

#include <core/concurrency/thread_affinity.h>

#include <ytlib/chunk_client/file_reader.h>
#include <ytlib/chunk_client/file_writer.h>
#include <ytlib/chunk_client/chunk_meta_extensions.h>
#include <ytlib/chunk_client/block_cache.h>

#include <server/misc/memory_usage_tracker.h>

#include <server/cell_node/bootstrap.h>
#include <server/cell_node/config.h>

namespace NYT {
namespace NDataNode {

using namespace NConcurrency;
using namespace NCellNode;
using namespace NNodeTrackerClient;
using namespace NChunkClient;
using namespace NChunkClient::NProto;

////////////////////////////////////////////////////////////////////////////////

static const auto& Logger = DataNodeLogger;

static NProfiling::TSimpleCounter DiskBlobReadByteCounter("/blob_block_read_bytes");

////////////////////////////////////////////////////////////////////////////////

TBlobChunkBase::TBlobChunkBase(
    TBootstrap* bootstrap,
    TLocationPtr location,
    const TChunkDescriptor& descriptor,
    const TChunkMeta* meta)
    : TChunkBase(
        bootstrap,
        location,
        descriptor.Id)
{
    Info_.set_disk_space(descriptor.DiskSpace);
    if (meta) {
        SetMetaLoadSuccess(*meta);
    }
}

TChunkInfo TBlobChunkBase::GetInfo() const
{
    return Info_;
}

bool TBlobChunkBase::IsActive() const
{
    return false;
}

TFuture<TRefCountedChunkMetaPtr> TBlobChunkBase::ReadMeta(
    const TWorkloadDescriptor& workloadDescriptor,
    const TNullable<std::vector<int>>& extensionTags)
{
    VERIFY_THREAD_AFFINITY_ANY();

    return GetMeta(workloadDescriptor).Apply(BIND([=] () {
        return FilterMeta(CachedMeta_, extensionTags);
    }));
}

TFuture<void> TBlobChunkBase::GetMeta(const TWorkloadDescriptor& workloadDescriptor)
{
    VERIFY_THREAD_AFFINITY_ANY();

    {
        TReaderGuard guard(CachedMetaLock_);
        if (CachedMetaPromise_) {
            return CachedMetaPromise_.ToFuture();
        }
    }

    auto readGuard = TChunkReadGuard::TryAcquire(this);
    if (!readGuard) {
        return MakeFuture(
            TError("Cannot read meta of chunk %v: chunk is scheduled for removal",
                Id_));
    }

    {
        TWriterGuard guard(CachedMetaLock_);
        if (CachedMetaPromise_) {
            return CachedMetaPromise_.ToFuture();
        }
        CachedMetaPromise_ = NewPromise<void>();
    }

    auto callback = BIND(
        &TBlobChunkBase::DoReadMeta,
        MakeStrong(this),
        Passed(std::move(readGuard)));

    auto priority = workloadDescriptor.GetPriority();
    Location_
        ->GetMetaReadInvoker()
        ->Invoke(callback, priority);

    return CachedMetaPromise_.ToFuture();
}

void TBlobChunkBase::SetMetaLoadSuccess(const NChunkClient::NProto::TChunkMeta& meta)
{
    VERIFY_THREAD_AFFINITY_ANY();

    TWriterGuard guard(CachedMetaLock_);

    CachedBlocksExt_ = GetProtoExtension<TBlocksExt>(meta.extensions());
    CachedMeta_ = New<TRefCountedChunkMeta>(meta);

    auto* tracker = Bootstrap_->GetMemoryUsageTracker();
    MemoryTrackerGuard_ = TNodeMemoryTrackerGuard::Acquire(
        tracker,
        EMemoryCategory::ChunkMeta,
        CachedMeta_->SpaceUsed());

    if (!CachedMetaPromise_) {
        CachedMetaPromise_ = NewPromise<void>();
    }

    auto promise = CachedMetaPromise_;

    guard.Release();

    promise.Set();
}

void TBlobChunkBase::SetMetaLoadError(const TError& error)
{
    VERIFY_THREAD_AFFINITY_ANY();
    YCHECK(!error.IsOK());

    TWriterGuard guard(CachedMetaLock_);

    auto promise = CachedMetaPromise_;

    guard.Release();

    promise.Set(error);
}

void TBlobChunkBase::DoReadMeta(TChunkReadGuard /*readGuard*/)
{
    const auto& Profiler = Location_->GetProfiler();
    LOG_DEBUG("Started reading chunk meta (LocationId: %v, ChunkId: %v)",
        Location_->GetId(),
        Id_);

    NChunkClient::TFileReaderPtr reader;
    PROFILE_TIMING("/meta_read_time") {
        auto readerCache = Bootstrap_->GetBlobReaderCache();
        try {
            reader = readerCache->GetReader(this);
        } catch (const std::exception& ex) {
            SetMetaLoadError(TError(ex));
            return;
        }
    }

    LOG_DEBUG("Finished reading chunk meta (LocationId: %v, ChunkId: %v)",
        Location_->GetId(),
        Id_);

    SetMetaLoadSuccess(reader->GetMeta());
}

<<<<<<< HEAD
TFuture<std::vector<TSharedRef>> TBlobChunkBase::DoReadBlockSet(
    TReadBlockSetSessionPtr session,
    const TWorkloadDescriptor& workloadDescriptor,
    bool populateCache)
=======
void TBlobChunkBase::DoReadBlockSet(TReadBlockSetSessionPtr session)
>>>>>>> f39cf06d
{
    auto blockStore = Bootstrap_->GetBlockStore();
    auto config = Bootstrap_->GetConfig()->DataNode;

    // Prepare to serve request: compute pending data size.

    i64 cachedDataSize = 0;
    i64 pendingDataSize = 0;
    int cachedBlockCount = 0;
    int pendingBlockCount = 0;

    for (int index = 0; index < session->Entries.size(); ++index) {
        const auto& entry = session->Entries[index];
        auto blockDataSize = CachedBlocksExt_.blocks(entry.BlockIndex).size();

        if (entry.Cached) {
            cachedDataSize += blockDataSize;
            ++cachedBlockCount;
        } else {
            pendingDataSize += blockDataSize;
            ++pendingBlockCount;
            if (pendingDataSize >= config->MaxBytesPerRead ||
                pendingBlockCount >= config->MaxBlocksPerRead) {
                break;
            }
        }
    }

    int totalBlockCount = cachedBlockCount + pendingBlockCount;
    session->Entries.resize(totalBlockCount);
    session->Blocks.resize(totalBlockCount);

    auto pendingIOGuard = Location_->IncreasePendingIOSize(
        EIODirection::Read,
        workloadDescriptor,
        pendingDataSize);

    // Serve request.

    auto& locationProfiler = Location_->GetProfiler();
    auto reader = Bootstrap_->GetBlobReaderCache()->GetReader(this);

    int currentIndex = 0;
    while (currentIndex < session->Entries.size()) {
        if (session->Entries[currentIndex].Cached) {
            ++currentIndex;
            continue;
        }

        int beginIndex = currentIndex;
        int endIndex = currentIndex;
        int firstBlockIndex = session->Entries[beginIndex].BlockIndex;

        while (
            endIndex < session->Entries.size() &&
            !session->Entries[endIndex].Cached &&
            session->Entries[endIndex].BlockIndex == firstBlockIndex + (endIndex - beginIndex))
        {
            ++endIndex;
        }

        int blocksToRead = endIndex - beginIndex;

        LOG_DEBUG(
            "Started reading blob chunk blocks (BlockIds: %v:%v-%v, LocationId: %v)",
            Id_,
            beginIndex,
            endIndex - 1,
            Location_->GetId());

        NProfiling::TScopedTimer timer;
        // NB: The reader is synchronous.
        auto blocksOrError = reader->ReadBlocks(firstBlockIndex, blocksToRead).Get();
        auto readTime = timer.GetElapsed();

        if (!blocksOrError.IsOK()) {
            auto error = TError(
                NChunkClient::EErrorCode::IOError,
                "Error reading blob chunk %v",
                Id_) << TError(blocksOrError);
            Location_->Disable(error);
            THROW_ERROR error;
        }

        const auto& blocks = blocksOrError.Value();
        YCHECK(blocks.size() == blocksToRead);

        i64 bytesRead = 0;
        for (int index = beginIndex; index < endIndex; ++index) {
            auto data = blocks[index - beginIndex];
            bytesRead += data.Size();

            auto& entry = session->Entries[index];

            session->Blocks[entry.LocalIndex] = data;

            if (entry.Cookie.IsActive()) {
                struct TCachedBlobChunkBlockTag {};

                // NB: Prevent cache from holding the whole block sequence.
                if (blocks.size() > 1) {
                    data = TSharedRef::MakeCopy<TCachedBlobChunkBlockTag>(data);
                }

                auto cachedBlockId = TBlockId(Id_, entry.BlockIndex);
                auto cachedBlock = New<TCachedBlock>(cachedBlockId, std::move(data), Null);
                entry.Cookie.EndInsert(cachedBlock);
            }
        }

        LOG_DEBUG(
            "Finished reading blob chunk blocks (BlockIds: %v:%v-%v, BytesRead: %v, LocationId: %v)",
            Id_,
            beginIndex,
            endIndex - 1,
            bytesRead,
            Location_->GetId());

        locationProfiler.Enqueue("/blob_block_read_size", bytesRead);
        locationProfiler.Enqueue("/blob_block_read_time", readTime.MicroSeconds());
        locationProfiler.Enqueue("/blob_block_read_throughput", bytesRead * 1000000 / (1 + readTime.MicroSeconds()));
        DataNodeProfiler.Increment(DiskBlobReadByteCounter, bytesRead);

        currentIndex = endIndex;
    }
}

TFuture<std::vector<TSharedRef>> TBlobChunkBase::ReadBlockSet(
    const std::vector<int>& blockIndexes,
    const TWorkloadDescriptor& workloadDescriptor,
    bool populateCache,
    IBlockCachePtr blockCache)
{
    VERIFY_THREAD_AFFINITY_ANY();

    auto blockStore = Bootstrap_->GetBlockStore();

    bool canServeFromCache = true;

    auto session = New<TReadBlockSetSession>();
    session->Entries.resize(blockIndexes.size());
    session->Blocks.resize(blockIndexes.size());

    std::vector<TFuture<void>> asyncResults;

    for (int localIndex = 0; localIndex < blockIndexes.size(); ++localIndex) {
        auto& entry = session->Entries[localIndex];
        entry.LocalIndex = localIndex;
        entry.BlockIndex = blockIndexes[localIndex];

        auto blockId = TBlockId(Id_, entry.BlockIndex);
        auto block = blockCache->Find(blockId, EBlockType::CompressedData);
        if (block) {
            session->Blocks[entry.LocalIndex] = std::move(block);
            entry.Cached = true;
        } else if (populateCache) {
            entry.Cookie = blockStore->BeginInsertCachedBlock(blockId);
            if (!entry.Cookie.IsActive()) {
                entry.Cached = true;
                auto asyncCachedBlock = entry.Cookie.GetValue().Apply(
                    BIND([session, localIndex] (const TCachedBlockPtr& cachedBlock) {
                        session->Blocks[localIndex] = cachedBlock->GetData();
                    }));
                asyncResults.emplace_back(std::move(asyncCachedBlock));
            }
        }

        if (!entry.Cached) {
            canServeFromCache = false;
        }
    }

    // Fast path: we can serve request right away.
    if (canServeFromCache && asyncResults.empty()) {
        return MakeFuture(std::move(session->Blocks));
    }

<<<<<<< HEAD
    // Slow path: actually read data from chunk; sort blocks by index to improve I/O.
    std::sort(
        session->Entries.begin(),
        session->Entries.end(),
        [] (const TReadBlockSetSession::TBlockEntry& lhs, const TReadBlockSetSession::TBlockEntry& rhs) {
            return lhs.BlockIndex < rhs.BlockIndex;
        });

    auto asyncMetaResult = GetMeta(workloadDescriptor);

    auto priority = workloadDescriptor.GetPriority();
    auto invoker = CreateFixedPriorityInvoker(Location_->GetDataReadInvoker(), priority);
    auto asyncReadResult =
        BIND(
            &TBlobChunkBase::DoReadBlockSet,
            MakeStrong(this),
            std::move(session),
            workloadDescriptor,
            populateCache)
         .AsyncVia(invoker);

    return asyncMetaResult.Apply(std::move(asyncReadResult));
=======
    // Slow path: either read data from chunk or wait for cache to be filled.
    if (!canServeFromCache) {
        // Reorder blocks sequentially to improve read performance.
        std::sort(
            session->Entries.begin(),
            session->Entries.end(),
            [] (const TReadBlockSetSession::TBlockEntry& lhs, const TReadBlockSetSession::TBlockEntry& rhs) {
                return lhs.BlockIndex < rhs.BlockIndex;
            });

        auto asyncMeta = GetMeta(priority);
        auto asyncRead = BIND(&TBlobChunkBase::DoReadBlockSet, MakeStrong(this), session)
             .AsyncVia(Location_->GetDataReadInvoker()->BindPriority(priority));

        asyncResults.emplace_back(asyncMeta.Apply(std::move(asyncRead)));
    }

    auto asyncResult = Combine(asyncResults);
    return asyncResult.Apply(BIND([session] () { return std::move(session->Blocks); }));
>>>>>>> f39cf06d
}

TFuture<std::vector<TSharedRef>> TBlobChunkBase::ReadBlockRange(
    int firstBlockIndex,
    int blockCount,
    const TWorkloadDescriptor& workloadDescriptor,
    bool populateCache,
    IBlockCachePtr blockCache)
{
    VERIFY_THREAD_AFFINITY_ANY();

    YCHECK(firstBlockIndex >= 0);
    YCHECK(blockCount >= 0);

    std::vector<int> blockIndexes;
    for (int blockIndex = firstBlockIndex; blockIndex < firstBlockIndex + blockCount; ++blockIndex) {
        blockIndexes.push_back(blockIndex);
    }

    return ReadBlockSet(
        blockIndexes,
        workloadDescriptor,
        populateCache,
        std::move(blockCache));
}

void TBlobChunkBase::SyncRemove(bool force)
{
    auto readerCache = Bootstrap_->GetBlobReaderCache();
    readerCache->EvictReader(this);

    Location_->RemoveChunkFiles(Id_, force);
}

TFuture<void> TBlobChunkBase::AsyncRemove()
{
    return BIND(&TBlobChunkBase::SyncRemove, MakeStrong(this), false)
        .AsyncVia(Location_->GetWritePoolInvoker())
        .Run();
}

////////////////////////////////////////////////////////////////////////////////

TStoredBlobChunk::TStoredBlobChunk(
    TBootstrap* bootstrap,
    TLocationPtr location,
    const TChunkDescriptor& descriptor,
    const TChunkMeta* meta)
    : TBlobChunkBase(
        bootstrap,
        location,
        descriptor,
        meta)
{ }

////////////////////////////////////////////////////////////////////////////////

TCachedBlobChunk::TCachedBlobChunk(
    TBootstrap* bootstrap,
    TLocationPtr location,
    const TChunkDescriptor& descriptor,
    const TChunkMeta* meta,
    const TArtifactKey& key,
    TClosure destroyed)
    : TBlobChunkBase(
        bootstrap,
        location,
        descriptor,
        meta)
    , TAsyncCacheValueBase<TArtifactKey, TCachedBlobChunk>(key)
    , Destroyed_(destroyed)
{ }

TCachedBlobChunk::~TCachedBlobChunk()
{
    Destroyed_.Run();
}

////////////////////////////////////////////////////////////////////////////////

} // namespace NDataNode
} // namespace NYT<|MERGE_RESOLUTION|>--- conflicted
+++ resolved
@@ -178,16 +178,10 @@
     SetMetaLoadSuccess(reader->GetMeta());
 }
 
-<<<<<<< HEAD
-TFuture<std::vector<TSharedRef>> TBlobChunkBase::DoReadBlockSet(
+void TBlobChunkBase::DoReadBlockSet(
     TReadBlockSetSessionPtr session,
-    const TWorkloadDescriptor& workloadDescriptor,
-    bool populateCache)
-=======
-void TBlobChunkBase::DoReadBlockSet(TReadBlockSetSessionPtr session)
->>>>>>> f39cf06d
-{
-    auto blockStore = Bootstrap_->GetBlockStore();
+    const TWorkloadDescriptor& workloadDescriptor)
+{
     auto config = Bootstrap_->GetConfig()->DataNode;
 
     // Prepare to serve request: compute pending data size.
@@ -363,30 +357,6 @@
         return MakeFuture(std::move(session->Blocks));
     }
 
-<<<<<<< HEAD
-    // Slow path: actually read data from chunk; sort blocks by index to improve I/O.
-    std::sort(
-        session->Entries.begin(),
-        session->Entries.end(),
-        [] (const TReadBlockSetSession::TBlockEntry& lhs, const TReadBlockSetSession::TBlockEntry& rhs) {
-            return lhs.BlockIndex < rhs.BlockIndex;
-        });
-
-    auto asyncMetaResult = GetMeta(workloadDescriptor);
-
-    auto priority = workloadDescriptor.GetPriority();
-    auto invoker = CreateFixedPriorityInvoker(Location_->GetDataReadInvoker(), priority);
-    auto asyncReadResult =
-        BIND(
-            &TBlobChunkBase::DoReadBlockSet,
-            MakeStrong(this),
-            std::move(session),
-            workloadDescriptor,
-            populateCache)
-         .AsyncVia(invoker);
-
-    return asyncMetaResult.Apply(std::move(asyncReadResult));
-=======
     // Slow path: either read data from chunk or wait for cache to be filled.
     if (!canServeFromCache) {
         // Reorder blocks sequentially to improve read performance.
@@ -397,16 +367,18 @@
                 return lhs.BlockIndex < rhs.BlockIndex;
             });
 
-        auto asyncMeta = GetMeta(priority);
-        auto asyncRead = BIND(&TBlobChunkBase::DoReadBlockSet, MakeStrong(this), session)
-             .AsyncVia(Location_->GetDataReadInvoker()->BindPriority(priority));
+        auto asyncMeta = GetMeta(workloadDescriptor);
+
+        auto priority = workloadDescriptor.GetPriority();
+        auto invoker = CreateFixedPriorityInvoker(Location_->GetDataReadInvoker(), priority);
+        auto asyncRead = BIND(&TBlobChunkBase::DoReadBlockSet, MakeStrong(this), session, workloadDescriptor)
+             .AsyncVia(std::move(invoker));
 
         asyncResults.emplace_back(asyncMeta.Apply(std::move(asyncRead)));
     }
 
     auto asyncResult = Combine(asyncResults);
     return asyncResult.Apply(BIND([session] () { return std::move(session->Blocks); }));
->>>>>>> f39cf06d
 }
 
 TFuture<std::vector<TSharedRef>> TBlobChunkBase::ReadBlockRange(
