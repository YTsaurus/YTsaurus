#include "stdafx.h"
#include "data_node_service.h"
#include "private.h"
#include "config.h"
#include "chunk.h"
#include "location.h"
#include "chunk_store.h"
#include "chunk_cache.h"
#include "chunk_registry.h"
#include "block_store.h"
#include "peer_block_table.h"
#include "session_manager.h"
#include "session.h"
#include "master_connector.h"

#include <ytlib/table_client/public.h>

#include <server/cell_node/public.h>
#include <core/misc/serialize.h>
#include <core/misc/protobuf_helpers.h>
#include <core/misc/string.h>
#include <core/misc/lazy_ptr.h>
#include <core/misc/random.h>
#include <core/misc/nullable.h>

#include <core/bus/tcp_dispatcher.h>

#include <core/rpc/service_detail.h>

#include <core/concurrency/periodic_executor.h>
#include <core/concurrency/parallel_awaiter.h>
#include <core/concurrency/action_queue.h>

#include <ytlib/table_client/chunk_meta_extensions.h>
#include <ytlib/table_client/private.h>

#include <ytlib/new_table_client/chunk_meta_extensions.h>
#include <ytlib/new_table_client/schema.h>
#include <ytlib/new_table_client/unversioned_row.h>

#include <ytlib/chunk_client/data_node_service_proxy.h>

#include <ytlib/chunk_client/chunk_meta_extensions.h>
#include <ytlib/chunk_client/data_node_service.pb.h>
#include <ytlib/chunk_client/chunk_spec.pb.h>
#include <ytlib/chunk_client/read_limit.h>

#include <ytlib/node_tracker_client/node_directory.h>

#include <server/cell_node/bootstrap.h>

#include <cmath>

namespace NYT {
namespace NDataNode {

using namespace NRpc;
using namespace NChunkClient;
using namespace NChunkClient::NProto;
using namespace NNodeTrackerClient;
using namespace NTableClient;
using namespace NTableClient::NProto;
using namespace NCellNode;
using namespace NConcurrency;
using namespace NVersionedTableClient;
using namespace NVersionedTableClient::NProto;

////////////////////////////////////////////////////////////////////////////////

static auto& Profiler = DataNodeProfiler;
static auto ProfilingPeriod = TDuration::MilliSeconds(100);

static const size_t MaxSampleSize = 4 * 1024;

////////////////////////////////////////////////////////////////////////////////

<<<<<<< HEAD
class TDataNodeService
    : public TServiceBase
=======
TDataNodeService::TDataNodeService(
    TDataNodeConfigPtr config,
    TBootstrap* bootstrap)
    : NRpc::TServiceBase(
        CreatePrioritizedInvoker(bootstrap->GetControlInvoker()),
        TProxy::GetServiceName(),
        DataNodeLogger.GetCategory())
    , Config(config)
    , WorkerThread(New<TActionQueue>("DataNodeWorker"))
    , Bootstrap(bootstrap)
{
    YCHECK(config);
    YCHECK(bootstrap);

    RegisterMethod(RPC_SERVICE_METHOD_DESC(StartChunk));
    RegisterMethod(RPC_SERVICE_METHOD_DESC(FinishChunk));
    RegisterMethod(RPC_SERVICE_METHOD_DESC(PutBlocks));
    RegisterMethod(RPC_SERVICE_METHOD_DESC(SendBlocks));
    RegisterMethod(RPC_SERVICE_METHOD_DESC(FlushBlock));
    RegisterMethod(RPC_SERVICE_METHOD_DESC(PingSession));
    RegisterMethod(RPC_SERVICE_METHOD_DESC(GetBlocks)
        .SetEnableReorder(true)
        .SetMaxQueueSize(5000));
    RegisterMethod(RPC_SERVICE_METHOD_DESC(GetChunkMeta)
        .SetEnableReorder(true)
        .SetMaxQueueSize(5000));
    RegisterMethod(RPC_SERVICE_METHOD_DESC(PrecacheChunk));
    RegisterMethod(RPC_SERVICE_METHOD_DESC(UpdatePeer)
        .SetOneWay(true));
    RegisterMethod(RPC_SERVICE_METHOD_DESC(GetTableSamples)
        .SetResponseCodec(NCompression::ECodec::Lz4)
        .SetResponseHeavy(true));
    RegisterMethod(RPC_SERVICE_METHOD_DESC(GetChunkSplits)
        .SetResponseCodec(NCompression::ECodec::Lz4)
        .SetResponseHeavy(true));

    ProfilingExecutor = New<TPeriodicExecutor>(
        Bootstrap->GetControlInvoker(),
        BIND(&TDataNodeService::OnProfiling, MakeWeak(this)),
        ProfilingPeriod);
    ProfilingExecutor->Start();
}

void TDataNodeService::ValidateNoSession(const TChunkId& chunkId)
>>>>>>> 46afbc3a
{
public:
    TDataNodeService(
        TDataNodeConfigPtr config,
        TBootstrap* bootstrap)
        : TServiceBase(
            CreatePrioritizedInvoker(bootstrap->GetControlInvoker()),
            TDataNodeServiceProxy::GetServiceName(),
            DataNodeLogger)
        , Config_(config)
        , WorkerThread_(New<TActionQueue>("DataNodeWorker"))
        , Bootstrap_(bootstrap)
    {
        YCHECK(Config_);
        YCHECK(Bootstrap_);

        RegisterMethod(RPC_SERVICE_METHOD_DESC(StartChunk));
        RegisterMethod(RPC_SERVICE_METHOD_DESC(FinishChunk));
        RegisterMethod(RPC_SERVICE_METHOD_DESC(CancelChunk));
        RegisterMethod(RPC_SERVICE_METHOD_DESC(PutBlocks));
        RegisterMethod(RPC_SERVICE_METHOD_DESC(SendBlocks));
        RegisterMethod(RPC_SERVICE_METHOD_DESC(FlushBlocks));
        RegisterMethod(RPC_SERVICE_METHOD_DESC(PingSession));
        RegisterMethod(RPC_SERVICE_METHOD_DESC(GetBlockSet)
            .SetEnableReorder(true));
        RegisterMethod(RPC_SERVICE_METHOD_DESC(GetBlockRange)
            .SetEnableReorder(true));
        RegisterMethod(RPC_SERVICE_METHOD_DESC(GetChunkMeta)
            .SetEnableReorder(true));
        RegisterMethod(RPC_SERVICE_METHOD_DESC(PrecacheChunk));
        RegisterMethod(RPC_SERVICE_METHOD_DESC(UpdatePeer)
            .SetOneWay(true));
        RegisterMethod(RPC_SERVICE_METHOD_DESC(GetTableSamples)
            .SetResponseCodec(NCompression::ECodec::Lz4)
            .SetResponseHeavy(true));
        RegisterMethod(RPC_SERVICE_METHOD_DESC(GetChunkSplits)
            .SetResponseCodec(NCompression::ECodec::Lz4)
            .SetResponseHeavy(true));

        ProfilingExecutor_ = New<TPeriodicExecutor>(
            Bootstrap_->GetControlInvoker(),
            BIND(&TDataNodeService::OnProfiling, MakeWeak(this)),
            ProfilingPeriod);
        ProfilingExecutor_->Start();
    }

private:
    TDataNodeConfigPtr Config_;
    TActionQueuePtr WorkerThread_;
    TBootstrap* Bootstrap_;

    TPeriodicExecutorPtr ProfilingExecutor_;


    DECLARE_RPC_SERVICE_METHOD(NChunkClient::NProto, StartChunk)
    {
        UNUSED(response);

        auto chunkId = FromProto<TChunkId>(request->chunk_id());

        TSessionOptions options;
        options.SessionType = EWriteSessionType(request->session_type());
        options.SyncOnClose = request->sync_on_close();
        options.OptimizeForLatency = request->sync_on_close();

        context->SetRequestInfo("ChunkId: %v, SessionType: %v, SyncOnClose: %lv, OptimizeForLatency: %lv",
            chunkId,
            options.SessionType,
            options.SyncOnClose,
            options.OptimizeForLatency);

        ValidateConnected();
        ValidateNoSession(chunkId);
        ValidateNoChunk(chunkId);

        auto sessionManager = Bootstrap_->GetSessionManager();
        auto session = sessionManager->StartSession(chunkId, options);
        auto result = session->Start();
        context->ReplyFrom(result);
    }

    DECLARE_RPC_SERVICE_METHOD(NChunkClient::NProto, FinishChunk)
    {
        auto chunkId = FromProto<TChunkId>(request->chunk_id());
        auto& meta = request->chunk_meta();
        auto blockCount = request->has_block_count() ? MakeNullable(request->block_count()) : Null;

        context->SetRequestInfo("ChunkId: %v, BlockCount: %v",
            chunkId,
            blockCount ? ToString(*blockCount) : "<null>");

        ValidateConnected();

        auto sessionManager = Bootstrap_->GetSessionManager();
        auto session = sessionManager->GetSession(chunkId);

        session->Finish(meta, blockCount)
            .Subscribe(BIND([=] (const TErrorOr<IChunkPtr>& chunkOrError) {
                if (chunkOrError.IsOK()) {
                    auto chunk = chunkOrError.Value();
                    const auto& chunkInfo = session->GetChunkInfo();
                    *response->mutable_chunk_info() = chunkInfo;
                    context->Reply();
                } else {
                    context->Reply(chunkOrError);
                }
            }));
    }

    DECLARE_RPC_SERVICE_METHOD(NChunkClient::NProto, CancelChunk)
    {
        auto chunkId = FromProto<TChunkId>(request->chunk_id());

        context->SetRequestInfo("ChunkId: %v",
            chunkId);

        auto sessionManager = Bootstrap_->GetSessionManager();
        auto session = sessionManager->GetSession(chunkId);
        session->Cancel(TError("Canceled by client request"));

        context->Reply();
    }

    DECLARE_RPC_SERVICE_METHOD(NChunkClient::NProto, PingSession)
    {
        UNUSED(response);

        auto chunkId = FromProto<TChunkId>(request->chunk_id());

        context->SetRequestInfo("ChunkId: %v", chunkId);

        auto sessionManager = Bootstrap_->GetSessionManager();
        auto session = sessionManager->GetSession(chunkId);
        session->Ping();

        context->Reply();
    }


    DECLARE_RPC_SERVICE_METHOD(NChunkClient::NProto, PutBlocks)
    {
        UNUSED(response);

        if (IsInThrottling()) {
            context->Reply(TError(
                NRpc::EErrorCode::Unavailable,
                "Write throttling is active"));
            return;
        }

        auto chunkId = FromProto<TChunkId>(request->chunk_id());
        int firstBlockIndex = request->first_block_index();
        int blockCount = static_cast<int>(request->Attachments().size());
        int lastBlockIndex = firstBlockIndex + blockCount - 1;
        bool enableCaching = request->enable_caching();
        bool flushBlocks = request->flush_blocks();

        context->SetRequestInfo("BlockIds: %v:%v-%v, EnableCaching: %lv, FlushBlocks: %lv",
            chunkId,
            firstBlockIndex,
            lastBlockIndex,
            enableCaching,
            flushBlocks);

        ValidateConnected();

        auto sessionManager = Bootstrap_->GetSessionManager();
        auto session = sessionManager->GetSession(chunkId);

        // Put blocks.
        auto result = session->PutBlocks(
            firstBlockIndex,
            request->Attachments(),
            enableCaching);
        
        // Flush blocks if needed.
        if (flushBlocks) {
            result = result.Apply(BIND([=] (const TError& error) -> TAsyncError {
                if (!error.IsOK()) {
                    return MakeFuture(error);
                }
                return session->FlushBlocks(lastBlockIndex);
            }));
        }

        context->ReplyFrom(result);
    }

    DECLARE_RPC_SERVICE_METHOD(NChunkClient::NProto, SendBlocks)
    {
        UNUSED(response);

        auto chunkId = FromProto<TChunkId>(request->chunk_id());
        int firstBlockIndex = request->first_block_index();
        int blockCount = request->block_count();
        int lastBlockIndex = firstBlockIndex + blockCount - 1;
        auto target = FromProto<TNodeDescriptor>(request->target());

        context->SetRequestInfo("BlockIds: %v:%v-%v, TargetAddress: %v",
            chunkId,
            firstBlockIndex,
            lastBlockIndex,
            target.GetDefaultAddress());

        ValidateConnected();

        auto sessionManager = Bootstrap_->GetSessionManager();
        auto session = sessionManager->GetSession(chunkId);
        session->SendBlocks(firstBlockIndex, blockCount, target)
            .Subscribe(BIND([=] (const TError& error) {
                if (error.IsOK()) {
                    context->Reply();
                } else {
                    context->Reply(TError(
                        NChunkClient::EErrorCode::PipelineFailed,
                        "Error putting blocks to %v",
                        target.GetDefaultAddress())
                        << error);
                }
            }));
    }

    DECLARE_RPC_SERVICE_METHOD(NChunkClient::NProto, FlushBlocks)
    {
        UNUSED(response);

        auto chunkId = FromProto<TChunkId>(request->chunk_id());
        int blockIndex = request->block_index();

        context->SetRequestInfo("BlockId: %v:%v",
            chunkId,
            blockIndex);

        ValidateConnected();

        auto sessionManager = Bootstrap_->GetSessionManager();
        auto session = sessionManager->GetSession(chunkId);
        auto result = session->FlushBlocks(blockIndex);
        context->ReplyFrom(result);
    }


    class TGetBlockSetSession
        : public TIntrinsicRefCounted
    {
    public:
        typedef NRpc::TTypedServiceContext<TReqGetBlockSet, TRspGetBlockSet> TCtxGetBlockSet;
        typedef TIntrusivePtr<TCtxGetBlockSet> TCtxGetBlockSetPtr;

        TGetBlockSetSession(
            TIntrusivePtr<TDataNodeService> owner,
            TCtxGetBlockSetPtr context)
            : Owner_(std::move(owner))
            , Context_(std::move(context))
            , Logger(DataNodeLogger)
            , Awaiter_(New<TParallelAwaiter>(Owner_->Bootstrap_->GetControlInvoker()))
            , BlocksWithData_(0)
            , BlocksSize_(0)
        { }

        void Run()
        {
            const auto& request = Context_->Request();
            auto& response = Context_->Response();

            auto chunkId = FromProto<TChunkId>(request.chunk_id());
            bool enableCaching = request.enable_caching();
            auto sessionType = EReadSessionType(request.session_type());

            Context_->SetRequestInfo("BlockIds: %v:%v, EnableCaching: %lv, SessionType: %lv",
                chunkId,
                JoinToString(request.block_indexes()),
                enableCaching,
                sessionType);

            Owner_->ValidateConnected();

            auto chunkStore = Owner_->Bootstrap_->GetChunkStore();
            auto blockStore = Owner_->Bootstrap_->GetBlockStore();
            auto peerBlockTable = Owner_->Bootstrap_->GetPeerBlockTable();

            response.set_has_complete_chunk(chunkStore->FindChunk(chunkId) != nullptr);
            response.set_throttling(Owner_->IsOutThrottling());

            if (response.throttling()) {
                // Cannot send the actual data to the client due to throttling.
                // Let's try to suggest some other peers.
                for (int blockIndex : request.block_indexes()) {
                    TBlockId blockId(chunkId, blockIndex);
                    const auto& peers = peerBlockTable->GetPeers(blockId);
                    if (!peers.empty()) {
                        auto* peerDescriptor = response.add_peer_descriptors();
                        peerDescriptor->set_block_index(blockIndex);
                        for (const auto& peer : peers) {
                            ToProto(peerDescriptor->add_node_descriptors(), peer.Descriptor);
                        }
                        LOG_DEBUG("Peers suggested (BlockId: %v, PeerCount: %v)",
                            blockId,
                            static_cast<int>(peers.size()));
                    }
                }
            } else {
                response.Attachments().resize(request.block_indexes().size());

                // Assign decreasing priorities to block requests to take advantage of sequential read.
                i64 priority = Context_->GetPriority();

                for (int index = 0; index < request.block_indexes().size(); ++index) {
                    int blockIndex = request.block_indexes(index);

                    LOG_DEBUG("Fetching block (BlockId: %v:%v)",
                        chunkId,
                        blockIndex);

                    Awaiter_->Await(
                        blockStore->FindBlock(
                            chunkId,
                            blockIndex,
                            priority,
                            enableCaching),
                        BIND(
                            &TGetBlockSetSession::OnBlockFound,
                            MakeStrong(this),
                            index));

                    --priority;
                }
            }

            Awaiter_->Complete(
                BIND(&TGetBlockSetSession::OnComplete, MakeStrong(this)));
        }

    private:
        TIntrusivePtr<TDataNodeService> Owner_;
        TCtxGetBlockSetPtr Context_;
        NLog::TLogger Logger;

        TParallelAwaiterPtr Awaiter_;

        // Updated multiple times.
        std::atomic<int> BlocksWithData_;
        std::atomic<i64> BlocksSize_;


        void OnBlockFound(int index, TBlockStore::TGetBlockResult result)
        {
            if (!result.IsOK()) {
                // Something went wrong while fetching the blocks.
                Awaiter_->Cancel();
                Context_->Reply(result);
                return;
            }

            const auto& block = result.Value();
            if (block) {
                auto& response = Context_->Response();
                response.Attachments()[index] = block;
                BlocksWithData_ += 1;
                BlocksSize_ += block.Size();
            }
        }

        void OnComplete()
        {
            const auto& request = Context_->Request();
            auto& response = Context_->Response();
            auto chunkId = FromProto<TChunkId>(request.chunk_id());
            auto peerBlockTable = Owner_->Bootstrap_->GetPeerBlockTable();

            // Register the peer that we had just sent the reply to.
            if (request.has_peer_descriptor() && request.has_peer_expiration_time()) {
                auto descriptor = FromProto<TNodeDescriptor>(request.peer_descriptor());
                auto expirationTime = TInstant(request.peer_expiration_time());
                TPeerInfo peerInfo(descriptor, expirationTime);
                for (int blockIndex : request.block_indexes()) {
                    peerBlockTable->UpdatePeer(TBlockId(chunkId, blockIndex), peerInfo);
                }
            }

            Context_->SetResponseInfo("HasCompleteChunk: %lv, Throttling: %lv, BlocksWithData: %v, BlocksWithPeers: %v, BlocksSize: %v",
                response.has_complete_chunk(),
                response.throttling(),
                BlocksWithData_.load(),
                response.peer_descriptors_size(),
                BlocksSize_.load());

            // Throttle response.
            auto sessionType = EReadSessionType(request.session_type());
            auto throttler = Owner_->Bootstrap_->GetOutThrottler(sessionType);
            throttler->Throttle(BlocksSize_).Subscribe(BIND([=] () {
                Context_->Reply();
            }));
        }

    };

    DECLARE_RPC_SERVICE_METHOD(NChunkClient::NProto, GetBlockSet)
    {
        New<TGetBlockSetSession>(this, std::move(context))->Run();
    }

    class TGetBlockRangeSession
        : public TIntrinsicRefCounted
    {
    public:
        typedef NRpc::TTypedServiceContext<TReqGetBlockRange, TRspGetBlockRange> TCtxGetBlockRange;
        typedef TIntrusivePtr<TCtxGetBlockRange> TCtxGetBlockRangePtr;

        TGetBlockRangeSession(TIntrusivePtr<TDataNodeService> owner, TCtxGetBlockRangePtr context)
            : Owner_(std::move(owner))
            , Context_(std::move(context))
            , BlocksWithData_(0)
            , BlocksSize_(0)
        { }

        void Run()
        {
            const auto& request = Context_->Request();
            auto& response = Context_->Response();

            auto chunkId = FromProto<TChunkId>(request.chunk_id());
            auto sessionType = EReadSessionType(request.session_type());
            int firstBlockIndex = request.first_block_index();
            int blockCount = request.block_count();

            Context_->SetRequestInfo("BlockIds: %v:%v-%v, SessionType: %v",
                chunkId,
                firstBlockIndex,
                firstBlockIndex + blockCount - 1,
                sessionType);

            Owner_->ValidateConnected();

            auto chunkStore = Owner_->Bootstrap_->GetChunkStore();
            auto blockStore = Owner_->Bootstrap_->GetBlockStore();

            response.set_has_complete_chunk(chunkStore->FindChunk(chunkId) != nullptr);
            response.set_throttling(Owner_->IsOutThrottling());

            if (response.throttling()) {
                OnComplete();
            } else {
                blockStore
                    ->FindBlocks(
                        chunkId,
                        firstBlockIndex,
                        blockCount,
                        Context_->GetPriority())
                    .Subscribe(BIND(&TGetBlockRangeSession::OnGotBlocks, MakeStrong(this)));
            }
        }

    private:
        TIntrusivePtr<TDataNodeService> Owner_;
        TCtxGetBlockRangePtr Context_;

        // Updated just once.
        int BlocksWithData_;
        i64 BlocksSize_;


        void OnGotBlocks(TBlockStore::TGetBlocksResult result)
        {
            if (!result.IsOK()) {
                // Something went wrong while fetching the blocks.
                Context_->Reply(result);
                return;
            }

            auto& response = Context_->Response();
            const auto& blocks = result.Value();
            for (const auto& block : blocks) {
                response.Attachments().push_back(block);
                BlocksWithData_ += 1;
                BlocksSize_ += block.Size();
            }

            OnComplete();
        }

        void OnComplete()
        {
            const auto& request = Context_->Request();
            auto& response = Context_->Response();

            Context_->SetResponseInfo("HasCompleteChunk: %lv, Throttling: %lv, BlocksWithData: %v, BlocksSize: %v",
                response.has_complete_chunk(),
                response.throttling(),
                BlocksWithData_,
                BlocksSize_);

            // Throttle response.
            auto sessionType = EReadSessionType(request.session_type());
            auto throttler = Owner_->Bootstrap_->GetOutThrottler(sessionType);
            throttler->Throttle(BlocksSize_).Subscribe(BIND([=] () {
                Context_->Reply();
            }));
        }

    };

    DECLARE_RPC_SERVICE_METHOD(NChunkClient::NProto, GetBlockRange)
    {
        New<TGetBlockRangeSession>(this, std::move(context))->Run();
    }

    DECLARE_RPC_SERVICE_METHOD(NChunkClient::NProto, GetChunkMeta)
    {
        auto chunkId = FromProto<TChunkId>(request->chunk_id());
        auto extensionTags = FromProto<int>(request->extension_tags());
        auto partitionTag =
            request->has_partition_tag()
            ? TNullable<int>(request->partition_tag())
            : Null;

        context->SetRequestInfo("ChunkId: %v, AllExtensionTags: %lv, ExtensionTags: [%v], PartitionTag: %v",
            chunkId,
            request->all_extension_tags(),
            JoinToString(extensionTags),
            partitionTag);

        ValidateConnected();

        auto chunkRegistry = Bootstrap_->GetChunkRegistry();
        auto chunk = chunkRegistry->GetChunk(chunkId);
        auto asyncChunkMeta = chunk->GetMeta(
            context->GetPriority(),
            request->all_extension_tags() ? nullptr : &extensionTags);

        asyncChunkMeta.Subscribe(BIND([=] (IChunk::TGetMetaResult result) {
            if (!result.IsOK()) {
                context->Reply(result);
                return;
            }

            const auto& chunkMeta = *result.Value();

            *context->Response().mutable_chunk_meta() = partitionTag
                ? FilterChunkMetaByPartitionTag(chunkMeta, *partitionTag)
                : TChunkMeta(chunkMeta);

            context->Reply();
        }).Via(WorkerThread_->GetInvoker()));
    }

    DECLARE_RPC_SERVICE_METHOD(NChunkClient::NProto, GetChunkSplits)
    {
        context->SetRequestInfo("KeyColumnCount: %v, ChunkCount: %v, MinSplitSize: %v",
            request->key_columns_size(),
            request->chunk_specs_size(),
            request->min_split_size());

        ValidateConnected();

        auto awaiter = New<TParallelAwaiter>(WorkerThread_->GetInvoker());
        auto keyColumns = NYT::FromProto<Stroka>(request->key_columns());

        for (const auto& chunkSpec : request->chunk_specs()) {
            auto chunkId = FromProto<TChunkId>(chunkSpec.chunk_id());
            auto* splittedChunk = response->add_splitted_chunks();
            auto chunk = Bootstrap_->GetChunkStore()->FindChunk(chunkId);

            if (!chunk) {
                auto error = TError(
                    NChunkClient::EErrorCode::NoSuchChunk,
                    "No such chunk %v",
                    chunkId);
                LOG_ERROR(error);
                ToProto(splittedChunk->mutable_error(), error);
            } else {
                awaiter->Await(
                    chunk->GetMeta(context->GetPriority()),
                    BIND(
                        &TDataNodeService::MakeChunkSplits,
                        MakeStrong(this),
                        &chunkSpec,
                        splittedChunk,
                        request->min_split_size(),
                        keyColumns));
            }
        }

        awaiter->Complete(BIND([=] () {
            context->Reply();
        }));
    }

    void MakeChunkSplits(
        const NChunkClient::NProto::TChunkSpec* chunkSpec,
        NChunkClient::NProto::TRspGetChunkSplits::TChunkSplits* splittedChunk,
        i64 minSplitSize,
        const NTableClient::TKeyColumns& keyColumns,
        IChunk::TGetMetaResult result)
    {
        auto chunkId = FromProto<TChunkId>(chunkSpec->chunk_id());

        if (!result.IsOK()) {
            auto error = TError("Error getting meta of chunk %v",
                chunkId)
                << result;
            LOG_WARNING(error);
            ToProto(splittedChunk->mutable_error(), error);
            return;
        }

        const auto& chunkMeta = *result.Value();

        if (chunkMeta.type() != EChunkType::Table) {
            auto error =  TError("Invalid type of chunk %v: expected %Qlv, actual %Qlv",
                chunkId,
                EChunkType(EChunkType::Table),
                EChunkType(chunkMeta.type()));
            LOG_ERROR(error);
            ToProto(splittedChunk->mutable_error(), error);
            return;
        }

        // XXX(psushin): implement splitting for new chunks.
        if (chunkMeta.version() != 1) {
            // Only old chunks support splitting now.
            auto error = TError("Invalid version of chunk %v: expected: 1, actual %v",
                chunkId,
                chunkMeta.version());
            LOG_ERROR(error);
            ToProto(splittedChunk->mutable_error(), error);
            return;
        }

        auto miscExt = GetProtoExtension<TMiscExt>(chunkMeta.extensions());
        if (!miscExt.sorted()) {
            auto error =  TError("Chunk %v is not sorted",
                chunkId);
            LOG_ERROR(error);
            ToProto(splittedChunk->mutable_error(), error);
            return;
        }

        auto keyColumnsExt = GetProtoExtension<TKeyColumnsExt>(chunkMeta.extensions());
        if (keyColumnsExt.names_size() < keyColumns.size()) {
            auto error = TError("Not enough key columns in chunk %v: expected %v, actual %v",
                chunkId,
                keyColumns.size(),
                keyColumnsExt.names_size());
            LOG_ERROR(error);
            ToProto(splittedChunk->mutable_error(), error);
            return;
        }

        for (int i = 0; i < keyColumns.size(); ++i) {
            const auto& value = keyColumnsExt.names(i);
            if (keyColumns[i] != value) {
                auto error = TError("Invalid key column in chunk %v: expected %Qv, actual %Qv",
                    chunkId,
                    keyColumns[i],
                    value);
                LOG_ERROR(error);
                ToProto(splittedChunk->mutable_error(), error);
                return;
            }
        }

        auto indexExt = GetProtoExtension<TIndexExt>(chunkMeta.extensions());
        if (indexExt.items_size() == 1) {
            // Only one index entry available - no need to split.
            splittedChunk->add_chunk_specs()->CopyFrom(*chunkSpec);
            return;
        }

        auto backIt = --indexExt.items().end();
        auto dataSizeBetweenSamples = static_cast<i64>(std::ceil(
            static_cast<double>(backIt->row_index()) /
            miscExt.row_count() *
            miscExt.uncompressed_data_size() /
            indexExt.items_size()));
        YCHECK(dataSizeBetweenSamples > 0);

        using NChunkClient::TReadLimit;
        auto comparer = [&] (
            const TReadLimit& limit,
            const TIndexRow& indexRow,
            bool isStartLimit) -> int
        {
            if (!limit.HasRowIndex() && !limit.HasKey()) {
                return isStartLimit ? -1 : 1;
            }

            auto result = 0;
            if (limit.HasRowIndex()) {
                auto diff = limit.GetRowIndex() - indexRow.row_index();
                // Sign function.
                result += (diff > 0) - (diff < 0);
            }

            if (limit.HasKey()) {
                TOwningKey indexKey;
                FromProto(&indexKey, indexRow.key());
                result += CompareRows(limit.GetKey(), indexKey, keyColumns.size());
            }

            if (result == 0) {
                return isStartLimit ? -1 : 1;
            }

            return (result > 0) - (result < 0);
        };

        auto beginIt = std::lower_bound(
            indexExt.items().begin(),
            indexExt.items().end(),
            TReadLimit(chunkSpec->lower_limit()),
            [&] (const TIndexRow& indexRow, const TReadLimit& limit) {
                return comparer(limit, indexRow, true) > 0;
            });

        auto endIt = std::upper_bound(
            beginIt,
            indexExt.items().end(),
            TReadLimit(chunkSpec->upper_limit()),
            [&] (const TReadLimit& limit, const TIndexRow& indexRow) {
                return comparer(limit, indexRow, false) < 0;
            });

        if (std::distance(beginIt, endIt) < 2) {
            // Too small distance between given read limits.
            splittedChunk->add_chunk_specs()->CopyFrom(*chunkSpec);
            return;
        }

        TChunkSpec* currentSplit;
        TOldBoundaryKeysExt boundaryKeysExt;
        i64 endRowIndex = beginIt->row_index();
        i64 startRowIndex;
        i64 dataSize;

        auto createNewSplit = [&] () {
            currentSplit = splittedChunk->add_chunk_specs();
            currentSplit->CopyFrom(*chunkSpec);
            boundaryKeysExt = GetProtoExtension<TOldBoundaryKeysExt>(chunkSpec->chunk_meta().extensions());
            startRowIndex = endRowIndex;
            dataSize = 0;
        };
        createNewSplit();

        auto samplesLeft = std::distance(beginIt, endIt) - 1;
        YCHECK(samplesLeft > 0);

        while (samplesLeft > 0) {
            ++beginIt;
            --samplesLeft;
            dataSize += dataSizeBetweenSamples;

            auto nextIter = beginIt + 1;
            if (nextIter == endIt) {
                break;
            }

            if (samplesLeft * dataSizeBetweenSamples < minSplitSize) {
                break;
            }

            if (CompareKeys(nextIter->key(), beginIt->key(), keyColumns.size()) == 0) {
                continue;
            }

            if (dataSize > minSplitSize) {
                auto key = beginIt->key();

                *boundaryKeysExt.mutable_end() = key;

                // Sanity check.
                YCHECK(CompareKeys(boundaryKeysExt.start(), boundaryKeysExt.end()) <= 0);
                SetProtoExtension(currentSplit->mutable_chunk_meta()->mutable_extensions(), boundaryKeysExt);

                endRowIndex = beginIt->row_index();

                TSizeOverrideExt sizeOverride;
                sizeOverride.set_row_count(endRowIndex - startRowIndex);
                sizeOverride.set_uncompressed_data_size(dataSize);
                SetProtoExtension(currentSplit->mutable_chunk_meta()->mutable_extensions(), sizeOverride);

                key = GetKeySuccessor(key);
                TOwningKey limitKey;
                FromProto(&limitKey, key);

                ToProto(currentSplit->mutable_upper_limit()->mutable_key(), limitKey);

                createNewSplit();
                *boundaryKeysExt.mutable_start() = key;
                ToProto(currentSplit->mutable_lower_limit()->mutable_key(), limitKey);
            }
        }

        // Sanity check.
        YCHECK(CompareKeys(boundaryKeysExt.start(), boundaryKeysExt.end()) <= 0);
        SetProtoExtension(currentSplit->mutable_chunk_meta()->mutable_extensions(), boundaryKeysExt);
        endRowIndex = (--endIt)->row_index();

        TSizeOverrideExt sizeOverride;
        sizeOverride.set_row_count(endRowIndex - startRowIndex);
        sizeOverride.set_uncompressed_data_size(
            dataSize +
            (std::distance(beginIt, endIt)) * dataSizeBetweenSamples);
        SetProtoExtension(currentSplit->mutable_chunk_meta()->mutable_extensions(), sizeOverride);
    }


    DECLARE_RPC_SERVICE_METHOD(NChunkClient::NProto, GetTableSamples)
    {
        context->SetRequestInfo("KeyColumnCount: %v, ChunkCount: %v",
            request->key_columns_size(),
            request->sample_requests_size());

        ValidateConnected();

        auto awaiter = New<TParallelAwaiter>(WorkerThread_->GetInvoker());
        auto keyColumns = FromProto<Stroka>(request->key_columns());

        for (const auto& sampleRequest : request->sample_requests()) {
            auto* sampleResponse = response->add_sample_responses();
            auto chunkId = FromProto<TChunkId>(sampleRequest.chunk_id());
            auto chunk = Bootstrap_->GetChunkStore()->FindChunk(chunkId);

            if (!chunk) {
                auto error = TError(
                    NChunkClient::EErrorCode::NoSuchChunk,
                    "No such chunk %v",
                    chunkId);
                LOG_WARNING(error);
                ToProto(sampleResponse->mutable_error(), error);
                continue;
            }

            awaiter->Await(
                chunk->GetMeta(context->GetPriority()),
                BIND(
                    &TDataNodeService::ProcessSample,
                    MakeStrong(this),
                    &sampleRequest,
                    sampleResponse,
                    keyColumns));
        }

        awaiter->Complete(BIND([=] () {
            context->Reply();
        }));
    }

    void ProcessSample(
        const NChunkClient::NProto::TReqGetTableSamples::TSampleRequest* sampleRequest,
        NChunkClient::NProto::TRspGetTableSamples::TChunkSamples* sampleResponse,
        const NTableClient::TKeyColumns& keyColumns,
        IChunk::TGetMetaResult result)
    {
        auto chunkId = FromProto<TChunkId>(sampleRequest->chunk_id());

        if (!result.IsOK()) {
            auto error = TError("Error getting meta of chunk %v",
                chunkId)
                << result;
            LOG_WARNING(error);
            ToProto(sampleResponse->mutable_error(), error);
            return;
        }

        const auto& chunkMeta = *result.Value();
        if (chunkMeta.type() != EChunkType::Table) {
            auto error = TError("Invalid type of chunk %v: expected %Qlv, actual %Qlv",
                chunkId,
                EChunkType(EChunkType::Table),
                EChunkType(chunkMeta.type()));
            LOG_WARNING(error);
            ToProto(sampleResponse->mutable_error(), error);
            return;
        }

        switch (chunkMeta.version()) {
            case ETableChunkFormat::Old:
                ProcessOldChunkSamples(sampleRequest, sampleResponse, keyColumns, chunkMeta);
                break;

            case ETableChunkFormat::VersionedSimple:
                ProcessVersionedChunkSamples(sampleRequest, sampleResponse, keyColumns, chunkMeta);
                break;

            default:
                auto error = TError("Invalid version %v of chunk %v",
                    chunkMeta.version(),
                    chunkId);
                LOG_WARNING(error);
                ToProto(sampleResponse->mutable_error(), error);
                break;
        }
    }

    void ProcessOldChunkSamples(
        const TReqGetTableSamples::TSampleRequest* sampleRequest,
        TRspGetTableSamples::TChunkSamples* chunkSamples,
        const NTableClient::TKeyColumns& keyColumns,
        const NChunkClient::NProto::TChunkMeta& chunkMeta)
    {
        auto samplesExt = GetProtoExtension<TOldSamplesExt>(chunkMeta.extensions());
        std::vector<TSample> samples;
        RandomSampleN(
            samplesExt.items().begin(),
            samplesExt.items().end(),
            std::back_inserter(samples),
            sampleRequest->sample_count());

        for (const auto& sample : samples) {
            TUnversionedRowBuilder rowBuilder;
            auto* key = chunkSamples->add_keys();
            size_t size = 0;
            for (const auto& column : keyColumns) {
                if (size >= MaxSampleSize)
                    break;

                auto it = std::lower_bound(
                    sample.parts().begin(),
                    sample.parts().end(),
                    column,
                    [] (const TSamplePart& part, const Stroka& column) {
                        return part.column() < column;
                    });

                TUnversionedValue keyPart = MakeUnversionedSentinelValue(EValueType::Null);
                size += sizeof(keyPart); // part type
                if (it != sample.parts().end() && it->column() == column) {
                    switch (it->key_part().type()) {
                        case EKeyPartType::Composite:
                            keyPart = MakeUnversionedAnyValue(TStringBuf());
                            break;
                        case EKeyPartType::Int64:
                            keyPart = MakeUnversionedInt64Value(it->key_part().int64_value());
                            break;
                        case EKeyPartType::Uint64:
                            keyPart = MakeUnversionedUint64Value(it->key_part().uint64_value());
                            break;
                        case EKeyPartType::Double:
                            keyPart = MakeUnversionedDoubleValue(it->key_part().double_value());
                            break;
                        case EKeyPartType::Boolean:
                            keyPart = MakeUnversionedBooleanValue(it->key_part().boolean_value());
                            break;
                        case EKeyPartType::String: {
                            auto partSize = std::min(it->key_part().str_value().size(), MaxSampleSize - size);
                            auto value = TStringBuf(it->key_part().str_value().begin(), partSize);
                            keyPart = MakeUnversionedStringValue(value);
                            size += partSize;
                            break;
                        }
                        default:
                            YUNREACHABLE();
                    }
                }
                rowBuilder.AddValue(keyPart);
            }
            ToProto(key, rowBuilder.GetRow());
        }
    }

    void ProcessVersionedChunkSamples(
        const TReqGetTableSamples::TSampleRequest* sampleRequest,
        TRspGetTableSamples::TChunkSamples* chunkSamples,
        const NTableClient::TKeyColumns& keyColumns,
        const NChunkClient::NProto::TChunkMeta& chunkMeta)
    {
        auto chunkId = FromProto<TChunkId>(sampleRequest->chunk_id());

        auto keyColumnsExt = GetProtoExtension<TKeyColumnsExt>(chunkMeta.extensions());
        auto chunkKeyColumns = NYT::FromProto<TKeyColumns>(keyColumnsExt);

        if (chunkKeyColumns != keyColumns) {
            auto error = TError("Key columns mismatch in chunk %v: expected [%v], actual [%v]",
                chunkId,
                JoinToString(keyColumns),
                JoinToString(chunkKeyColumns));
            LOG_WARNING(error);
            ToProto(chunkSamples->mutable_error(), error);
            return;
        }

        auto samplesExt = GetProtoExtension<TSamplesExt>(chunkMeta.extensions());
        std::vector<Stroka> samples;
        RandomSampleN(
            samplesExt.entries().begin(),
            samplesExt.entries().end(),
            std::back_inserter(samples),
            sampleRequest->sample_count());

        ToProto(chunkSamples->mutable_keys(), samples);
    }


    DECLARE_RPC_SERVICE_METHOD(NChunkClient::NProto, PrecacheChunk)
    {
        auto chunkId = FromProto<TChunkId>(request->chunk_id());

        context->SetRequestInfo("ChunkId: %v",
            chunkId);

        ValidateConnected();

        Bootstrap_
            ->GetChunkCache()
            ->DownloadChunk(chunkId)
            .Subscribe(BIND([=] (TChunkCache::TDownloadResult result) {
                if (result.IsOK()) {
                    context->Reply();
                } else {
                    context->Reply(TError(
                        NChunkClient::EErrorCode::ChunkPrecachingFailed,
                        "Error precaching chunk %v",
                        chunkId)
                        << result);
                }
            }));
    }

    DECLARE_ONE_WAY_RPC_SERVICE_METHOD(NChunkClient::NProto, UpdatePeer)
    {
        auto descriptor = FromProto<TNodeDescriptor>(request->peer_descriptor());
        auto expirationTime = TInstant(request->peer_expiration_time());
        TPeerInfo peer(descriptor, expirationTime);

        context->SetRequestInfo("Descriptor: %v, ExpirationTime: %v, BlockCount: %v",
            descriptor,
            expirationTime,
            request->block_ids_size());

        auto peerBlockTable = Bootstrap_->GetPeerBlockTable();
        for (const auto& block_id : request->block_ids()) {
            TBlockId blockId(FromProto<TGuid>(block_id.chunk_id()), block_id.block_index());
            peerBlockTable->UpdatePeer(blockId, peer);
        }
    }


    void ValidateConnected()
    {
        auto masterConnector = Bootstrap_->GetMasterConnector();
        if (!masterConnector->IsConnected()) {
            THROW_ERROR_EXCEPTION(NRpc::EErrorCode::Unavailable, "Master is not connected");
        }
    }

    void ValidateNoSession(const TChunkId& chunkId)
    {
        if (Bootstrap_->GetSessionManager()->FindSession(chunkId)) {
            THROW_ERROR_EXCEPTION(
                NChunkClient::EErrorCode::SessionAlreadyExists,
                "Session %v already exists",
                chunkId);
        }
    }

    void ValidateNoChunk(const TChunkId& chunkId)
    {
        if (Bootstrap_->GetChunkStore()->FindChunk(chunkId)) {
            THROW_ERROR_EXCEPTION(
                NChunkClient::EErrorCode::ChunkAlreadyExists,
                "Chunk %v already exists",
                chunkId);
        }
    }



    i64 GetPendingOutSize() const
    {
        return
            NBus::TTcpDispatcher::Get()->GetStatistics(NBus::ETcpInterfaceType::Remote).PendingOutSize +
            Bootstrap_->GetBlockStore()->GetPendingReadSize();
    }

    i64 GetPendingInSize() const
    {
        return Bootstrap_->GetSessionManager()->GetPendingWriteSize();
    }

    bool IsOutThrottling() const
    {
        i64 pendingSize = GetPendingOutSize();
        if (pendingSize > Config_->BusOutThrottlingLimit) {
            LOG_DEBUG("Outcoming throttling is active: %v > %v",
                pendingSize,
                Config_->BusOutThrottlingLimit);
            return true;
        } else {
            return false;
        }
    }

    bool IsInThrottling() const
    {
        i64 pendingSize = GetPendingInSize();
        if (pendingSize > Config_->BusInThrottlingLimit) {
            LOG_DEBUG("Incoming throttling is active: %v > %v",
                pendingSize,
                Config_->BusInThrottlingLimit);
            return true;
        } else {
            return false;
        }
    }


    void OnProfiling()
    {
        Profiler.Enqueue("/pending_out_size", GetPendingOutSize());
        Profiler.Enqueue("/pending_in_size", GetPendingInSize());

        auto sessionManager = Bootstrap_->GetSessionManager();
        for (auto type : EWriteSessionType::GetDomainValues()) {
            Profiler.Enqueue("/session_count/" + FormatEnum(type), sessionManager->GetSessionCount(type));
        }
    }
};

////////////////////////////////////////////////////////////////////////////////

IServicePtr CreateDataNodeService(
    TDataNodeConfigPtr config,
    TBootstrap* bootstrap)
{
    return New<TDataNodeService>(
        config,
        bootstrap);
}

////////////////////////////////////////////////////////////////////////////////

} // namespace NDataNode
} // namespace NYT<|MERGE_RESOLUTION|>--- conflicted
+++ resolved
@@ -74,55 +74,8 @@
 
 ////////////////////////////////////////////////////////////////////////////////
 
-<<<<<<< HEAD
 class TDataNodeService
     : public TServiceBase
-=======
-TDataNodeService::TDataNodeService(
-    TDataNodeConfigPtr config,
-    TBootstrap* bootstrap)
-    : NRpc::TServiceBase(
-        CreatePrioritizedInvoker(bootstrap->GetControlInvoker()),
-        TProxy::GetServiceName(),
-        DataNodeLogger.GetCategory())
-    , Config(config)
-    , WorkerThread(New<TActionQueue>("DataNodeWorker"))
-    , Bootstrap(bootstrap)
-{
-    YCHECK(config);
-    YCHECK(bootstrap);
-
-    RegisterMethod(RPC_SERVICE_METHOD_DESC(StartChunk));
-    RegisterMethod(RPC_SERVICE_METHOD_DESC(FinishChunk));
-    RegisterMethod(RPC_SERVICE_METHOD_DESC(PutBlocks));
-    RegisterMethod(RPC_SERVICE_METHOD_DESC(SendBlocks));
-    RegisterMethod(RPC_SERVICE_METHOD_DESC(FlushBlock));
-    RegisterMethod(RPC_SERVICE_METHOD_DESC(PingSession));
-    RegisterMethod(RPC_SERVICE_METHOD_DESC(GetBlocks)
-        .SetEnableReorder(true)
-        .SetMaxQueueSize(5000));
-    RegisterMethod(RPC_SERVICE_METHOD_DESC(GetChunkMeta)
-        .SetEnableReorder(true)
-        .SetMaxQueueSize(5000));
-    RegisterMethod(RPC_SERVICE_METHOD_DESC(PrecacheChunk));
-    RegisterMethod(RPC_SERVICE_METHOD_DESC(UpdatePeer)
-        .SetOneWay(true));
-    RegisterMethod(RPC_SERVICE_METHOD_DESC(GetTableSamples)
-        .SetResponseCodec(NCompression::ECodec::Lz4)
-        .SetResponseHeavy(true));
-    RegisterMethod(RPC_SERVICE_METHOD_DESC(GetChunkSplits)
-        .SetResponseCodec(NCompression::ECodec::Lz4)
-        .SetResponseHeavy(true));
-
-    ProfilingExecutor = New<TPeriodicExecutor>(
-        Bootstrap->GetControlInvoker(),
-        BIND(&TDataNodeService::OnProfiling, MakeWeak(this)),
-        ProfilingPeriod);
-    ProfilingExecutor->Start();
-}
-
-void TDataNodeService::ValidateNoSession(const TChunkId& chunkId)
->>>>>>> 46afbc3a
 {
 public:
     TDataNodeService(
@@ -147,11 +100,14 @@
         RegisterMethod(RPC_SERVICE_METHOD_DESC(FlushBlocks));
         RegisterMethod(RPC_SERVICE_METHOD_DESC(PingSession));
         RegisterMethod(RPC_SERVICE_METHOD_DESC(GetBlockSet)
-            .SetEnableReorder(true));
+            .SetEnableReorder(true)
+            .SetMaxQueueSize(5000));
         RegisterMethod(RPC_SERVICE_METHOD_DESC(GetBlockRange)
-            .SetEnableReorder(true));
+            .SetEnableReorder(true)
+            .SetMaxQueueSize(5000));
         RegisterMethod(RPC_SERVICE_METHOD_DESC(GetChunkMeta)
-            .SetEnableReorder(true));
+            .SetEnableReorder(true)
+            .SetMaxQueueSize(5000));
         RegisterMethod(RPC_SERVICE_METHOD_DESC(PrecacheChunk));
         RegisterMethod(RPC_SERVICE_METHOD_DESC(UpdatePeer)
             .SetOneWay(true));
