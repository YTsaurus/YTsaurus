--- conflicted
+++ resolved
@@ -157,7 +157,6 @@
         return;
     }
 
-<<<<<<< HEAD
     const auto& chunkMeta = *result.Value();
 
     if (partitionTag) {
@@ -166,28 +165,6 @@
             *partitionTag);
     } else {
         *context->Response().mutable_chunk_meta() = chunkMeta;
-=======
-    *context->Response().mutable_chunk_meta() = result.Value();
-
-    if (partitionTag) {
-        std::vector<NTableClient::NProto::TBlockInfo> filteredBlocks;
-        auto channelsExt = GetProtoExtension<TChannelsExt>(
-            result.Value().extensions());
-        // Partition chunks must have only one channel.
-        YCHECK(channelsExt.items_size() == 1);
-
-        FOREACH (const auto& blockInfo, channelsExt.items(0).blocks()) {
-            YCHECK(blockInfo.partition_tag() != DefaultPartitionTag);
-            if (blockInfo.partition_tag() == partitionTag.Get()) {
-                filteredBlocks.push_back(blockInfo);
-            }
-        }
-
-        ToProto(channelsExt.mutable_items(0)->mutable_blocks(), filteredBlocks);
-        SetProtoExtension(
-            context->Response().mutable_chunk_meta()->mutable_extensions(),
-            channelsExt);
->>>>>>> 99d8a6aa
     }
 
     context->Reply();
@@ -649,7 +626,6 @@
         return;
     }
 
-<<<<<<< HEAD
     switch (chunkMeta.version()) {
         case ETableChunkFormat::Old:
             ProcessOldChunkSamples(sampleRequest, sampleResponse, keyColumns, chunkMeta);
@@ -677,10 +653,6 @@
 {
     auto samplesExt = GetProtoExtension<TOldSamplesExt>(chunkMeta.extensions());
     std::vector<TSample> samples;
-=======
-    auto samplesExt = GetProtoExtension<NTableClient::NProto::TSamplesExt>(result.Value().extensions());
-    std::vector<NTableClient::NProto::TSample> samples;
->>>>>>> 99d8a6aa
     RandomSampleN(
         samplesExt.items().begin(),
         samplesExt.items().end(),
@@ -833,28 +805,18 @@
         return;
     }
 
-<<<<<<< HEAD
     // XXX(psushin): implement splitting for new chunks.
     if (chunkMeta.version() != 1) {
         // Only old chunks support splitting now.
         auto error = TError("Invalid version of chunk %s: expected: 1, actual %d",
             ~ToString(chunkId),
             chunkMeta.version());
-=======
-    if (result.Value().type() != EChunkType::Table) {
-        auto error =  TError("GetChunkSplits: Requested chunk splits for non-table chunk %s",
-            ~ToString(chunkId));
->>>>>>> 99d8a6aa
         LOG_ERROR(error);
         ToProto(splittedChunk->mutable_error(), error);
         return;
     }
 
-<<<<<<< HEAD
     auto miscExt = GetProtoExtension<TMiscExt>(chunkMeta.extensions());
-=======
-    auto miscExt = GetProtoExtension<TMiscExt>(result.Value().extensions());
->>>>>>> 99d8a6aa
     if (!miscExt.sorted()) {
         auto error =  TError("Chunk %s is not sorted",
             ~ToString(chunkId));
@@ -863,13 +825,8 @@
         return;
     }
 
-<<<<<<< HEAD
     auto keyColumnsExt = GetProtoExtension<TKeyColumnsExt>(chunkMeta.extensions());
     if (keyColumnsExt.names_size() < keyColumns.size()) {
-=======
-    auto keyColumnsExt = GetProtoExtension<NTableClient::NProto::TKeyColumnsExt>(result.Value().extensions());
-    if (keyColumnsExt.values_size() < keyColumns.size()) {
->>>>>>> 99d8a6aa
         auto error = TError("Not enough key columns in chunk %s: expected %d, actual %d",
             ~ToString(chunkId),
             static_cast<int>(keyColumns.size()),
@@ -892,11 +849,7 @@
         }
     }
 
-<<<<<<< HEAD
     auto indexExt = GetProtoExtension<TIndexExt>(chunkMeta.extensions());
-=======
-    auto indexExt = GetProtoExtension<NTableClient::NProto::TIndexExt>(result.Value().extensions());
->>>>>>> 99d8a6aa
     if (indexExt.items_size() == 1) {
         // Only one index entry available - no need to split.
         splittedChunk->add_chunk_specs()->CopyFrom(*chunkSpec);
