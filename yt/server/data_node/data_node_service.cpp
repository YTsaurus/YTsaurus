--- conflicted
+++ resolved
@@ -777,7 +777,7 @@
         auto createNewSplit = [&] () {
             currentSplit = splittedChunk->add_chunk_specs();
             currentSplit->CopyFrom(*chunkSpec);
-            boundaryKeysExt = GetProtoExtension<TOldBoundaryKeysExt>(currentSplit->chunk_meta().extensions());
+            boundaryKeysExt = GetProtoExtension<TOldBoundaryKeysExt>(chunkSpec->chunk_meta().extensions());
             startRowIndex = endRowIndex;
             dataSize = 0;
         };
@@ -808,6 +808,9 @@
                 auto key = beginIt->key();
 
                 *boundaryKeysExt.mutable_end() = key;
+
+                // Sanity check.
+                YCHECK(CompareKeys(boundaryKeysExt.start(), boundaryKeysExt.end()) <= 0);
                 SetProtoExtension(currentSplit->mutable_chunk_meta()->mutable_extensions(), boundaryKeysExt);
 
                 endRowIndex = beginIt->row_index();
@@ -829,6 +832,8 @@
             }
         }
 
+        // Sanity check.
+        YCHECK(CompareKeys(boundaryKeysExt.start(), boundaryKeysExt.end()) <= 0);
         SetProtoExtension(currentSplit->mutable_chunk_meta()->mutable_extensions(), boundaryKeysExt);
         endRowIndex = (--endIt)->row_index();
 
@@ -906,41 +911,15 @@
             return;
         }
 
-<<<<<<< HEAD
-        size_t size = 0;
-        FOREACH (const auto& column, keyColumns) {
-            if (size >= MaxSampleSize)
-=======
         switch (chunkMeta.version()) {
             case ETableChunkFormat::Old:
                 ProcessOldChunkSamples(sampleRequest, sampleResponse, keyColumns, chunkMeta);
->>>>>>> 3aa99092
                 break;
 
             case ETableChunkFormat::VersionedSimple:
                 ProcessVersionedChunkSamples(sampleRequest, sampleResponse, keyColumns, chunkMeta);
                 break;
 
-<<<<<<< HEAD
-            size += sizeof(int); // part type
-            if (it != sample.parts().end() && it->column() == column) {
-                keyPart->set_type(it->key_part().type());
-                switch (it->key_part().type()) {
-                case EKeyPartType::Composite:
-                    break;
-                case EKeyPartType::Integer:
-                    keyPart->set_int_value(it->key_part().int_value());
-                    size += sizeof(keyPart->int_value());
-                    break;
-                case EKeyPartType::Double:
-                    keyPart->set_double_value(it->key_part().double_value());
-                    size += sizeof(keyPart->double_value());
-                    break;
-                case EKeyPartType::String: {
-                    auto partSize = std::min(it->key_part().str_value().size(), MaxSampleSize - size);
-                    keyPart->set_str_value(it->key_part().str_value().begin(), partSize);
-                    size += partSize;
-=======
             default:
                 auto error = TError("Invalid version %d of chunk %s",
                     chunkMeta.version(),
@@ -970,8 +949,7 @@
             auto* key = chunkSamples->add_keys();
             size_t size = 0;
             for (const auto& column : keyColumns) {
-                if (size >= MaxKeySize)
->>>>>>> 3aa99092
+                if (size >= MaxSampleSize)
                     break;
 
                 auto it = std::lower_bound(
@@ -996,7 +974,7 @@
                             keyPart = MakeUnversionedDoubleValue(it->key_part().double_value());
                             break;
                         case EKeyPartType::String: {
-                            auto partSize = std::min(it->key_part().str_value().size(), MaxKeySize - size);
+                            auto partSize = std::min(it->key_part().str_value().size(), MaxSampleSize - size);
                             auto value = TStringBuf(it->key_part().str_value().begin(), partSize);
                             keyPart = MakeUnversionedStringValue(value);
                             size += partSize;
@@ -1074,18 +1052,6 @@
         auto expirationTime = TInstant(request->peer_expiration_time());
         TPeerInfo peer(descriptor, expirationTime);
 
-<<<<<<< HEAD
-    for (int i = 0; i < keyColumns.size(); ++i) {
-        Stroka value = keyColumnsExt.values(i);
-        if (keyColumns[i] != value) {
-            auto error = TError("Invalid key columns for chunk %s: expected %s, actual %s",
-                ~ToString(chunkId),
-                ~keyColumns[i],
-                ~value);
-            LOG_ERROR(error);
-            ToProto(splittedChunk->mutable_error(), error);
-            return;
-=======
         context->SetRequestInfo("Descriptor: %s, ExpirationTime: %s, BlockCount: %d",
             ~ToString(descriptor),
             ~ToString(expirationTime),
@@ -1095,7 +1061,6 @@
         for (const auto& block_id : request->block_ids()) {
             TBlockId blockId(FromProto<TGuid>(block_id.chunk_id()), block_id.block_index());
             peerBlockTable->UpdatePeer(blockId, peer);
->>>>>>> 3aa99092
         }
     }
 
@@ -1129,36 +1094,10 @@
             Bootstrap_->GetBlockStore()->GetPendingReadSize();
     }
 
-<<<<<<< HEAD
-    TChunkSpec* currentSplit;
-    NTableClient::NProto::TBoundaryKeysExt boundaryKeysExt;
-    i64 endRowIndex = beginIt->row_index();
-    i64 startRowIndex;
-    i64 dataSize;
-
-    auto createNewSplit = [&] () {
-        currentSplit = splittedChunk->add_chunk_specs();
-        currentSplit->CopyFrom(*chunkSpec);
-        boundaryKeysExt = GetProtoExtension<NTableClient::NProto::TBoundaryKeysExt>(chunkSpec->extensions());
-        startRowIndex = endRowIndex;
-        dataSize = 0;
-    };
-    createNewSplit();
-
-    auto samplesLeft = std::distance(beginIt, endIt) - 1;
-    YCHECK(samplesLeft > 0);
-
-    while (samplesLeft > 0) {
-        ++beginIt;
-        --samplesLeft;
-        dataSize += dataSizeBetweenSamples;
-=======
     i64 GetPendingInSize() const
     {
         return Bootstrap_->GetSessionManager()->GetPendingWriteSize();
     }
->>>>>>> 3aa99092
-
 
     bool IsOutThrottling() const
     {
@@ -1186,25 +1125,6 @@
         }
     }
 
-<<<<<<< HEAD
-        if (dataSize > minSplitSize) {
-            auto key = beginIt->key();
-
-            *boundaryKeysExt.mutable_end() = key;
-
-            // Sanity check.
-            YCHECK(CompareKeys(boundaryKeysExt.start(), boundaryKeysExt.end()) <= 0);
-
-            SetProtoExtension(currentSplit->mutable_extensions(), boundaryKeysExt);
-
-            endRowIndex = beginIt->row_index();
-
-            TSizeOverrideExt sizeOverride;
-            sizeOverride.set_row_count(endRowIndex - startRowIndex);
-            sizeOverride.set_uncompressed_data_size(dataSize);
-            SetProtoExtension(currentSplit->mutable_extensions(), sizeOverride);
-=======
->>>>>>> 3aa99092
 
     void OnProfiling()
     {
@@ -1216,15 +1136,7 @@
             Profiler.Enqueue("/session_count/" + FormatEnum(type), sessionManager->GetSessionCount(type));
         }
     }
-
-<<<<<<< HEAD
-    // Sanity check.
-    YCHECK(CompareKeys(boundaryKeysExt.start(), boundaryKeysExt.end()) <= 0);
-    SetProtoExtension(currentSplit->mutable_extensions(), boundaryKeysExt);
-    endRowIndex = (--endIt)->row_index();
-=======
 };
->>>>>>> 3aa99092
 
 ////////////////////////////////////////////////////////////////////////////////
 
