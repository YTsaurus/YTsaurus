--- conflicted
+++ resolved
@@ -109,11 +109,6 @@
     const std::vector<TString> NodeTags_;
     const NCellNode::TBootstrap* Bootstrap_;
     const IInvokerPtr ControlInvoker_;
-<<<<<<< HEAD
-=======
-    yhash<TString, int> MediumNameToIndex_;
-    yhash<TString, int> MediumNameToPriority_;
->>>>>>> 4a72649d
 
     bool Started_ = false;
 
@@ -196,13 +191,8 @@
     //! the locations appropriately.
     void InitMedia();
 
-<<<<<<< HEAD
     //! Synchronizes cell and cluster directories.
     void SyncDirectories();
-=======
-    int MediumIndexFromNameOrThrow(const TString& mediumName) const;
-    int MediumPriorityFromNameOrThrow(const TString& mediumName) const;
->>>>>>> 4a72649d
 
     //! Starts the lease transaction and attaches the abort handler.
     void StartLeaseTransaction();
