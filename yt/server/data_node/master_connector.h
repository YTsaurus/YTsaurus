#pragma once

#include "public.h"

#include <yt/server/cell_node/public.h>

#include <yt/ytlib/job_tracker_client/job_tracker_service_proxy.h>

#include <yt/ytlib/node_tracker_client/node_directory.h>
#include <yt/ytlib/node_tracker_client/node_tracker_service_proxy.h>

#include <yt/ytlib/api/public.h>

#include <yt/core/actions/cancelable_context.h>
#include <yt/core/actions/signal.h>

#include <yt/core/concurrency/thread_affinity.h>
#include <yt/core/concurrency/periodic_executor.h>

namespace NYT {
namespace NDataNode {

////////////////////////////////////////////////////////////////////////////////

DEFINE_ENUM(EMasterConnectorState,
    // Not registered.
    (Offline)
    // Registered but did not report the full heartbeat yet.
    (Registered)
    // Registered and reported the full heartbeat.
    (Online)
);

//! Mediates connection between a node and its master.
/*!
 *  This class is responsible for registering the node and sending
 *  heartbeats. In particular, it reports chunk deltas to the master
 *  and manages jobs.
 */
class TMasterConnector
    : public TRefCounted
{
public:
    //! Raised with each heartbeat.
    //! Subscribers may provide additional dynamic alerts to be reported to master.
    DEFINE_SIGNAL(void(std::vector<TError>* alerts), PopulateAlerts);

    //! Raised when node successfully connects and registers at the primary master.
    DEFINE_SIGNAL(void(), MasterConnected);

    //! Raised when node disconnects from masters.
    DEFINE_SIGNAL(void(), MasterDisconnected);

public:
    //! Creates an instance.
    TMasterConnector(
        TDataNodeConfigPtr config,
        const NNodeTrackerClient::TAddressMap& localAddresses,
        const std::vector<Stroka>& nodeTags,
        NCellNode::TBootstrap* bootstrap);

    //! Starts interaction with master.
    void Start();

    //! Forces a new registration round and a full heartbeat to be sent.
    /*!
     *  Thread affinity: any
     *
     *  Typically called when a location goes down.
     */
    void ForceRegisterAtMaster();

    //! Returns |true| iff node is currently connected to master.
    bool IsConnected() const;

    //! Returns the node id assigned by master or |InvalidNodeId| if the node
    //! is not registered.
    TNodeId GetNodeId() const;

    //! Adds a given message to the list of alerts sent to master with each heartbeat.
    /*!
     *  Thread affinity: any
     */
    void RegisterAlert(const TError& alert);

    //! Returns a statically known map for the local addresses.
    /*!
     *  \note
     *  Thread affinity: any
     */
    const NNodeTrackerClient::TAddressMap& GetLocalAddresses() const;

    //! Returns a dynamically updated node descriptor.
    /*!
     *  \note
     *  Thread affinity: any
     */
    NNodeTrackerClient::TNodeDescriptor GetLocalDescriptor() const;

<<<<<<< HEAD
=======
    int GetChunkMediumIndexOrThrow(IChunkPtr chunk) const;
    int GetChunkMediumPriorityOrThrow(IChunkPtr chunk) const;

    int GetLocationMediumIndexOrThrow(TLocationPtr location) const;

    //! Returns future that is set when the next incremental heartbeat is successfully reported
    //! to cell #cellTag.
    TFuture<void> GetHeartbeatBarrier(NObjectClient::TCellTag cellTag);

>>>>>>> 12e32e9a
private:
    using EState = EMasterConnectorState;

    const TDataNodeConfigPtr Config_;
    const NNodeTrackerClient::TAddressMap LocalAddresses_;
    const std::vector<Stroka> NodeTags_;
    const NCellNode::TBootstrap* Bootstrap_;
    const IInvokerPtr ControlInvoker_;

    bool Started_ = false;

    //! Guards the current heartbeat session.
    TCancelableContextPtr HeartbeatContext_;

    //! Corresponds to #HeartbeatContext and #ControlInvoker.
    IInvokerPtr HeartbeatInvoker_;

    //! The lease transaction.
    NApi::ITransactionPtr LeaseTransaction_;

    //! Node id assigned by master or |InvalidNodeId| is not registered.
    TNodeId NodeId_ = NNodeTrackerClient::InvalidNodeId;

    struct TChunksDelta
    {
        //! Synchronization state.
        EState State = EState::Offline;

        //! Chunks that were added since the last successful heartbeat.
        yhash_set<IChunkPtr> AddedSinceLastSuccess;

        //! Chunks that were removed since the last successful heartbeat.
        yhash_set<IChunkPtr> RemovedSinceLastSuccess;

        //! Maps chunks that were reported added at the last heartbeat (for which no reply is received yet) to their versions.
        yhash_map<IChunkPtr, int> ReportedAdded;

        //! Chunks that were reported removed at the last heartbeat (for which no reply is received yet).
        yhash_set<IChunkPtr> ReportedRemoved;

        //! Set when another incremental heartbeat is successfully reported to the corresponding master.
        TPromise<void> HeartbeatBarrier = NewPromise<void>();
    };

    //! Per-cell chunks delta.
    yhash_map<NObjectClient::TCellTag, TChunksDelta> ChunksDeltaMap_;

    //! All master cell tags (including the primary).
    NObjectClient::TCellTagList MasterCellTags_;

    //! Index in MasterCellTags_ indicating the current target for job heartbeat round-robin.
    int JobHeartbeatCellIndex_ = 0;

    //! Protects #Alerts.
    TSpinLock AlertsLock_;
    //! A list of statically registered alerts.
    std::vector<TError> StaticAlerts_;

    TSpinLock LocalDescriptorLock_;
    NNodeTrackerClient::TNodeDescriptor LocalDescriptor_;

<<<<<<< HEAD
    NConcurrency::TPeriodicExecutorPtr MediumUpdateExecutor_;


=======
>>>>>>> 12e32e9a
    //! Returns the list of all active alerts, including those induced
    //! by |PopulateAlerts| subscribers.
    /*!
     *  Thread affinity: any
     */
    std::vector<TError> GetAlerts();

    //! Schedules a new node heartbeat via TDelayedExecutor.
    void ScheduleNodeHeartbeat(NObjectClient::TCellTag cellTag, bool immediately = false);

    //! Schedules a new job heartbeat via TDelayedExecutor.
    void ScheduleJobHeartbeat(bool immediately = false);

    //! Calls #Reset and schedules a new registration attempt.
    void ResetAndScheduleRegisterAtMaster();

    //! Sends an appropriate node heartbeat.
    //! Handles the outcome and schedules the next heartbeat.
    void ReportNodeHeartbeat(NObjectClient::TCellTag cellTag);

    //! Starts a lease transaction.
    //! Sends out a registration request to master.
    void RegisterAtMaster();

    void InitMediumDescriptors();
    void OnMediumDescriptorsUpdate();
    void DoUpdateMediumDescriptors();

    //! Handles lease transaction abort.
    void OnLeaseTransactionAborted();

    //! Computes the current node statistics.
    NNodeTrackerClient::NProto::TNodeStatistics ComputeStatistics();

    // Implementation details for #ComputeStatistics().
    void ComputeTotalStatistics(NNodeTrackerClient::NProto::TNodeStatistics* result);
    void ComputeLocationSpecificStatistics(NNodeTrackerClient::NProto::TNodeStatistics* statistics);

    //! Returns |true| if the node is allowed to send a full heartbeat to Node Tracker
    //! of a given #cellTag.
    /*!
     *  To facilitate registration throttling, the node is only allowed to send
     *  a full heartbeat to the primary cell after
     *  it has become online at all secondary cells.
     */
    bool CanSendFullNodeHeartbeat(NObjectClient::TCellTag cellTag);

    //! Sends out a full heartbeat to Node Tracker.
    //! Handles the outcome and schedules the next heartbeat.
    void ReportFullNodeHeartbeat(NObjectClient::TCellTag cellTag);

    //! Sends out an incremental heartbeat to Node Tracker.
    //! Handles the outcome and schedules the next heartbeat.
    void ReportIncrementalNodeHeartbeat(NObjectClient::TCellTag cellTag);

    //! Sends out a heartbeat to Job Tracker.
    //! Handles the outcome and schedules the next heartbeat.
    void ReportJobHeartbeat();

    //! Similar to #ForceRegisterAtMaster but handled in Control thread.
    void StartHeartbeats();

    //! Constructs a protobuf info for an added chunk.
    NChunkClient::NProto::TChunkAddInfo BuildAddChunkInfo(IChunkPtr chunk);

    //! Constructs a protobuf info for a removed chunk.
    NChunkClient::NProto::TChunkRemoveInfo BuildRemoveChunkInfo(IChunkPtr chunk);

    //! Resets connection state.
    void Reset();

    //! Handles registration of new chunks.
    /*!
     *  Places the chunk into a list and reports its arrival
     *  to the master upon a next heartbeat.
     */
    void OnChunkAdded(IChunkPtr chunk);

    //! Handles removal of existing chunks.
    /*!
     *  Places the chunk into a list and reports its removal
     *  to the master upon a next heartbeat.
     */
    void OnChunkRemoved(IChunkPtr chunk);

    //! Returns the channel used for registering at and reporting heartbeats
    //! to the leader of a given cell.
    /*!
     *  This channel is neither authenticated nor retrying.
     */
    NRpc::IChannelPtr GetMasterChannel(NObjectClient::TCellTag cellTag);

    //! Updates the rack of the local node.
    void UpdateRack(const TNullable<Stroka>& rack);

    //! Updates the data center of the local node.
    void UpdateDataCenter(const TNullable<Stroka>& dc);

    TChunksDelta* GetChunksDelta(NObjectClient::TCellTag cellTag);
    TChunksDelta* GetChunksDelta(const NObjectClient::TObjectId& id);

    DECLARE_THREAD_AFFINITY_SLOT(ControlThread);

};

DEFINE_REFCOUNTED_TYPE(TMasterConnector)

////////////////////////////////////////////////////////////////////////////////

} // namespace NDataNode
} // namespace NYT<|MERGE_RESOLUTION|>--- conflicted
+++ resolved
@@ -97,18 +97,10 @@
      */
     NNodeTrackerClient::TNodeDescriptor GetLocalDescriptor() const;
 
-<<<<<<< HEAD
-=======
-    int GetChunkMediumIndexOrThrow(IChunkPtr chunk) const;
-    int GetChunkMediumPriorityOrThrow(IChunkPtr chunk) const;
-
-    int GetLocationMediumIndexOrThrow(TLocationPtr location) const;
-
     //! Returns future that is set when the next incremental heartbeat is successfully reported
     //! to cell #cellTag.
     TFuture<void> GetHeartbeatBarrier(NObjectClient::TCellTag cellTag);
 
->>>>>>> 12e32e9a
 private:
     using EState = EMasterConnectorState;
 
@@ -170,12 +162,9 @@
     TSpinLock LocalDescriptorLock_;
     NNodeTrackerClient::TNodeDescriptor LocalDescriptor_;
 
-<<<<<<< HEAD
     NConcurrency::TPeriodicExecutorPtr MediumUpdateExecutor_;
 
 
-=======
->>>>>>> 12e32e9a
     //! Returns the list of all active alerts, including those induced
     //! by |PopulateAlerts| subscribers.
     /*!
