--- conflicted
+++ resolved
@@ -654,31 +654,11 @@
     ScheduleNodeHeartbeat(cellTag);
 }
 
-<<<<<<< HEAD
-=======
-int TMasterConnector::GetChunkMediumIndexOrThrow(IChunkPtr chunk) const
-{
-    return GetLocationMediumIndexOrThrow(chunk->GetLocation());
-}
-
-int TMasterConnector::GetChunkMediumPriorityOrThrow(IChunkPtr chunk) const
-{
-    auto mediumName = chunk->GetLocation()->GetMediumName();
-    return MediumPriorityFromNameOrThrow(mediumName);
-}
-
-int TMasterConnector::GetLocationMediumIndexOrThrow(TLocationPtr location) const
-{
-    auto mediumName = location->GetMediumName();
-    return MediumIndexFromNameOrThrow(mediumName);
-}
-
 TFuture<void> TMasterConnector::GetHeartbeatBarrier(TCellTag cellTag)
 {
     return GetChunksDelta(cellTag)->HeartbeatBarrier;
 }
 
->>>>>>> cd89b59a
 void TMasterConnector::ReportIncrementalNodeHeartbeat(TCellTag cellTag)
 {
     auto Logger = DataNodeLogger;
