#include "master_connector.h"
#include "private.h"
#include "artifact.h"
#include "chunk_block_manager.h"
#include "chunk.h"
#include "chunk_cache.h"
#include "chunk_store.h"
#include "config.h"
#include "location.h"
#include "session_manager.h"

#include <yt/server/cell_node/bootstrap.h>
#include <yt/server/cell_node/config.h>

#include <yt/server/chunk_server/public.h>

#include <yt/server/data_node/journal_dispatcher.h>

#include <yt/server/job_agent/job_controller.h>

#include <yt/server/misc/memory_usage_tracker.h>

#include <yt/server/tablet_node/slot_manager.h>
#include <yt/server/tablet_node/tablet.h>
#include <yt/server/tablet_node/tablet_slot.h>

#include <yt/ytlib/api/native_client.h>
#include <yt/ytlib/api/native_connection.h>
#include <yt/ytlib/api/transaction.h>

#include <yt/ytlib/election/config.h>

#include <yt/ytlib/hive/cell_directory.h>

#include <yt/ytlib/node_tracker_client/helpers.h>
#include <yt/ytlib/node_tracker_client/node_statistics.h>

#include <yt/ytlib/object_client/helpers.h>

#include <yt/ytlib/api/client.h>

#include <yt/ytlib/chunk_client/medium_directory.h>

#include <yt/core/concurrency/delayed_executor.h>

#include <yt/core/misc/serialize.h>
#include <yt/core/misc/string.h>

#include <yt/core/utilex/random.h>

#include <yt/core/rpc/client.h>

#include <yt/core/ytree/convert.h>

namespace NYT {
namespace NDataNode {

using namespace NYTree;
using namespace NElection;
using namespace NRpc;
using namespace NConcurrency;
using namespace NNodeTrackerClient;
using namespace NNodeTrackerClient::NProto;
using namespace NJobTrackerClient;
using namespace NJobTrackerClient::NProto;
using namespace NChunkClient;
using namespace NChunkClient::NProto;
using namespace NTabletClient::NProto;
using namespace NTabletNode;
using namespace NHydra;
using namespace NHiveClient;
using namespace NObjectClient;
using namespace NTransactionClient;
using namespace NApi;
using namespace NCellNode;

using NNodeTrackerClient::TAddressMap;
using NNodeTrackerClient::TNodeDescriptor;
using NYT::FromProto;
using NYT::ToProto;

////////////////////////////////////////////////////////////////////////////////

static const auto& Logger = DataNodeLogger;

////////////////////////////////////////////////////////////////////////////////

TMasterConnector::TMasterConnector(
    TDataNodeConfigPtr config,
    const TAddressMap& localAddresses,
    const std::vector<TString>& nodeTags,
    TBootstrap* bootstrap)
    : Config_(config)
    , LocalAddresses_(localAddresses)
    , NodeTags_(nodeTags)
    , Bootstrap_(bootstrap)
    , ControlInvoker_(bootstrap->GetControlInvoker())
    , LocalDescriptor_(LocalAddresses_)
{
    VERIFY_INVOKER_THREAD_AFFINITY(ControlInvoker_, ControlThread);
    YCHECK(Config_);
    YCHECK(Bootstrap_);
}

void TMasterConnector::Start()
{
    VERIFY_THREAD_AFFINITY(ControlThread);
    YCHECK(!Started_);

    Started_ = true;

    auto initializeCell = [&] (TCellTag cellTag) {
        MasterCellTags_.push_back(cellTag);
        YCHECK(ChunksDeltaMap_.insert(std::make_pair(cellTag, TChunksDelta())).second);
    };
    auto connection = Bootstrap_->GetMasterClient()->GetNativeConnection();
    initializeCell(connection->GetPrimaryMasterCellTag());
    for (auto cellTag : connection->GetSecondaryMasterCellTags()) {
        initializeCell(cellTag);
    }

    Bootstrap_->GetChunkStore()->SubscribeChunkAdded(
        BIND(&TMasterConnector::OnChunkAdded, MakeWeak(this))
            .Via(ControlInvoker_));
    Bootstrap_->GetChunkStore()->SubscribeChunkRemoved(
        BIND(&TMasterConnector::OnChunkRemoved, MakeWeak(this))
            .Via(ControlInvoker_));

    Bootstrap_->GetChunkCache()->SubscribeChunkAdded(
        BIND(&TMasterConnector::OnChunkAdded, MakeWeak(this))
            .Via(ControlInvoker_));
    Bootstrap_->GetChunkCache()->SubscribeChunkRemoved(
        BIND(&TMasterConnector::OnChunkRemoved, MakeWeak(this))
            .Via(ControlInvoker_));

    TDelayedExecutor::Submit(
        BIND(&TMasterConnector::StartHeartbeats, MakeStrong(this))
            .Via(ControlInvoker_),
        RandomDuration(Config_->IncrementalHeartbeatPeriod));
}

void TMasterConnector::ForceRegisterAtMaster()
{
    VERIFY_THREAD_AFFINITY_ANY();

    if (!Started_)
        return;

    ControlInvoker_->Invoke(
        BIND(&TMasterConnector::StartHeartbeats, MakeStrong(this)));
}

void TMasterConnector::StartHeartbeats()
{
    VERIFY_THREAD_AFFINITY(ControlThread);

    Reset();

    HeartbeatInvoker_->Invoke(
        BIND(&TMasterConnector::RegisterAtMaster, MakeStrong(this)));
}

bool TMasterConnector::IsConnected() const
{
    VERIFY_THREAD_AFFINITY_ANY();

    return NodeId_ != InvalidNodeId;
}

TNodeId TMasterConnector::GetNodeId() const
{
    VERIFY_THREAD_AFFINITY_ANY();

    return NodeId_;
}

void TMasterConnector::RegisterAlert(const TError& alert)
{
    VERIFY_THREAD_AFFINITY_ANY();
    YCHECK(!alert.IsOK());

    LOG_WARNING(alert, "Static alert registered");

    {
        TGuard<TSpinLock> guard(AlertsLock_);
        StaticAlerts_.push_back(alert);
    }
}

std::vector<TError> TMasterConnector::GetAlerts()
{
    VERIFY_THREAD_AFFINITY_ANY();

    std::vector<TError> alerts;
    PopulateAlerts_.Fire(&alerts);

    for (const auto& alert : alerts) {
        LOG_WARNING(alert, "Dynamic alert registered");
    }

    {
        TGuard<TSpinLock> guard(AlertsLock_);
        alerts.insert(alerts.end(), StaticAlerts_.begin(), StaticAlerts_.end());
    }

    return alerts;
}

const TAddressMap& TMasterConnector::GetLocalAddresses() const
{
    VERIFY_THREAD_AFFINITY_ANY();

    return LocalAddresses_;
}

TNodeDescriptor TMasterConnector::GetLocalDescriptor() const
{
    VERIFY_THREAD_AFFINITY_ANY();

    TGuard<TSpinLock> guard(LocalDescriptorLock_);
    return LocalDescriptor_;
}

<<<<<<< HEAD
=======
int TMasterConnector::MediumIndexFromNameOrThrow(const TString& mediumName) const
{
    auto it = MediumNameToIndex_.find(mediumName);
    if (it == MediumNameToIndex_.end()) {
        THROW_ERROR_EXCEPTION("Medium %Qv is not known at master", mediumName);
    }

    return it->second;
}

int TMasterConnector::MediumPriorityFromNameOrThrow(const TString& mediumName) const
{
    auto it = MediumNameToPriority_.find(mediumName);
    if (it == MediumNameToPriority_.end()) {
        THROW_ERROR_EXCEPTION("Medium %Qv and its priority are not known at master", mediumName);
    }

    return it->second;
}

>>>>>>> 9d274efe
void TMasterConnector::ScheduleNodeHeartbeat(TCellTag cellTag, bool immedately)
{
    auto period = immedately
        ? TDuration::Zero()
        : Config_->IncrementalHeartbeatPeriod;
    TDelayedExecutor::Submit(
        BIND(&TMasterConnector::ReportNodeHeartbeat, MakeStrong(this), cellTag)
            .Via(HeartbeatInvoker_),
        period);
}

void TMasterConnector::ScheduleJobHeartbeat(bool immediately)
{
    // NB: Job heartbeats are sent in round-robin fashion,
    // adjust the period accordingly. Also handle #immediately flag.
    auto period = immediately
        ? TDuration::Zero()
        : Config_->IncrementalHeartbeatPeriod /
            (1 + Bootstrap_->GetMasterClient()->GetNativeConnection()->GetSecondaryMasterCellTags().size());
    TDelayedExecutor::Submit(
        BIND(&TMasterConnector::ReportJobHeartbeat, MakeStrong(this))
            .Via(HeartbeatInvoker_),
        period);
}

void TMasterConnector::ResetAndScheduleRegisterAtMaster()
{
    Reset();

    TDelayedExecutor::Submit(
        BIND(&TMasterConnector::RegisterAtMaster, MakeStrong(this))
            .Via(HeartbeatInvoker_),
        Config_->RegisterRetryPeriod);
}

void TMasterConnector::RegisterAtMaster()
{
    VERIFY_THREAD_AFFINITY(ControlThread);

    try {
        InitMedia();
        SyncDirectories();
        StartLeaseTransaction();
        SendRegisterRequest();
    } catch (const std::exception& ex) {
        LOG_WARNING(ex, "Error registering at primary master");
        ResetAndScheduleRegisterAtMaster();
        return;
    }

    for (auto cellTag : MasterCellTags_) {
        auto* delta = GetChunksDelta(cellTag);
        delta->State = EState::Registered;
    }

    MasterConnected_.Fire();

    LOG_INFO("Successfully registered at primary master (NodeId: %v)",
        NodeId_);

    for (auto cellTag : MasterCellTags_) {
        ScheduleNodeHeartbeat(cellTag, true);
    }
    ScheduleJobHeartbeat(true);
}

void TMasterConnector::InitMedia()
{
    VERIFY_THREAD_AFFINITY(ControlThread);

    LOG_INFO("Requesting medium directory");

    const auto& client = Bootstrap_->GetMasterClient();
    TGetClusterMetaOptions options;
    options.ReadFrom = EMasterChannelKind::Follower;
    options.PopulateMediumDirectory = true;
    auto result = WaitFor(client->GetClusterMeta(options))
        .ValueOrThrow();

    LOG_INFO("Medium directory received");

    auto mediumDirectory = New<NChunkClient::TMediumDirectory>();
    mediumDirectory->LoadFrom(*result.MediumDirectory);

    auto updateLocation = [&] (const TLocationPtr& location) {
        const auto& oldDescriptor = location->GetMediumDescriptor();
        const auto* newDescriptor = mediumDirectory->FindByName(location->GetMediumName());
        if (!newDescriptor) {
            THROW_ERROR_EXCEPTION("Location %Qv refers to unknown medium %Qv",
                location->GetId(),
                location->GetMediumName());
        }
        if (oldDescriptor.Index != InvalidMediumIndex &&
            oldDescriptor.Index != newDescriptor->Index)
        {
            THROW_ERROR_EXCEPTION("Medium %Qv has changed its index from %v to %v",
                location->GetMediumName(),
                oldDescriptor.Index,
                newDescriptor->Index);
        }
        location->SetMediumDescriptor(*newDescriptor);
        LOG_INFO("Location medium descriptor initialized (Location: %v, MediumName: %v, MediumIndex: %v)",
            location->GetId(),
            newDescriptor->Name,
            newDescriptor->Index);
    };

    for (const auto& location : Bootstrap_->GetChunkStore()->Locations()) {
        updateLocation(location);
    }
    for (const auto& location : Bootstrap_->GetChunkCache()->Locations()) {
        updateLocation(location);
    }
}

void TMasterConnector::SyncDirectories()
{
    VERIFY_THREAD_AFFINITY(ControlThread);

    const auto& connection = Bootstrap_->GetMasterClient()->GetNativeConnection();

    LOG_INFO("Synchronizing cell directory");
    WaitFor(connection->SyncCellDirectory())
        .ThrowOnError();
    LOG_INFO("Cell directory synchronized");

    LOG_INFO("Synchronizing cluster directory");
    WaitFor(connection->SyncClusterDirectory())
        .ThrowOnError();
    LOG_INFO("Cluster directory synchronized");
}

void TMasterConnector::StartLeaseTransaction()
{
    VERIFY_THREAD_AFFINITY(ControlThread);

    TTransactionStartOptions options;
    options.PingPeriod = Config_->LeaseTransactionPingPeriod;
    options.Timeout = Config_->LeaseTransactionTimeout;

    auto attributes = CreateEphemeralAttributes();
    attributes->Set("title", Format("Lease for node %v", GetDefaultAddress(LocalAddresses_)));
    options.Attributes = std::move(attributes);

    auto asyncTransaction = Bootstrap_->GetMasterClient()->StartTransaction(ETransactionType::Master, options);
    LeaseTransaction_ = WaitFor(asyncTransaction)
        .ValueOrThrow();

    LeaseTransaction_->SubscribeAborted(
        BIND(&TMasterConnector::OnLeaseTransactionAborted, MakeWeak(this))
            .Via(HeartbeatInvoker_));
}

void TMasterConnector::SendRegisterRequest()
{
    VERIFY_THREAD_AFFINITY(ControlThread);

    auto masterChannel = GetMasterChannel(PrimaryMasterCellTag);
    TNodeTrackerServiceProxy proxy(masterChannel);

    auto req = proxy.RegisterNode();
    req->SetTimeout(Config_->RegisterTimeout);
    ComputeTotalStatistics(req->mutable_statistics());
    ToProto(req->mutable_addresses(), LocalAddresses_);
    ToProto(req->mutable_lease_transaction_id(), LeaseTransaction_->GetId());
    ToProto(req->mutable_tags(), NodeTags_);

    LOG_INFO("Registering at primary master (%v)",
        *req->mutable_statistics());

    auto rsp = WaitFor(req->Invoke())
        .ValueOrThrow();

    NodeId_ = rsp->node_id();
}

void TMasterConnector::OnLeaseTransactionAborted()
{
    VERIFY_THREAD_AFFINITY(ControlThread);

    LOG_WARNING("Master transaction lease aborted");

    ResetAndScheduleRegisterAtMaster();
}

TNodeStatistics TMasterConnector::ComputeStatistics()
{
    TNodeStatistics result;
    ComputeTotalStatistics(&result);
    ComputeLocationSpecificStatistics(&result);
    return result;
}

void TMasterConnector::ComputeTotalStatistics(TNodeStatistics* result)
{
    auto chunkStore = Bootstrap_->GetChunkStore();

    i64 totalAvailableSpace = 0;
    i64 totalLowWatermarkSpace = 0;
    i64 totalUsedSpace = 0;
    int totalStoredChunkCount = 0;
    int totalSessionCount = 0;
    bool full = true;

    for (auto location : chunkStore->Locations()) {
        if (location->IsEnabled()) {
            totalAvailableSpace += location->GetAvailableSpace();
            totalLowWatermarkSpace += location->GetLowWatermarkSpace();
            full &= location->IsFull();
        }

        totalUsedSpace += location->GetUsedSpace();
        totalStoredChunkCount += location->GetChunkCount();
        totalSessionCount += location->GetSessionCount();
    }

    // Do not treat node without locations as empty; motivating case is the following:
    // when extending cluster with cloud-nodes for more computational resources,
    // we do not want to replicate data on those cloud-nodes (thus to enable locations
    // on those nodes) because they can go offline all at once. Hence we are
    // not counting these cloud-nodes as full.
    if (chunkStore->Locations().empty()) {
        full = false;
    }

    auto chunkCache = Bootstrap_->GetChunkCache();
    int totalCachedChunkCount = chunkCache->GetChunkCount();

    result->set_total_available_space(totalAvailableSpace);
    result->set_total_low_watermark_space(totalLowWatermarkSpace);
    result->set_total_used_space(totalUsedSpace);
    result->set_total_stored_chunk_count(totalStoredChunkCount);
    result->set_total_cached_chunk_count(totalCachedChunkCount);
    result->set_full(full);

    auto sessionManager = Bootstrap_->GetSessionManager();
    result->set_total_user_session_count(sessionManager->GetSessionCount(ESessionType::User));
    result->set_total_replication_session_count(sessionManager->GetSessionCount(ESessionType::Replication));
    result->set_total_repair_session_count(sessionManager->GetSessionCount(ESessionType::Repair));

    auto slotManager = Bootstrap_->GetTabletSlotManager();
    result->set_available_tablet_slots(slotManager->GetAvailableTabletSlotCount());
    result->set_used_tablet_slots(slotManager->GetUsedTableSlotCount());

    const auto* tracker = Bootstrap_->GetMemoryUsageTracker();
    auto* protoMemory = result->mutable_memory();
    protoMemory->set_total_limit(tracker->GetTotalLimit());
    protoMemory->set_total_used(tracker->GetTotalUsed());
    for (auto category : TEnumTraits<EMemoryCategory>::GetDomainValues()) {
        auto* protoCategory = protoMemory->add_categories();
        protoCategory->set_type(static_cast<int>(category));
        auto limit = tracker->GetLimit(category);
        if (limit < std::numeric_limits<i64>::max()) {
            protoCategory->set_limit(limit);
        }
        auto used = tracker->GetUsed(category);
        protoCategory->set_used(used);
    }
}

void TMasterConnector::ComputeLocationSpecificStatistics(TNodeStatistics* result)
{
    const auto& chunkStore = Bootstrap_->GetChunkStore();

    struct TMediumStatistics
    {
        double IOWeight = 0.0;
    };

    yhash<int, TMediumStatistics> mediaStatistics;

    for (const auto& location : chunkStore->Locations()) {
        auto* locationStatistics = result->add_locations();

        auto mediumIndex = location->GetMediumDescriptor().Index;
        locationStatistics->set_medium_index(mediumIndex);
        locationStatistics->set_available_space(location->GetAvailableSpace());
        locationStatistics->set_used_space(location->GetUsedSpace());
        locationStatistics->set_low_watermark_space(location->GetLowWatermarkSpace());
        locationStatistics->set_chunk_count(location->GetChunkCount());
        locationStatistics->set_session_count(location->GetSessionCount());
        locationStatistics->set_enabled(location->IsEnabled());
        locationStatistics->set_full(location->IsFull());

        auto& mediumStatistics = mediaStatistics[mediumIndex];
        if (location->IsEnabled() && !location->IsFull()) {
            ++mediumStatistics.IOWeight;
        }
    }

    for (const auto& pair : mediaStatistics) {
        int mediumIndex = pair.first;
        const auto& mediumStatisitcs = pair.second;
        auto* protoStatistics = result->add_media();
        protoStatistics->set_medium_index(mediumIndex);
        protoStatistics->set_io_weight(mediumStatisitcs.IOWeight);
    }
}

void TMasterConnector::ReportNodeHeartbeat(TCellTag cellTag)
{
    VERIFY_THREAD_AFFINITY(ControlThread);

    auto* delta = GetChunksDelta(cellTag);
    switch (delta->State) {
        case EState::Registered:
            if (CanSendFullNodeHeartbeat(cellTag)) {
                ReportFullNodeHeartbeat(cellTag);
            } else {
                ScheduleNodeHeartbeat(cellTag);
            }
            break;

        case EState::Online:
            ReportIncrementalNodeHeartbeat(cellTag);
            break;

        default:
            Y_UNREACHABLE();
    }
}

bool TMasterConnector::CanSendFullNodeHeartbeat(TCellTag cellTag)
{
    auto connection = Bootstrap_->GetMasterClient()->GetNativeConnection();
    if (cellTag != connection->GetPrimaryMasterCellTag()) {
        return true;
    }

    for (const auto& pair : ChunksDeltaMap_) {
        auto cellTag = pair.first;
        const auto& delta = pair.second;
        if (cellTag != connection->GetPrimaryMasterCellTag() && delta.State != EMasterConnectorState::Online) {
            return false;
        }
    }
    return true;
}

void TMasterConnector::ReportFullNodeHeartbeat(TCellTag cellTag)
{
    auto Logger = DataNodeLogger;
    Logger.AddTag("CellTag: %v", cellTag);

    auto channel = GetMasterChannel(cellTag);
    TNodeTrackerServiceProxy proxy(channel);

    auto request = proxy.FullHeartbeat();
    request->SetCodec(NCompression::ECodec::Lz4);
    request->SetTimeout(Config_->FullHeartbeatTimeout);

    YCHECK(NodeId_ != InvalidNodeId);
    request->set_node_id(NodeId_);

    *request->mutable_statistics() = ComputeStatistics();

    NChunkServer::TPerMediumIntArray chunkCounts{};

    int storedChunkCount = 0;
    int cachedChunkCount = 0;

    auto addStoredChunkInfo = [&] (const IChunkPtr& chunk) {
        if (CellTagFromId(chunk->GetId()) == cellTag) {
            auto info = BuildAddChunkInfo(chunk);
            *request->add_chunks() = info;
            auto mediumIndex = chunk->GetLocation()->GetMediumDescriptor().Index;
            ++chunkCounts[mediumIndex];
            ++storedChunkCount;
        }
    };

    auto addCachedChunkInfo = [&] (const IChunkPtr& chunk) {
        if (!IsArtifactChunkId(chunk->GetId())) {
            auto info = BuildAddChunkInfo(chunk);
            *request->add_chunks() = info;
            ++chunkCounts[DefaultCacheMediumIndex];
            ++cachedChunkCount;
        }
    };

    for (const auto& chunk : Bootstrap_->GetChunkStore()->GetChunks()) {
        addStoredChunkInfo(chunk);
    }

    for (const auto& chunk : Bootstrap_->GetChunkCache()->GetChunks()) {
        addCachedChunkInfo(chunk);
    }

    int mediumIndex = 0;
    for (auto chunkCount : chunkCounts) {
        if (chunkCount != 0) {
            auto* mediumChunkStatistics = request->add_chunk_statistics();
            mediumChunkStatistics->set_medium_index(mediumIndex);
            mediumChunkStatistics->set_chunk_count(chunkCount);
        }

        ++mediumIndex;
    }

    LOG_INFO("Full node heartbeat sent to master (StoredChunkCount: %v, CachedChunkCount: %v, %v)",
        storedChunkCount,
        cachedChunkCount,
        request->statistics());

    auto rspOrError = WaitFor(request->Invoke());

    if (!rspOrError.IsOK()) {
        LOG_WARNING(rspOrError, "Error reporting full node heartbeat to master",
            cellTag);

        if (NRpc::IsRetriableError(rspOrError)) {
            ScheduleNodeHeartbeat(cellTag);
        } else {
            ResetAndScheduleRegisterAtMaster();
        }
        return;
    }

    LOG_INFO("Successfully reported full node heartbeat to master");

    // Schedule another full heartbeat.
    if (Config_->FullHeartbeatPeriod) {
        TDelayedExecutor::Submit(
            BIND(&TMasterConnector::StartHeartbeats, MakeStrong(this))
                .Via(HeartbeatInvoker_),
            RandomDuration(*Config_->FullHeartbeatPeriod));
    }

    auto* delta = GetChunksDelta(cellTag);
    delta->State = EState::Online;
    YCHECK(delta->AddedSinceLastSuccess.empty());
    YCHECK(delta->RemovedSinceLastSuccess.empty());

    ScheduleNodeHeartbeat(cellTag);
}

TFuture<void> TMasterConnector::GetHeartbeatBarrier(TCellTag cellTag)
{
    return GetChunksDelta(cellTag)->HeartbeatBarrier;
}

void TMasterConnector::ReportIncrementalNodeHeartbeat(TCellTag cellTag)
{
    auto Logger = DataNodeLogger;
    Logger.AddTag("CellTag: %v", cellTag);

    auto primaryCellTag = CellTagFromId(Bootstrap_->GetCellId());

    auto channel = GetMasterChannel(cellTag);
    TNodeTrackerServiceProxy proxy(channel);

    auto request = proxy.IncrementalHeartbeat();
    request->SetCodec(NCompression::ECodec::Lz4);
    request->SetTimeout(Config_->IncrementalHeartbeatTimeout);

    YCHECK(NodeId_ != InvalidNodeId);
    request->set_node_id(NodeId_);

    *request->mutable_statistics() = ComputeStatistics();

    ToProto(request->mutable_alerts(), GetAlerts());

    auto* delta = GetChunksDelta(cellTag);

    auto barrierPromise = std::move(delta->HeartbeatBarrier);
    delta->HeartbeatBarrier = NewPromise<void>();

    delta->ReportedAdded.clear();
    for (const auto& chunk : delta->AddedSinceLastSuccess) {
        YCHECK(delta->ReportedAdded.insert(std::make_pair(chunk, chunk->GetVersion())).second);
        *request->add_added_chunks() = BuildAddChunkInfo(chunk);
    }

    delta->ReportedRemoved.clear();
    for (const auto& chunk : delta->RemovedSinceLastSuccess) {
        YCHECK(delta->ReportedRemoved.insert(chunk).second);
        *request->add_removed_chunks() = BuildRemoveChunkInfo(chunk);
    }

    if (cellTag == primaryCellTag) {
        auto slotManager = Bootstrap_->GetTabletSlotManager();
        for (auto slot : slotManager->Slots()) {
            auto* protoSlotInfo = request->add_tablet_slots();
            if (slot) {
                ToProto(protoSlotInfo->mutable_cell_info(), slot->GetCellDescriptor().ToInfo());
                protoSlotInfo->set_peer_state(static_cast<int>(slot->GetControlState()));
                protoSlotInfo->set_peer_id(slot->GetPeerId());
            } else {
                protoSlotInfo->set_peer_state(static_cast<int>(NHydra::EPeerState::None));
            }
        }

        auto tabletSnapshots = slotManager->GetTabletSnapshots();
        for (const auto& tabletSnapshot : tabletSnapshots) {
            auto* protoTabletInfo = request->add_tablets();
            ToProto(protoTabletInfo->mutable_tablet_id(), tabletSnapshot->TabletId);

            auto* protoTabletStatistics = protoTabletInfo->mutable_statistics();
            protoTabletStatistics->set_partition_count(tabletSnapshot->PartitionList.size());
            protoTabletStatistics->set_store_count(tabletSnapshot->StoreCount);
            protoTabletStatistics->set_preload_pending_store_count(tabletSnapshot->PreloadPendingStoreCount);
            protoTabletStatistics->set_preload_completed_store_count(tabletSnapshot->PreloadCompletedStoreCount);
            protoTabletStatistics->set_preload_failed_store_count(tabletSnapshot->PreloadFailedStoreCount);
            protoTabletStatistics->set_overlapping_store_count(tabletSnapshot->OverlappingStoreCount);
            protoTabletStatistics->set_last_commit_timestamp(tabletSnapshot->RuntimeData->LastCommitTimestamp);
            protoTabletStatistics->set_unflushed_timestamp(tabletSnapshot->RuntimeData->UnflushedTimestamp);

            for (const auto& pair : tabletSnapshot->Replicas) {
                const auto& replicaId = pair.first;
                const auto& replicaSnapshot = pair.second;
                auto* protoReplicaInfo = protoTabletInfo->add_replicas();
                ToProto(protoReplicaInfo->mutable_replica_id(), replicaId);
                replicaSnapshot->RuntimeData->Populate(protoReplicaInfo->mutable_statistics());
            }

            auto* protoPerformanceCounters = protoTabletInfo->mutable_performance_counters();
            auto performanceCounters = tabletSnapshot->PerformanceCounters;
            protoPerformanceCounters->set_dynamic_row_read_count(performanceCounters->DynamicRowReadCount);
            protoPerformanceCounters->set_dynamic_row_lookup_count(performanceCounters->DynamicRowLookupCount);
            protoPerformanceCounters->set_dynamic_row_write_count(performanceCounters->DynamicRowWriteCount);
            protoPerformanceCounters->set_dynamic_row_delete_count(performanceCounters->DynamicRowDeleteCount);
            protoPerformanceCounters->set_static_chunk_row_read_count(performanceCounters->StaticChunkRowReadCount);
            protoPerformanceCounters->set_static_chunk_row_lookup_count(performanceCounters->StaticChunkRowLookupCount);
            protoPerformanceCounters->set_static_chunk_row_lookup_true_negative_count(performanceCounters->StaticChunkRowLookupTrueNegativeCount);
            protoPerformanceCounters->set_static_chunk_row_lookup_false_positive_count(performanceCounters->StaticChunkRowLookupFalsePositiveCount);
            protoPerformanceCounters->set_unmerged_row_read_count(performanceCounters->UnmergedRowReadCount);
            protoPerformanceCounters->set_merged_row_read_count(performanceCounters->MergedRowReadCount);
        }
    }

    LOG_INFO("Incremental node heartbeat sent to master (%v, AddedChunks: %v, RemovedChunks: %v)",
        request->statistics(),
        request->added_chunks_size(),
        request->removed_chunks_size());

    auto rspOrError = WaitFor(request->Invoke());
    if (!rspOrError.IsOK()) {
        delta->HeartbeatBarrier.SetFrom(barrierPromise.ToFuture());
        delta->HeartbeatBarrier = std::move(barrierPromise);

        LOG_WARNING(rspOrError, "Error reporting incremental node heartbeat to master");
        if (NRpc::IsRetriableError(rspOrError)) {
            ScheduleNodeHeartbeat(cellTag);
        } else {
            ResetAndScheduleRegisterAtMaster();
        }
        return;
    }

    LOG_INFO("Successfully reported incremental node heartbeat to master");

    barrierPromise.Set();

    const auto& rsp = rspOrError.Value();

    {
        auto it = delta->AddedSinceLastSuccess.begin();
        while (it != delta->AddedSinceLastSuccess.end()) {
            auto jt = it++;
            auto chunk = *jt;
            auto kt = delta->ReportedAdded.find(chunk);
            if (kt != delta->ReportedAdded.end() && kt->second == chunk->GetVersion()) {
                delta->AddedSinceLastSuccess.erase(jt);
            }
        }
        delta->ReportedAdded.clear();
    }

    {
        auto it = delta->RemovedSinceLastSuccess.begin();
        while (it != delta->RemovedSinceLastSuccess.end()) {
            auto jt = it++;
            auto chunk = *jt;
            auto kt = delta->ReportedRemoved.find(chunk);
            if (kt != delta->ReportedRemoved.end()) {
                delta->RemovedSinceLastSuccess.erase(jt);
            }
        }
        delta->ReportedRemoved.clear();
    }

    if (cellTag == primaryCellTag) {
        auto rack = rsp->has_rack() ? MakeNullable(rsp->rack()) : Null;
        UpdateRack(rack);

        auto dc = rsp->has_data_center() ? MakeNullable(rsp->data_center()) : Null;
        UpdateDataCenter(dc);

        auto jobController = Bootstrap_->GetJobController();
        jobController->SetResourceLimitsOverrides(rsp->resource_limits_overrides());
        jobController->SetDisableSchedulerJobs(rsp->disable_scheduler_jobs());

        auto slotManager = Bootstrap_->GetTabletSlotManager();
        for (const auto& info : rsp->tablet_slots_to_remove()) {
            auto cellId = FromProto<TCellId>(info.cell_id());
            YCHECK(cellId);
            auto slot = slotManager->FindSlot(cellId);
            if (!slot) {
                LOG_WARNING("Requested to remove a non-existing slot %v, ignored",
                    cellId);
                continue;
            }
            slotManager->RemoveSlot(slot);
        }

        for (const auto& info : rsp->tablet_slots_to_create()) {
            auto cellId = FromProto<TCellId>(info.cell_id());
            YCHECK(cellId);
            if (slotManager->GetAvailableTabletSlotCount() == 0) {
                LOG_WARNING("Requested to start cell %v when all slots are used, ignored",
                    cellId);
                continue;
            }
            if (slotManager->FindSlot(cellId)) {
                LOG_WARNING("Requested to start cell %v when this cell is already being served by the node, ignored",
                    cellId);
                continue;
            }
            slotManager->CreateSlot(info);
        }

        for (const auto& info : rsp->tablet_slots_configure()) {
            auto descriptor = FromProto<TCellDescriptor>(info.cell_descriptor());
            auto slot = slotManager->FindSlot(descriptor.CellId);
            if (!slot) {
                LOG_WARNING("Requested to configure a non-existing slot %v, ignored",
                    descriptor.CellId);
                continue;
            }
            if (!slot->CanConfigure()) {
                LOG_WARNING("Cannot configure slot %v in state %Qlv, ignored",
                    descriptor.CellId,
                    slot->GetControlState());
                continue;
            }
            slotManager->ConfigureSlot(slot, info);
        }
    }

    ScheduleNodeHeartbeat(cellTag);
}

TChunkAddInfo TMasterConnector::BuildAddChunkInfo(IChunkPtr chunk)
{
    TChunkAddInfo result;
    ToProto(result.mutable_chunk_id(), chunk->GetId());
    result.set_medium_index(chunk->GetLocation()->GetMediumDescriptor().Index);
    result.set_active(chunk->IsActive());
    result.set_sealed(chunk->GetInfo().sealed());
    return result;
}

TChunkRemoveInfo TMasterConnector::BuildRemoveChunkInfo(IChunkPtr chunk)
{
    TChunkRemoveInfo result;
    ToProto(result.mutable_chunk_id(), chunk->GetId());
    result.set_medium_index(chunk->GetLocation()->GetMediumDescriptor().Index);
    return result;
}

void TMasterConnector::ReportJobHeartbeat()
{
    VERIFY_THREAD_AFFINITY(ControlThread);
    YCHECK(NodeId_ != InvalidNodeId);

    auto cellTag = MasterCellTags_[JobHeartbeatCellIndex_];
    auto Logger = DataNodeLogger;
    Logger.AddTag("CellTag: %v", cellTag);

    auto* delta = GetChunksDelta(cellTag);
    if (delta->State == EState::Online) {
        auto channel = GetMasterChannel(cellTag);
        TJobTrackerServiceProxy proxy(channel);

        auto req = proxy.Heartbeat();

        auto jobController = Bootstrap_->GetJobController();
        jobController->PrepareHeartbeatRequest(
            cellTag,
            EObjectType::MasterJob,
            req.Get());

        LOG_INFO("Job heartbeat sent to master (ResourceUsage: %v)",
            FormatResourceUsage(req->resource_usage(), req->resource_limits()));

        auto rspOrError = WaitFor(req->Invoke());

        if (!rspOrError.IsOK()) {
            LOG_WARNING(rspOrError, "Error reporting job heartbeat to master");
            if (NRpc::IsRetriableError(rspOrError)) {
                ScheduleJobHeartbeat();
            } else {
                ResetAndScheduleRegisterAtMaster();
            }
            return;
        }

        LOG_INFO("Successfully reported job heartbeat to master");

        const auto& rsp = rspOrError.Value();
        jobController->ProcessHeartbeatResponse(rsp);
    }

    if (++JobHeartbeatCellIndex_ >= MasterCellTags_.size()) {
        JobHeartbeatCellIndex_ = 0;
    }

    ScheduleJobHeartbeat();
}

void TMasterConnector::Reset()
{
    VERIFY_THREAD_AFFINITY(ControlThread);

    if (HeartbeatContext_) {
        HeartbeatContext_->Cancel();
    }

    HeartbeatContext_ = New<TCancelableContext>();
    HeartbeatInvoker_ = HeartbeatContext_->CreateInvoker(ControlInvoker_);

    NodeId_ = InvalidNodeId;
    JobHeartbeatCellIndex_ = 0;
    LeaseTransaction_.Reset();

    for (auto cellTag : MasterCellTags_) {
        auto* delta = GetChunksDelta(cellTag);
        delta->State = EState::Offline;
        delta->ReportedAdded.clear();
        delta->ReportedRemoved.clear();
        delta->AddedSinceLastSuccess.clear();
        delta->RemovedSinceLastSuccess.clear();
    }

    MasterDisconnected_.Fire();

    LOG_INFO("Master disconnected");
}

void TMasterConnector::OnChunkAdded(IChunkPtr chunk)
{
    VERIFY_THREAD_AFFINITY(ControlThread);

    if (IsArtifactChunkId(chunk->GetId()))
        return;

    auto* delta = GetChunksDelta(chunk->GetId());
    if (delta->State != EState::Online)
        return;

    delta->RemovedSinceLastSuccess.erase(chunk);
    delta->AddedSinceLastSuccess.insert(chunk);

    LOG_DEBUG("Chunk addition registered (ChunkId: %v, LocationId: %v)",
        chunk->GetId(),
        chunk->GetLocation()->GetId());
}

void TMasterConnector::OnChunkRemoved(IChunkPtr chunk)
{
    VERIFY_THREAD_AFFINITY(ControlThread);

    if (IsArtifactChunkId(chunk->GetId()))
        return;

    auto* delta = GetChunksDelta(chunk->GetId());
    if (delta->State != EState::Online)
        return;

    delta->AddedSinceLastSuccess.erase(chunk);
    delta->RemovedSinceLastSuccess.insert(chunk);

    LOG_DEBUG("Chunk removal registered (ChunkId: %v, LocationId: %v)",
        chunk->GetId(),
        chunk->GetLocation()->GetId());
}

IChannelPtr TMasterConnector::GetMasterChannel(TCellTag cellTag)
{
    auto cellId = Bootstrap_->GetCellId(cellTag);
    auto client = Bootstrap_->GetMasterClient();
    auto connection = client->GetNativeConnection();
    auto cellDirectory = connection->GetCellDirectory();
    return cellDirectory->GetChannel(cellId, EPeerKind::Leader);
}

void TMasterConnector::UpdateRack(const TNullable<TString>& rack)
{
    TGuard<TSpinLock> guard(LocalDescriptorLock_);
    LocalDescriptor_ = TNodeDescriptor(
        LocalAddresses_,
        rack,
        LocalDescriptor_.GetDataCenter());
}

void TMasterConnector::UpdateDataCenter(const TNullable<TString>& dc)
{
    TGuard<TSpinLock> guard(LocalDescriptorLock_);
    LocalDescriptor_ = TNodeDescriptor(
        LocalAddresses_,
        LocalDescriptor_.GetRack(),
        dc);
}

TMasterConnector::TChunksDelta* TMasterConnector::GetChunksDelta(TCellTag cellTag)
{
    auto it = ChunksDeltaMap_.find(cellTag);
    Y_ASSERT(it != ChunksDeltaMap_.end());
    return &it->second;
}

TMasterConnector::TChunksDelta* TMasterConnector::GetChunksDelta(const TObjectId& id)
{
    return GetChunksDelta(CellTagFromId(id));
}

////////////////////////////////////////////////////////////////////////////////

} // namespace NDataNode
} // namespace NYT<|MERGE_RESOLUTION|>--- conflicted
+++ resolved
@@ -221,29 +221,6 @@
     return LocalDescriptor_;
 }
 
-<<<<<<< HEAD
-=======
-int TMasterConnector::MediumIndexFromNameOrThrow(const TString& mediumName) const
-{
-    auto it = MediumNameToIndex_.find(mediumName);
-    if (it == MediumNameToIndex_.end()) {
-        THROW_ERROR_EXCEPTION("Medium %Qv is not known at master", mediumName);
-    }
-
-    return it->second;
-}
-
-int TMasterConnector::MediumPriorityFromNameOrThrow(const TString& mediumName) const
-{
-    auto it = MediumNameToPriority_.find(mediumName);
-    if (it == MediumNameToPriority_.end()) {
-        THROW_ERROR_EXCEPTION("Medium %Qv and its priority are not known at master", mediumName);
-    }
-
-    return it->second;
-}
-
->>>>>>> 9d274efe
 void TMasterConnector::ScheduleNodeHeartbeat(TCellTag cellTag, bool immedately)
 {
     auto period = immedately
