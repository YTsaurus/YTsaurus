--- conflicted
+++ resolved
@@ -123,9 +123,8 @@
         TNodeDirectoryPtr nodeDirectory,
         const TChunkReplicaList& seedReplicas)
     {
-<<<<<<< HEAD
         VERIFY_THREAD_AFFINITY_ANY();
-        
+
         LOG_INFO("Getting chunk from cache (ChunkId: %v)",
             chunkId);
 
@@ -141,27 +140,12 @@
                 &TImpl::DoDownloadChunk,
                 MakeStrong(this),
                 chunkId,
+                nodeDirectory ? std::move(nodeDirectory) : New<TNodeDirectory>(),
+                seedReplicas,
                 Passed(std::move(cookie))));
-        } else {    
+        } else {
             LOG_INFO("Chunk is already cached (ChunkId: %v)",
                 chunkId);
-=======
-        LOG_INFO("Getting chunk from cache (ChunkId: %s)",
-            ~ToString(chunkId));
-
-        std::shared_ptr<TInsertCookie> cookie = std::make_shared<TInsertCookie>(chunkId);
-        if (BeginInsert(cookie.get())) {
-            LOG_INFO("Loading chunk into cache (ChunkId: %s)", ~ToString(chunkId));
-            auto session = New<TDownloadSession>(
-                this,
-                chunkId,
-                nodeDirectory ? nodeDirectory : New<TNodeDirectory>(),
-                seedReplicas,
-                cookie);
-            session->Start();
-        } else {
-            LOG_INFO("Chunk is already cached (ChunkId: %s)", ~ToString(chunkId));
->>>>>>> 46afbc3a
         }
 
         return cookieValue.Apply(BIND(&TImpl::OnChunkDownloaded, MakeStrong(this))
@@ -234,83 +218,28 @@
     }
 
 
-    void DoDownloadChunk(const TChunkId& chunkId, TInsertCookie cookie)
-    {
-<<<<<<< HEAD
+    void DoDownloadChunk(
+        const TChunkId& chunkId,
+        TNodeDirectoryPtr nodeDirectory,
+        const TChunkReplicaList& seedReplicas,
+        TInsertCookie cookie)
+    {
         NLog::TLogger Logger(DataNodeLogger);
         Logger.AddTag("ChunkId: %v", chunkId);
 
         try {
-            auto nodeDirectory = New<TNodeDirectory>();
-
             auto chunkReader = CreateReplicationReader(
                 Config_->CacheRemoteReader,
                 Bootstrap_->GetBlockStore()->GetCompressedBlockCache(),
                 Bootstrap_->GetMasterClient()->GetMasterChannel(),
                 nodeDirectory,
                 Bootstrap_->GetLocalDescriptor(),
-                chunkId);
+                chunkId,
+                seedReplicas);
 
             auto fileName = Location_->GetChunkFileName(chunkId);
             auto chunkWriter = New<TFileWriter>(fileName);
-=======
-    public:
-        typedef TDownloadSession TThis;
-
-        TDownloadSession(
-            TImpl* owner,
-            const TChunkId& chunkId,
-            TNodeDirectoryPtr nodeDirectory,
-            const TChunkReplicaList& seedReplicas,
-            const std::shared_ptr<TInsertCookie>& cookie)
-            : Owner(owner)
-            , ChunkId(chunkId)
-            , Cookie(cookie)
-            , WriteInvoker(CreateSerializedInvoker(Owner->Location->GetWriteInvoker()))
-            , NodeDirectory(nodeDirectory)
-            , SeedReplicas(seedReplicas)
-            , Logger(DataNodeLogger)
-        {
-            Logger.AddTag(Sprintf("ChunkId: %s", ~ToString(ChunkId)));
-        }
-
-        void Start()
-        {
-            RemoteReader = CreateReplicationReader(
-                Owner->Config->CacheRemoteReader,
-                Owner->Bootstrap->GetBlockStore()->GetBlockCache(),
-                Owner->Bootstrap->GetMasterChannel(),
-                NodeDirectory,
-                Owner->Bootstrap->GetLocalDescriptor(),
-                ChunkId,
-                SeedReplicas);
-
-            WriteInvoker->Invoke(BIND(&TThis::DoStart, MakeStrong(this)));
-        }
-
-    private:
-        TIntrusivePtr<TImpl> Owner;
-        TChunkId ChunkId;
-        std::vector<Stroka> SeedAddresses;
-        std::shared_ptr<TInsertCookie> Cookie;
-        IInvokerPtr WriteInvoker;
-        TNodeDirectoryPtr NodeDirectory;
-        TChunkReplicaList SeedReplicas;
-
-        TFileWriterPtr FileWriter;
-        IAsyncReaderPtr RemoteReader;
-        TSequentialReaderPtr SequentialReader;
-        TChunkMeta ChunkMeta;
-        TChunkInfo ChunkInfo;
-        int BlockCount;
-        int BlockIndex;
-
-        NLog::TTaggedLogger Logger;
-
-        void DoStart()
-        {
-            Stroka fileName = Owner->Location->GetChunkFileName(ChunkId);
->>>>>>> 46afbc3a
+
             try {
                 NFS::ForcePath(NFS::GetDirectoryName(fileName));
                 auto asyncError = chunkWriter->Open();
@@ -443,25 +372,7 @@
 {
     VERIFY_THREAD_AFFINITY_ANY();
 
-<<<<<<< HEAD
-    return Impl_->Download(chunkId);
-=======
-    return Impl->Download(chunkId, nodeDirectory, seedReplicas);
-}
-
-const TGuid& TChunkCache::GetCellGuid() const
-{
-    VERIFY_THREAD_AFFINITY_ANY();
-
-    return Impl->GetCellGuid();
-}
-
-void TChunkCache::UpdateCellGuid(const TGuid& cellGuid)
-{
-    VERIFY_THREAD_AFFINITY_ANY();
-
-    return Impl->UpdateCellGuid(cellGuid);
->>>>>>> 46afbc3a
+    return Impl_->Download(chunkId, nodeDirectory, seedReplicas);
 }
 
 bool TChunkCache::IsEnabled() const
