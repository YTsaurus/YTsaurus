--- conflicted
+++ resolved
@@ -83,17 +83,11 @@
 {
     VERIFY_THREAD_AFFINITY(ControlThread);
 
-<<<<<<< HEAD
     if (static_cast<int>(SessionMap_.size()) >= Config_->MaxWriteSessions) {
-        THROW_ERROR_EXCEPTION("Maximum concurrent write session limit %d has been reached",
+        TError error("Maximum concurrent write session limit %d has been reached",
             Config_->MaxWriteSessions);
-=======
-    if (static_cast<int>(SessionMap.size()) >= Config->MaxWriteSessions) {
-        TError error("Maximum concurrent write session limit %d has been reached",
-            Config->MaxWriteSessions);
         LOG_ERROR(error);
         THROW_ERROR(error);
->>>>>>> 0bd1f986
     }
     
     auto session = CreateSession(chunkId, options);
