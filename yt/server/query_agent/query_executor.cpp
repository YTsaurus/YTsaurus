#include "stdafx.h"
<<<<<<< HEAD

=======
>>>>>>> 251206e8
#include "query_executor.h"
#include "config.h"
#include "private.h"

#include <core/misc/string.h>

#include <core/concurrency/scheduler.h>

#include <ytlib/chunk_client/block_cache.h>
#include <ytlib/chunk_client/replication_reader.h>
#include <ytlib/chunk_client/chunk_spec.pb.h>

#include <ytlib/node_tracker_client/node_directory.h>

#include <ytlib/object_client/helpers.h>

#include <ytlib/table_client/chunk_meta_extensions.h>

#include <ytlib/new_table_client/config.h>
#include <ytlib/new_table_client/schemaful_reader.h>
#include <ytlib/new_table_client/schemaful_chunk_reader.h>
#include <ytlib/new_table_client/schemaful_writer.h>
#include <ytlib/new_table_client/unordered_schemaful_reader.h>
#include <ytlib/new_table_client/pipe.h>
#include <ytlib/new_table_client/chunk_meta_extensions.h>

#include <ytlib/query_client/callbacks.h>
#include <ytlib/query_client/evaluator.h>
#include <ytlib/query_client/plan_fragment.h>
#include <ytlib/query_client/plan_helpers.h>
#include <ytlib/query_client/coordinator.h>
#include <ytlib/query_client/private.h>
#include <ytlib/query_client/helpers.h>
#include <ytlib/query_client/query_statistics.h>

#include <ytlib/tablet_client/public.h>

#include <ytlib/api/client.h>

#include <server/data_node/block_store.h>

#include <server/tablet_node/tablet_slot_manager.h>
#include <server/tablet_node/tablet_manager.h>
#include <server/tablet_node/tablet_slot.h>
#include <server/tablet_node/tablet.h>
#include <server/tablet_node/tablet_reader.h>
#include <server/tablet_node/security_manager.h>
#include <server/tablet_node/config.h>

#include <server/hydra/hydra_manager.h>

#include <server/data_node/local_chunk_reader.h>
#include <server/data_node/chunk_registry.h>

#include <server/cell_node/bootstrap.h>
#include <server/cell_node/config.h>

namespace NYT {
namespace NQueryAgent {

using namespace NConcurrency;
using namespace NObjectClient;
using namespace NQueryClient;
using namespace NChunkClient;
using namespace NTabletClient;
using namespace NVersionedTableClient;
using namespace NVersionedTableClient::NProto;
using namespace NNodeTrackerClient;
using namespace NTabletNode;
using namespace NTableClient;
using namespace NTableClient::NProto;
using namespace NDataNode;
using namespace NCellNode;

////////////////////////////////////////////////////////////////////////////////

static const auto& Logger = QueryAgentLogger;

////////////////////////////////////////////////////////////////////////////////

class TLazySchemafulReader
    : public ISchemafulReader
{
public:
    explicit TLazySchemafulReader(TFuture<ISchemafulReaderPtr> futureUnderlyingReader)
        : FutureUnderlyingReader_(std::move(futureUnderlyingReader))
    { }

    virtual TFuture<void> Open(const TTableSchema& schema) override
    {
        return FutureUnderlyingReader_.Apply(
            BIND(&TLazySchemafulReader::DoOpen, MakeStrong(this), schema));
    }

    virtual bool Read(std::vector<TUnversionedRow>* rows) override
    {
        YASSERT(UnderlyingReader_);
        return UnderlyingReader_->Read(rows);
    }

    virtual TFuture<void> GetReadyEvent() override
    {
        YASSERT(UnderlyingReader_);
        return UnderlyingReader_->GetReadyEvent();
    }

private:
    TFuture<ISchemafulReaderPtr> FutureUnderlyingReader_;

    ISchemafulReaderPtr UnderlyingReader_;


    TFuture<void> DoOpen(const TTableSchema& schema, const TErrorOr<ISchemafulReaderPtr>& readerOrError)
    {
        if (!readerOrError.IsOK()) {
            return MakeFuture(TError(readerOrError));
        }

        YCHECK(!UnderlyingReader_);
        UnderlyingReader_ = readerOrError.Value();

        return UnderlyingReader_->Open(schema);
    }

};

////////////////////////////////////////////////////////////////////////////////

class TRemoteExecutor
    : public IExecutor
{
public:
    explicit TRemoteExecutor(TBootstrap* bootstrap)
        : Bootstrap_(bootstrap)
    { }

<<<<<<< HEAD
    TFuture<TQueryStatistics> Execute(
        const TPlanFragmentPtr& fragment,
        ISchemafulWriterPtr writer)
    {
        return Bootstrap_->GetMasterClient()->GetQueryExecutor()->Execute(fragment, std::move(writer));
    }

private:
    TBootstrap* Bootstrap_;
};

=======
    virtual TFuture<TQueryStatistics> Execute(
        const TPlanFragmentPtr& fragment,
        ISchemafulWriterPtr writer) override
    {
        auto executor = Bootstrap_->GetMasterClient()->GetQueryExecutor();
        return executor->Execute(fragment, std::move(writer));
    }

private:
    TBootstrap* const Bootstrap_;
};

////////////////////////////////////////////////////////////////////////////////

>>>>>>> 251206e8
class TQueryExecutor
    : public IExecutor
{
public:
    explicit TQueryExecutor(
        TQueryAgentConfigPtr config,
        TBootstrap* bootstrap)
        : Config_(config)
        , Bootstrap_(bootstrap)
        , Evaluator_(New<TEvaluator>(Config_))
        , RemoteExecutor_(New<TRemoteExecutor>(bootstrap))
    { }

    // IExecutor implementation.
    virtual TFuture<TQueryStatistics> Execute(
        const TPlanFragmentPtr& fragment,
        ISchemafulWriterPtr writer) override
    {
        return BIND(&TQueryExecutor::DoExecute, MakeStrong(this))
            .AsyncVia(Bootstrap_->GetQueryPoolInvoker())
            .Run(fragment, std::move(writer));
    }

private:
    const TQueryAgentConfigPtr Config_;
    TBootstrap* const Bootstrap_;
    const TEvaluatorPtr Evaluator_;
    const IExecutorPtr RemoteExecutor_;

<<<<<<< HEAD
    TEvaluatorPtr Evaluator_;
    IExecutorPtr RemoteExecutor_;
=======
>>>>>>> 251206e8

    TQueryStatistics DoExecute(
        const TPlanFragmentPtr& fragment,
        ISchemafulWriterPtr writer)
    {
        auto nodeDirectory = fragment->NodeDirectory;
        auto Logger = BuildLogger(fragment->Query);
        auto splits = Split(fragment->DataSplits, nodeDirectory, Logger);
        int splitCount = splits.size();
        int splitOffset = 0;
        TGroupedDataSplits groupedSplits;

        for (int queryIndex = 1; queryIndex <= Config_->MaxSubqueries; ++queryIndex) {
            int nextSplitOffset = queryIndex * splitCount / Config_->MaxSubqueries;
            if (splitOffset != nextSplitOffset) {
                groupedSplits.emplace_back(splits.begin() + splitOffset, splits.begin() + nextSplitOffset);
                splitOffset = nextSplitOffset;
            }
        }

        auto ranges = GetRanges(groupedSplits);

        return CoordinateAndExecute(
            fragment,
            writer,
            false,
            ranges,
            [&] (const TConstQueryPtr& subquery, size_t index) {
                std::vector<ISchemafulReaderPtr> bottomSplitReaders;
                for (const auto& dataSplit : groupedSplits[index]) {
                    bottomSplitReaders.push_back(GetReader(dataSplit, nodeDirectory));
                }
                auto mergingReader = CreateUnorderedSchemafulReader(bottomSplitReaders);

                auto pipe = New<TSchemafulPipe>();

<<<<<<< HEAD
                auto statistics = BIND(&TEvaluator::RunWithExecutor, Evaluator_)
                    .AsyncVia(Bootstrap_->GetBoundedConcurrencyQueryPoolInvoker())
                    .Run(subquery, mergingReader, pipe->GetWriter(), [&] (const TQueryPtr& subquery, ISchemafulWriterPtr writer) -> TQueryStatistics {
                        TPlanFragmentPtr planFragment = New<TPlanFragment>();
=======
                auto asyncStatistics = BIND(&TEvaluator::RunWithExecutor, Evaluator_)
                    .AsyncVia(Bootstrap_->GetBoundedConcurrencyQueryPoolInvoker())
                    .Run(subquery, mergingReader, pipe->GetWriter(), [&] (const TQueryPtr& subquery, ISchemafulWriterPtr writer) -> TQueryStatistics {
                        auto planFragment = New<TPlanFragment>();
>>>>>>> 251206e8

                        planFragment->NodeDirectory = New<NNodeTrackerClient::TNodeDirectory>();
                        planFragment->Query = subquery;
                        planFragment->DataSplits.push_back(fragment->ForeignDataSplit);
<<<<<<< HEAD

                        auto subqueryResult = RemoteExecutor_->Execute(planFragment, writer);

                        return WaitFor(subqueryResult).ValueOrThrow();
                    });
=======
>>>>>>> 251206e8

                        auto subqueryResult = RemoteExecutor_->Execute(planFragment, writer);

                        return WaitFor(subqueryResult)
                            .ValueOrThrow();
                    });

                asyncStatistics.Subscribe(BIND([pipe] (const TErrorOr<TQueryStatistics>& result) {
                    if (!result.IsOK()) {
                        pipe->Fail(result);
                    }
                }));

                return std::make_pair(pipe->GetReader(), asyncStatistics);
            },
            [&] (const TConstQueryPtr& topQuery, ISchemafulReaderPtr reader, ISchemafulWriterPtr writer) {
                auto asyncQueryStatisticsOrError = BIND(&TEvaluator::Run, Evaluator_)
                    .AsyncVia(Bootstrap_->GetBoundedConcurrencyQueryPoolInvoker())
                    .Run(topQuery, std::move(reader), std::move(writer));

                return WaitFor(asyncQueryStatisticsOrError)
                    .ValueOrThrow();
            });
    }

    TDataSplits Split(
        const TDataSplits& splits,
        TNodeDirectoryPtr nodeDirectory,
        const NLogging::TLogger& Logger)
    {
        yhash_map<TGuid, TDataSplits> splitsByTablet;

        TDataSplits allSplits;
        for (const auto& split : splits) {
            auto objectId = GetObjectIdFromDataSplit(split);
            auto type = TypeFromId(objectId);

            if (type == EObjectType::Tablet) {
                splitsByTablet[objectId].push_back(split);
            } else {
                allSplits.push_back(split);
            }
        }

        for (auto& tabletIdSplit : splitsByTablet) {
            auto tabletId = tabletIdSplit.first;
            auto& splits = tabletIdSplit.second;

            YCHECK(!splits.empty());

            auto keyColumns = GetKeyColumnsFromDataSplit(splits.front());
            auto schema = GetTableSchemaFromDataSplit(splits.front());
            auto timestamp = GetTimestampFromDataSplit(splits.front());

            std::sort(splits.begin(), splits.end(), [] (const TDataSplit& lhs, const TDataSplit& rhs) {
                return GetLowerBoundFromDataSplit(lhs) < GetLowerBoundFromDataSplit(rhs);
            });

            auto tabletSlotManager = Bootstrap_->GetTabletSlotManager();
            auto tabletSnapshot = tabletSlotManager->GetTabletSnapshotOrThrow(tabletId);

            int lastIndex = 0;
            std::vector<std::pair<TOwningKey, TOwningKey>> resultRanges;
            for (int index = 1; index < splits.size(); ++index) {
                auto lowerBound = GetLowerBoundFromDataSplit(splits[index]);
                auto upperBound = GetUpperBoundFromDataSplit(splits[index - 1]);

                int totalSampleCount, partitionCount;
                std::tie(totalSampleCount, partitionCount) = GetBoundSampleKeys(tabletSnapshot, upperBound, lowerBound);

                if (totalSampleCount != 0 || partitionCount != 0) {
                    resultRanges.emplace_back(GetLowerBoundFromDataSplit(splits[lastIndex]), upperBound);
                    lastIndex = index;
                }
            }

            resultRanges.emplace_back(GetLowerBoundFromDataSplit(splits[lastIndex]), GetUpperBoundFromDataSplit(splits.back()));

            int totalSampleCount = 0;
            int totalPartitionCount = 0;
            for (const auto& range : resultRanges) {
                int sampleCount, partitionCount;
                std::tie(sampleCount, partitionCount) = GetBoundSampleKeys(tabletSnapshot, range.first, range.second);
                totalSampleCount += sampleCount;
                totalPartitionCount += partitionCount;
            }

            int freeSlotCount = std::max(0, Config_->MaxSubsplitsPerTablet - totalPartitionCount);
            int cappedSampleCount = std::min(freeSlotCount, totalSampleCount);

            int nextSampleIndex = 1;
            int currentSampleCount = 1;
            for (const auto& range : resultRanges) {
                auto splitKeys = BuildSplitKeys(
                    tabletSnapshot,
                    range.first,
                    range.second,
                    nextSampleIndex,
                    currentSampleCount,
                    totalSampleCount,
                    cappedSampleCount);

                for (int splitKeyIndex = 0; splitKeyIndex < splitKeys.size(); ++splitKeyIndex) {
                    const auto& thisKey = splitKeys[splitKeyIndex];
                    const auto& nextKey = (splitKeyIndex == splitKeys.size() - 1)
                        ? MaxKey()
                        : splitKeys[splitKeyIndex + 1];
                    TDataSplit subsplit;
                    SetObjectId(&subsplit, tabletId);
                    SetKeyColumns(&subsplit, keyColumns);
                    SetTableSchema(&subsplit, schema);
                    SetLowerBound(&subsplit, std::max(range.first, thisKey));
                    SetUpperBound(&subsplit, std::min(range.second, nextKey));
                    SetTimestamp(&subsplit, timestamp);
                    allSplits.push_back(std::move(subsplit));
                }
            }
        }

        return allSplits;
    }

    std::pair<int, int> GetBoundSampleKeys(
        TTabletSnapshotPtr tabletSnapshot,
        const TOwningKey& lowerBound,
        const TOwningKey& upperBound)
    {
        auto findStartSample = [&] (const std::vector<TOwningKey>& sampleKeys) {
            return std::upper_bound(
                sampleKeys.begin(),
                sampleKeys.end(),
                lowerBound);
        };
        auto findEndSample = [&] (const std::vector<TOwningKey>& sampleKeys) {
            return std::lower_bound(
                sampleKeys.begin(),
                sampleKeys.end(),
                upperBound);
        };

        // Run binary search to find the relevant partitions.
        const auto& partitions = tabletSnapshot->Partitions;
        YCHECK(lowerBound >= partitions[0]->PivotKey);
        auto startPartitionIt = std::upper_bound(
            partitions.begin(),
            partitions.end(),
            lowerBound,
            [] (const TOwningKey& lhs, const TPartitionSnapshotPtr& rhs) {
                return lhs < rhs->PivotKey;
            }) - 1;
        auto endPartitionIt = std::lower_bound(
            startPartitionIt,
            partitions.end(),
            upperBound,
            [] (const TPartitionSnapshotPtr& lhs, const TOwningKey& rhs) {
                return lhs->PivotKey < rhs;
            });
        int partitionCount = std::distance(startPartitionIt, endPartitionIt);

        int totalSampleCount = 0;
        for (auto partitionIt = startPartitionIt; partitionIt != endPartitionIt; ++partitionIt) {
            const auto& partition = *partitionIt;
            const auto& sampleKeys = partition->SampleKeys->Keys;
            auto startSampleIt = partitionIt == startPartitionIt && !sampleKeys.empty()
                ? findStartSample(sampleKeys)
                : sampleKeys.begin();
            auto endSampleIt = partitionIt + 1 == endPartitionIt
                ? findEndSample(sampleKeys)
                : sampleKeys.end();

            totalSampleCount += std::distance(startSampleIt, endSampleIt);
        }

        return std::make_pair(totalSampleCount, partitionCount);
    }

    std::vector<TOwningKey> BuildSplitKeys(
        TTabletSnapshotPtr tabletSnapshot,
        const TOwningKey& lowerBound,
        const TOwningKey& upperBound,
        int& nextSampleIndex,
        int& currentSampleCount,
        int totalSampleCount,
        int cappedSampleCount)
    {
        auto findStartSample = [&] (const std::vector<TOwningKey>& sampleKeys) {
            return std::upper_bound(
                sampleKeys.begin(),
                sampleKeys.end(),
                lowerBound);
        };
        auto findEndSample = [&] (const std::vector<TOwningKey>& sampleKeys) {
            return std::lower_bound(
                sampleKeys.begin(),
                sampleKeys.end(),
                upperBound);
        };

        // Run binary search to find the relevant partitions.
        const auto& partitions = tabletSnapshot->Partitions;
        YCHECK(lowerBound >= partitions[0]->PivotKey);
        auto startPartitionIt = std::upper_bound(
            partitions.begin(),
            partitions.end(),
            lowerBound,
            [] (const TOwningKey& lhs, const TPartitionSnapshotPtr& rhs) {
                return lhs < rhs->PivotKey;
            }) - 1;
        auto endPartitionIt = std::lower_bound(
            startPartitionIt,
            partitions.end(),
            upperBound,
            [] (const TPartitionSnapshotPtr& lhs, const TOwningKey& rhs) {
                return lhs->PivotKey < rhs;
            });
        int partitionCount = std::distance(startPartitionIt, endPartitionIt);

        int nextSampleCount = cappedSampleCount != 0
            ? nextSampleIndex * totalSampleCount / cappedSampleCount
            : 0;

        // Fill results with pivotKeys and up to cappedSampleCount sampleKeys.
        std::vector<TOwningKey> result;
        result.reserve(partitionCount + cappedSampleCount);
        for (auto partitionIt = startPartitionIt; partitionIt != endPartitionIt; ++partitionIt) {
            const auto& partition = *partitionIt;
            const auto& sampleKeys = partition->SampleKeys->Keys;
            auto startSampleIt = partitionIt == startPartitionIt && !sampleKeys.empty()
                ? findStartSample(sampleKeys)
                : sampleKeys.begin();
            auto endSampleIt = partitionIt == endPartitionIt - 1
                ? findEndSample(sampleKeys)
                : sampleKeys.end();

            result.push_back(partition->PivotKey);

            if (cappedSampleCount == 0) {
                continue;
            }

            for (auto sampleIt = startSampleIt; sampleIt < endSampleIt;) {
                if (currentSampleCount == nextSampleCount) {
                    ++nextSampleIndex;
                    nextSampleCount = nextSampleIndex * totalSampleCount / cappedSampleCount;
                    result.push_back(*sampleIt);
                }
                int samplesLeft = static_cast<int>(std::distance(sampleIt, endSampleIt));
                int step = std::min(samplesLeft, nextSampleCount - currentSampleCount);
                YCHECK(step > 0);
                sampleIt += step;
                currentSampleCount += step;
            }
        }
        return result;
    }

    ISchemafulReaderPtr GetReader(
        const TDataSplit& split,
        TNodeDirectoryPtr nodeDirectory)
    {
        auto objectId = FromProto<TObjectId>(split.chunk_id());
        switch (TypeFromId(objectId)) {
            case EObjectType::Chunk:
            case EObjectType::ErasureChunk:
                return GetChunkReader(split, std::move(nodeDirectory));

            case EObjectType::Tablet:
                return GetTabletReader(split, std::move(nodeDirectory));

            default:
                THROW_ERROR_EXCEPTION("Unsupported data split type %Qlv",
                    TypeFromId(objectId));
        }
    }

    ISchemafulReaderPtr GetChunkReader(
        const TDataSplit& split,
        TNodeDirectoryPtr nodeDirectory)
    {
        auto futureReader = BIND(&TQueryExecutor::GetChunkReaderControl, MakeStrong(this))
            .AsyncVia(Bootstrap_->GetControlInvoker())
            .Run(split, std::move(nodeDirectory));
        return New<TLazySchemafulReader>(std::move(futureReader));
    }

    ISchemafulReaderPtr GetChunkReaderControl(
        const TDataSplit& split,
        TNodeDirectoryPtr nodeDirectory)
    {
        auto chunkId = FromProto<TChunkId>(split.chunk_id());
        auto lowerBound = FromProto<TReadLimit>(split.lower_limit());
        auto upperBound = FromProto<TReadLimit>(split.upper_limit());
        auto timestamp = GetTimestampFromDataSplit(split);

        auto chunkRegistry = Bootstrap_->GetChunkRegistry();
        auto chunk = chunkRegistry->FindChunk(chunkId);

        NChunkClient::IChunkReaderPtr chunkReader;
        if (chunk) {
            LOG_DEBUG("Creating local reader for chunk split (ChunkId: %v, LowerBound: {%v}, UpperBound: {%v}, Timestamp: %v)",
                chunkId,
                lowerBound,
                upperBound,
                timestamp);

            chunkReader = CreateLocalChunkReader(
                Bootstrap_,
                Bootstrap_->GetConfig()->TabletNode->ChunkReader,
                chunk);
        } else {
            LOG_DEBUG("Creating remote reader for chunk split (ChunkId: %v, LowerBound: {%v}, UpperBound: {%v}, Timestamp: %v)",
                chunkId,
                lowerBound,
                upperBound,
                timestamp);

            // TODO(babenko): seed replicas?
            // TODO(babenko): throttler?
            chunkReader = CreateReplicationReader(
                Bootstrap_->GetConfig()->TabletNode->ChunkReader,
                Bootstrap_->GetBlockStore()->GetCompressedBlockCache(),
                Bootstrap_->GetMasterClient()->GetMasterChannel(NApi::EMasterChannelKind::LeaderOrFollower),
                nodeDirectory,
                Bootstrap_->GetLocalDescriptor(),
                chunkId);
        }

        return CreateSchemafulChunkReader(
            Bootstrap_->GetConfig()->TabletNode->ChunkReader,
            std::move(chunkReader),
            Bootstrap_->GetUncompressedBlockCache(),
            split.chunk_meta(),
            lowerBound,
            upperBound,
            timestamp);
    }


    ISchemafulReaderPtr GetTabletReader(
        const TDataSplit& split,
        TNodeDirectoryPtr nodeDirectory)
    {
        try {
            auto tabletId = FromProto<TTabletId>(split.chunk_id());

            auto tabletSlotManager = Bootstrap_->GetTabletSlotManager();
            auto tabletSnapshot = tabletSlotManager->GetTabletSnapshotOrThrow(tabletId);

            auto securityManager = Bootstrap_->GetSecurityManager();
            securityManager->ValidatePermission(tabletSnapshot, NYTree::EPermission::Read);

            auto lowerBound = GetLowerBoundFromDataSplit(split);
            auto upperBound = GetUpperBoundFromDataSplit(split);
            auto timestamp = GetTimestampFromDataSplit(split);

            return CreateSchemafulTabletReader(
                Bootstrap_->GetQueryPoolInvoker(),
                std::move(tabletSnapshot),
                std::move(lowerBound),
                std::move(upperBound),
                timestamp);
        } catch (const std::exception& ex) {
            auto futureReader = MakeFuture(TErrorOr<ISchemafulReaderPtr>(ex));
            return New<TLazySchemafulReader>(futureReader);
        }
    }

};

IExecutorPtr CreateQueryExecutor(
    TQueryAgentConfigPtr config,
    TBootstrap* bootstrap)
{
    return New<TQueryExecutor>(config, bootstrap);
}

////////////////////////////////////////////////////////////////////////////////

} // namespace NQueryAgent
} // namespace NYT
<|MERGE_RESOLUTION|>--- conflicted
+++ resolved
@@ -1,8 +1,4 @@
 #include "stdafx.h"
-<<<<<<< HEAD
-
-=======
->>>>>>> 251206e8
 #include "query_executor.h"
 #include "config.h"
 #include "private.h"
@@ -139,19 +135,6 @@
         : Bootstrap_(bootstrap)
     { }
 
-<<<<<<< HEAD
-    TFuture<TQueryStatistics> Execute(
-        const TPlanFragmentPtr& fragment,
-        ISchemafulWriterPtr writer)
-    {
-        return Bootstrap_->GetMasterClient()->GetQueryExecutor()->Execute(fragment, std::move(writer));
-    }
-
-private:
-    TBootstrap* Bootstrap_;
-};
-
-=======
     virtual TFuture<TQueryStatistics> Execute(
         const TPlanFragmentPtr& fragment,
         ISchemafulWriterPtr writer) override
@@ -166,7 +149,6 @@
 
 ////////////////////////////////////////////////////////////////////////////////
 
->>>>>>> 251206e8
 class TQueryExecutor
     : public IExecutor
 {
@@ -196,11 +178,6 @@
     const TEvaluatorPtr Evaluator_;
     const IExecutorPtr RemoteExecutor_;
 
-<<<<<<< HEAD
-    TEvaluatorPtr Evaluator_;
-    IExecutorPtr RemoteExecutor_;
-=======
->>>>>>> 251206e8
 
     TQueryStatistics DoExecute(
         const TPlanFragmentPtr& fragment,
@@ -237,29 +214,14 @@
 
                 auto pipe = New<TSchemafulPipe>();
 
-<<<<<<< HEAD
-                auto statistics = BIND(&TEvaluator::RunWithExecutor, Evaluator_)
-                    .AsyncVia(Bootstrap_->GetBoundedConcurrencyQueryPoolInvoker())
-                    .Run(subquery, mergingReader, pipe->GetWriter(), [&] (const TQueryPtr& subquery, ISchemafulWriterPtr writer) -> TQueryStatistics {
-                        TPlanFragmentPtr planFragment = New<TPlanFragment>();
-=======
                 auto asyncStatistics = BIND(&TEvaluator::RunWithExecutor, Evaluator_)
                     .AsyncVia(Bootstrap_->GetBoundedConcurrencyQueryPoolInvoker())
                     .Run(subquery, mergingReader, pipe->GetWriter(), [&] (const TQueryPtr& subquery, ISchemafulWriterPtr writer) -> TQueryStatistics {
                         auto planFragment = New<TPlanFragment>();
->>>>>>> 251206e8
 
                         planFragment->NodeDirectory = New<NNodeTrackerClient::TNodeDirectory>();
                         planFragment->Query = subquery;
                         planFragment->DataSplits.push_back(fragment->ForeignDataSplit);
-<<<<<<< HEAD
-
-                        auto subqueryResult = RemoteExecutor_->Execute(planFragment, writer);
-
-                        return WaitFor(subqueryResult).ValueOrThrow();
-                    });
-=======
->>>>>>> 251206e8
 
                         auto subqueryResult = RemoteExecutor_->Execute(planFragment, writer);
 
