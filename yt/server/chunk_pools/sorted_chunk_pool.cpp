#include "sorted_chunk_pool.h"

#include "job_manager.h"
#include "helpers.h"

#include <yt/server/controller_agent/helpers.h>
<<<<<<< HEAD
#include <yt/server/controller_agent/controller_agent.h>
=======
#include <yt/server/controller_agent/input_chunk_mapping.h>
>>>>>>> a0411654

#include <yt/ytlib/node_tracker_client/public.h>

#include <yt/ytlib/table_client/chunk_slice_fetcher.h>
#include <yt/ytlib/table_client/row_buffer.h>

#include <yt/core/concurrency/periodic_yielder.h>

#include <yt/core/misc/numeric_helpers.h>
#include <yt/core/misc/ref_tracked.h>

namespace NYT {
namespace NChunkPools {

using namespace NChunkClient;
using namespace NConcurrency;
using namespace NControllerAgent;
using namespace NNodeTrackerClient;
using namespace NTableClient;
using namespace NLogging;
using namespace NScheduler;

////////////////////////////////////////////////////////////////////////////////

void TSortedJobOptions::Persist(const TPersistenceContext& context)
{
    using NYT::Persist;

    Persist(context, EnableKeyGuarantee);
    Persist(context, PrimaryPrefixLength);
    Persist(context, ForeignPrefixLength);
    Persist(context, MaxTotalSliceCount);
    Persist(context, EnablePeriodicYielder);
    Persist(context, PivotKeys);
    Persist(context, UseNewEndpointKeys);
    Persist(context, MaxDataWeightPerJob);
}

void TSortedChunkPoolOptions::Persist(const TPersistenceContext& context)
{
    using NYT::Persist;

    Persist(context, SortedJobOptions);
    Persist(context, MinTeleportChunkSize);
    Persist(context, JobSizeConstraints);
    Persist(context, SupportLocality);
    Persist(context, OperationId);
    Persist(context, Task);
}

////////////////////////////////////////////////////////////////////////////////

DEFINE_ENUM(EEndpointType,
    (PivotKey)
    (ForeignLeft)
    (Left)
    (Right)
    (ForeignRight)
);

//! A class that incapsulates the whole logic of building sorted* jobs.
//! This class defines a transient object (it is never persisted).
class TSortedJobBuilder
    : public TRefCounted
{
public:
    TSortedJobBuilder(
        const TSortedJobOptions& options,
        IJobSizeConstraintsPtr jobSizeConstraints,
        const TRowBufferPtr& rowBuffer,
        const std::vector<TInputChunkPtr>& teleportChunks,
        bool inSplit,
        const TLogger& logger)
        : Options_(options)
        , JobSizeConstraints_(std::move(jobSizeConstraints))
        , RowBuffer_(rowBuffer)
        , TeleportChunks_(teleportChunks)
        , InSplit_(inSplit)
        , Logger(logger)
    { }

    void AddForeignDataSlice(const TInputDataSlicePtr& dataSlice, IChunkPoolInput::TCookie cookie)
    {
        DataSliceToInputCookie_[dataSlice] = cookie;

        if (dataSlice->InputStreamIndex >= ForeignDataSlices_.size()) {
            ForeignDataSlices_.resize(dataSlice->InputStreamIndex + 1);
        }
        ForeignDataSlices_[dataSlice->InputStreamIndex].emplace_back(dataSlice);

        // NB: We do not need to shorten keys here. Endpoints of type "Foreign" only make
        // us to stop, to add all foreign slices up to the current moment and to check
        // if we already have to end the job due to the large data size or slice count.
        TEndpoint leftEndpoint = {
            EEndpointType::ForeignLeft,
            dataSlice,
            GetStrictKey(dataSlice->LowerLimit().Key, Options_.PrimaryPrefixLength, RowBuffer_),
            dataSlice->LowerLimit().RowIndex.Get(0)
        };
        TEndpoint rightEndpoint = {
            EEndpointType::ForeignRight,
            dataSlice,
            GetStrictKeySuccessor(dataSlice->UpperLimit().Key, Options_.PrimaryPrefixLength + 1, RowBuffer_),
            dataSlice->UpperLimit().RowIndex.Get(0)
        };

        try {
            ValidateClientKey(leftEndpoint.Key);
            ValidateClientKey(rightEndpoint.Key);
        } catch (const std::exception& ex) {
            THROW_ERROR_EXCEPTION(
                "Error validating sample key in input stream %v",
                dataSlice->InputStreamIndex)
                    << ex;
        }

        Endpoints_.emplace_back(leftEndpoint);
        Endpoints_.emplace_back(rightEndpoint);
    }

    void AddPrimaryDataSlice(const TInputDataSlicePtr& dataSlice, IChunkPoolInput::TCookie cookie)
    {
        if (dataSlice->LowerLimit().Key >= dataSlice->UpperLimit().Key) {
            // This can happen if ranges were specified.
            // Chunk slice fetcher can produce empty slices.
            return;
        }

        DataSliceToInputCookie_[dataSlice] = cookie;

        TEndpoint leftEndpoint;
        TEndpoint rightEndpoint;

        if (Options_.EnableKeyGuarantee) {
            leftEndpoint = {
                EEndpointType::Left,
                dataSlice,
                GetKeyPrefix(dataSlice->LowerLimit().Key, Options_.PrimaryPrefixLength, RowBuffer_),
                0LL /* RowIndex */
            };

            rightEndpoint = {
                EEndpointType::Right,
                dataSlice,
                GetKeySuccessor(GetKeyPrefix(dataSlice->UpperLimit().Key, Options_.PrimaryPrefixLength, RowBuffer_), RowBuffer_),
                0LL /* RowIndex */
            };
        } else if (Options_.UseNewEndpointKeys) {
            int leftRowIndex = dataSlice->LowerLimit().RowIndex.Get(0);
            leftEndpoint = {
                EEndpointType::Left,
                dataSlice,
                GetStrictKey(dataSlice->LowerLimit().Key, Options_.PrimaryPrefixLength, RowBuffer_, EValueType::Min),
                leftRowIndex
            };

            int rightRowIndex = dataSlice->UpperLimit().RowIndex.Get(
                dataSlice->Type == EDataSourceType::UnversionedTable
                ? dataSlice->GetSingleUnversionedChunkOrThrow()->GetRowCount()
                : 0);

            rightEndpoint = {
                EEndpointType::Right,
                dataSlice,
                GetStrictKey(dataSlice->UpperLimit().Key, Options_.PrimaryPrefixLength, RowBuffer_, EValueType::Max),
                rightRowIndex
            };
        } else {
            // COMPAT(psushin): old behaviour for join reduce and sorted merge (faulty around YT-8156).
            int leftRowIndex = dataSlice->LowerLimit().RowIndex.Get(0);
            leftEndpoint = {
                EEndpointType::Left,
                dataSlice,
                GetStrictKey(dataSlice->LowerLimit().Key, Options_.PrimaryPrefixLength, RowBuffer_, EValueType::Max),
                leftRowIndex
            };

            int rightRowIndex = dataSlice->UpperLimit().RowIndex.Get(
                    dataSlice->Type == EDataSourceType::UnversionedTable
                    ? dataSlice->GetSingleUnversionedChunkOrThrow()->GetRowCount()
                    : 0);

            rightEndpoint = {
                EEndpointType::Right,
                dataSlice,
                GetStrictKey(dataSlice->UpperLimit().Key, Options_.PrimaryPrefixLength, RowBuffer_, EValueType::Max),
                rightRowIndex
            };
        }

        try {
            ValidateClientKey(leftEndpoint.Key);
            ValidateClientKey(rightEndpoint.Key);
        } catch (const std::exception& ex) {
            THROW_ERROR_EXCEPTION(
                "Error validating sample key in input stream %v",
                dataSlice->InputStreamIndex)
                    << ex;
        }

        Endpoints_.push_back(leftEndpoint);
        Endpoints_.push_back(rightEndpoint);
    }

    std::vector<std::unique_ptr<TJobStub>> Build()
    {
        AddPivotKeysEndpoints();
        SortEndpoints();
        BuildJobs();
        AttachForeignSlices();
        for (auto& job : Jobs_) {
            job->Finalize(true /* sortByPosition */);

            if (job->GetDataWeight() > Options_.MaxDataWeightPerJob) {
                THROW_ERROR_EXCEPTION(
                    "Maximum allowed data weight violated for a sorted job: %v > %v",
                    job->GetDataWeight(),
                    Options_.MaxDataWeightPerJob)
                    << TErrorAttribute("lower_key", job->LowerPrimaryKey())
                    << TErrorAttribute("upper_key", job->UpperPrimaryKey());
            }
        }
        return std::move(Jobs_);
    }

    i64 GetTotalDataSliceCount() const
    {
        return TotalSliceCount_;
    }

private:
    void AddPivotKeysEndpoints()
    {
        for (const auto& pivotKey : Options_.PivotKeys) {
            TEndpoint endpoint = {
                EEndpointType::PivotKey,
                nullptr,
                pivotKey,
                0
            };
            Endpoints_.emplace_back(endpoint);
        }
    }

    void SortEndpoints()
    {
        LOG_DEBUG("Sorting endpoints (Count: %v)", Endpoints_.size());
        std::sort(
            Endpoints_.begin(),
            Endpoints_.end(),
            [=] (const TEndpoint& lhs, const TEndpoint& rhs) -> bool {
                {
                    auto cmpResult = CompareRows(lhs.Key, rhs.Key);
                    if (cmpResult != 0) {
                        return cmpResult < 0;
                    }
                }

                if (lhs.DataSlice && lhs.DataSlice->Type == EDataSourceType::UnversionedTable &&
                    rhs.DataSlice && rhs.DataSlice->Type == EDataSourceType::UnversionedTable)
                {
                    // If keys are equal, we put slices in the same order they are in the original input stream.
                    const auto& lhsChunk = lhs.DataSlice->GetSingleUnversionedChunkOrThrow();
                    const auto& rhsChunk = rhs.DataSlice->GetSingleUnversionedChunkOrThrow();

                    auto cmpResult = (lhsChunk->GetTableRowIndex() + lhs.RowIndex) - (rhsChunk->GetTableRowIndex() + rhs.RowIndex);
                    if (cmpResult != 0) {
                        return cmpResult < 0;
                    }
                }

                {
                    auto cmpResult = static_cast<int>(lhs.Type) - static_cast<int>(rhs.Type);
                    if (cmpResult != 0) {
                        return cmpResult > 0;
                    }
                }

                return false;
            });
    }

    void BuildJobs()
    {
        Jobs_.emplace_back(std::make_unique<TJobStub>());

        THashMap<TInputDataSlicePtr, TKey> openedSlicesLowerLimits;

        auto yielder = CreatePeriodicYielder();

        // An index of a closest teleport chunk to the right of current endpoint.
        int nextTeleportChunk = 0;

        auto endJob = [&] (TKey lastKey, bool inclusive) {
            TKey upperLimit = (inclusive) ? GetKeyPrefixSuccessor(lastKey, Options_.PrimaryPrefixLength, RowBuffer_) : lastKey;
            for (auto iterator = openedSlicesLowerLimits.begin(); iterator != openedSlicesLowerLimits.end(); ) {
                // Save the iterator to the next element because we may possibly erase current iterator.
                auto nextIterator = std::next(iterator);
                const auto& dataSlice = iterator->first;
                auto& lowerLimit = iterator->second;
                auto exactDataSlice = CreateInputDataSlice(dataSlice, lowerLimit, upperLimit);
                auto inputCookie = DataSliceToInputCookie_.at(dataSlice);
                exactDataSlice->Tag = inputCookie;
                Jobs_.back()->AddDataSlice(
                    exactDataSlice,
                    inputCookie,
                    true /* isPrimary */);
                lowerLimit = upperLimit;
                if (lowerLimit >= dataSlice->UpperLimit().Key) {
                    openedSlicesLowerLimits.erase(iterator);
                }
                iterator = nextIterator;
            }
            // If current job does not contain primary data slices then we can re-use it,
            // otherwise we should create a new job.
            if (Jobs_.back()->GetSliceCount() > 0) {
                LOG_DEBUG("Sorted job created (Index: %v, PrimaryDataSize: %v, PrimaryRowCount: %v, "
                    "PrimarySliceCount: %v, PreliminaryForeignDataSize: %v, PreliminaryForeignRowCount: %v, "
                    "PreliminaryForeignSliceCount: %v, LowerPrimaryKey: %v, UpperPrimaryKey: %v)",
                    static_cast<int>(Jobs_.size()) - 1,
                    Jobs_.back()->GetPrimaryDataWeight(),
                    Jobs_.back()->GetPrimaryRowCount(),
                    Jobs_.back()->GetPrimarySliceCount(),
                    Jobs_.back()->GetPreliminaryForeignDataWeight(),
                    Jobs_.back()->GetPreliminaryForeignRowCount(),
                    Jobs_.back()->GetPreliminaryForeignSliceCount(),
                    Jobs_.back()->LowerPrimaryKey(),
                    Jobs_.back()->UpperPrimaryKey());

                TotalSliceCount_ += Jobs_.back()->GetSliceCount();
                CheckTotalSliceCountLimit();
                Jobs_.emplace_back(std::make_unique<TJobStub>());
            }
        };

        for (int index = 0, nextKeyIndex = 0; index < Endpoints_.size(); ++index) {
            yielder.TryYield();
            auto key = Endpoints_[index].Key;
            while (nextKeyIndex != Endpoints_.size() && Endpoints_[nextKeyIndex].Key == key) {
                ++nextKeyIndex;
            }

            auto nextKey = (nextKeyIndex == Endpoints_.size()) ? TKey() : Endpoints_[nextKeyIndex].Key;
            bool nextKeyIsLeft = (nextKeyIndex == Endpoints_.size()) ? false : Endpoints_[nextKeyIndex].Type == EEndpointType::Left;

            while (nextTeleportChunk < TeleportChunks_.size() &&
                   CompareRows(TeleportChunks_[nextTeleportChunk]->BoundaryKeys()->MinKey, key, Options_.PrimaryPrefixLength) < 0)
            {
                ++nextTeleportChunk;
            }

            if (Endpoints_[index].Type == EEndpointType::Left) {
                openedSlicesLowerLimits[Endpoints_[index].DataSlice] = TKey();
            } else if (Endpoints_[index].Type == EEndpointType::Right) {
                const auto& dataSlice = Endpoints_[index].DataSlice;
                auto it = openedSlicesLowerLimits.find(dataSlice);
                // It might have happened that we already removed this slice from the
                // `openedSlicesLowerLimits` during one of the previous `endJob` calls.
                if (it != openedSlicesLowerLimits.end()) {
                    auto exactDataSlice = CreateInputDataSlice(dataSlice, it->second);
                    auto inputCookie = DataSliceToInputCookie_.at(dataSlice);
                    exactDataSlice->Tag = inputCookie;
                    Jobs_.back()->AddDataSlice(exactDataSlice, inputCookie, true /* isPrimary */);
                    openedSlicesLowerLimits.erase(it);
                }
            } else if (Endpoints_[index].Type == EEndpointType::ForeignRight) {
                Jobs_.back()->AddPreliminaryForeignDataSlice(Endpoints_[index].DataSlice);
            }

            // Is set to true if we decide to end here. The decision logic may be
            // different depending on if we have user-provided pivot keys.
            bool endHere = false;

            if (Options_.PivotKeys.empty()) {
                bool jobIsLargeEnough =
                    Jobs_.back()->GetPreliminarySliceCount() + openedSlicesLowerLimits.size() > JobSizeConstraints_->GetMaxDataSlicesPerJob() ||
                    Jobs_.back()->GetPreliminaryDataWeight() >= JobSizeConstraints_->GetDataWeightPerJob() ||
                    Jobs_.back()->GetPrimaryDataWeight() >= JobSizeConstraints_->GetPrimaryDataWeightPerJob();

                // If next teleport chunk is closer than next data slice then we are obligated to close the job here.
                bool beforeTeleportChunk = nextKeyIndex == index + 1 &&
                    nextKeyIsLeft &&
                    (nextTeleportChunk != TeleportChunks_.size() &&
                    CompareRows(TeleportChunks_[nextTeleportChunk]->BoundaryKeys()->MinKey, nextKey, Options_.PrimaryPrefixLength) <= 0);

                // If key guarantee is enabled, we can not end here if next data slice may contain the same reduce key.
                bool canEndHere = !Options_.EnableKeyGuarantee || index + 1 == nextKeyIndex;

                // The contrary would mean that teleport chunk was chosen incorrectly, because teleport chunks
                // should not normally intersect the other data slices.
                YCHECK(!(beforeTeleportChunk && !canEndHere));

                endHere = canEndHere && (beforeTeleportChunk || jobIsLargeEnough);
            } else {
                // We may end jobs only at the pivot keys.
                endHere = Endpoints_[index].Type == EEndpointType::PivotKey;
            }

            if (endHere) {
                bool inclusive = Endpoints_[index].Type != EEndpointType::PivotKey;
                endJob(key, inclusive);
            }
        }
        endJob(MaxKey(), true /* inclusive */);
        if (!Jobs_.empty() && Jobs_.back()->GetSliceCount() == 0) {
            Jobs_.pop_back();
        }
        LOG_DEBUG("Jobs created (Count: %v)", Jobs_.size());
        if (InSplit_ && Jobs_.size() == 1 && JobSizeConstraints_->GetJobCount() > 1) {
            LOG_WARNING("Pool was not able to split job properly (SplitJobCount: %v, JobCount: %v)",
                JobSizeConstraints_->GetJobCount(),
                Jobs_.size());

            Jobs_.front()->SetUnsplittable();
            for (int index = 0; index < Endpoints_.size(); ++index) {
                const auto& endpoint = Endpoints_[index];
                LOG_DEBUG("Endpoint (Index: %v, Key: %v, RowIndex: %v, GlobalRowIndex: %v, Type: %v, DataSlice: %p)",
                    index,
                    endpoint.Key,
                    endpoint.RowIndex,
                    (endpoint.DataSlice && endpoint.DataSlice->Type == EDataSourceType::UnversionedTable)
                    ? MakeNullable(endpoint.DataSlice->GetSingleUnversionedChunkOrThrow()->GetTableRowIndex() + endpoint.RowIndex)
                    : Null,
                    endpoint.Type,
                    endpoint.DataSlice.Get());
            }
            for (const auto& pair : DataSliceToInputCookie_) {
                const auto& dataSlice = pair.first;
                LOG_DEBUG("Data slice %v (DataWeight: %v, InputStreamIndex: %v)",
                    dataSlice.Get(),
                    dataSlice->GetDataWeight(),
                    dataSlice->InputStreamIndex);
            }
        }
    }

    void AttachForeignSlices()
    {
        auto yielder = CreatePeriodicYielder();
        for (int streamIndex = 0; streamIndex < ForeignDataSlices_.size(); ++streamIndex) {
            yielder.TryYield();

            int startJobIndex = 0;

            for (const auto& foreignDataSlice : ForeignDataSlices_[streamIndex]) {

                while (
                    startJobIndex != Jobs_.size() &&
                    CompareRows(Jobs_[startJobIndex]->UpperPrimaryKey(), foreignDataSlice->LowerLimit().Key, Options_.ForeignPrefixLength) < 0)
                {
                    ++startJobIndex;
                }
                if (startJobIndex == Jobs_.size()) {
                    break;
                }
                for (
                    int jobIndex = startJobIndex;
                    jobIndex < Jobs_.size() &&
                    CompareRows(Jobs_[jobIndex]->LowerPrimaryKey(), foreignDataSlice->UpperLimit().Key, Options_.ForeignPrefixLength) <= 0;
                    ++jobIndex)
                {
                    yielder.TryYield();

                    auto exactForeignDataSlice = CreateInputDataSlice(
                        foreignDataSlice,
                        GetKeyPrefix(Jobs_[jobIndex]->LowerPrimaryKey(), Options_.ForeignPrefixLength, RowBuffer_),
                        GetKeyPrefixSuccessor(Jobs_[jobIndex]->UpperPrimaryKey(), Options_.ForeignPrefixLength, RowBuffer_));
                    auto inputCookie = DataSliceToInputCookie_.at(foreignDataSlice);
                    exactForeignDataSlice->Tag = inputCookie;
                    ++TotalSliceCount_;
                    Jobs_[jobIndex]->AddDataSlice(
                        exactForeignDataSlice,
                        inputCookie,
                        false /* isPrimary */);
                }
            }
            CheckTotalSliceCountLimit();
        }
    }

    TPeriodicYielder CreatePeriodicYielder()
    {
        if (Options_.EnablePeriodicYielder) {
            return TPeriodicYielder(PrepareYieldPeriod);
        } else {
            return TPeriodicYielder();
        }
    }

    void CheckTotalSliceCountLimit() const
    {
        if (TotalSliceCount_ > Options_.MaxTotalSliceCount) {
            THROW_ERROR_EXCEPTION("Total number of data slices in sorted pool is too large.")
                << TErrorAttribute("actual_total_slice_count", TotalSliceCount_)
                << TErrorAttribute("max_total_slice_count", Options_.MaxTotalSliceCount)
                << TErrorAttribute("current_job_count", Jobs_.size());
        }
    }

    TSortedJobOptions Options_;

    IJobSizeConstraintsPtr JobSizeConstraints_;

    TRowBufferPtr RowBuffer_;

    struct TEndpoint
    {
        EEndpointType Type;
        TInputDataSlicePtr DataSlice;
        TKey Key;
        i64 RowIndex;
    };

    //! Endpoints of primary table slices in SortedReduce and SortedMerge.
    std::vector<TEndpoint> Endpoints_;

    //! Vector keeping the pool-side state of all jobs that depend on the data from this pool.
    //! These items are merely stubs of a future jobs that are filled during the BuildJobsBy{Key/TableIndices}()
    //! call, and when current job is finished it is passed to the `JobManager_` that becomes responsible
    //! for its future.
    std::vector<std::unique_ptr<TJobStub>> Jobs_;

    //! Stores correspondence between primary data slices added via `AddPrimaryDataSlice`
    //! (both unversioned and versioned) and their input cookies.
    THashMap<TInputDataSlicePtr, IChunkPoolInput::TCookie> DataSliceToInputCookie_;

    std::vector<std::vector<TInputDataSlicePtr>> ForeignDataSlices_;

    //! Stores the number of slices in all jobs up to current moment.
    i64 TotalSliceCount_ = 0;

    const std::vector<TInputChunkPtr>& TeleportChunks_;

    bool InSplit_ = false;

    const TLogger& Logger;
};

DEFINE_REFCOUNTED_TYPE(TSortedJobBuilder);
DECLARE_REFCOUNTED_TYPE(TSortedJobBuilder);

////////////////////////////////////////////////////////////////////////////////

class TSortedChunkPool
    : public TChunkPoolInputBase
    , public TChunkPoolOutputWithJobManagerBase
    , public IChunkPool
    , public NPhoenix::TFactoryTag<NPhoenix::TSimpleFactory>
    , public TRefTracked<TSortedChunkPool>
{
public:
    //! Used only for persistence.
    TSortedChunkPool()
    { }

    TSortedChunkPool(
        const TSortedChunkPoolOptions& options,
        IChunkSliceFetcherFactoryPtr chunkSliceFetcherFactory,
        TInputStreamDirectory inputStreamDirectory)
        : SortedJobOptions_(options.SortedJobOptions)
        , ChunkSliceFetcherFactory_(std::move(chunkSliceFetcherFactory))
        , EnableKeyGuarantee_(options.SortedJobOptions.EnableKeyGuarantee)
        , InputStreamDirectory_(std::move(inputStreamDirectory))
        , PrimaryPrefixLength_(options.SortedJobOptions.PrimaryPrefixLength)
        , ForeignPrefixLength_(options.SortedJobOptions.ForeignPrefixLength)
        , MinTeleportChunkSize_(options.MinTeleportChunkSize)
        , JobSizeConstraints_(options.JobSizeConstraints)
        , SupportLocality_(options.SupportLocality)
        , OperationId_(options.OperationId)
        , Task_(options.Task)
    {
        ForeignStripeCookiesByStreamIndex_.resize(InputStreamDirectory_.GetDescriptorCount());
        Logger.AddTag("ChunkPoolId: %v", ChunkPoolId_);
        Logger.AddTag("OperationId: %v", OperationId_);
        Logger.AddTag("Task: %v", Task_);
        JobManager_->SetLogger(Logger);

        LOG_DEBUG("Sorted chunk pool created (EnableKeyGuarantee: %v, PrimaryPrefixLength: %v, "
            "ForeignPrefixLenght: %v, UseNewEndpointKeys: %v, DataWeightPerJob: %v, "
            "PrimaryDataWeightPerJob: %v, MaxDataSlicesPerJob: %v)",
            SortedJobOptions_.EnableKeyGuarantee,
            SortedJobOptions_.PrimaryPrefixLength,
            SortedJobOptions_.ForeignPrefixLength,
            SortedJobOptions_.UseNewEndpointKeys,
            JobSizeConstraints_->GetDataWeightPerJob(),
            JobSizeConstraints_->GetPrimaryDataWeightPerJob(),
            JobSizeConstraints_->GetMaxDataSlicesPerJob());
    }

    virtual IChunkPoolInput::TCookie Add(TChunkStripePtr stripe) override
    {
        YCHECK(!Finished);

        if (stripe->DataSlices.empty()) {
            return IChunkPoolInput::NullCookie;
        }

        auto cookie = static_cast<int>(Stripes_.size());
        Stripes_.emplace_back(stripe);

        int streamIndex = stripe->GetInputStreamIndex();

        if (InputStreamDirectory_.GetDescriptor(streamIndex).IsForeign()) {
            ForeignStripeCookiesByStreamIndex_[streamIndex].push_back(cookie);
        }

        return cookie;
    }

    virtual void Finish() override
    {
        YCHECK(!Finished);
        TChunkPoolInputBase::Finish();

        // NB: this method accounts all the stripes that were suspended before
        // the chunk pool was finished. It should be called only once.
        SetupSuspendedStripes();

        DoFinish();
    }

    virtual void Suspend(IChunkPoolInput::TCookie cookie) override
    {
        auto& suspendableStripe = Stripes_[cookie];
        suspendableStripe.Suspend();
        if (Finished) {
            JobManager_->Suspend(cookie);
        }
    }

    virtual void Resume(IChunkPoolInput::TCookie cookie) override
    {
        Stripes_[cookie].Resume();
        if (Finished) {
            JobManager_->Resume(cookie);
<<<<<<< HEAD
            THashMap<TInputChunkPtr, TInputChunkPtr> newChunkMapping;
            try {
                newChunkMapping = suspendableStripe.ResumeAndBuildChunkMapping(stripe);
            } catch (std::exception& ex) {
                suspendableStripe.Resume(stripe);
                auto error = TError("Chunk stripe resumption failed")
                    << ex
                    << TErrorAttribute("input_cookie", cookie);
                LOG_WARNING(error, "Rebuilding all jobs because of error during resumption");
                InvalidateCurrentJobs();
                DoFinish();
                PoolOutputInvalidated_.Fire(error);
                return;
            }
            for (const auto& pair : newChunkMapping) {
                InputChunkMapping_[pair.first] = pair.second;
            }
=======
>>>>>>> a0411654
        }
    }

    virtual void Reset(IChunkPoolInput::TCookie cookie, TChunkStripePtr stripe, TInputChunkMappingPtr mapping) override
    {
        for (int index = 0; index < Stripes_.size(); ++index) {
            auto newStripe = (index == cookie) ? stripe : mapping->GetMappedStripe(Stripes_[index].GetStripe());
            Stripes_[index].Reset(newStripe);
        }
        InvalidateCurrentJobs();
        DoFinish();
    }

    virtual bool IsCompleted() const override
    {
        return
            Finished &&
            GetPendingJobCount() == 0 &&
            JobManager_->JobCounter()->GetRunning() == 0 &&
            JobManager_->GetSuspendedJobCount() == 0;
    }

    virtual void Completed(IChunkPoolOutput::TCookie cookie, const TCompletedJobSummary& jobSummary) override
    {
        if (jobSummary.InterruptReason != EInterruptReason::None) {
            LOG_DEBUG("Splitting job (OutputCookie: %v, InterruptReason: %v, SplitJobCount: %v)",
                cookie,
                jobSummary.InterruptReason,
                jobSummary.SplitJobCount);
            auto foreignSlices = JobManager_->ReleaseForeignSlices(cookie);
            JobManager_->Invalidate(cookie);
            SplitJob(std::move(jobSummary.UnreadInputDataSlices), std::move(foreignSlices), jobSummary.SplitJobCount);
        }
        JobManager_->Completed(cookie, jobSummary.InterruptReason);
    }

    virtual i64 GetDataSliceCount() const override
    {
        return TotalDataSliceCount_;
    }

    virtual void Persist(const TPersistenceContext& context) final override
    {
        TChunkPoolInputBase::Persist(context);
        TChunkPoolOutputWithJobManagerBase::Persist(context);

        using NYT::Persist;
        Persist(context, ForeignStripeCookiesByStreamIndex_);
        Persist(context, Stripes_);
        Persist(context, EnableKeyGuarantee_);
        Persist(context, InputStreamDirectory_);
        Persist(context, PrimaryPrefixLength_);
        Persist(context, ForeignPrefixLength_);
        Persist(context, MinTeleportChunkSize_);
        Persist(context, JobSizeConstraints_);
        Persist(context, ChunkSliceFetcherFactory_);
        Persist(context, SupportLocality_);
        Persist(context, OperationId_);
        Persist(context, Task_);
        Persist(context, ChunkPoolId_);
        Persist(context, SortedJobOptions_);
        Persist(context, ForeignStripeCookiesByStreamIndex_);
        Persist(context, TotalDataSliceCount_);

        if (context.IsLoad()) {
            Logger.AddTag("ChunkPoolId: %v", ChunkPoolId_);
            Logger.AddTag("OperationId: %v", OperationId_);
            Logger.AddTag("Task: %v", Task_);
            JobManager_->SetLogger(Logger);
        }
    }

private:
    DECLARE_DYNAMIC_PHOENIX_TYPE(TSortedChunkPool, 0x91bca805);

    //! All options necessary for sorted job builder.
    TSortedJobOptions SortedJobOptions_;

    //! A factory that is used to spawn chunk slice fetcher.
    IChunkSliceFetcherFactoryPtr ChunkSliceFetcherFactory_;

<<<<<<< HEAD
    //! During the pool lifetime some input chunks may be suspended and replaced with
    //! another chunks on resumption. We keep track of all such substitutions in this
    //! map and apply it whenever the `GetStripeList` is called.
    THashMap<TInputChunkPtr, TInputChunkPtr> InputChunkMapping_;

=======
>>>>>>> a0411654
    //! Guarantee that each key goes to the single job.
    bool EnableKeyGuarantee_;

    //! Information about input sources (e.g. input tables for sorted reduce operation).
    TInputStreamDirectory InputStreamDirectory_;

    //! Length of the key according to which primary tables should be sorted during
    //! sorted reduce / sorted merge.
    int PrimaryPrefixLength_;

    //! Length of the key that defines a range in foreign tables that should be joined
    //! to the job.
    int ForeignPrefixLength_;

    //! An option to control chunk teleportation logic. Only large complete
    //! chunks of at least that size will be teleported.
    i64 MinTeleportChunkSize_;

    //! All stripes that were added to this pool.
    std::vector<TSuspendableStripe> Stripes_;

    //! Stores input cookies of all foreign stripes grouped by input stream index.
    std::vector<std::vector<int>> ForeignStripeCookiesByStreamIndex_;

    IJobSizeConstraintsPtr JobSizeConstraints_;

    bool SupportLocality_ = false;

    TLogger Logger = ChunkPoolLogger;

    TOperationId OperationId_;
    TString Task_;

    TGuid ChunkPoolId_ = TGuid::Create();

    TRowBufferPtr RowBuffer_ = New<TRowBuffer>();

    i64 TotalDataSliceCount_ = 0;

    //! This method processes all input stripes that do not correspond to teleported chunks
    //! and either slices them using ChunkSliceFetcher (for unversioned stripes) or leaves them as is
    //! (for versioned stripes).
    void FetchNonTeleportPrimaryDataSlices(const TSortedJobBuilderPtr& builder)
    {
        auto chunkSliceFetcher = ChunkSliceFetcherFactory_ ? ChunkSliceFetcherFactory_->CreateChunkSliceFetcher() : nullptr;

        // If chunkSliceFetcher == nullptr, we form chunk slices manually by putting them
        // into this vector.
        std::vector<TInputChunkSlicePtr> unversionedChunkSlices;

        THashMap<TInputChunkPtr, IChunkPoolInput::TCookie> unversionedInputChunkToInputCookie;
        THashMap<TInputChunkPtr, int> unversionedInputChunkToInputStreamIndex;

        std::vector<std::pair<TInputDataSlicePtr, IChunkPoolInput::TCookie>> nonTeleportPrimaryDataSlices;

        for (int inputCookie = 0; inputCookie < Stripes_.size(); ++inputCookie) {
            const auto& suspendableStripe = Stripes_[inputCookie];
            const auto& stripe = suspendableStripe.GetStripe();

            if (suspendableStripe.GetTeleport() || !InputStreamDirectory_.GetDescriptor(stripe->GetInputStreamIndex()).IsPrimary()) {
                continue;
            }

            for (const auto& dataSlice : stripe->DataSlices) {
                // Unversioned data slices should be additionally sliced using chunkSliceFetcher,
                // while versioned slices are taken as is.
                if (dataSlice->Type == EDataSourceType::UnversionedTable) {
                    auto inputChunk = dataSlice->GetSingleUnversionedChunkOrThrow();
                    if (chunkSliceFetcher) {
                        chunkSliceFetcher->AddChunk(inputChunk);
                    } else {
                        auto chunkSlice = CreateInputChunkSlice(inputChunk);
                        InferLimitsFromBoundaryKeys(chunkSlice, RowBuffer_, PrimaryPrefixLength_);
                        unversionedChunkSlices.emplace_back(std::move(chunkSlice));
                    }

                    unversionedInputChunkToInputCookie[inputChunk] = inputCookie;
                    unversionedInputChunkToInputStreamIndex[inputChunk] = stripe->GetInputStreamIndex();
                } else {
                    builder->AddPrimaryDataSlice(dataSlice, inputCookie);
                }
            }
        }

        if (chunkSliceFetcher) {
            WaitFor(chunkSliceFetcher->Fetch())
                .ThrowOnError();
            unversionedChunkSlices = chunkSliceFetcher->GetChunkSlices();
        }

        for (const auto& chunkSlice : unversionedChunkSlices) {
            int inputCookie = unversionedInputChunkToInputCookie.at(chunkSlice->GetInputChunk());
            int inputStreamIndex = unversionedInputChunkToInputStreamIndex.at(chunkSlice->GetInputChunk());

            // We additionally slice maniac slices by evenly by row indices.
            auto chunk = chunkSlice->GetInputChunk();
            if (!EnableKeyGuarantee_ &&
                chunk->IsCompleteChunk() &&
                CompareRows(chunk->BoundaryKeys()->MinKey, chunk->BoundaryKeys()->MaxKey, PrimaryPrefixLength_) == 0 &&
                chunkSlice->GetDataWeight() > JobSizeConstraints_->GetInputSliceDataWeight())
            {
                auto smallerSlices = chunkSlice->SliceEvenly(
                    JobSizeConstraints_->GetInputSliceDataWeight(),
                    JobSizeConstraints_->GetInputSliceRowCount());
                for (const auto& smallerSlice : smallerSlices) {
                    auto dataSlice = CreateUnversionedInputDataSlice(smallerSlice);
                    dataSlice->InputStreamIndex = inputStreamIndex;
                    builder->AddPrimaryDataSlice(dataSlice, inputCookie);
                }
            } else {
                auto dataSlice = CreateUnversionedInputDataSlice(chunkSlice);
                dataSlice->InputStreamIndex = inputStreamIndex;
                builder->AddPrimaryDataSlice(dataSlice, inputCookie);
            }
        }
        unversionedInputChunkToInputCookie.clear();
    }

    //! In this function all data slices that correspond to teleportable unversioned input chunks
    //! are added to `TeleportChunks_`.
    void FindTeleportChunks()
    {
        // Consider each chunk as a segment [minKey, maxKey]. Chunk may be teleported if:
        // 1) it is unversioned;
        // 2) it is complete (i. e. does not contain non-trivial read limits);
        // 3a) in case of SortedMerge: no other key (belonging to the different input chunk) lies in the interval (minKey, maxKey);
        // 3b) in case of SortedReduce: no other key lies in the s [minKey', maxKey'] (NB: if some other chunk shares endpoint
        //     with our chunk, our chunk can not be teleported since all instances of each key must be either teleported or
        //     be processed in the same job).
        //
        // We use the following logic to determine how different kinds of intervals are located on a line:
        //
        // * with respect to the s [a; b] data slice [l; r) is located:
        // *** to the left iff r <= a;
        // *** to the right iff l > b;
        // * with respect to the interval (a; b) interval [l; r) is located:
        // *** to the left iff r <= succ(a);
        // *** to the right iff l >= b.
        //
        // Using it, we find how many upper/lower keys are located to the left/right of candidate s/interval using the binary search
        // over the vectors of all lower and upper limits (including or excluding the chunk endpoints if `includeChunkBoundaryKeys`)
        // and check that in total there are exactly |ss| - 1 segments, this would exactly mean that all data slices (except the one
        // that corresponds to the chosen chunk) are either to the left or to the right of the chosen chunk.
        //
        // Unfortunately, there is a tricky corner case that should be treated differently: when chunk pool type is SortedMerge
        // (i. e. `includeChunkBoundaryKeys` is true) and the interval (a, b) is empty. For example, consider the following data slices:
        // (1) ["a"; "n",max), (2) ["n"; "n",max), (3) ["n"; "z",max) and suppose that we test the chunk (*) ["n"; "n"] to be teleportable.
        // In fact it is teleportable: (*) can be located between slices (1) and (2) or between slices (2) and (3). But if we try
        // to use the approach described above and calculate number of slices to the left of ("n"; "n") and slices to the right of ("n"; "n"),
        // we will account slice (2) twice: it is located to the left of ("n"; "n") because "n",max <= succ("n") and it is also located
        // to the right of ("n"; "n") because "n" >= "n". In the other words, when chunk pool type is SortedMerge teleporting of single-key chunks
        // is a hard work :(
        //
        // To overcome this difficulty, we additionally subtract the number of single-key slices that define the same key as our chunk.
        auto yielder = CreatePeriodicYielder();

        if (!SortedJobOptions_.PivotKeys.empty()) {
            return;
        }

        std::vector<TKey> lowerLimits, upperLimits;
        THashMap<TKey, int> singleKeySliceNumber;
        std::vector<std::pair<TInputChunkPtr, IChunkPoolInput::TCookie>> teleportCandidates;

        for (int inputCookie = 0; inputCookie < Stripes_.size(); ++inputCookie) {
            const auto& stripe = Stripes_[inputCookie].GetStripe();
            if (InputStreamDirectory_.GetDescriptor(stripe->GetInputStreamIndex()).IsPrimary()) {
                for (const auto& dataSlice : stripe->DataSlices) {
                    yielder.TryYield();

                    if (InputStreamDirectory_.GetDescriptor(stripe->GetInputStreamIndex()).IsTeleportable() &&
                        dataSlice->GetSingleUnversionedChunkOrThrow()->IsLargeCompleteChunk(MinTeleportChunkSize_))
                    {
                        teleportCandidates.emplace_back(dataSlice->GetSingleUnversionedChunkOrThrow(), inputCookie);
                    }

                    lowerLimits.emplace_back(GetKeyPrefix(dataSlice->LowerLimit().Key, PrimaryPrefixLength_, RowBuffer_));
                    if (dataSlice->UpperLimit().Key.GetCount() > PrimaryPrefixLength_) {
                        upperLimits.emplace_back(GetKeySuccessor(GetKeyPrefix(dataSlice->UpperLimit().Key, PrimaryPrefixLength_, RowBuffer_), RowBuffer_));
                    } else {
                        upperLimits.emplace_back(dataSlice->UpperLimit().Key);
                    }

                    if (CompareRows(dataSlice->LowerLimit().Key, dataSlice->UpperLimit().Key, PrimaryPrefixLength_) == 0) {
                        ++singleKeySliceNumber[lowerLimits.back()];
                    }
                }
            }
        }

        if (teleportCandidates.empty()) {
            return;
        }

        std::sort(lowerLimits.begin(), lowerLimits.end());
        std::sort(upperLimits.begin(), upperLimits.end());
        yielder.TryYield();

        int dataSlicesCount = lowerLimits.size();

        for (const auto& pair : teleportCandidates) {
            yielder.TryYield();

            const auto& teleportCandidate = pair.first;
            auto cookie = pair.second;

            // NB: minKey and maxKey are inclusive, in contrast to the lower/upper limits.
            auto minKey = GetKeyPrefix(teleportCandidate->BoundaryKeys()->MinKey, PrimaryPrefixLength_, RowBuffer_);
            auto maxKey = GetKeyPrefix(teleportCandidate->BoundaryKeys()->MaxKey, PrimaryPrefixLength_, RowBuffer_);

            int slicesToTheLeft = (EnableKeyGuarantee_
                ? std::upper_bound(upperLimits.begin(), upperLimits.end(), minKey)
                : std::upper_bound(upperLimits.begin(), upperLimits.end(), GetKeySuccessor(minKey, RowBuffer_))) - upperLimits.begin();
            int slicesToTheRight = lowerLimits.end() - (EnableKeyGuarantee_
                ? std::upper_bound(lowerLimits.begin(), lowerLimits.end(), maxKey)
                : std::lower_bound(lowerLimits.begin(), lowerLimits.end(), maxKey));
            int extraCoincidingSingleKeySlices = 0;
            if (minKey == maxKey && !EnableKeyGuarantee_) {
                auto it = singleKeySliceNumber.find(minKey);
                YCHECK(it != singleKeySliceNumber.end());
                // +1 because we accounted data slice for the current chunk twice (in slicesToTheLeft and slicesToTheRight),
                // but we actually want to account it zero time since we condier only data slices different from current.
                extraCoincidingSingleKeySlices = it->second + 1;
            }
            int nonIntersectingSlices = slicesToTheLeft + slicesToTheRight - extraCoincidingSingleKeySlices;
            YCHECK(nonIntersectingSlices <= dataSlicesCount - 1);
            if (nonIntersectingSlices == dataSlicesCount - 1) {
                Stripes_[cookie].SetTeleport(true);
                TeleportChunks_.emplace_back(teleportCandidate);
            }
        }

        // The last step is to sort the resulting teleport chunks in order to be able to use
        // them while we build the jobs (they provide us with mandatory places where we have to
        // break the jobs).
        std::sort(
            TeleportChunks_.begin(),
            TeleportChunks_.end(),
            [] (const TInputChunkPtr& lhs, const TInputChunkPtr& rhs) {
                int cmpMin = CompareRows(lhs->BoundaryKeys()->MinKey, rhs->BoundaryKeys()->MinKey);
                if (cmpMin != 0) {
                    return cmpMin < 0;
                }
                int cmpMax = CompareRows(lhs->BoundaryKeys()->MaxKey, rhs->BoundaryKeys()->MaxKey);
                if (cmpMax != 0) {
                    return cmpMax < 0;
                }
                // This is possible only when both chunks contain the same only key.
                YCHECK(lhs->BoundaryKeys()->MinKey == lhs->BoundaryKeys()->MaxKey);
                return false;
            });

        i64 totalTeleportChunkSize = 0;
        for (const auto& teleportChunk : TeleportChunks_) {
            totalTeleportChunkSize += teleportChunk->GetUncompressedDataSize();
        }

        LOG_DEBUG("Chunks teleported (ChunkCount: %v, TotalSize: %v)",
            TeleportChunks_.size(),
            totalTeleportChunkSize);
    }

    void PrepareForeignDataSlices(const TSortedJobBuilderPtr& builder)
    {
        auto yielder = CreatePeriodicYielder();

        std::vector<std::pair<TInputDataSlicePtr, IChunkPoolInput::TCookie>> foreignDataSlices;

        for (int streamIndex = 0; streamIndex < ForeignStripeCookiesByStreamIndex_.size(); ++streamIndex) {
            if (!InputStreamDirectory_.GetDescriptor(streamIndex).IsForeign()) {
                continue;
            }

            yielder.TryYield();

            auto& stripeCookies = ForeignStripeCookiesByStreamIndex_[streamIndex];

            // In most cases the foreign table stripes follow in sorted order, but still let's ensure that.
            auto cmpStripesByKey = [&] (int lhs, int rhs) {
                const auto& lhsLowerLimit = Stripes_[lhs].GetStripe()->DataSlices.front()->LowerLimit().Key;
                const auto& lhsUpperLimit = Stripes_[lhs].GetStripe()->DataSlices.back()->UpperLimit().Key;
                const auto& rhsLowerLimit = Stripes_[rhs].GetStripe()->DataSlices.front()->LowerLimit().Key;
                const auto& rhsUpperLimit = Stripes_[rhs].GetStripe()->DataSlices.back()->UpperLimit().Key;
                if (lhsLowerLimit != rhsLowerLimit) {
                    return lhsLowerLimit < rhsLowerLimit;
                } else if (lhsUpperLimit != rhsUpperLimit) {
                    return lhsUpperLimit < rhsUpperLimit;
                } else {
                    // If lower limits coincide and upper limits coincide too, these stripes
                    // must either be the same stripe or they both are maniac stripes with the same key.
                    // In both cases they may follow in any order.
                    return false;
                }
            };
            if (!std::is_sorted(stripeCookies.begin(), stripeCookies.end(), cmpStripesByKey)) {
                std::stable_sort(stripeCookies.begin(), stripeCookies.end(), cmpStripesByKey);
            }
            for (const auto& inputCookie : stripeCookies) {
                for (const auto& dataSlice : Stripes_[inputCookie].GetStripe()->DataSlices) {
                    builder->AddForeignDataSlice(dataSlice, inputCookie);
                }
            }
        }
    }

    void SetupSuspendedStripes()
    {
        for (int inputCookie = 0; inputCookie < Stripes_.size(); ++inputCookie) {
            const auto& stripe = Stripes_[inputCookie];
            if (stripe.IsSuspended()) {
                JobManager_->Suspend(inputCookie);
            }
        }
    }

    bool CanScheduleJob() const
    {
        return Finished && JobManager_->GetPendingJobCount() != 0;
    }

    TPeriodicYielder CreatePeriodicYielder()
    {
        if (SortedJobOptions_.EnablePeriodicYielder) {
            return TPeriodicYielder(PrepareYieldPeriod);
        } else {
            return TPeriodicYielder();
        }
    }

    TOutputOrderPtr GetOutputOrder() const
    {
        return nullptr;
    }

    void DoFinish()
    {
        // NB(max42): this method may be run several times (in particular, when
        // the resumed input is not consistent with the original input).

        FindTeleportChunks();

        auto builder = New<TSortedJobBuilder>(
            SortedJobOptions_,
            JobSizeConstraints_,
            RowBuffer_,
            TeleportChunks_,
            false /* inSplit */,
            Logger);

        FetchNonTeleportPrimaryDataSlices(builder);
        PrepareForeignDataSlices(builder);
        auto jobStubs = builder->Build();
        JobManager_->AddJobs(std::move(jobStubs));

        TotalDataSliceCount_ += builder->GetTotalDataSliceCount();
    }

    void SplitJob(
        std::vector<TInputDataSlicePtr> unreadInputDataSlices,
        std::vector<TInputDataSlicePtr> foreignInputDataSlices,
        int splitJobCount)
    {
        i64 dataWeight = 0;
        for (const auto& dataSlice : unreadInputDataSlices) {
            dataWeight += dataSlice->GetDataWeight();
        }
        for (const auto& dataSlice : foreignInputDataSlices) {
            dataWeight += dataSlice->GetDataWeight();
        }
        i64 dataWeightPerJob = splitJobCount == 1
            ? std::numeric_limits<i64>::max()
            : DivCeil(dataWeight, static_cast<i64>(splitJobCount));

        // We create new job size constraints by incorporating the new desired data size per job
        // into the old job size constraints.
        auto jobSizeConstraints = CreateExplicitJobSizeConstraints(
            false /* canAdjustDataSizePerJob */,
            false /* isExplicitJobCount */,
            splitJobCount /* jobCount */,
            dataWeightPerJob,
            std::numeric_limits<i64>::max(),
            JobSizeConstraints_->GetMaxDataSlicesPerJob(),
            JobSizeConstraints_->GetMaxDataWeightPerJob(),
            JobSizeConstraints_->GetInputSliceDataWeight(),
            JobSizeConstraints_->GetInputSliceRowCount());

        // Teleport chunks do not affect the job split process since each original
        // job is already located between the teleport chunks.
        std::vector<TInputChunkPtr> teleportChunks;
        auto splitSortedJobOptions = SortedJobOptions_;
        // We do not want to yield during job splitting because it may potentially lead
        // to snapshot creation that will catch pool in inconsistent state.
        splitSortedJobOptions.EnablePeriodicYielder = false;
        auto builder = New<TSortedJobBuilder>(
            splitSortedJobOptions,
            std::move(jobSizeConstraints),
            RowBuffer_,
            teleportChunks,
            true /* inSplit */,
            Logger);
        for (const auto& dataSlice : unreadInputDataSlices) {
            int inputCookie = *dataSlice->Tag;
            YCHECK(InputStreamDirectory_.GetDescriptor(dataSlice->InputStreamIndex).IsPrimary());
            builder->AddPrimaryDataSlice(dataSlice, inputCookie);
        }
        for (const auto& dataSlice : foreignInputDataSlices) {
            int inputCookie = *dataSlice->Tag;
            YCHECK(InputStreamDirectory_.GetDescriptor(dataSlice->InputStreamIndex).IsForeign());
            builder->AddForeignDataSlice(dataSlice, inputCookie);
        }

        auto jobs = builder->Build();
        JobManager_->AddJobs(std::move(jobs));
    }

    void InvalidateCurrentJobs()
    {
        TeleportChunks_.clear();
        for (auto& stripe : Stripes_) {
            stripe.SetTeleport(false);
        }
        JobManager_->InvalidateAllJobs();
    }
};

DEFINE_DYNAMIC_PHOENIX_TYPE(TSortedChunkPool);

////////////////////////////////////////////////////////////////////////////////

std::unique_ptr<IChunkPool> CreateSortedChunkPool(
    const TSortedChunkPoolOptions& options,
    IChunkSliceFetcherFactoryPtr chunkSliceFetcherFactory,
    TInputStreamDirectory inputStreamDirectory)
{
    return std::make_unique<TSortedChunkPool>(options, std::move(chunkSliceFetcherFactory), std::move(inputStreamDirectory));
}

////////////////////////////////////////////////////////////////////////////////

} // namespace NChunkPools
} // namespace NYT<|MERGE_RESOLUTION|>--- conflicted
+++ resolved
@@ -4,11 +4,8 @@
 #include "helpers.h"
 
 #include <yt/server/controller_agent/helpers.h>
-<<<<<<< HEAD
 #include <yt/server/controller_agent/controller_agent.h>
-=======
 #include <yt/server/controller_agent/input_chunk_mapping.h>
->>>>>>> a0411654
 
 #include <yt/ytlib/node_tracker_client/public.h>
 
@@ -644,26 +641,6 @@
         Stripes_[cookie].Resume();
         if (Finished) {
             JobManager_->Resume(cookie);
-<<<<<<< HEAD
-            THashMap<TInputChunkPtr, TInputChunkPtr> newChunkMapping;
-            try {
-                newChunkMapping = suspendableStripe.ResumeAndBuildChunkMapping(stripe);
-            } catch (std::exception& ex) {
-                suspendableStripe.Resume(stripe);
-                auto error = TError("Chunk stripe resumption failed")
-                    << ex
-                    << TErrorAttribute("input_cookie", cookie);
-                LOG_WARNING(error, "Rebuilding all jobs because of error during resumption");
-                InvalidateCurrentJobs();
-                DoFinish();
-                PoolOutputInvalidated_.Fire(error);
-                return;
-            }
-            for (const auto& pair : newChunkMapping) {
-                InputChunkMapping_[pair.first] = pair.second;
-            }
-=======
->>>>>>> a0411654
         }
     }
 
@@ -745,14 +722,6 @@
     //! A factory that is used to spawn chunk slice fetcher.
     IChunkSliceFetcherFactoryPtr ChunkSliceFetcherFactory_;
 
-<<<<<<< HEAD
-    //! During the pool lifetime some input chunks may be suspended and replaced with
-    //! another chunks on resumption. We keep track of all such substitutions in this
-    //! map and apply it whenever the `GetStripeList` is called.
-    THashMap<TInputChunkPtr, TInputChunkPtr> InputChunkMapping_;
-
-=======
->>>>>>> a0411654
     //! Guarantee that each key goes to the single job.
     bool EnableKeyGuarantee_;
 
