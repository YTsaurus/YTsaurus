#include "stdafx.h"
#include "tablet_service.h"
#include "tablet.h"
#include "tablet_slot.h"
#include "tablet_manager.h"
#include "slot_manager.h"
#include "transaction_manager.h"
#include "transaction.h"
#include "store_manager.h"
#include "security_manager.h"
#include "private.h"

#include <core/compression/helpers.h>

#include <ytlib/tablet_client/tablet_service_proxy.h>
#include <ytlib/tablet_client/wire_protocol.h>

#include <ytlib/transaction_client/helpers.h>

#include <server/hydra/hydra_service.h>

#include <server/hydra/hydra_manager.h>
#include <server/hydra/mutation.h>
#include <server/hydra/rpc_helpers.h>

#include <server/query_agent/helpers.h>

#include <server/cell_node/bootstrap.h>
#include <server/cell_node/config.h>

namespace NYT {
namespace NTabletNode {

using namespace NRpc;
using namespace NCompression;
using namespace NChunkClient;
using namespace NTabletClient;
<<<<<<< HEAD
using namespace NTableClient;
=======
using namespace NTransactionClient;
using namespace NVersionedTableClient;
>>>>>>> 6c2dd7e3
using namespace NHydra;
using namespace NCellNode;

////////////////////////////////////////////////////////////////////////////////

class TTabletService
    : public THydraServiceBase
{
public:
    TTabletService(
        TTabletSlotPtr slot,
        NCellNode::TBootstrap* bootstrap)
        : THydraServiceBase(
            slot->GetHydraManager()->CreateGuardedAutomatonInvoker(
                slot->GetAutomatonInvoker()),
            TServiceId(TTabletServiceProxy::GetServiceName(), slot->GetCellId()),
            TabletNodeLogger,
            TTabletServiceProxy::GetProtocolVersion())
        , Slot_(slot)
        , Bootstrap_(bootstrap)
    {
        YCHECK(Slot_);
        YCHECK(Bootstrap_);

        RegisterMethod(RPC_SERVICE_METHOD_DESC(StartTransaction)
            .SetInvoker(Slot_->GetGuardedAutomatonInvoker(EAutomatonThreadQueue::Write)));
        RegisterMethod(RPC_SERVICE_METHOD_DESC(Read)
            .SetCancelable(true)
            .SetInvoker(Bootstrap_->GetQueryPoolInvoker()));
        RegisterMethod(RPC_SERVICE_METHOD_DESC(Write)
            .SetInvoker(Slot_->GetGuardedAutomatonInvoker(EAutomatonThreadQueue::Write)));
    }

private:
    const TTabletSlotPtr Slot_;
    NCellNode::TBootstrap* const Bootstrap_;


    DECLARE_RPC_SERVICE_METHOD(NTabletClient::NProto, StartTransaction)
    {
        ValidatePeer(EPeerKind::Leader);

        auto transactionId = FromProto<TTransactionId>(request->transaction_id());
        auto startTimestamp = TTimestamp(request->start_timestamp());
        auto timeout = TDuration::MilliSeconds(request->timeout());

        auto config = Bootstrap_->GetConfig()->TabletNode->TransactionManager;
        auto actualTimeout = std::min(timeout, config->MaxTransactionTimeout);
        request->set_timeout(actualTimeout.MilliSeconds());

        context->SetRequestInfo("TransactionId: %v, StartTimestamp: %v, Timeout: %v",
            transactionId,
            startTimestamp,
            actualTimeout);

        auto transactionManager = Slot_->GetTransactionManager();
        transactionManager
            ->CreateStartTransactionMutation(*request)
            ->Commit()
             .Subscribe(CreateRpcResponseHandler(context));
    }

    DECLARE_RPC_SERVICE_METHOD(NTabletClient::NProto, Read)
    {
        auto tabletId = FromProto<TTabletId>(request->tablet_id());
        auto timestamp = TTimestamp(request->timestamp());
        auto requestData = DecompressWithEnvelope(request->Attachments());

        context->SetRequestInfo("TabletId: %v, Timestamp: %v",
            tabletId,
            timestamp);

        const auto& user = context->GetUser();
        auto securityManager = Bootstrap_->GetSecurityManager();
        TAuthenticatedUserGuard userGuard(securityManager, user);

        auto slotManager = Bootstrap_->GetTabletSlotManager();
        auto config = Bootstrap_->GetConfig()->QueryAgent;

        NQueryAgent::ExecuteRequestWithRetries(
            config->MaxQueryRetries,
            Logger,
            [&] () {
                auto tabletSnapshot = slotManager->GetTabletSnapshotOrThrow(tabletId);

                TWireProtocolReader reader(requestData);
                TWireProtocolWriter writer;

                auto tabletManager = tabletSnapshot->Slot->GetTabletManager();
                tabletManager->Read(
                    tabletSnapshot,
                    timestamp,
                    &reader,
                    &writer);

                auto responseData = writer.Flush();
                auto responseCodec = request->has_response_codec()
                    ? ECodec(request->response_codec())
                    : ECodec(ECodec::None);
                response->Attachments() = CompressWithEnvelope(responseData,  responseCodec);
                context->Reply();
            });
    }

    DECLARE_RPC_SERVICE_METHOD(NTabletClient::NProto, Write)
    {
        ValidatePeer(EPeerKind::Leader);

        auto tabletId = FromProto<TTabletId>(request->tablet_id());
        auto transactionId = FromProto<TTransactionId>(request->transaction_id());
        auto atomicity = AtomicityFromTransactionId(transactionId);
        auto durability = EDurability(request->durability());

        context->SetRequestInfo("TabletId: %v, TransactionId: %v, Atomicity: %v, Durability: %v",
            tabletId,
            transactionId,
            atomicity,
            durability);

        // NB: Must serve the whole request within a single epoch.
        TCurrentInvokerGuard invokerGuard(Slot_->GetEpochAutomatonInvoker(EAutomatonThreadQueue::Write));

        const auto& user = context->GetUser();
        auto securityManager = Bootstrap_->GetSecurityManager();
        TAuthenticatedUserGuard userGuard(securityManager, user);

        auto slotManager = Bootstrap_->GetTabletSlotManager();
        auto tabletSnapshot = slotManager->GetTabletSnapshotOrThrow(tabletId);

        if (tabletSnapshot->Slot != Slot_) {
            THROW_ERROR_EXCEPTION("Wrong tablet slot: expected %v, got %v",
                Slot_->GetCellId(),
                tabletSnapshot->Slot->GetCellId());
        }

        if (tabletSnapshot->Atomicity != atomicity) {
            THROW_ERROR_EXCEPTION("Invalid atomicity mode: %Qlv instead of %Qlv",
                atomicity,
                tabletSnapshot->Atomicity);
        }

        auto requestData = NCompression::DecompressWithEnvelope(request->Attachments());
        TWireProtocolReader reader(requestData);

        auto tabletManager = Slot_->GetTabletManager();

        TFuture<void> commitResult;
        while (!reader.IsFinished()) {
            // Due to possible row blocking, serving the request may involve a number of write attempts.
            // Each attempt causes a mutation to be enqueued to Hydra.
            // Since all these mutations are enqueued within a single epoch, only the last commit outcome is
            // actually relevant.
            tabletManager->Write(
                tabletSnapshot,
                transactionId,
                &reader,
                &commitResult);
        }

        switch (durability) {
            case EDurability::Sync:
                context->ReplyFrom(commitResult);
                break;

            case EDurability::Async:
                context->Reply();
                break;

            default:
                YUNREACHABLE();
        }
    }


    // THydraServiceBase overrides.
    virtual IHydraManagerPtr GetHydraManager() override
    {
        return Slot_->GetHydraManager();
    }
    
};

IServicePtr CreateTabletService(TTabletSlotPtr slot, NCellNode::TBootstrap* bootstrap)
{
    return New<TTabletService>(slot, bootstrap);
}

////////////////////////////////////////////////////////////////////////////////

} // namespace NTabletNode
} // namespace NYT<|MERGE_RESOLUTION|>--- conflicted
+++ resolved
@@ -35,12 +35,8 @@
 using namespace NCompression;
 using namespace NChunkClient;
 using namespace NTabletClient;
-<<<<<<< HEAD
 using namespace NTableClient;
-=======
 using namespace NTransactionClient;
-using namespace NVersionedTableClient;
->>>>>>> 6c2dd7e3
 using namespace NHydra;
 using namespace NCellNode;
 
