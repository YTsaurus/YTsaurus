--- conflicted
+++ resolved
@@ -956,7 +956,11 @@
             switch (preloadState) {
                 case EStorePreloadState::Scheduled:
                 case EStorePreloadState::Running:
-                    ++snapshot->PreloadPendingStoreCount;
+                    if (chunkStore->IsPreloadAllowed()) {
+                        ++snapshot->PreloadPendingStoreCount;
+                    } else {
+                        ++snapshot->PreloadFailedStoreCount;
+                    }
                     break;
                 case EStorePreloadState::Complete:
                     ++snapshot->PreloadCompletedStoreCount;
@@ -969,29 +973,7 @@
 
     auto addPartitionStatistics = [&] (const TPartitionSnapshotPtr& partitionSnapshot) {
         for (const auto& store : partitionSnapshot->Stores) {
-<<<<<<< HEAD
             addStoreStatistics(store);
-=======
-            if (store->IsChunk()) {
-                auto chunkStore = store->AsChunk();
-                auto preloadState = chunkStore->GetPreloadState();
-                switch (preloadState) {
-                    case EStorePreloadState::Scheduled:
-                    case EStorePreloadState::Running:
-                        if (chunkStore->IsPreloadAllowed()) {
-                            ++snapshot->PreloadPendingStoreCount;
-                        } else {
-                            ++snapshot->PreloadFailedStoreCount;
-                        }
-                        break;
-                    case EStorePreloadState::Complete:
-                        ++snapshot->PreloadCompletedStoreCount;
-                        break;
-                    default:
-                        break;
-                }
-            }
->>>>>>> 13682494
         }
     };
 
