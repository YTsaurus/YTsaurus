--- conflicted
+++ resolved
@@ -745,22 +745,6 @@
     LOG_DEBUG("Sorted dynamic memory store destroyed");
 }
 
-<<<<<<< HEAD
-=======
-void TSortedDynamicStore::SetStoreState(EStoreState state)
-{
-    if (StoreState_ == EStoreState::ActiveDynamic && state == EStoreState::PassiveDynamic) {
-        YCHECK(FlushRevision_ == InvalidRevision);
-        FlushRevision_ = GetLatestRevision();
-    }
-    LOG_DEBUG("Changing dynamic memory store state (OldState: %v, NewState: %v, FlushRevision: %v)",
-        StoreState_,
-        state,
-        FlushRevision_);
-    TStoreBase::SetStoreState(state);
-}
-
->>>>>>> ed63965f
 IVersionedReaderPtr TSortedDynamicStore::CreateFlushReader()
 {
     YCHECK(FlushRevision_ != InvalidRevision);
