--- conflicted
+++ resolved
@@ -252,23 +252,6 @@
             ~location->GetId());
 
         TSharedRef data;
-<<<<<<< HEAD
-        PROFILE_TIMING ("/block_read_time") {
-            try {
-                data = reader->ReadBlock(blockId.BlockIndex);
-            } catch (const std::exception& ex) {
-                auto error = TError(
-                    NChunkClient::EErrorCode::IOError,
-                    "Error reading chunk block %s",
-                    ~ToString(blockId))
-                    << ex;
-                chunk->ReleaseReadLock();
-                cookie->Cancel(error);
-                chunk->GetLocation()->Disable();
-                DecreasePendingSize(blockSize);
-                return;
-            }
-=======
         NProfiling::TScopedTimer timer; 
 
         try {
@@ -277,14 +260,13 @@
             auto error = TError(
                 NChunkClient::EErrorCode::IOError,
                 "Error reading chunk block %s",
-                ~blockId.ToString())
+                ~ToString(blockId))
                 << ex;
             chunk->ReleaseReadLock();
             cookie->Cancel(error);
             chunk->GetLocation()->Disable();
             DecreasePendingSize(blockSize);
             return;
->>>>>>> e0ddcf7a
         }
 
         auto readTime = timer.GetElapsed();
