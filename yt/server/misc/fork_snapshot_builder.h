#pragma once

#include "public.h"

#include <yt/core/concurrency/action_queue.h>
#include <yt/core/concurrency/periodic_executor.h>

#include <yt/core/logging/log.h>

#include <yt/core/misc/error.h>

#include <atomic>

namespace NYT {

////////////////////////////////////////////////////////////////////////////////

//! Provides a generic infrastructure for building snapshots via fork.
class TForkSnapshotBuilderBase
    : public virtual TRefCounted
{
public:
    TFuture<void> Fork();

protected:
    explicit TForkSnapshotBuilderBase(NLogging::TLogger& logger);
    ~TForkSnapshotBuilderBase();

    //! Returns the timeout for building a snapshot.
    virtual TDuration GetTimeout() const = 0;

    //! Called from the child process after fork.
    virtual void RunChild() = 0;

    //! Called from the parent process after fork.
    virtual void RunParent();

    //! Called from the parent process when child process is finished.
    virtual void Cleanup();

    //! Returns the invoker used for watching the child process.
    IInvokerPtr GetWatchdogInvoker();

private:
    pid_t ChildPid_ = -1;
    TPromise<void> Result_ = NewPromise<void>();
    TInstant StartTime_;
    NConcurrency::TActionQueuePtr WatchdogQueue_ = New<NConcurrency::TActionQueue>("SnapshotWD");
    NConcurrency::TPeriodicExecutorPtr WatchdogExecutor_;

<<<<<<< HEAD
=======
    NLogging::TLogger& Logger;


>>>>>>> b538cf9c
    void DoRunParent();
    void DoRunChild();

    void OnWatchdogCheck();

    void OnCanceled();
    void DoCancel();

    void DoCleanup();
};

////////////////////////////////////////////////////////////////////////////////

} // namespace NYT<|MERGE_RESOLUTION|>--- conflicted
+++ resolved
@@ -47,13 +47,8 @@
     TInstant StartTime_;
     NConcurrency::TActionQueuePtr WatchdogQueue_ = New<NConcurrency::TActionQueue>("SnapshotWD");
     NConcurrency::TPeriodicExecutorPtr WatchdogExecutor_;
-
-<<<<<<< HEAD
-=======
     NLogging::TLogger& Logger;
 
-
->>>>>>> b538cf9c
     void DoRunParent();
     void DoRunChild();
 
