--- conflicted
+++ resolved
@@ -15,11 +15,7 @@
 ////////////////////////////////////////////////////////////////////////////////
 
 class TServerConfig
-<<<<<<< HEAD
-    : public virtual TYsonSerializable
-=======
-    : public NYTree::TYsonSerializable
->>>>>>> 99d8a6aa
+    : public virtual NYTree::TYsonSerializable
 {
 public:
     TAddressResolverConfigPtr AddressResolver;
