#pragma once

#include "public.h"

#include <yt/server/cell_node/public.h>

#include <yt/core/actions/public.h>
#include <yt/core/concurrency/public.h>

namespace NYT {
namespace NExecAgent {

////////////////////////////////////////////////////////////////////////////////

//! Controls acquisition and release of slots.
class TSlotManager
    : public TRefCounted
{
public:
    TSlotManager(
        TSlotManagerConfigPtr config,
        NCellNode::TBootstrap* bootstrap);

    //! Initializes slots etc.
    void Initialize(int slotCount);

    //! Acquires a free slot, thows on error.
    ISlotPtr AcquireSlot();

    void ReleaseSlot(int slotIndex);

    int GetSlotCount() const;

    bool IsEnabled() const;

private:
    const TSlotManagerConfigPtr Config_;
    const NCellNode::TBootstrap* Bootstrap_;
    const Stroka NodeTag_;

<<<<<<< HEAD
    NConcurrency::TActionQueuePtr LocationQueue_;
=======
>>>>>>> 67506b52
    std::vector<TSlotLocationPtr> Locations_;
    std::vector<TSlotLocationPtr> AliveLocations_;

    IJobEnvironmentPtr JobEnviroment_;

    TSpinLock SpinLock_;
    yhash_set<int> FreeSlots_;
    int SlotCount_ = 0;

    void UpdateAliveLocations();
};

DEFINE_REFCOUNTED_TYPE(TSlotManager)

////////////////////////////////////////////////////////////////////////////////

} // namespace NExecNode
} // namespace NYT<|MERGE_RESOLUTION|>--- conflicted
+++ resolved
@@ -38,10 +38,6 @@
     const NCellNode::TBootstrap* Bootstrap_;
     const Stroka NodeTag_;
 
-<<<<<<< HEAD
-    NConcurrency::TActionQueuePtr LocationQueue_;
-=======
->>>>>>> 67506b52
     std::vector<TSlotLocationPtr> Locations_;
     std::vector<TSlotLocationPtr> AliveLocations_;
 
