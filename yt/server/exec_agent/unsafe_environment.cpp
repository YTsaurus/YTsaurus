﻿#include "stdafx.h"
#include "unsafe_environment.h"
#include "environment.h"
#include "private.h"

#include <ytlib/misc/thread_affinity.h>
#include <ytlib/misc/proc.h>

#include <ytlib/logging/tagged_logger.h>

#include <server/job_proxy/public.h>

#include <util/system/execpath.h>

#include <fcntl.h>

#ifndef _win_

#include <sys/types.h>
#include <sys/wait.h>

#endif

namespace NYT {
namespace NExecAgent {

using namespace NJobProxy;

////////////////////////////////////////////////////////////////////////////////

static NLog::TLogger& SILENT_UNUSED Logger = ExecAgentLogger;

////////////////////////////////////////////////////////////////////////////////

class TUnsafeEnvironmentBuilder
    : public IEnvironmentBuilder
{
public:
    TUnsafeEnvironmentBuilder()
        : ProxyPath(GetExecPath())
    { }

    IProxyControllerPtr CreateProxyController(
        NYTree::INodePtr config,
        const TJobId& jobId,
        const Stroka& workingDirectory) override;

private:
    friend class TUnsafeProxyController;

    Stroka ProxyPath;
};

////////////////////////////////////////////////////////////////////////////////

#ifndef _win_

class TUnsafeProxyController
    : public IProxyController
{
public:
    TUnsafeProxyController(
        const Stroka& proxyPath,
        const TJobId& jobId,
        const Stroka& workingDirectory,
        TUnsafeEnvironmentBuilder* envBuilder)
        : ProxyPath(proxyPath)
        , WorkingDirectory(workingDirectory)
        , JobId(jobId)
        , Logger(ExecAgentLogger)
        , ProcessId(-1)
        , EnvironmentBuilder(envBuilder)
        , OnExit(NewPromise<TError>())
        , ControllerThread(ThreadFunc, this)
    {
        Logger.AddTag(Sprintf("JobId: %s", ~ToString(jobId)));
    }

    void Run()
    {
        VERIFY_THREAD_AFFINITY(JobThread);

        LOG_INFO("Starting job proxy in unsafe environment (WorkDir: %s)",
            ~WorkingDirectory);

<<<<<<< HEAD
        std::vector<int> fileIds = GetAllDescriptors();

        try {
            ProcessId = Spawn(~ProxyPath,
                             {
                                 ~ProxyPath,
                                 "--job-proxy",
                                 "--config",
                                 ~ProxyConfigFileName,
                                 "--job-id",
                                 ~ToString(JobId),
                                 "--working-dir",
                                 ~ToString(WorkingDirectory),
                                 "--memory-limit",
                                 ~ToString(MemoryLimit)
                             },
                             fileIds);
        } catch (const std::exception& ) {
=======
        ProcessId = fork();

        if (ProcessId == 0) {
            // ToDo(psushin): pass errors to parent process
            // cause logging doesn't work here.
            // Use unnamed pipes with CLOEXEC.

            // Redirect stderr and stdout to a file.
            // May be handy for debugging.
            // int fd = open("stderr.txt", O_WRONLY | O_CREAT, S_IRUSR | S_IWUSR);
            // dup2(fd, STDOUT_FILENO);
            // dup2(fd, STDERR_FILENO);

            CloseAllDescriptors();

            ChDir(WorkingDirectory);

            // Search the PATH, inherit environment.
            execlp(
                ~ProxyPath,
                ~ProxyPath,
                "--job-proxy",
                "--config", ~ProxyConfigFileName,
                "--job-id", ~ToString(JobId),
                (void*) NULL);

>>>>>>> d347374d
            // Failed to exec job proxy
            _exit(EJobProxyExitCode::ExecFailed);
        }

        if (ProcessId < 0) {
            THROW_ERROR_EXCEPTION("Failed to start job proxy: fork failed")
                << TError::FromSystem();
        }

        LOG_INFO("Job proxy started (ProcessId: %d)",
            ProcessId);

        // Unref is called in the thread.
        Ref();
        ControllerThread.Start();

        ControllerThread.Detach();
    }

    // Safe to call multiple times
    void Kill(int uid, const TError& error) throw()
    {
        VERIFY_THREAD_AFFINITY(JobThread);

        LOG_INFO(error, "Killing job in unsafe environment (UID: %d)", uid);

        SetError(error);

        int pid = ProcessId;

        if (pid > 0) {
            auto result = kill(pid, 9);
            if (result != 0) {
                switch (errno) {
                    case ESRCH:
                        // Process group doesn't exist already.
                        return;
                    default:
                        LOG_FATAL("Failed to kill job proxy: kill failed (errno: %s)", strerror(errno));
                        break;
                }
            }
        }

        if (uid > 0) {
            try {
                KillallByUser(uid);
            } catch (const std::exception& ex) {
                LOG_FATAL(TError(ex));
            }
        }

        LOG_INFO("Job killed");
    }

    void SubscribeExited(const TCallback<void(TError)>& callback)
    {
        OnExit.Subscribe(callback);
    }

    void UnsubscribeExited(const TCallback<void(TError)>& callback)
    {
        YUNIMPLEMENTED();
    }

private:
    void SetError(const TError& error)
    {
        TGuard<TSpinLock> guard(SpinLock);
        if (Error.IsOK()) {
            Error = error;
        }
    }

    static void* ThreadFunc(void* param)
    {
        auto controller = MakeStrong(static_cast<TUnsafeProxyController*>(param));
        controller->Unref();
        controller->ThreadMain();
        return NULL;
    }

    void ThreadMain()
    {
        LOG_INFO("Waiting for job proxy to finish");

        int status = 0;
        {
            int pid = ProcessId;
            int result = waitpid(pid, &status, WUNTRACED);

            // Set ProcessId back to -1, so that we don't try to kill it ever after.
            ProcessId = -1;
            if (result < 0) {
                SetError(TError("Failed to wait for job proxy to finish: waitpid failed")
                    << TError::FromSystem());
                OnExit.Set(Error);
                return;
            }
            YASSERT(result == pid);
        }

        auto statusError = StatusToError(status);
        auto wrappedError = statusError.IsOK()
            ? TError()
            : TError("Job proxy failed") << statusError;
        SetError(wrappedError);

        LOG_INFO(wrappedError, "Job proxy finished");

        OnExit.Set(Error);
    }


    const Stroka ProxyPath;
    const Stroka WorkingDirectory;
    const TJobId JobId;

    NLog::TTaggedLogger Logger;

    int ProcessId;
    TIntrusivePtr<TUnsafeEnvironmentBuilder> EnvironmentBuilder;

    TSpinLock SpinLock;
    TError Error;

    TPromise<TError> OnExit;

    TThread ControllerThread;

    DECLARE_THREAD_AFFINITY_SLOT(JobThread);
};

#else

//! Dummy stub for windows.
class TUnsafeProxyController
    : public IProxyController
{
public:
    TUnsafeProxyController(const TJobId& jobId)
        : Logger(ExecAgentLogger)
        , OnExit(NewPromise<TError>())
        , ControllerThread(ThreadFunc, this)
    {
        Logger.AddTag(Sprintf("JobId: %s", ~ToString(jobId)));
    }

    void Run()
    {
        ControllerThread.Start();
        ControllerThread.Detach();

        LOG_INFO("Running dummy job");
    }

    void Kill(int uid, const TError& error)
    {
        LOG_INFO("Killing dummy job");
        OnExit.Get();
    }

    void SubscribeExited(const TCallback<void(TError)>& callback)
    {
        OnExit.Subscribe(callback);
    }

    void UnsubscribeExited(const TCallback<void(TError)>& callback)
    {
        YUNIMPLEMENTED();
    }

private:
    static void* ThreadFunc(void* param)
    {
        TIntrusivePtr<TUnsafeProxyController> controller(reinterpret_cast<TUnsafeProxyController*>(param));
        controller->ThreadMain();
        return NULL;
    }

    void ThreadMain()
    {
        // We don't have jobs support for Windows.
        // Just wait for a couple of seconds and report the failure.
        // This might help with scheduler debugging under Windows.
        Sleep(TDuration::Seconds(5));
        LOG_INFO("Dummy job finished");
        OnExit.Set(TError("Jobs are not supported under Windows"));
    }

    NLog::TTaggedLogger Logger;
    TPromise<TError> OnExit;
    TThread ControllerThread;
};

#endif

////////////////////////////////////////////////////////////////////////////////

IProxyControllerPtr TUnsafeEnvironmentBuilder::CreateProxyController(
    NYTree::INodePtr config,
    const TJobId& jobId,
    const Stroka& workingDirectory)
{
#ifndef _win_
    return New<TUnsafeProxyController>(ProxyPath, jobId, workingDirectory, this);
#else
    UNUSED(config);
    UNUSED(workingDirectory);
    return New<TUnsafeProxyController>(jobId);
#endif
}

////////////////////////////////////////////////////////////////////////////////

IEnvironmentBuilderPtr CreateUnsafeEnvironmentBuilder()
{
    return New<TUnsafeEnvironmentBuilder>();
}

////////////////////////////////////////////////////////////////////////////////

} // namespace NExecAgent
} // namespace NYT<|MERGE_RESOLUTION|>--- conflicted
+++ resolved
@@ -83,7 +83,6 @@
         LOG_INFO("Starting job proxy in unsafe environment (WorkDir: %s)",
             ~WorkingDirectory);
 
-<<<<<<< HEAD
         std::vector<int> fileIds = GetAllDescriptors();
 
         try {
@@ -97,39 +96,9 @@
                                  ~ToString(JobId),
                                  "--working-dir",
                                  ~ToString(WorkingDirectory),
-                                 "--memory-limit",
-                                 ~ToString(MemoryLimit)
                              },
                              fileIds);
         } catch (const std::exception& ) {
-=======
-        ProcessId = fork();
-
-        if (ProcessId == 0) {
-            // ToDo(psushin): pass errors to parent process
-            // cause logging doesn't work here.
-            // Use unnamed pipes with CLOEXEC.
-
-            // Redirect stderr and stdout to a file.
-            // May be handy for debugging.
-            // int fd = open("stderr.txt", O_WRONLY | O_CREAT, S_IRUSR | S_IWUSR);
-            // dup2(fd, STDOUT_FILENO);
-            // dup2(fd, STDERR_FILENO);
-
-            CloseAllDescriptors();
-
-            ChDir(WorkingDirectory);
-
-            // Search the PATH, inherit environment.
-            execlp(
-                ~ProxyPath,
-                ~ProxyPath,
-                "--job-proxy",
-                "--config", ~ProxyConfigFileName,
-                "--job-id", ~ToString(JobId),
-                (void*) NULL);
-
->>>>>>> d347374d
             // Failed to exec job proxy
             _exit(EJobProxyExitCode::ExecFailed);
         }
