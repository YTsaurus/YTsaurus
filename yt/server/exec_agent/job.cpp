--- conflicted
+++ resolved
@@ -112,7 +112,6 @@
         } catch (const std::exception& ex) {
             YCHECK(!slotManager->IsEnabled());
 
-<<<<<<< HEAD
             DoSetResult(TError(ex));
             FinalizeJob();
             return;
@@ -123,16 +122,7 @@
         auto invoker = CancelableContext_->CreateInvoker(Invoker_);
         BIND(&TJob::DoStart, MakeWeak(this))
             .Via(invoker)
-=======
-        // Uncancelable part of preparation.
-        PrepareResult_ = BIND(&TJob::DoPrepare, MakeWeak(this))
-            .AsyncVia(Slot_->GetInvoker())
->>>>>>> 5316983c
             .Run();
-
-        auto cancelableInvoker = CancelableContext_->CreateInvoker(Slot_->GetInvoker());
-        PrepareResult_.Subscribe(BIND(&TJob::Run, MakeWeak(this))
-            .Via(cancelableInvoker));
     }
 
     virtual void Abort(const TError& error) override
@@ -453,7 +443,6 @@
                 .AsyncVia(Invoker_)
                 .Run();
 
-<<<<<<< HEAD
             WaitFor(SyncPrepareResult_)
                 .ThrowOnError();
 
@@ -489,28 +478,6 @@
         if (JobPhase_ == EJobPhase::Cleanup || JobPhase_ == EJobPhase::Finished) {
             return;
         }
-=======
-    void Run(const TError& prepareError)
-    {
-        try {
-            prepareError.ThrowOnError();
-            
-            JobPhase_ = EJobPhase::Running;
-
-            {
-                TGuard<TSpinLock> guard(SpinLock);
-                ExecTime_ = TInstant::Now();
-            }
-
-            RunJobProxy();
-        } catch (const std::exception& ex) {
-            {
-                TGuard<TSpinLock> guard(SpinLock);
-                if (JobState_ != EJobState::Running) {
-                    YCHECK(JobState_ == EJobState::Aborting);
-                    return;
-                }
->>>>>>> 5316983c
 
         JobPhase_ = EJobPhase::Cleanup;
 
@@ -705,19 +672,11 @@
                     artifact.IsExecutable,
                     artifact.SandboxKind);
                 try {
-<<<<<<< HEAD
                     Slot_->MakeCopy(
                         artifact.SandboxKind,
                         artifact.Chunk->GetFileName(),
                         artifact.Name,
                         artifact.IsExecutable);
-=======
-                    Slot_->MakeCopy( 
-                        sandboxKind,
-                        chunk->GetFileName(),
-                        info.Name,
-                        info.IsExecutable);
->>>>>>> 5316983c
                 } catch (const std::exception& ex) {
                     THROW_ERROR_EXCEPTION(
                         "Failed to create a copy of artifact %Qv",
