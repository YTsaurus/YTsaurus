#include "job.h"
#include "private.h"
#include "config.h"
#include "environment.h"
#include "environment_manager.h"
#include "slot.h"
#include "slot_manager.h"

#include <yt/server/cell_node/bootstrap.h>
#include <yt/server/cell_node/config.h>

#include <yt/server/data_node/artifact.h>
#include <yt/server/data_node/chunk_block_manager.h>
#include <yt/server/data_node/chunk.h>
#include <yt/server/data_node/chunk_cache.h>
#include <yt/server/data_node/master_connector.h>

#include <yt/server/job_agent/job.h>

#include <yt/server/scheduler/config.h>

#include <yt/ytlib/chunk_client/chunk_meta_extensions.h>

#include <yt/ytlib/file_client/config.h>
#include <yt/ytlib/file_client/file_chunk_reader.h>
#include <yt/ytlib/file_client/file_ypath_proxy.h>

#include <yt/ytlib/job_prober_client/job_prober_service_proxy.h>

#include <yt/ytlib/security_client/public.h>

#include <yt/ytlib/table_client/helpers.h>
#include <yt/ytlib/table_client/name_table.h>
#include <yt/ytlib/table_client/schemaless_chunk_reader.h>
#include <yt/ytlib/table_client/schemaless_writer.h>

#include <yt/core/actions/cancelable_context.h>

#include <yt/core/bus/tcp_client.h>

#include <yt/core/concurrency/async_stream.h>

#include <yt/core/logging/log_manager.h>

#include <yt/core/misc/proc.h>
#include <yt/core/misc/finally.h>

#include <yt/core/rpc/bus_channel.h>

namespace NYT {
namespace NExecAgent {

using namespace NRpc;
using namespace NJobProxy;
using namespace NYTree;
using namespace NYson;
using namespace NChunkClient;
using namespace NChunkClient::NProto;
using namespace NTableClient;
using namespace NFileClient;
using namespace NCellNode;
using namespace NDataNode;
using namespace NCellNode;
using namespace NNodeTrackerClient;
using namespace NNodeTrackerClient::NProto;
using namespace NJobTrackerClient;
using namespace NJobProberClient;
using namespace NJobTrackerClient::NProto;
using namespace NScheduler;
using namespace NScheduler::NProto;
using namespace NConcurrency;
using namespace NApi;

using NNodeTrackerClient::TNodeDirectory;
using NScheduler::NProto::TUserJobSpec;

////////////////////////////////////////////////////////////////////////////////

class TJob
    : public NJobAgent::IJob
{
public:
    DEFINE_SIGNAL(void(const TNodeResources&), ResourcesUpdated);

public:
    TJob(
        const TJobId& jobId,
        const TOperationId& operationId,
        const TNodeResources& resourceUsage,
        TJobSpec&& jobSpec,
        TBootstrap* bootstrap)
        : Id_(jobId)
        , OperationId_(operationId)
        , Bootstrap_(bootstrap)
        , ResourceUsage(resourceUsage)
        , Statistics_("{}")
    {
        JobSpec.Swap(&jobSpec);

        const auto& schedulerJobSpecExt = JobSpec.GetExtension(TSchedulerJobSpecExt::scheduler_job_spec_ext);
        if (schedulerJobSpecExt.has_aux_node_directory()) {
            AuxNodeDirectory_->MergeFrom(schedulerJobSpecExt.aux_node_directory());
        }

        InitializeArtifacts();

        Logger.AddTag("JobId: %v, OperationId: %v, JobType: %v",
            Id_,
            OperationId_,
            GetType());
    }

    virtual void Start() override
    {
        // No SpinLock here, because concurrent access is impossible before
        // calling Start.
        YCHECK(JobState_ == EJobState::Waiting);
        JobState_ = EJobState::Running;

        PrepareTime_ = TInstant::Now();
        auto slotManager = Bootstrap_->GetExecSlotManager();
        Slot_ = slotManager->AcquireSlot();

        auto invoker = CancelableContext_->CreateInvoker(Slot_->GetInvoker());

        BIND(&TJob::Run, MakeWeak(this))
            .AsyncVia(invoker)
            .Run();
    }

    virtual void Abort(const TError& error) override
    {
        if (GetState() == EJobState::Waiting) {
            // Abort before the start.
            YCHECK(!JobResult_.HasValue());
            DoSetResult(error);
            SetFinalState();
            return;
        }

        {
            TGuard<TSpinLock> guard(SpinLock);
            if (JobState_ != EJobState::Running) {
                return;
            }
            DoSetResult(error);
            JobState_ = EJobState::Aborting;
        }

        CancelableContext_->Cancel();

        YCHECK(Slot_);

        auto this_ = MakeStrong(this);
        SyncPrepareResult_.Subscribe(BIND([this, this_] (const TError& /*error*/) {
            Slot_->GetInvoker()->Invoke(BIND(&TJob::DoAbort, MakeStrong(this)));
        }));
    }

    virtual const TJobId& GetId() const override
    {
        return Id_;
    }

    virtual const TJobId& GetOperationId() const override
    {
        return OperationId_;
    }

    virtual EJobType GetType() const override
    {
        return EJobType(JobSpec.type());
    }

    virtual const TJobSpec& GetSpec() const override
    {
        return JobSpec;
    }

    virtual EJobState GetState() const override
    {
        TGuard<TSpinLock> guard(SpinLock);
        return JobState_;
    }

    virtual TNullable<TDuration> GetPrepareDuration() const override
    {
        TGuard<TSpinLock> guard(SpinLock);
        if (!PrepareTime_) {
            return Null;
        } else if (!ExecTime_) {
            return TInstant::Now() - *PrepareTime_;
        } else {
            return *ExecTime_ - *PrepareTime_;
        }
    }

    virtual TNullable<TDuration> GetExecDuration() const override
    {
        TGuard<TSpinLock> guard(SpinLock);
        if (!ExecTime_) {
            return Null;
        } else if (!FinishTime_) {
            return TInstant::Now() - *ExecTime_;
        } else {
            return *FinishTime_ - *ExecTime_;
        }
    }

    virtual EJobPhase GetPhase() const override
    {
        return JobPhase_;
    }

    virtual TNodeResources GetResourceUsage() const override
    {
        TGuard<TSpinLock> guard(SpinLock);
        return ResourceUsage;
    }

    virtual void SetResourceUsage(const TNodeResources& newUsage) override
    {
        TNodeResources delta = newUsage;
        {
            TGuard<TSpinLock> guard(SpinLock);
            if (JobState_ != EJobState::Running) {
                return;
            }
            delta -= ResourceUsage;
            ResourceUsage = newUsage;
        }
        ResourcesUpdated_.Fire(delta);
    }

    virtual TJobResult GetResult() const override
    {
        TGuard<TSpinLock> guard(SpinLock);
        return JobResult_.Get();
    }

    virtual void SetResult(const TJobResult& jobResult) override
    {
        TGuard<TSpinLock> guard(SpinLock);
        if (JobState_ != EJobState::Running) {
            return;
        }
        DoSetResult(jobResult);
    }

    virtual double GetProgress() const override
    {
        TGuard<TSpinLock> guard(SpinLock);
        return Progress_;
    }

    virtual void SetProgress(double value) override
    {
        TGuard<TSpinLock> guard(SpinLock);
        if (JobState_ == EJobState::Running) {
            Progress_ = value;
        }
    }

    virtual TNullable<TYsonString> GetStatistics() const override
    {
        TGuard<TSpinLock> guard(SpinLock);
        return Statistics_;
    }

    virtual TInstant GetStatisticsLastSendTime() const override
    {
        return StatisticsLastSendTime_;
    }

    virtual void ResetStatisticsLastSendTime() override
    {
        StatisticsLastSendTime_ = TInstant::Now();
    }

    virtual void SetStatistics(const TYsonString& statistics) override
    {
        TGuard<TSpinLock> guard(SpinLock);
        if (JobState_ == EJobState::Running) {
            Statistics_ = statistics;
        }
    }

<<<<<<< HEAD
    virtual bool ShouldSendStatistics() const override
    {
        return true;
    }

=======
>>>>>>> 4670dcba
    virtual std::vector<TChunkId> DumpInputContext() override
    {
        ValidateJobRunning();
        EnsureJobProberProxy();

        auto req = JobProberProxy_->DumpInputContext();

        ToProto(req->mutable_job_id(), Id_);
        auto rspOrError = WaitFor(req->Invoke());
        THROW_ERROR_EXCEPTION_IF_FAILED(rspOrError, "Error requesting input contexts dump from job proxy");
        const auto& rsp = rspOrError.Value();

        return FromProto<std::vector<TChunkId>>(rsp->chunk_ids());
    }

    virtual TYsonString Strace() override
    {
        ValidateJobRunning();
        EnsureJobProberProxy();

        auto req = JobProberProxy_->Strace();

        ToProto(req->mutable_job_id(), Id_);
        auto rspOrError = WaitFor(req->Invoke());
        THROW_ERROR_EXCEPTION_IF_FAILED(rspOrError, "Error requesting strace dump from job proxy");
        const auto& rsp = rspOrError.Value();

        return TYsonString(rsp->trace());
    }

    virtual void SignalJob(const Stroka& signalName) override
    {
        ValidateJobRunning();
        EnsureJobProberProxy();

        Signaled_ = true;
        auto req = JobProberProxy_->SignalJob();

        ToProto(req->mutable_job_id(), Id_);
        ToProto(req->mutable_signal_name(), signalName);
        auto rspOrError = WaitFor(req->Invoke());
        THROW_ERROR_EXCEPTION_IF_FAILED(rspOrError, "Error sending signal to job proxy");
    }

    virtual TYsonString PollJobShell(const TYsonString& parameters) override
    {
        ValidateJobRunning();
        EnsureJobProberProxy();

        auto req = JobProberProxy_->PollJobShell();

        ToProto(req->mutable_job_id(), Id_);
        ToProto(req->mutable_parameters(), parameters.Data());
        auto rspOrError = WaitFor(req->Invoke());
        THROW_ERROR_EXCEPTION_IF_FAILED(rspOrError, "Error polling job shell");
        const auto& rsp = rspOrError.Value();

        return TYsonString(rsp->result());
    }


private:
    const TJobId Id_;
    const TOperationId OperationId_;
    NCellNode::TBootstrap* const Bootstrap_;

    TJobSpec JobSpec;

    TSpinLock SpinLock;
    TNodeResources ResourceUsage;

    EJobState JobState_ = EJobState::Waiting;
    EJobPhase JobPhase_ = EJobPhase::Created;

    const TCancelableContextPtr CancelableContext_ = New<TCancelableContext>();

    TFuture<void> SyncPrepareResult_ = VoidFuture;

    double Progress_ = 0.0;

    TYsonString Statistics_;
    TInstant StatisticsLastSendTime_ = TInstant::Now();

    bool Signaled_ = false;

    TNullable<TJobResult> JobResult_;

    TNullable<TInstant> PrepareTime_;
    TNullable<TInstant> ExecTime_;
    TNullable<TInstant> FinishTime_;
    TSlotPtr Slot_;

    IProxyControllerPtr ProxyController_;

    EJobState FinalJobState_ = EJobState::Completed;

    struct TArtifact
    {
        ESandboxKind SandboxKind;
        Stroka Name;
        bool IsExecutable;
        TArtifactKey Key;
        NDataNode::IChunkPtr Chunk;
    };

    std::vector<TArtifact> Artifacts_;

    TNodeDirectoryPtr AuxNodeDirectory_ = New<TNodeDirectory>();

    TNullable<TJobProberServiceProxy> JobProberProxy_;

    NLogging::TLogger Logger = ExecAgentLogger;

    void ValidateJobRunning() const
    {
        if (JobState_ != EJobState::Running) {
            THROW_ERROR_EXCEPTION("Job %v is not running", Id_)
                << TErrorAttribute("job_state", FormatEnum(JobState_));
        }
    }

    void EnsureJobProberProxy()
    {
        if (!JobProberProxy_) {
            YCHECK(Slot_);

            auto jobProberClient = CreateTcpBusClient(Slot_->GetRpcClientConfig());
            auto jobProberChannel = CreateBusChannel(jobProberClient);

            JobProberProxy_.Emplace(jobProberChannel);
            JobProberProxy_->SetDefaultTimeout(Bootstrap_->GetConfig()->ExecAgent->JobProberRpcTimeout);
        }
    }

    //! Asyncronous part of prepare.
    //! It can be safely canceled.
    void DoAsyncPrepare()
    {
        YCHECK(JobPhase_ == EJobPhase::Created);
        JobPhase_ = EJobPhase::DownloadingFiles;
        DownloadFiles();
    }

    //! Syncronous part of prepare.
    //! It cannot be safely canceled since separate processes are used
    //! to prepare tmpfs and files.
    void DoSyncPrepare()
    {
        YCHECK(JobPhase_ == EJobPhase::DownloadingFiles);
        JobPhase_ = EJobPhase::PreparingConfig;
        PrepareConfig();

        YCHECK(JobPhase_ == EJobPhase::PreparingConfig);
        JobPhase_ = EJobPhase::PreparingProxy;
        PrepareProxy();

        YCHECK(JobPhase_ == EJobPhase::PreparingProxy);
        JobPhase_ = EJobPhase::PreparingSandbox;
        Slot_->InitSandbox();

        YCHECK(JobPhase_ == EJobPhase::PreparingSandbox);
        JobPhase_ = EJobPhase::PreparingTmpfs;
        PrepareTmpfs();

        YCHECK(JobPhase_ == EJobPhase::PreparingTmpfs);
        JobPhase_ = EJobPhase::PreparingFiles;
        PrepareFiles();

        YCHECK(JobPhase_ == EJobPhase::PreparingFiles);
    }

    void DoRun()
    {
        JobPhase_ = EJobPhase::Running;

        {
            TGuard<TSpinLock> guard(SpinLock);
            ExecTime_ = TInstant::Now();
        }

        RunJobProxy();
    }

    void Run()
    {
        try {
            auto asyncPrepareResult = BIND(&TJob::DoAsyncPrepare, MakeWeak(this))
                .AsyncVia(GetCurrentInvoker())
                .Run();

            WaitFor(asyncPrepareResult)
                .ThrowOnError();

            auto syncPrepareResult = BIND(&TJob::DoSyncPrepare, MakeWeak(this))
                .AsyncVia(GetCurrentInvoker())
                .Run();

            {
                TGuard<TSpinLock> guard(SpinLock);
                SyncPrepareResult_ = syncPrepareResult;
            }

            WaitFor(syncPrepareResult)
                .ThrowOnError();

            DoRun();
        } catch (const std::exception& ex) {
            {
                TGuard<TSpinLock> guard(SpinLock);
                if (JobState_ != EJobState::Running) {
                    YCHECK(JobState_ == EJobState::Aborting);
                    return;
                }

                LOG_ERROR(ex, "Scheduler job failed");

                DoSetResult(ex);
                JobState_ = EJobState::Aborting;
            }
            BIND(&TJob::DoAbort, MakeStrong(this))
                .Via(Slot_->GetInvoker())
                .Run();
        }
    }

    // Must be called with set SpinLock.
    void DoSetResult(const TError& error)
    {
        TJobResult jobResult;
        ToProto(jobResult.mutable_error(), error);
        DoSetResult(jobResult);
    }

    // Must be called with set SpinLock.
    void DoSetResult(const TJobResult& jobResult)
    {
        if (JobResult_) {
            auto error = FromProto<TError>(JobResult_->error());
            if (!error.IsOK()) {
                return;
            }
        }

        JobResult_ = jobResult;
        FinishTime_ = TInstant::Now();

        auto error = FromProto<TError>(jobResult.error());

        if (error.IsOK()) {
            return;
        }

        if (IsFatalError(error)) {
            error.Attributes().Set("fatal", IsFatalError(error));
            ToProto(JobResult_->mutable_error(), error);
            FinalJobState_ = EJobState::Failed;
            return;
        }

        auto abortReason = GetAbortReason(jobResult);
        if (abortReason) {
            error.Attributes().Set("abort_reason", abortReason);
            ToProto(JobResult_->mutable_error(), error);
            FinalJobState_ = EJobState::Aborted;
            return;
        }

        FinalJobState_ = EJobState::Failed;
    }

    void PrepareConfig()
    {
        LOG_INFO("Preparing job proxy config");

        INodePtr ioConfigNode;
        const auto& schedulerJobSpecExt = JobSpec.GetExtension(TSchedulerJobSpecExt::scheduler_job_spec_ext);
        try {
            const auto& schedulerJobSpecExt = JobSpec.GetExtension(TSchedulerJobSpecExt::scheduler_job_spec_ext);
            ioConfigNode = ConvertToNode(TYsonString(schedulerJobSpecExt.io_config()));
        } catch (const std::exception& ex) {
            THROW_ERROR_EXCEPTION("Error deserializing job IO configuration")
                << ex;
        }

        auto ioConfig = New<TJobIOConfig>();
        try {
            ioConfig->Load(ioConfigNode);
        } catch (const std::exception& ex) {
            THROW_ERROR_EXCEPTION("Error validating job IO configuration")
                << ex;
        }

        auto proxyConfig = CloneYsonSerializable(Bootstrap_->GetJobProxyConfig());
        proxyConfig->JobIO = ioConfig;
        proxyConfig->UserId = Slot_->GetUserId();
        proxyConfig->RpcServer = Slot_->GetRpcServerConfig();
        proxyConfig->Rack = Bootstrap_->GetMasterConnector()->GetLocalDescriptor().GetRack();
        proxyConfig->Addresses = Bootstrap_->GetMasterConnector()->GetLocalDescriptor().Addresses();

        if (schedulerJobSpecExt.has_user_job_spec() && schedulerJobSpecExt.user_job_spec().has_tmpfs_path()) {
            proxyConfig->TmpfsPath = Slot_->GetTmpfsPath(ESandboxKind::User, schedulerJobSpecExt.user_job_spec().tmpfs_path());
        }

        auto proxyConfigPath = NFS::CombinePaths(
            Slot_->GetWorkingDirectory(),
            ProxyConfigFileName);

        try {
            TFile file(proxyConfigPath, CreateAlways | WrOnly | Seq | CloseOnExec);
            TFileOutput output(file);
            TYsonWriter writer(&output, EYsonFormat::Pretty);
            proxyConfig->Save(&writer);
        } catch (const std::exception& ex) {
            LOG_ERROR(ex, "Error saving job proxy config (Path: %v)",
                proxyConfigPath);
            NLogging::TLogManager::Get()->Shutdown();
            _exit(1);
        }

        LOG_INFO("Job proxy config prepared");
    }

    void PrepareProxy()
    {
        Stroka environmentType = "default";
        try {
            auto environmentManager = Bootstrap_->GetEnvironmentManager();
            ProxyController_ = environmentManager->CreateProxyController(
                //XXX(psushin): execution environment type must not be directly
                // selectable by user -- it is more of the global cluster setting
                //jobSpec.operation_spec().environment(),
                environmentType,
                Id_,
                OperationId_,
                Slot_);
        } catch (const std::exception& ex) {
            THROW_ERROR_EXCEPTION("Failed to create proxy controller for environment %Qv",
                environmentType)
                << ex;
        }
    }

    void PrepareTmpfs()
    {
        const auto& schedulerJobSpecExt = JobSpec.GetExtension(TSchedulerJobSpecExt::scheduler_job_spec_ext);
        if (schedulerJobSpecExt.has_user_job_spec()) {
            const auto& userJobSpec = schedulerJobSpecExt.user_job_spec();
            if (userJobSpec.has_tmpfs_path()) {
                Slot_->PrepareTmpfs(ESandboxKind::User, userJobSpec.tmpfs_size(), userJobSpec.tmpfs_path());
            }
        }
    }

    void InitializeArtifacts()
    {
        const auto& schedulerJobSpecExt = JobSpec.GetExtension(TSchedulerJobSpecExt::scheduler_job_spec_ext);

        if (schedulerJobSpecExt.has_user_job_spec()) {
            const auto& userJobSpec = schedulerJobSpecExt.user_job_spec();
            for (const auto& descriptor : userJobSpec.files()) {
                Artifacts_.push_back(TArtifact{
                    ESandboxKind::User,
                    descriptor.file_name(),
                    descriptor.executable(),
                    TArtifactKey(descriptor),
                    nullptr});
            }
        }

        if (schedulerJobSpecExt.has_input_query_spec()) {
            const auto& querySpec = schedulerJobSpecExt.input_query_spec();

            AuxNodeDirectory_->MergeFrom(querySpec.node_directory());

            for (const auto& function : querySpec.external_functions()) {
                TArtifactKey key;
                key.set_type(static_cast<int>(NObjectClient::EObjectType::File));
                key.mutable_chunks()->MergeFrom(function.chunk_specs());

                Artifacts_.push_back(TArtifact{
                    ESandboxKind::Udf,
                    function.name(),
                    false,
                    key,
                    nullptr});
            }
        }
    }

    void RunJobProxy()
    {
        auto runError = WaitFor(ProxyController_->Run());

        // NB: We should explicitly call Kill() to clean up possible child processes.
        ProxyController_->Kill(Slot_->GetProcessGroup());

        runError.ThrowOnError();

        YCHECK(JobResult_.HasValue());
        YCHECK(JobPhase_ == EJobPhase::Running);

        JobPhase_ = EJobPhase::Cleanup;
        Slot_->Clean();
        YCHECK(JobPhase_ == EJobPhase::Cleanup);

        LOG_INFO("Job completed");

        FinalizeJob();
    }

    void FinalizeJob()
    {
        auto slotManager = Bootstrap_->GetExecSlotManager();
        slotManager->ReleaseSlot(Slot_);

        auto resourceDelta = ZeroNodeResources() - ResourceUsage;
        {
            TGuard<TSpinLock> guard(SpinLock);
            SetFinalState();
        }

        ResourcesUpdated_.Fire(resourceDelta);
    }

    // Must be called with set SpinLock.
    void SetFinalState()
    {
        ResourceUsage = ZeroNodeResources();

        JobPhase_ = EJobPhase::Finished;
        JobState_ = FinalJobState_;
    }

    void DoAbort()
    {
        if (GetState() != EJobState::Aborting) {
            return;
        }

        LOG_INFO("Aborting job");

        auto prevJobPhase = JobPhase_;
        JobPhase_ = EJobPhase::Cleanup;

        if (prevJobPhase >= EJobPhase::Running) {
            ProxyController_->Kill(Slot_->GetProcessGroup());
        }

        if (prevJobPhase >= EJobPhase::PreparingSandbox) {
            Slot_->Clean();
        }

        LOG_INFO("Job aborted");

        FinalizeJob();
    }

    void DownloadFiles()
    {
        auto chunkCache = Bootstrap_->GetChunkCache();

        std::vector<TFuture<IChunkPtr>> asyncChunks;
        for (const auto& artifact : Artifacts_) {
            LOG_INFO("Downloading user file (FileName: %v)", artifact.Name);

            auto asyncChunk = chunkCache->PrepareArtifact(artifact.Key, AuxNodeDirectory_)
                .Apply(BIND([fileName = artifact.Name] (const TErrorOr<IChunkPtr>& chunkOrError) {
                    THROW_ERROR_EXCEPTION_IF_FAILED(chunkOrError,
                        "Failed to prepare user file %Qv",
                        fileName);

                    return chunkOrError
                        .Value();
                }));

            asyncChunks.push_back(asyncChunk);
        }

        auto chunks = WaitFor(Combine(asyncChunks))
            .ValueOrThrow();

        for (size_t index = 0; index < Artifacts_.size(); ++index) {
            Artifacts_[index].Chunk = chunks[index];
        }
    }

    //! Putting files to sandbox.
    void PrepareFiles()
    {
        const auto& schedulerJobSpecExt = JobSpec.GetExtension(TSchedulerJobSpecExt::scheduler_job_spec_ext);
        bool copyFiles = schedulerJobSpecExt.has_user_job_spec() && schedulerJobSpecExt.user_job_spec().copy_files();

        for (const auto& artifact : Artifacts_) {
            YCHECK(artifact.Chunk);

            if (copyFiles) {
                LOG_INFO("Copying user file (FileName: %v, IsExecutable: %v)",
                    artifact.Name,
                    artifact.IsExecutable);
                try {
                    Slot_->MakeCopy(
                        artifact.SandboxKind,
                        artifact.Chunk->GetFileName(),
                        artifact.Name,
                        artifact.IsExecutable);
                } catch (const std::exception& ex) {
                    THROW_ERROR_EXCEPTION(
                        "Failed to create a copy of user file %Qv",
                        artifact.Name)
                        << ex;
                }
            } else {
                LOG_INFO("Making symlink for user file (FileName: %v, IsExecutable: %v)",
                    artifact.Name,
                    artifact.IsExecutable);

                try {
                    Slot_->MakeLink(
                        artifact.SandboxKind,
                        artifact.Chunk->GetFileName(),
                        artifact.Name,
                        artifact.IsExecutable);
                } catch (const std::exception& ex) {
                    THROW_ERROR_EXCEPTION(
                        "Failed to create a symlink for user file %Qv",
                        artifact.Name)
                        << ex;
                }
            }

            LOG_INFO("User file prepared successfully (FileName: %v)",
                artifact.Name);
        }
    }

    TNullable<EAbortReason> GetAbortReason(const TJobResult& jobResult)
    {
        auto resultError = FromProto<TError>(jobResult.error());

        if (jobResult.HasExtension(TSchedulerJobResultExt::scheduler_job_result_ext)) {
            const auto& schedulerResultExt = jobResult.GetExtension(TSchedulerJobResultExt::scheduler_job_result_ext);
            if (schedulerResultExt.failed_chunk_ids_size() > 0) {
                return EAbortReason::FailedChunks;
            }
        }

        if (resultError.FindMatching(NExecAgent::EErrorCode::ResourceOverdraft)) {
            return EAbortReason::ResourceOverdraft;
        }

        if (resultError.FindMatching(NExecAgent::EErrorCode::AbortByScheduler)) {
            return EAbortReason::Scheduler;
        }

        if (resultError.FindMatching(NChunkClient::EErrorCode::AllTargetNodesFailed) ||
            resultError.FindMatching(NChunkClient::EErrorCode::MasterCommunicationFailed) ||
            resultError.FindMatching(NChunkClient::EErrorCode::MasterNotConnected) ||
            resultError.FindMatching(NExecAgent::EErrorCode::ConfigCreationFailed) ||
            resultError.FindMatching(NJobProxy::EErrorCode::MemoryCheckFailed))
        {
            return EAbortReason::Other;
        }

        if (auto processError = resultError.FindMatching(EProcessErrorCode::NonZeroExitCode)) {
            auto exitCode = NExecAgent::EJobProxyExitCode(processError->Attributes().Get<int>("exit_code"));
            if (exitCode == EJobProxyExitCode::HeartbeatFailed ||
                exitCode == EJobProxyExitCode::ResultReportFailed ||
                exitCode == EJobProxyExitCode::ResourcesUpdateFailed ||
                exitCode == EJobProxyExitCode::GetJobSpecFailed)
            {
                return EAbortReason::Other;
            }
        }

        if (Signaled_) {
            return EAbortReason::UserRequest;
        }

        return Null;
    }

    static bool IsFatalError(const TError& error)
    {
        return
            error.FindMatching(NTableClient::EErrorCode::SortOrderViolation) ||
            error.FindMatching(NSecurityClient::EErrorCode::AuthenticationError) ||
            error.FindMatching(NSecurityClient::EErrorCode::AuthorizationError) ||
            error.FindMatching(NSecurityClient::EErrorCode::AccountLimitExceeded) ||
            error.FindMatching(NSecurityClient::EErrorCode::NoSuchAccount) ||
            error.FindMatching(NNodeTrackerClient::EErrorCode::NoSuchNetwork) ||
            error.FindMatching(NTableClient::EErrorCode::InvalidDoubleValue) ||
            error.FindMatching(NTableClient::EErrorCode::IncomparableType) ||
            error.FindMatching(NTableClient::EErrorCode::UnhashableType) ||
            error.FindMatching(NTableClient::EErrorCode::CorruptedNameTable);
    }

};

NJobAgent::IJobPtr CreateUserJob(
    const TJobId& jobId,
    const TOperationId& operationId,
    const TNodeResources& resourceUsage,
    TJobSpec&& jobSpec,
    TBootstrap* bootstrap)
{
    return New<TJob>(
        jobId,
        operationId,
        resourceUsage,
        std::move(jobSpec),
        bootstrap);
}

////////////////////////////////////////////////////////////////////////////////

} // namespace NExecAgent
} // namespace NYT

<|MERGE_RESOLUTION|>--- conflicted
+++ resolved
@@ -285,14 +285,6 @@
         }
     }
 
-<<<<<<< HEAD
-    virtual bool ShouldSendStatistics() const override
-    {
-        return true;
-    }
-
-=======
->>>>>>> 4670dcba
     virtual std::vector<TChunkId> DumpInputContext() override
     {
         ValidateJobRunning();
