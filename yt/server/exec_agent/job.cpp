--- conflicted
+++ resolved
@@ -17,9 +17,9 @@
 #include <ytlib/table_client/table_producer.h>
 #include <ytlib/table_client/table_reader.h>
 #include <ytlib/table_client/table_chunk_reader.h>
+#include <ytlib/table_client/config.h>
+
 #include <ytlib/chunk_client/multi_chunk_sequential_reader.h>
-#include <ytlib/table_client/config.h>
-
 #include <ytlib/chunk_client/client_block_cache.h>
 
 #include <ytlib/node_tracker_client/node_directory.h>
@@ -321,16 +321,11 @@
     auto config = New<TTableReaderConfig>();
     auto blockCache = NChunkClient::CreateClientBlockCache(
         New<NChunkClient::TClientBlockCacheConfig>());
-<<<<<<< HEAD
-    auto asyncReader = New<TTableChunkSequenceReader>(
-=======
 
     auto readerProvider = New<TTableChunkReaderProvider>(
         chunks,
         config);
-
-    auto reader = New<TTableChunkSequenceReader>(
->>>>>>> 19d90dc1
+    auto asyncReader = New<TTableChunkSequenceReader>(
         config,
         Bootstrap->GetMasterChannel(),
         blockCache,
