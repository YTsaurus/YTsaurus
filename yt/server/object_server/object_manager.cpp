#include "stdafx.h"
#include "object_manager.h"
#include "object.h"
#include "config.h"
#include "private.h"
#include "gc.h"
#include "attribute_set.h"
#include "schema.h"
#include "master.h"

#include <ytlib/misc/delayed_invoker.h>

#include <ytlib/ypath/tokenizer.h>

#include <ytlib/rpc/message.h>
#include <ytlib/rpc/server_detail.h>

#include <ytlib/meta_state/rpc_helpers.h>

#include <ytlib/erasure/public.h>

#include <ytlib/object_client/object_service_proxy.h>

#include <ytlib/cypress_client/cypress_ypath_proxy.h>

#include <ytlib/profiling/profiling_manager.h>

#include <server/cell_master/serialization_context.h>

#include <server/transaction_server/transaction_manager.h>
#include <server/transaction_server/transaction.h>

#include <server/cypress_server/cypress_manager.h>

#include <server/chunk_server/chunk.h>
#include <server/chunk_server/chunk_list.h>

#include <server/cell_master/bootstrap.h>
#include <server/cell_master/meta_state_facade.h>

#include <server/security_server/user.h>
#include <server/security_server/group.h>
#include <server/security_server/acl.h>
#include <server/security_server/security_manager.h>

namespace NYT {
namespace NObjectServer {

using namespace NYTree;
using namespace NYPath;
using namespace NMetaState;
using namespace NRpc;
using namespace NBus;
using namespace NCypressServer;
using namespace NCypressClient;
using namespace NTransactionServer;
using namespace NSecurityServer;
using namespace NChunkServer;
using namespace NObjectClient;
using namespace NMetaState;
using namespace NCellMaster;

////////////////////////////////////////////////////////////////////////////////

static auto& Logger = ObjectServerLogger;
static TDuration ProfilingPeriod = TDuration::MilliSeconds(100);

////////////////////////////////////////////////////////////////////////////////

//! A wrapper that is used to postpone the reply until the mutation is committed by quorum.
class TObjectManager::TServiceContextWrapper
    : public NRpc::TServiceContextWrapper
{
public:
    explicit TServiceContextWrapper(IServiceContextPtr underlyingContext)
        : NRpc::TServiceContextWrapper(std::move(underlyingContext))
        , Replied(false)
    { }

    virtual bool IsReplied() const override
    {
        return Replied;
    }

    virtual void Reply(const TError& error) override
    {
        YCHECK(!Replied);
        Replied = true;
        Error = error;
    }

    virtual void Reply(IMessagePtr responseMessage) override
    {
        UNUSED(responseMessage);
        YUNREACHABLE();
    }

    virtual const TError& GetError() const override
    {
        return Error;
    }

    IMessagePtr GetResponseMessage()
    {
        YCHECK(Replied);
        if (!ResponseMessage) {
            ResponseMessage = CreateResponseMessage(this);
        }
        return ResponseMessage;
    }

private:
    bool Replied;
    TError Error;
    IMessagePtr ResponseMessage;

};

////////////////////////////////////////////////////////////////////////////////

class TObjectManager::TRootService
    : public IYPathService
{
public:
    explicit TRootService(TBootstrap* bootstrap)
        : Bootstrap(bootstrap)
    {
        Logger = ObjectServerLogger;
    }

    virtual TResolveResult Resolve(
        const TYPath& path,
        NRpc::IServiceContextPtr context) override
    {
        auto cypressManager = Bootstrap->GetCypressManager();
        auto objectManager = Bootstrap->GetObjectManager();
        auto transactionManager = Bootstrap->GetTransactionManager();

        TTransaction* transaction = nullptr;
        auto transactionId = GetTransactionId(context);
        if (transactionId != NullTransactionId) {
            transaction = transactionManager->FindTransaction(transactionId);
            if (!IsObjectAlive(transaction)) {
                THROW_ERROR_EXCEPTION("No such transaction %s", ~ToString(transactionId));
            }
            if (transaction->GetState() != ETransactionState::Active) {
                THROW_ERROR_EXCEPTION("Transaction %s is not active", ~ToString(transactionId));
            }
        }

        NYPath::TTokenizer tokenizer(path);
        switch (tokenizer.Advance()) {
            case NYPath::ETokenType::EndOfStream:
                return TResolveResult::There(objectManager->GetMasterProxy(), tokenizer.GetSuffix());

            case NYPath::ETokenType::Slash: {
                auto root = cypressManager->GetVersionedNodeProxy(
                    cypressManager->GetRootNode(),
                    transaction);
                return TResolveResult::There(root, tokenizer.GetSuffix());
            }

            case NYPath::ETokenType::Literal: {
                const auto& token = tokenizer.GetToken();
                if (!token.has_prefix(ObjectIdPathPrefix)) {
                    tokenizer.ThrowUnexpected();
                }

                TStringBuf objectIdString(token.begin() + ObjectIdPathPrefix.length(), token.end());
                TObjectId objectId;
                if (!TObjectId::FromString(objectIdString, &objectId)) {
                    THROW_ERROR_EXCEPTION("Error parsing object id %s", ~objectIdString);
                }

                auto* object = objectManager->FindObject(objectId);
                if (!IsObjectAlive(object)) {
                    THROW_ERROR_EXCEPTION("No such object %s", ~ToString(objectId));
                }

                auto proxy = objectManager->GetProxy(object, transaction);
                return TResolveResult::There(proxy, tokenizer.GetSuffix());
            }

            default:
                tokenizer.ThrowUnexpected();
                YUNREACHABLE();
        }
    }

    virtual void Invoke(IServiceContextPtr context) override
    {
        UNUSED(context);
        YUNREACHABLE();
    }

    virtual Stroka GetLoggingCategory() const override
    {
        return ObjectServerLogger.GetCategory();
    }

    virtual bool IsWriteRequest(IServiceContextPtr context) const override
    {
        UNUSED(context);
        YUNREACHABLE();
    }

    // TODO(panin): remove this when getting rid of IAttributeProvider
    virtual void SerializeAttributes(
        NYson::IYsonConsumer* consumer,
        const TAttributeFilter& filter) override
    {
        YUNREACHABLE();
    }

private:
    TBootstrap* Bootstrap;

};

////////////////////////////////////////////////////////////////////////////////

class TObjectManager::TObjectResolver
    : public IObjectResolver
{
public:
    explicit TObjectResolver(TBootstrap* bootstrap)
        : Bootstrap(bootstrap)
    { }

    virtual IObjectProxyPtr ResolvePath(const TYPath& path, TTransaction* transaction) override
    {
        auto objectManager = Bootstrap->GetObjectManager();
        auto cypressManager = Bootstrap->GetCypressManager();

        NYPath::TTokenizer tokenizer(path);
        switch (tokenizer.Advance()) {
            case NYPath::ETokenType::EndOfStream:
                return objectManager->GetMasterProxy();

            case NYPath::ETokenType::Slash: {
                auto root = cypressManager->GetVersionedNodeProxy(
                    cypressManager->GetRootNode(),
                    transaction);
                return DoResolvePath(root, tokenizer.GetSuffix());
            }

            case NYPath::ETokenType::Literal: {
                const auto& token = tokenizer.GetToken();
                if (!token.has_prefix(ObjectIdPathPrefix)) {
                    tokenizer.ThrowUnexpected();
                }

                TStringBuf objectIdString(token.begin() + ObjectIdPathPrefix.length(), token.end());
                TObjectId objectId;
                if (!TObjectId::FromString(objectIdString, &objectId)) {
                    THROW_ERROR_EXCEPTION(
                        NYTree::EErrorCode::ResolveError,
                        "Error parsing object id %s",
                        ~objectIdString);
                }

                auto* object = objectManager->FindObject(objectId);
                if (!IsObjectAlive(object)) {
                    THROW_ERROR_EXCEPTION(
                        NYTree::EErrorCode::ResolveError,
                        "No such object %s",
                        ~ToString(objectId));
                }

                auto proxy = objectManager->GetProxy(object, transaction);
                return DoResolvePath(proxy, tokenizer.GetSuffix());
            }

            default:
                tokenizer.ThrowUnexpected();
                YUNREACHABLE();
        }
    }

    virtual TYPath GetPath(IObjectProxyPtr proxy) override
    {
        const auto& id = proxy->GetId();
        if (IsVersioned(TypeFromId(id))) {
            auto* nodeProxy = dynamic_cast<ICypressNodeProxy*>(~proxy);
            auto resolver = nodeProxy->GetResolver();
            return resolver->GetPath(nodeProxy);
        } else {
            return FromObjectId(id);
        }
    }

private:
    TBootstrap* Bootstrap;

    static IObjectProxyPtr DoResolvePath(IObjectProxyPtr proxy, const TYPath& path)
    {
        if (path.empty()) {
            return std::move(proxy);
        }

        auto* nodeProxy = dynamic_cast<ICypressNodeProxy*>(~proxy);
        if (!nodeProxy) {
            THROW_ERROR_EXCEPTION(
                "Cannot resolve nontrivial path %s for nonversioned object %s",
                NYTree::EErrorCode::ResolveError,
                ~path,
                ~ToString(proxy->GetId()));
        }

        auto resolvedNode = GetNodeByYPath(nodeProxy, path);
        auto* resolvedNodeProxy = dynamic_cast<ICypressNodeProxy*>(~resolvedNode);
        YCHECK(resolvedNodeProxy);
        return resolvedNodeProxy;
    }

};

////////////////////////////////////////////////////////////////////////////////

TObjectManager::TObjectManager(
    TObjectManagerConfigPtr config,
    TBootstrap* bootstrap)
    : TMetaStatePart(
        bootstrap->GetMetaStateFacade()->GetManager(),
        bootstrap->GetMetaStateFacade()->GetState())
    , Config(config)
    , Bootstrap(bootstrap)
    , Profiler(ObjectServerProfiler)
    , RootService(New<TRootService>(bootstrap))
    , ObjectResolver(new TObjectResolver(bootstrap))
    , GarbageCollector(New<TGarbageCollector>(config, bootstrap))
    , CreatedObjectCount(0)
    , DestroyedObjectCount(0)
    , LockedObjectCount(0)
{
    YCHECK(config);
    YCHECK(bootstrap);

    {
        NCellMaster::TLoadContext context;
        context.SetBootstrap(Bootstrap);

        RegisterLoader(
            "ObjectManager.Keys",
            SnapshotVersionValidator(),
            BIND(&TObjectManager::LoadKeys, MakeStrong(this)),
            context);
        RegisterLoader(
            "ObjectManager.Values",
            SnapshotVersionValidator(),
            BIND(&TObjectManager::LoadValues, MakeStrong(this)),
            context);
        RegisterLoader(
            "ObjectManager.Schemas",
            SnapshotVersionValidator(),
            BIND(&TObjectManager::LoadSchemas, MakeStrong(this)),
            context);
    }
    {
        NCellMaster::TSaveContext context;

        RegisterSaver(
            ESerializationPriority::Keys,
            "ObjectManager.Keys",
            GetCurrentSnapshotVersion(),
            BIND(&TObjectManager::SaveKeys, MakeStrong(this)),
            context);
        RegisterSaver(
            ESerializationPriority::Values,
            "ObjectManager.Values",
            GetCurrentSnapshotVersion(),
            BIND(&TObjectManager::SaveValues, MakeStrong(this)),
            context);
        RegisterSaver(
            ESerializationPriority::Values,
            "ObjectManager.Schemas",
            GetCurrentSnapshotVersion(),
            BIND(&TObjectManager::SaveSchemas, MakeStrong(this)),
            context);
    }

    RegisterHandler(CreateMasterTypeHandler(Bootstrap));

    RegisterMethod(BIND(&TObjectManager::ReplayVerb, Unretained(this)));
    RegisterMethod(BIND(&TObjectManager::DestroyObjects, Unretained(this)));

    MasterObjectId = MakeWellKnownId(EObjectType::Master, Config->CellId);
}

void TObjectManager::Initialize()
{
    LOG_INFO("CellId: %d", static_cast<int>(Config->CellId));
    LOG_INFO("MasterObjectId: %s", ~ToString(MasterObjectId));

    ProfilingInvoker = New<TPeriodicInvoker>(
        Bootstrap->GetMetaStateFacade()->GetInvoker(),
        BIND(&TObjectManager::OnProfiling, MakeWeak(this)),
        ProfilingPeriod);
    ProfilingInvoker->Start();
}

IYPathServicePtr TObjectManager::GetRootService()
{
    VERIFY_THREAD_AFFINITY_ANY();

    return RootService;
}

TObjectBase* TObjectManager::GetMasterObject()
{
    VERIFY_THREAD_AFFINITY_ANY();

    return ~MasterObject;
}

IObjectProxyPtr TObjectManager::GetMasterProxy()
{
    VERIFY_THREAD_AFFINITY_ANY();

    return MasterProxy;
}

TObjectBase* TObjectManager::FindSchema(EObjectType type)
{
    VERIFY_THREAD_AFFINITY_ANY();

    int typeValue = static_cast<int>(type);
    if (typeValue < 0 || typeValue > MaxObjectType) {
        return nullptr;
    }

    return ~TypeToEntry[typeValue].SchemaObject;
}

TObjectBase* TObjectManager::GetSchema(EObjectType type)
{
    VERIFY_THREAD_AFFINITY_ANY();

    auto* schema = FindSchema(type);
    YCHECK(schema);
    return schema;
}

IObjectProxyPtr TObjectManager::GetSchemaProxy(EObjectType type)
{
    VERIFY_THREAD_AFFINITY_ANY();

    int typeValue = static_cast<int>(type);
    YCHECK(typeValue >= 0 && typeValue <= MaxObjectType);

    const auto& entry = TypeToEntry[typeValue];
    YCHECK(entry.SchemaProxy);
    return entry.SchemaProxy;
}

void TObjectManager::RegisterHandler(IObjectTypeHandlerPtr handler)
{
    // No thread affinity check here.
    // This will be called during init-time only but from an unspecified thread.
    YCHECK(handler);

    auto type = handler->GetType();
    int typeValue = static_cast<int>(type);
    YCHECK(typeValue >= 0 && typeValue <= MaxObjectType);
    YCHECK(!TypeToEntry[typeValue].Handler);

    RegisteredTypes.push_back(type);
    auto& entry = TypeToEntry[typeValue];
    entry.Handler = handler;
<<<<<<< HEAD
    entry.TagId = NProfiling::TProfilingManager::Get()->RegisterTag("type", type);
    if (TypeHasSchema(type)) {
=======
    if (HasSchema(type)) {
>>>>>>> d405189a
        auto schemaType = SchemaTypeFromType(type);
        auto& schemaEntry = TypeToEntry[static_cast<int>(schemaType)];
        schemaEntry.Handler = CreateSchemaTypeHandler(Bootstrap, type);
        LOG_INFO("Type registered (Type: %s, SchemaObjectId: %s)",
            ~type.ToString(),
            ~ToString(MakeSchemaObjectId(type, GetCellId())));
    } else {
        LOG_INFO("Type registered (Type: %s)",
            ~type.ToString());
    }
}

IObjectTypeHandlerPtr TObjectManager::FindHandler(EObjectType type) const
{
    VERIFY_THREAD_AFFINITY_ANY();

    int typeValue = static_cast<int>(type);
    if (typeValue < 0 || typeValue > MaxObjectType) {
        return nullptr;
    }

    return TypeToEntry[typeValue].Handler;
}

IObjectTypeHandlerPtr TObjectManager::GetHandler(EObjectType type) const
{
    VERIFY_THREAD_AFFINITY_ANY();

    auto handler = FindHandler(type);
    YASSERT(handler);
    return handler;
}

IObjectTypeHandlerPtr TObjectManager::GetHandler(TObjectBase* object) const
{
    return GetHandler(object->GetType());
}

const std::vector<EObjectType> TObjectManager::GetRegisteredTypes() const
{
    return RegisteredTypes;
}

TCellId TObjectManager::GetCellId() const
{
    VERIFY_THREAD_AFFINITY_ANY();

    return Config->CellId;
}

const TGuid& TObjectManager::GetCellGuid() const
{
    VERIFY_THREAD_AFFINITY(StateThread);

    if (CachedCellGuild.IsEmpty()) {
        auto rootService = const_cast<TObjectManager*>(this)->GetRootService();
        CachedCellGuild = ConvertTo<TGuid>(SyncYPathGet(rootService, "//sys/@cell_guid"));
    }

    return CachedCellGuild;
}

TObjectId TObjectManager::GenerateId(EObjectType type)
{
    VERIFY_THREAD_AFFINITY(StateThread);

    auto* mutationContext = Bootstrap
        ->GetMetaStateFacade()
        ->GetManager()
        ->GetMutationContext();

    const auto& version = mutationContext->GetVersion();

    auto random = mutationContext->RandomGenerator().Generate<ui64>();

    int typeValue = static_cast<int>(type);
    YASSERT(typeValue >= 0 && typeValue <= MaxObjectType);

    auto cellId = GetCellId();

    TObjectId id(
        random,
        (cellId << 16) + typeValue,
        version.RecordCount,
        version.SegmentId);

    ++CreatedObjectCount;

    LOG_DEBUG_UNLESS(IsRecovery(), "Object created (Type: %s, Id: %s)",
        ~type.ToString(),
        ~ToString(id));

    return id;
}

void TObjectManager::RefObject(TObjectBase* object)
{
    VERIFY_THREAD_AFFINITY(StateThread);
    YASSERT(object->IsTrunk());

    int refCounter = object->RefObject();
    LOG_DEBUG_UNLESS(IsRecovery(), "Object referenced (Id: %s, RefCounter: %d, LockCounter: %d)",
        ~ToString(object->GetId()),
        refCounter,
        object->GetObjectLockCounter());
}

void TObjectManager::UnrefObject(TObjectBase* object)
{
    VERIFY_THREAD_AFFINITY(StateThread);
    YASSERT(object->IsTrunk());

    int refCounter = object->UnrefObject();
    LOG_DEBUG_UNLESS(IsRecovery(), "Object unreferenced (Id: %s, RefCounter: %d, LockCounter: %d)",
        ~ToString(object->GetId()),
        refCounter,
        object->GetObjectLockCounter());

    if (refCounter == 0) {
        GarbageCollector->Enqueue(object);
    }
}

void TObjectManager::LockObject(TObjectBase* object)
{
    VERIFY_THREAD_AFFINITY(StateThread);

    int lockCounter = object->LockObject();
    if (lockCounter == 1) {
        ++LockedObjectCount;
    }
}

void TObjectManager::UnlockObject(TObjectBase* object)
{
    VERIFY_THREAD_AFFINITY(StateThread);

    int lockCounter = object->UnlockObject();
    if (lockCounter == 0) {
        --LockedObjectCount;
        if (!object->IsAlive()) {
            GarbageCollector->Unlock(object);
        }
    }
}

void TObjectManager::SaveKeys(NCellMaster::TSaveContext& context) const
{
    Attributes.SaveKeys(context);
}

void TObjectManager::SaveValues(NCellMaster::TSaveContext& context) const
{
    Attributes.SaveValues(context);
    GarbageCollector->Save(context);
}

void TObjectManager::SaveSchemas(NCellMaster::TSaveContext& context) const
{
    // Make sure the ordering of RegisteredTypes does not matter.
    auto types = RegisteredTypes;
    std::sort(types.begin(), types.end());

    FOREACH (auto type, types) {
        if (HasSchema(type)) {
            Save(context, type);
            const auto& entry = TypeToEntry[static_cast<int>(type)];
            entry.SchemaObject->Save(context);
        }
    }

    // Write a sentinel.
    Save(context, EObjectType(EObjectType::Null));
}

void TObjectManager::OnBeforeLoaded()
{
    VERIFY_THREAD_AFFINITY(StateThread);

    DoClear();
}

void TObjectManager::LoadKeys(NCellMaster::TLoadContext& context)
{
    VERIFY_THREAD_AFFINITY(StateThread);

    Attributes.LoadKeys(context);
}

void TObjectManager::LoadValues(NCellMaster::TLoadContext& context)
{
    VERIFY_THREAD_AFFINITY(StateThread);

    Attributes.LoadValues(context);
    GarbageCollector->Load(context);

       // COMPAT(psushin)
    if (context.GetVersion() < 21) {
        FOREACH (const auto& pair, Attributes) {
            auto type = TypeFromId(pair.first.ObjectId);
            if ((type == EObjectType::Table || type == EObjectType::File) && pair.first.TransactionId == NullTransactionId) {
                auto& attributes = pair.second->Attributes();
                if (attributes.find("erasure_codec") == attributes.end()) {
                    auto value = NYTree::ConvertToYsonString(NErasure::ECodec(NErasure::ECodec::None));
                    YCHECK(attributes.insert(std::make_pair("erasure_codec", MakeNullable(value))).second);
                }
            }
        }
    }
}

void TObjectManager::LoadSchemas(NCellMaster::TLoadContext& context)
{
    VERIFY_THREAD_AFFINITY(StateThread);

    while (true) {
        EObjectType type;
        Load(context, type);
        if (type == EObjectType::Null)
            break;

        const auto& entry = TypeToEntry[static_cast<int>(type)];
        entry.SchemaObject->Load(context);
    }
}

void TObjectManager::OnAfterLoaded()
{
    VERIFY_THREAD_AFFINITY(StateThread);
}

void TObjectManager::DoClear()
{
    MasterObject.reset(new TMasterObject(MasterObjectId));
    MasterObject->RefObject();

    MasterProxy = CreateMasterProxy(Bootstrap, ~MasterObject);

    FOREACH (auto type, RegisteredTypes)  {
        auto& entry = TypeToEntry[static_cast<int>(type)];
        if (HasSchema(type)) {
            entry.SchemaObject.reset(new TSchemaObject(MakeSchemaObjectId(type, GetCellId())));
            entry.SchemaObject->RefObject();
            entry.SchemaProxy = CreateSchemaProxy(Bootstrap, ~entry.SchemaObject);
        }
    }

    Attributes.Clear();

    GarbageCollector->Clear();

    CreatedObjectCount = 0;
    DestroyedObjectCount = 0;
    LockedObjectCount = 0;
}

void TObjectManager::Clear()
{
    VERIFY_THREAD_AFFINITY(StateThread);

    DoClear();
}

void TObjectManager::OnRecoveryStarted()
{
    Profiler.SetEnabled(false);

    GarbageCollector->UnlockAll();
    LockedObjectCount = 0;
}

void TObjectManager::OnRecoveryComplete()
{
    Profiler.SetEnabled(true);
}

void TObjectManager::OnActiveQuorumEstablished()
{
    GarbageCollector->StartSweep();
}

void TObjectManager::OnStopLeading()
{
    GarbageCollector->StopSweep();
}

TObjectBase* TObjectManager::FindObject(const TObjectId& id)
{
    VERIFY_THREAD_AFFINITY(StateThread);

    auto handler = FindHandler(TypeFromId(id));
    if (!handler) {
        return nullptr;
    }

    return handler->FindObject(id);
}

TObjectBase* TObjectManager::GetObject(const TObjectId& id)
{
    VERIFY_THREAD_AFFINITY(StateThread);

    auto* object = FindObject(id);
    YCHECK(object);
    return object;
}

IObjectProxyPtr TObjectManager::GetProxy(
    TObjectBase* object,
    TTransaction* transaction)
{
    VERIFY_THREAD_AFFINITY(StateThread);
    YCHECK(IsObjectAlive(object));

    const auto& id = object->GetId();
    auto handler = FindHandler(TypeFromId(id));
    if (!handler) {
        return nullptr;
    }

    return handler->GetProxy(object, transaction);
}

TAttributeSet* TObjectManager::GetOrCreateAttributes(const TVersionedObjectId& id)
{
    VERIFY_THREAD_AFFINITY(StateThread);

    auto* userAttributes = FindAttributes(id);
    if (!userAttributes) {
        userAttributes = CreateAttributes(id);
    }

    return userAttributes;
}

TAttributeSet* TObjectManager::CreateAttributes(const TVersionedObjectId& id)
{
    VERIFY_THREAD_AFFINITY(StateThread);

    auto result = new TAttributeSet();
    Attributes.Insert(id, result);
    return result;
}

void TObjectManager::RemoveAttributes(const TVersionedObjectId& id)
{
    VERIFY_THREAD_AFFINITY(StateThread);

    Attributes.Remove(id);
}

bool TObjectManager::TryRemoveAttributes(const TVersionedObjectId& id)
{
    VERIFY_THREAD_AFFINITY(StateThread);

    return Attributes.TryRemove(id);
}

void TObjectManager::BranchAttributes(
    const TVersionedObjectId& originatingId,
    const TVersionedObjectId& branchedId)
{
    VERIFY_THREAD_AFFINITY(StateThread);
    UNUSED(originatingId);
    UNUSED(branchedId);
    // We don't store empty deltas at the moment
}

void TObjectManager::MergeAttributes(
    const TVersionedObjectId& originatingId,
    const TVersionedObjectId& branchedId)
{
    VERIFY_THREAD_AFFINITY(StateThread);

    auto* originatingAttributes = FindAttributes(originatingId);
    const auto* branchedAttributes = FindAttributes(branchedId);
    if (!branchedAttributes) {
        return;
    }

    if (!originatingAttributes) {
        auto attributeSet = Attributes.Release(branchedId);
        Attributes.Insert(originatingId, attributeSet.release());
    } else {
        FOREACH (const auto& pair, branchedAttributes->Attributes()) {
            if (!pair.second && !originatingId.IsBranched()) {
                originatingAttributes->Attributes().erase(pair.first);
            } else {
                originatingAttributes->Attributes()[pair.first] = pair.second;
            }
        }
        Attributes.Remove(branchedId);
    }
}

void TObjectManager::ExecuteVerb(
    const TVersionedObjectId& id,
    bool isWrite,
    IServiceContextPtr context,
    TCallback<void(IServiceContextPtr)> action)
{
    VERIFY_THREAD_AFFINITY(StateThread);

    auto securityManager = Bootstrap->GetSecurityManager();
    auto* user = securityManager->GetAuthenticatedUser();

    LOG_INFO_UNLESS(IsRecovery(), "ExecuteVerb: %s %s (ObjectId: %s, IsWrite: %s, User: %s)",
        ~context->GetVerb(),
        ~context->GetPath(),
        ~ToString(id),
        ~FormatBool(isWrite),
        ~user->GetName());

    NProfiling::TTagIdList tagIds;
    tagIds.push_back(GetTypeTagId(TypeFromId(id.ObjectId)));
    tagIds.push_back(GetVerbTagId(context->GetVerb()));

    if (IsRecovery() || !isWrite || MetaStateManager->GetMutationContext()) {
        PROFILE_TIMING ("/request_time", tagIds) {
            action.Run(context);
        }
    } else {
        if (!Bootstrap->GetMetaStateFacade()->IsActiveLeader()) {
            context->Reply(TError(
                NRpc::EErrorCode::Unavailable,
                "Not an active leader"));
            return;
        }

        NProto::TMetaReqExecute executeReq;
        ToProto(executeReq.mutable_object_id(), id.ObjectId);
        ToProto(executeReq.mutable_transaction_id(),  id.TransactionId);
        ToProto(executeReq.mutable_user_id(), user->GetId());

        auto requestMessage = context->GetRequestMessage();
        const auto& requestParts = requestMessage->GetParts();
        FOREACH (const auto& part, requestParts) {
            executeReq.add_request_parts(part.Begin(), part.Size());
        }

        // Capture everything needed in lambdas below.
        auto wrappedContext = New<TServiceContextWrapper>(context);
        auto mutationId = GetMutationId(context);
        auto metaStateManager = MetaStateManager;

        Bootstrap
            ->GetMetaStateFacade()
            ->CreateMutation()
            ->SetRequestData(executeReq)
            ->SetId(mutationId)
            ->SetAction(BIND([=] () {
                PROFILE_TIMING ("/request_time", tagIds) {
                    action.Run(wrappedContext);
                }
                if (mutationId != NullMutationId) {
                    auto responseMessage = wrappedContext->GetResponseMessage();
                    auto responseData = PackMessage(responseMessage);
                    metaStateManager->GetMutationContext()->SetResponseData(responseData);
                }
            }))
            ->OnSuccess(BIND([=] (const TMutationResponse& response) {
                context->Reply(wrappedContext->GetResponseMessage());
            }))
            ->OnError(CreateRpcErrorHandler(context))
            ->Commit();
    }
}

TMutationPtr TObjectManager::CreateDestroyObjectsMutation(const NProto::TMetaReqDestroyObjects& request)
{
    return Bootstrap
        ->GetMetaStateFacade()
        ->CreateMutation(this, request, &TThis::DestroyObjects);
}

TFuture<void> TObjectManager::GCCollect()
{
    VERIFY_THREAD_AFFINITY(StateThread);

    return GarbageCollector->Collect();
}

TObjectBase* TObjectManager::CreateObject(
    TTransaction* transaction,
    TAccount* account,
    EObjectType type,
    IAttributeDictionary* attributes,
    IObjectTypeHandler::TReqCreateObject* request,
    IObjectTypeHandler::TRspCreateObject* response)
{
    auto handler = FindHandler(type);
    if (!handler) {
        THROW_ERROR_EXCEPTION("Unknown object type: %s",
            ~type.ToString());
    }

    auto options = handler->GetCreationOptions();
    if (!options) {
        THROW_ERROR_EXCEPTION("Type does not support creating new instances: %s",
            ~type.ToString());
    }

    switch (options->TransactionMode) {
        case EObjectTransactionMode::Required:
            if (!transaction) {
                THROW_ERROR_EXCEPTION("Cannot create an instance of %s outside of a transaction",
                    ~FormatEnum(type).Quote());
            }
            break;

        case EObjectTransactionMode::Forbidden:
            if (transaction) {
                THROW_ERROR_EXCEPTION("Cannot create an instance of %s inside of a transaction",
                    ~FormatEnum(type).Quote());
            }
            break;

        case EObjectTransactionMode::Optional:
            break;

        default:
            YUNREACHABLE();
    }

    switch (options->AccountMode) {
        case EObjectAccountMode::Required:
            if (!account) {
                THROW_ERROR_EXCEPTION("Cannot create an instance of %s without an account",
                    ~FormatEnum(type).Quote());
            }
            break;

        case EObjectAccountMode::Forbidden:
            if (account) {
                THROW_ERROR_EXCEPTION("Cannot create an instance of %s with an account",
                    ~FormatEnum(type).Quote());
            }
            break;

        case EObjectAccountMode::Optional:
            break;

        default:
            YUNREACHABLE();
    }

    auto securityManager = Bootstrap->GetSecurityManager();
    auto* user = securityManager->GetAuthenticatedUser();

    auto* schema = FindSchema(type);
    if (schema) {
        securityManager->ValidatePermission(schema, user, EPermission::Create);
    }

    auto* object = handler->Create(
        transaction,
        account,
        attributes,
        request,
        response);
    const auto& objectId = object->GetId();

    auto attributeKeys = attributes->List();
    if (!attributeKeys.empty()) {
        // Copy attributes. Quick and dirty.
        auto* attributeSet = GetOrCreateAttributes(TVersionedObjectId(objectId));

        FOREACH (const auto& key, attributeKeys) {
            YCHECK(attributeSet->Attributes().insert(std::make_pair(
                key,
                attributes->GetYson(key))).second);
        }
    }

    if (transaction && options->SupportsStaging) {
        YCHECK(transaction->StagedObjects().insert(object).second);
        RefObject(object);
    }

    auto* acd = securityManager->FindAcd(object);
    if (acd) {
        acd->SetOwner(user);
    }

    return object;
}

void TObjectManager::UnstageObject(
    TTransaction* transaction,
    TObjectBase* object,
    bool recursive)
{
    if (transaction->StagedObjects().erase(object) != 1) {
        THROW_ERROR_EXCEPTION("Object %s does not belong to transaction %s",
            ~ToString(object->GetId()),
            ~ToString(transaction->GetId()));
    }

    auto handler = GetHandler(object);
    handler->Unstage(object, transaction, recursive);
    UnrefObject(object);
}

IObjectResolver* TObjectManager::GetObjectResolver()
{
    return ~ObjectResolver;
}

void TObjectManager::ReplayVerb(const NProto::TMetaReqExecute& request)
{
    VERIFY_THREAD_AFFINITY(StateThread);

    auto objectId = FromProto<TObjectId>(request.object_id());
    auto transactionId = FromProto<TTransactionId>(request.transaction_id());
    auto userId = FromProto<TUserId>(request.user_id());

    auto transactionManager = Bootstrap->GetTransactionManager();
    auto* transaction =
        transactionId == NullTransactionId
        ? nullptr
        : transactionManager->GetTransaction(transactionId);

    auto securityManager = Bootstrap->GetSecurityManager();
    auto* user = securityManager->GetUser(userId);
    TAuthenticatedUserGuard userGuard(securityManager, user);

    std::vector<TSharedRef> parts(request.request_parts_size());
    for (int partIndex = 0; partIndex < request.request_parts_size(); ++partIndex) {
        // Construct a non-owning TSharedRef to avoid copying.
        // This is feasible since the message will outlive the request.
        const auto& part = request.request_parts(partIndex);
        parts[partIndex] = TSharedRef::FromRefNonOwning(TRef(const_cast<char*>(part.begin()), part.size()));
    }

    auto requestMessage = CreateMessageFromParts(std::move(parts));
    auto context = CreateYPathContext(
        requestMessage,
        "",
        TYPathResponseHandler());

    auto* object = GetObject(objectId);
    auto proxy = GetProxy(object, transaction);
    proxy->Invoke(context);
}

void TObjectManager::DestroyObjects(const NProto::TMetaReqDestroyObjects& request)
{
    FOREACH (const auto& protoId, request.object_ids()) {
        auto id = FromProto<TObjectId>(protoId);
        auto type = TypeFromId(id);
        auto handler = GetHandler(type);
        auto* object = handler->GetObject(id);

        // NB: The order of Dequeue/Destroy/CheckEmpty calls matters.
        // CheckEmpty will raise CollectPromise when GC becomes empty.
        // To enable cascaded GC sweep we don't want this to happen
        // if some ids are added during DestroyObject.
        GarbageCollector->Dequeue(object);
        handler->Destroy(object);
        ++DestroyedObjectCount;

        LOG_DEBUG_UNLESS(IsRecovery(), "Object destroyed (Type: %s, Id: %s)",
            ~type.ToString(),
            ~ToString(id));
    }

    GarbageCollector->CheckEmpty();
}

NProfiling::TTagId TObjectManager::GetTypeTagId(EObjectType type)
{
    return TypeToEntry[type].TagId;
}

NProfiling::TTagId TObjectManager::GetVerbTagId(const Stroka& verb)
{
    auto it = VerbToTag.find(verb);
    if (it != VerbToTag.end()) {
        return it->second;
    }
    auto tag = NProfiling::TProfilingManager::Get()->RegisterTag("verb", verb);
    YCHECK(VerbToTag.insert(std::make_pair(verb, tag)).second);
    return tag;
}

void TObjectManager::OnProfiling()
{
    VERIFY_THREAD_AFFINITY(StateThread);

    Profiler.Enqueue("/gc_queue_size", GarbageCollector->GetGCQueueSize());
    Profiler.Enqueue("/gc_lock_queue_size", GarbageCollector->GetLockedGCQueueSize());
    Profiler.Enqueue("/created_object_count", CreatedObjectCount);
    Profiler.Enqueue("/destroyed_object_count", DestroyedObjectCount);
    Profiler.Enqueue("/locked_object_count", LockedObjectCount);
}

DEFINE_METAMAP_ACCESSORS(TObjectManager, Attributes, TAttributeSet, TVersionedObjectId, Attributes)

////////////////////////////////////////////////////////////////////////////////

} // namespace NObjectServer
} // namespace NYT
<|MERGE_RESOLUTION|>--- conflicted
+++ resolved
@@ -467,12 +467,8 @@
     RegisteredTypes.push_back(type);
     auto& entry = TypeToEntry[typeValue];
     entry.Handler = handler;
-<<<<<<< HEAD
     entry.TagId = NProfiling::TProfilingManager::Get()->RegisterTag("type", type);
-    if (TypeHasSchema(type)) {
-=======
     if (HasSchema(type)) {
->>>>>>> d405189a
         auto schemaType = SchemaTypeFromType(type);
         auto& schemaEntry = TypeToEntry[static_cast<int>(schemaType)];
         schemaEntry.Handler = CreateSchemaTypeHandler(Bootstrap, type);
