#include "stdafx.h"
#include "object_service.h"
#include "private.h"
#include "object_manager.h"
#include "config.h"

#include <core/ytree/ypath_detail.h>

#include <core/rpc/message.h>
#include <core/rpc/service_detail.h>
#include <core/rpc/helpers.h>

#include <ytlib/security_client/public.h>

#include <ytlib/object_client/object_service_proxy.h>

#include <server/transaction_server/transaction.h>
#include <server/transaction_server/transaction_manager.h>

#include <server/cell_master/bootstrap.h>
#include <server/cell_master/hydra_facade.h>
#include <server/cell_master/master_hydra_service.h>

#include <server/security_server/security_manager.h>
#include <server/security_server/user.h>

#include <server/cypress_server/cypress_manager.h>

#include <atomic>

namespace NYT {
namespace NObjectServer {

using namespace NHydra;
using namespace NRpc;
using namespace NRpc::NProto;
using namespace NBus;
using namespace NYTree;
using namespace NYTree::NProto;
using namespace NCypressServer;
using namespace NTransactionServer;
using namespace NSecurityClient;
using namespace NSecurityServer;
using namespace NObjectServer;
using namespace NCellMaster;

////////////////////////////////////////////////////////////////////////////////

class TObjectService
    : public NCellMaster::TMasterHydraServiceBase
{
public:
    explicit TObjectService(TBootstrap* bootstrap)
        : TMasterHydraServiceBase(
            bootstrap,
            NObjectClient::TObjectServiceProxy::GetServiceName(),
            ObjectServerLogger,
            NObjectClient::TObjectServiceProxy::GetProtocolVersion())
    {
        RegisterMethod(RPC_SERVICE_METHOD_DESC(Execute));
        RegisterMethod(RPC_SERVICE_METHOD_DESC(GCCollect));
        RegisterMethod(RPC_SERVICE_METHOD_DESC(BuildSnapshot));
    }

private:
    class TExecuteSession;

    DECLARE_RPC_SERVICE_METHOD(NObjectClient::NProto, Execute);
    DECLARE_RPC_SERVICE_METHOD(NObjectClient::NProto, GCCollect);
    DECLARE_RPC_SERVICE_METHOD(NObjectClient::NProto, BuildSnapshot);

};

IServicePtr CreateObjectService(TBootstrap* bootstrap)
{
    return New<TObjectService>(bootstrap);
}

////////////////////////////////////////////////////////////////////////////////

class TObjectService::TExecuteSession
    : public TIntrinsicRefCounted
{
public:
    TExecuteSession(
        TBootstrap* boostrap,
        TCtxExecutePtr context)
        : Bootstrap(boostrap)
        , Context(std::move(context))
        , RequestCount(Context->Request().part_counts_size())
    { }

    void Run()
    {
        Context->SetRequestInfo("RequestCount: %v", RequestCount);

        if (RequestCount == 0) {
            Reply();
            return;
        }

        ResponseMessages.resize(RequestCount);
        RequestHeaders.resize(RequestCount);
        UserName = FindAuthenticatedUser(Context);

        auto hydraManager = Bootstrap->GetHydraFacade()->GetHydraManager();
        auto sync = hydraManager->SyncWithLeader();
        if (sync.IsSet()) {
            OnSync(sync.Get());
        } else {
            sync.Subscribe(BIND(&TExecuteSession::OnSync, MakeStrong(this))
                .Via(GetCurrentInvoker()));
        }
    }

private:
    TBootstrap* const Bootstrap;
    const TCtxExecutePtr Context;

    int RequestCount;
    TFuture<void> LastMutationCommitted = VoidFuture;
    std::atomic<bool> Replied = {false};
    std::atomic<int> ResponseCount = {0};
    std::vector<TSharedRefArray> ResponseMessages;
    std::vector<TRequestHeader> RequestHeaders;
    int CurrentRequestIndex = 0;
    int CurrentRequestPartIndex = 0;
    TNullable<Stroka> UserName;

<<<<<<< HEAD
    const NLog::TLogger& Logger = ObjectServerLogger;

=======
    const NLogging::TLogger& Logger;
>>>>>>> fac53408

    void OnSync(const TError& error)
    {
        if (!error.IsOK()) {
            Reply(error);
            return;
        }

        auto* user = GetAuthenticatedUser();
        auto securityManager = Bootstrap->GetSecurityManager();
        securityManager->ValidateUserAccess(user, RequestCount);

        Continue();
    }

    void Continue()
    {
        try {
            auto objectManager = Bootstrap->GetObjectManager();
            auto rootService = objectManager->GetRootService();

            auto hydraFacade = Bootstrap->GetHydraFacade();
            auto hydraManager = hydraFacade->GetHydraManager();

            auto startTime = TInstant::Now();

            auto& request = Context->Request();
            const auto& attachments = request.Attachments();

            auto securityManager = Bootstrap->GetSecurityManager();
            auto* user = GetAuthenticatedUser();
            TAuthenticatedUserGuard userGuard(securityManager, user);

            while (CurrentRequestIndex < request.part_counts_size()) {
                // Don't allow the thread to be blocked for too long by a single batch.
                if (objectManager->AdviceYield(startTime)) {
                    hydraFacade->GetEpochAutomatonInvoker()->Invoke(
                        BIND(&TExecuteSession::Continue, MakeStrong(this)));
                    return;
                }

                int partCount = request.part_counts(CurrentRequestIndex);
                if (partCount == 0) {
                    // Skip empty requests.
                    OnResponse(
                        CurrentRequestIndex,
                        false,
                        NTracing::TTraceContext(),
                        nullptr,
                        TSharedRefArray());
                    NextRequest();
                    continue;
                }

                std::vector<TSharedRef> requestParts(
                    attachments.begin() + CurrentRequestPartIndex,
                    attachments.begin() + CurrentRequestPartIndex + partCount);

                auto requestMessage = TSharedRefArray(std::move(requestParts));

                auto& requestHeader = RequestHeaders[CurrentRequestIndex];
                if (!ParseRequestHeader(requestMessage, &requestHeader)) {
                    THROW_ERROR_EXCEPTION(
                        NRpc::EErrorCode::ProtocolError,
                        "Error parsing request header");
                }

                // Propagate retry flag to the subrequest.
                if (Context->IsRetry()) {
                    requestHeader.set_retry(true);
                    requestMessage = SetRequestHeader(requestMessage, requestHeader);
                }

                const auto& ypathExt = requestHeader.GetExtension(TYPathHeaderExt::ypath_header_ext);
                const auto& path = ypathExt.path();
                bool mutating = ypathExt.mutating();

                // Forbid to reorder read requests before write ones.
                if (!mutating && !LastMutationCommitted.IsSet()) {
                    LastMutationCommitted.Subscribe(
                        BIND(&TExecuteSession::OnLastMutationCommitted, MakeStrong(this))
                            .Via(hydraFacade->GetEpochAutomatonInvoker()));
                    return;
                }

                LOG_DEBUG("Execute[%v] <- %v:%v %v (RequestId: %v, Mutating: %v)",
                    CurrentRequestIndex,
                    requestHeader.service(),
                    requestHeader.method(),
                    path,
                    Context->GetRequestId(),
                    mutating);

                NTracing::TTraceContextGuard traceContextGuard(NTracing::CreateChildTraceContext());
                NTracing::TraceEvent(
                    requestHeader.service(),
                    requestHeader.method(),
                    NTracing::ServerReceiveAnnotation);

                TFuture<TSharedRefArray> asyncResponseMessage;
                try {
                    asyncResponseMessage = ExecuteVerb(rootService, requestMessage);
                } catch (const TLeaderFallbackException&) {
                    asyncResponseMessage = objectManager->ForwardToLeader(
                        requestMessage,
                        Context->GetTimeout());
                }

                // Optimize for the (typical) case of synchronous response.
                if (asyncResponseMessage.IsSet() && !objectManager->AdviceYield(startTime)) {
                    OnResponse(
                        CurrentRequestIndex,
                        mutating,
                        traceContextGuard.GetContext(),
                        &requestHeader,
                        asyncResponseMessage.Get());
                } else {
                    LastMutationCommitted = asyncResponseMessage.Apply(BIND(
                        &TExecuteSession::OnResponse,
                        MakeStrong(this),
                        CurrentRequestIndex,
                        mutating,
                        traceContextGuard.GetContext(),
                        &requestHeader));
                }

                NextRequest();
            }
        } catch (const std::exception& ex) {
            Reply(ex);
        }
    }

    void OnLastMutationCommitted(const TError& error)
    {
        if (!error.IsOK()) {
            Reply(error);
            return;
        }

        Continue();
    }

    void OnResponse(
        int requestIndex,
        bool mutating,
        const NTracing::TTraceContext& traceContext,
        const TRequestHeader* requestHeader,
        const TErrorOr<TSharedRefArray>& responseMessageOrError)
    {
        VERIFY_THREAD_AFFINITY_ANY();

        if (!responseMessageOrError.IsOK()) {
            // Unexpected error.
            Context->Reply(responseMessageOrError);
            return;
        }

        const auto& responseMessage = responseMessageOrError.Value();
        if (responseMessage) {
            NTracing::TraceEvent(
                traceContext,
                requestHeader->service(),
                requestHeader->method(),
                NTracing::ServerSendAnnotation);

            TResponseHeader responseHeader;
            YCHECK(ParseResponseHeader(responseMessage, &responseHeader));

            auto error = FromProto<TError>(responseHeader.error());

            LOG_DEBUG("Execute[%v] -> Error: %v (RequestId: %v)",
                requestIndex,
                error,
                Context->GetRequestId());
        }

        ResponseMessages[requestIndex] = std::move(responseMessage);

        if (++ResponseCount == ResponseMessages.size()) {
            Reply();
        }
    }

    void NextRequest()
    {
        const auto& request = Context->Request();
        CurrentRequestPartIndex += request.part_counts(CurrentRequestIndex);
        CurrentRequestIndex += 1;
    }

    void Reply(const TError& error = TError())
    {
        bool expected = false;
        if (!Replied.compare_exchange_strong(expected, true))
            return;

        if (error.IsOK()) {
            auto& response = Context->Response();
            for (const auto& responseMessage : ResponseMessages) {
                if (responseMessage) {
                    response.add_part_counts(responseMessage.Size());
                    response.Attachments().insert(
                        response.Attachments().end(),
                        responseMessage.Begin(),
                        responseMessage.End());
                } else {
                    response.add_part_counts(0);
                }
            }
        }
     
        Context->Reply(error);
    }

    TUser* GetAuthenticatedUser()
    {
        auto securityManager = Bootstrap->GetSecurityManager();
        return UserName
            ? securityManager->GetUserByNameOrThrow(*UserName)
            : securityManager->GetRootUser();
    }

};

////////////////////////////////////////////////////////////////////////////////

DEFINE_RPC_SERVICE_METHOD(TObjectService, Execute)
{
    UNUSED(request);
    UNUSED(response);

    ValidateActivePeer();

    auto session = New<TExecuteSession>(
        Bootstrap_,
        std::move(context));
    session->Run();
}

DEFINE_RPC_SERVICE_METHOD(TObjectService, GCCollect)
{
    UNUSED(request);
    UNUSED(response);

    context->SetRequestInfo();

    ValidateActiveLeader();

    auto objectManager = Bootstrap_->GetObjectManager();
    context->ReplyFrom(objectManager->GCCollect());
}

DEFINE_RPC_SERVICE_METHOD(TObjectService, BuildSnapshot)
{
    bool setReadOnly = request->set_read_only();

    context->SetRequestInfo("SetReadOnly: %v",
        setReadOnly);

    ValidateActiveLeader();

    auto hydraManager = Bootstrap_->GetHydraFacade()->GetHydraManager();

    if (setReadOnly) {
        hydraManager->SetReadOnly(true);
    }

    hydraManager->BuildSnapshotDistributed().Subscribe(BIND([=] (const TErrorOr<int>& errorOrSnapshotId) {
        if (!errorOrSnapshotId.IsOK()) {
            context->Reply(errorOrSnapshotId);
            return;
        }

        response->set_snapshot_id(errorOrSnapshotId.Value());
        context->Reply();
    }));
}

////////////////////////////////////////////////////////////////////////////////

} // namespace NObjectServer
} // namespace NYT<|MERGE_RESOLUTION|>--- conflicted
+++ resolved
@@ -127,12 +127,8 @@
     int CurrentRequestPartIndex = 0;
     TNullable<Stroka> UserName;
 
-<<<<<<< HEAD
-    const NLog::TLogger& Logger = ObjectServerLogger;
-
-=======
-    const NLogging::TLogger& Logger;
->>>>>>> fac53408
+    const NLogging::TLogger& Logger = ObjectServerLogger;
+
 
     void OnSync(const TError& error)
     {
