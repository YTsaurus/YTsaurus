--- conflicted
+++ resolved
@@ -12,23 +12,14 @@
 #include <yt/server/security_server/security_manager.h>
 #include <yt/server/security_server/user.h>
 
-<<<<<<< HEAD
-#include <core/profiling/timing.h>
-#include <core/profiling/scoped_timer.h>
-
-#include <ytlib/security_client/public.h>
-=======
 #include <yt/server/transaction_server/transaction.h>
 #include <yt/server/transaction_server/transaction_manager.h>
->>>>>>> df77f74d
 
 #include <yt/ytlib/cypress_client/rpc_helpers.h>
 
 #include <yt/ytlib/object_client/object_service_proxy.h>
 
 #include <yt/ytlib/security_client/public.h>
-
-#include <yt/core/misc/common.h>
 
 #include <yt/core/rpc/helpers.h>
 #include <yt/core/rpc/message.h>
@@ -128,11 +119,7 @@
             CheckAndContinue(sync.Get());
         } else {
             sync.Subscribe(BIND(&TExecuteSession::CheckAndContinue, MakeStrong(this))
-<<<<<<< HEAD
                 .Via(EpochAutomatonInvoker));
-=======
-                .Via(GetCurrentInvoker()));
->>>>>>> df77f74d
         }
     }
 
@@ -180,11 +167,7 @@
             auto* user = GetAuthenticatedUser();
 
             if (CurrentRequestIndex == 0) {
-<<<<<<< HEAD
                 securityManager->ValidateUserAccess(user);
-=======
-                securityManager->ValidateUserAccess(user, RequestCount);
->>>>>>> df77f74d
             }
 
             TAuthenticatedUserGuard userGuard(securityManager, user);
@@ -241,11 +224,7 @@
                 if (!mutating && !LastMutationCommitted.IsSet()) {
                     LastMutationCommitted.Subscribe(
                         BIND(&TExecuteSession::CheckAndContinue, MakeStrong(this))
-<<<<<<< HEAD
                             .Via(EpochAutomatonInvoker));
-=======
-                            .Via(hydraFacade->GetEpochAutomatonInvoker()));
->>>>>>> df77f74d
                     return;
                 }
 
@@ -311,23 +290,6 @@
         }
     }
 
-<<<<<<< HEAD
-=======
-    bool IsBarrierNeeded(bool mutating)
-    {
-        if (mutating) {
-            // Always place a barrier before each write request when doing leader forwarding
-            // since the forwarded requests may be served out of order.
-            auto hydraFacade = Owner->Bootstrap_->GetHydraFacade();
-            auto hydraManager = hydraFacade->GetHydraManager();
-            return hydraManager->IsFollower();
-        } else {
-            // Forbid to reorder read requests before write ones.
-            return true;
-        }
-    }
-
->>>>>>> df77f74d
     void OnResponse(
         int requestIndex,
         bool mutating,
