#pragma once

#include "public.h"

#include <yt/server/cell_master/public.h>

#include <yt/server/hydra/entity_map.h>

#include <yt/ytlib/hive/cell_directory.h>

#include <yt/ytlib/hydra/public.h>

#include <yt/ytlib/node_tracker_client/node_statistics.h>

#include <yt/core/actions/signal.h>

#include <yt/core/rpc/service_detail.h>

namespace NYT {
namespace NNodeTrackerServer {

////////////////////////////////////////////////////////////////////////////////

class TNodeTracker
    : public TRefCounted
{
public:
    TNodeTracker(
        TNodeTrackerConfigPtr config,
        NCellMaster::TBootstrap* bootstrap);
    ~TNodeTracker();

    void Initialize();

    bool TryAcquireNodeRegistrationSemaphore();

    NHydra::TMutationPtr CreateRegisterNodeMutation(
        const NProto::TReqRegisterNode& request);

    // Pass RPC service context to full heartbeat handler to avoid copying request message.
    typedef NRpc::TTypedServiceContext<
        NNodeTrackerClient::NProto::TReqFullHeartbeat,
        NNodeTrackerClient::NProto::TRspFullHeartbeat> TCtxFullHeartbeat;
    typedef TIntrusivePtr<TCtxFullHeartbeat> TCtxFullHeartbeatPtr;
    NHydra::TMutationPtr CreateFullHeartbeatMutation(
        TCtxFullHeartbeatPtr context);

    typedef NRpc::TTypedServiceContext<
        NNodeTrackerClient::NProto::TReqIncrementalHeartbeat,
        NNodeTrackerClient::NProto::TRspIncrementalHeartbeat> TCtxIncrementalHeartbeat;
    typedef TIntrusivePtr<TCtxIncrementalHeartbeat> TCtxIncrementalHeartbeatPtr;
    NHydra::TMutationPtr CreateIncrementalHeartbeatMutation(
        TCtxIncrementalHeartbeatPtr context);


    DECLARE_ENTITY_MAP_ACCESSORS(Node, TNode, NObjectClient::TObjectId);
    DECLARE_ENTITY_MAP_ACCESSORS(Rack, TRack, TRackId);


    //! Fired when a node gets registered.
    DECLARE_SIGNAL(void(TNode* node), NodeRegistered);
    
    //! Fired when a node gets unregistered.
    DECLARE_SIGNAL(void(TNode* node), NodeUnregistered);

    //! Fired when a node gets disposed (after being unregistered).
    DECLARE_SIGNAL(void(TNode* node), NodeDisposed);

    //! Fired when node "banned" flag changes.
    DECLARE_SIGNAL(void(TNode* node), NodeBanChanged);
<<<<<<< HEAD

    //! Fired when node "decommissioned" flag changes.
    DECLARE_SIGNAL(void(TNode* node), NodeDecommissionChanged);

=======

    //! Fired when node "decommissioned" flag changes.
    DECLARE_SIGNAL(void(TNode* node), NodeDecommissionChanged);

>>>>>>> ffdf4c34
    //! Fired when node rack changes.
    DECLARE_SIGNAL(void(TNode* node), NodeRackChanged);

    //! Fired when a full heartbeat is received from a node.
    DECLARE_SIGNAL(void(TNode* node, const NProto::TReqFullHeartbeat& request), FullHeartbeat);

    //! Fired when an incremental heartbeat is received from a node.
    DECLARE_SIGNAL(void(
        TNode* node,
        const NProto::TReqIncrementalHeartbeat& request,
        NNodeTrackerClient::NProto::TRspIncrementalHeartbeat* response),
        IncrementalHeartbeat);


    //! Returns a node with a given id (|nullptr| if none).
    TNode* FindNode(TNodeId id);

    //! Returns a node with a given id (fails if none).
    TNode* GetNode(TNodeId id);

    //! Returns a node with a given id (throws if none).
    TNode* GetNodeOrThrow(TNodeId id);

    //! Returns a node registered at the given address (|nullptr| if none).
    TNode* FindNodeByAddress(const Stroka& address);

    //! Returns a node registered at the given address (fails if none).
    TNode* GetNodeByAddress(const Stroka& address);

    //! Returns a node registered at the given address (throws if none).
    TNode* GetNodeByAddressOrThrow(const Stroka& address);

    //! Returns an arbitrary node registered at the host (|nullptr| if none).
    TNode* FindNodeByHostName(const Stroka& hostName);

    //! Returns the list of all nodes belonging to a given rack.
    /*!
     *  #rack can be |nullptr|.
     */
    std::vector<TNode*> GetRackNodes(const TRack* rack);
<<<<<<< HEAD

=======
>>>>>>> ffdf4c34

    //! Sets the "banned" flag and notifies the subscribers.
    void SetNodeBanned(TNode* node, bool value);

<<<<<<< HEAD
    //! Sets the "decommissioned" flag and notifies the subscribers.
    void SetNodeDecommissioned(TNode* node, bool value);

=======
    //! Sets the "banned" flag and notifies the subscribers.
    void SetNodeBanned(TNode* node, bool value);

    //! Sets the "decommissioned" flag and notifies the subscribers.
    void SetNodeDecommissioned(TNode* node, bool value);

>>>>>>> ffdf4c34
    //! Sets the rack and notifies the subscribers.
    void SetNodeRack(TNode* node, TRack* rack);


    //! Creates a new rack with a given name. Throws on name conflict.
    TRack* CreateRack(const Stroka& name);

    //! Destroys an existing rack.
    void DestroyRack(TRack* rack);

    //! Renames an existing racks. Throws on name conflict.
    void RenameRack(TRack* rack, const Stroka& newName);

    //! Returns a rack with a given name (|nullptr| if none).
    TRack* FindRackByName(const Stroka& name);

    //! Returns a rack with a given name (throws if none).
    TRack* GetRackByNameOrThrow(const Stroka& name);


    //! Returns the total cluster statistics, aggregated over all nodes.
    NNodeTrackerClient::TTotalNodeStatistics GetTotalNodeStatistics();

    //! Returns the number of nodes with ENodeState::Online aggregated state.
    int GetOnlineNodeCount();

private:
    class TImpl;
    class TClusterNodeTypeHandler;
    class TRackTypeHandler;

    const TIntrusivePtr<TImpl> Impl_;

};

DEFINE_REFCOUNTED_TYPE(TNodeTracker)

////////////////////////////////////////////////////////////////////////////////

} // namespace NNodeTrackerServer
} // namespace NYT<|MERGE_RESOLUTION|>--- conflicted
+++ resolved
@@ -68,17 +68,10 @@
 
     //! Fired when node "banned" flag changes.
     DECLARE_SIGNAL(void(TNode* node), NodeBanChanged);
-<<<<<<< HEAD
 
     //! Fired when node "decommissioned" flag changes.
     DECLARE_SIGNAL(void(TNode* node), NodeDecommissionChanged);
 
-=======
-
-    //! Fired when node "decommissioned" flag changes.
-    DECLARE_SIGNAL(void(TNode* node), NodeDecommissionChanged);
-
->>>>>>> ffdf4c34
     //! Fired when node rack changes.
     DECLARE_SIGNAL(void(TNode* node), NodeRackChanged);
 
@@ -119,26 +112,14 @@
      *  #rack can be |nullptr|.
      */
     std::vector<TNode*> GetRackNodes(const TRack* rack);
-<<<<<<< HEAD
 
-=======
->>>>>>> ffdf4c34
 
-    //! Sets the "banned" flag and notifies the subscribers.
-    void SetNodeBanned(TNode* node, bool value);
-
-<<<<<<< HEAD
-    //! Sets the "decommissioned" flag and notifies the subscribers.
-    void SetNodeDecommissioned(TNode* node, bool value);
-
-=======
     //! Sets the "banned" flag and notifies the subscribers.
     void SetNodeBanned(TNode* node, bool value);
 
     //! Sets the "decommissioned" flag and notifies the subscribers.
     void SetNodeDecommissioned(TNode* node, bool value);
 
->>>>>>> ffdf4c34
     //! Sets the rack and notifies the subscribers.
     void SetNodeRack(TNode* node, TRack* rack);
 
