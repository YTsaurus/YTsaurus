--- conflicted
+++ resolved
@@ -124,13 +124,8 @@
 
             // ToDo(psushin): return written chunks only if required.
             auto* schedulerResultExt = result.MutableExtension(TSchedulerJobResultExt::scheduler_job_result_ext);
-<<<<<<< HEAD
             Writer_->GetNodeDirectory()->DumpTo(schedulerResultExt->mutable_output_node_directory());
-            ToProto(schedulerResultExt->mutable_output_chunks(), Writer_->GetWrittenChunks());
-=======
-            Writer_->GetNodeDirectory()->DumpTo(schedulerResultExt->mutable_node_directory());
-            ToProto(schedulerResultExt->mutable_chunks(), Writer_->GetWrittenChunksMasterMeta());
->>>>>>> b538cf9c
+            ToProto(schedulerResultExt->mutable_output_chunks(), Writer_->GetWrittenChunksMasterMeta());
 
             return result;
         }
