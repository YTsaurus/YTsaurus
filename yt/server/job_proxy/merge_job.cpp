--- conflicted
+++ resolved
@@ -90,115 +90,10 @@
             keyColumns,
             host->GetMasterChannel(),
             transactionId,
-<<<<<<< HEAD
-            chunkListId));
-    }
-
-    virtual NJobTrackerClient::NProto::TJobResult Run() override
-    {
-        PROFILE_TIMING ("/merge_time") {
-            LOG_INFO("Initializing");
-
-            yhash_map<TStringBuf, int> keyColumnToIndex;
-
-            {
-                if (KeyColumns) {
-                    for (int i = 0; i < KeyColumns->size(); ++i) {
-                        TStringBuf name(~KeyColumns->at(i), KeyColumns->at(i).size());
-                        keyColumnToIndex[name] = i;
-                    }
-                }
-
-                Reader->Open();
-            }
-            PROFILE_TIMING_CHECKPOINT("init");
-
-            LOG_INFO("Merging");
-            {
-                NYson::TStatelessLexer lexer;
-                // Unsorted write - use dummy key.
-                struct TKeyMemoryPoolTag {};
-                TChunkedMemoryPool keyMemoryPool { TKeyMemoryPoolTag() };
-
-                int keyColumnCount = KeyColumns ? KeyColumns->size() : 0;
-                auto key = TKey::Allocate(&keyMemoryPool, keyColumnCount);
-
-                while (const auto* row = Reader->GetRow()) {
-                    if (KeyColumns) {
-                        ResetRowValues(&key);
-
-                        for (const auto& pair : *row) {
-                            auto it = keyColumnToIndex.find(pair.first);
-                            if (it != keyColumnToIndex.end()) {
-                                key[it->second] = MakeKeyPart(pair.second, lexer);
-                            }
-                        }
-
-                        if (SchedulerJobSpecExt.enable_sort_verification()) {
-                            Writer->WriteRow(*row);
-                        } else {
-                            Writer->WriteRowUnsafe(*row, key);
-                        }
-                    } else {
-                        Writer->WriteRowUnsafe(*row);
-                    }
-                }
-            }
-            PROFILE_TIMING_CHECKPOINT("merge");
-
-            LOG_INFO("Finalizing");
-            {
-                Writer->Close();
-
-                TJobResult result;
-                ToProto(result.mutable_error(), TError());
-                return result;
-            }
-        }
-    }
-
-    virtual double GetProgress() const override
-    {
-        i64 total = Reader->GetSessionRowCount();
-        if (total == 0) {
-            LOG_WARNING("GetProgress: empty total");
-            return 0;
-        } else {
-            double progress = (double) Reader->GetSessionRowIndex() / total;
-            LOG_DEBUG("GetProgress: %lf", progress);
-            return progress;
-        }
-    }
-
-    virtual std::vector<NChunkClient::TChunkId> GetFailedChunkIds() const override
-    {
-        return Reader->GetFailedChunkIds();
-    }
-
-    virtual TJobStatistics GetStatistics() const override
-    {
-        TJobStatistics result;
-        result.set_time(GetElapsedTime().MilliSeconds());
-        ToProto(result.mutable_input(), Reader->GetDataStatistics());
-        ToProto(result.add_output(), Writer->GetDataStatistics());
-        return result;
-    }
-
-private:
-    const TJobSpec& JobSpec;
-    const TSchedulerJobSpecExt& SchedulerJobSpecExt;
-
-    ISyncReaderPtr Reader;
-    ISyncWriterUnsafePtr Writer;
-
-    TNullable<TKeyColumns> KeyColumns;
-
-=======
             chunkListId,
             true); // Allow value reordering if key columns are present.
     }
 
->>>>>>> 251206e8
 };
 
 IJobPtr CreateOrderedMergeJob(IJobHost* host)
