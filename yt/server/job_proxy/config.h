--- conflicted
+++ resolved
@@ -26,8 +26,6 @@
     : public NCGroup::TCGroupConfig
 {
 public:
-    NApi::TConnectionConfigPtr ClusterConnection;
-
     // Filled by exec agent.
     NApi::TConnectionConfigPtr ClusterConnection;
 
@@ -58,12 +56,7 @@
     {
         RegisterParameter("rpc_server", RpcServer)
             .DefaultNew();
-<<<<<<< HEAD
-        RegisterParameter("cluster_connection", ClusterConnection)
-            .DefaultNew();
-=======
         RegisterParameter("cluster_connection", ClusterConnection);
->>>>>>> 5373dc8b
         RegisterParameter("supervisor_connection", SupervisorConnection);
         RegisterParameter("supervisor_rpc_timeout", SupervisorRpcTimeout)
             .Default(TDuration::Seconds(30));
