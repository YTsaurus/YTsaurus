--- conflicted
+++ resolved
@@ -57,15 +57,9 @@
 
         KeyColumns = FromProto<Stroka>(SortJobSpecExt.key_columns());
 
-<<<<<<< HEAD
-        std::vector<NTableClient::NProto::TInputChunk> chunks(
+        std::vector<NChunkClient::NProto::TInputChunk> chunks(
             inputSpec.chunks().begin(),
             inputSpec.chunks().end());
-=======
-        std::vector<NChunkClient::NProto::TInputChunk> chunks(
-            jobSpec.input_specs(0).chunks().begin(),
-            jobSpec.input_specs(0).chunks().end());
->>>>>>> 717eb1b7
 
         srand(time(NULL));
         std::random_shuffle(chunks.begin(), chunks.end());
