﻿#include "stdafx.h"

#include "user_job.h"

#include "config.h"
#include "job_detail.h"
#include "helpers.h"
#include "private.h"
#include "stderr_output.h"
#include "table_output.h"
#include "user_job_io.h"

#include <server/exec_agent/public.h>

#include <ytlib/chunk_client/public.h>

#include <ytlib/new_table_client/helpers.h>
#include <ytlib/new_table_client/table_consumer.h>
#include <ytlib/new_table_client/schemaless_chunk_reader.h>
#include <ytlib/new_table_client/schemaless_chunk_writer.h>

#include <ytlib/scheduler/statistics.h>

#include <ytlib/formats/format.h>
#include <ytlib/formats/parser.h>

#include <ytlib/transaction_client/public.h>

#include <ytlib/cgroup/cgroup.h>

#include <ytlib/pipes/async_reader.h>
#include <ytlib/pipes/async_writer.h>

#include <core/actions/callback.h>

#include <core/logging/log.h>

#include <core/misc/error.h>
#include <core/misc/fs.h>
#include <core/misc/proc.h>
#include <core/misc/process.h>
#include <core/misc/pattern_formatter.h>
#include <core/misc/pipe.h>

#include <core/concurrency/periodic_executor.h>
#include <core/concurrency/action_queue.h>

#include <util/folder/dirut.h>

#include <util/stream/null.h>

#include <util/system/execpath.h>

namespace NYT {
namespace NJobProxy {

using namespace NYTree;
using namespace NYson;
using namespace NVersionedTableClient;
using namespace NFormats;
using namespace NScheduler;
using namespace NScheduler::NProto;
using namespace NTransactionClient;
using namespace NConcurrency;
using namespace NCGroup;
using namespace NJobAgent;
using namespace NChunkClient;
using namespace NChunkClient::NProto;
using namespace NPipes;

using NJobTrackerClient::NProto::TJobResult;
using NScheduler::NProto::TUserJobSpec;

using NPipes::TAsyncReader;
using NPipes::TAsyncReaderPtr;
using NPipes::TAsyncWriter;
using NPipes::TAsyncWriterPtr;

////////////////////////////////////////////////////////////////////////////////

#ifdef _linux_

static const int JobStatisticsFD = 5;
static const char* CGroupPrefix = "user_jobs/yt-job-";

static const int BufferSize = 1024 * 1024;

static TNullOutput NullOutput;

////////////////////////////////////////////////////////////////////////////////

class TUserJob
    : public TJob
{
public:
    TUserJob(
        IJobHost* host,
        const TUserJobSpec& userJobSpec,
        const TJobId& jobId,
        std::unique_ptr<IUserJobIO> userJobIO)
        : TJob(host)
        , JobIO_(std::move(userJobIO))
        , UserJobSpec_(userJobSpec)
        , Config_(host->GetConfig())
        , JobErrorPromise_(NewPromise<void>())
        , Prepared_(false)
        , MemoryUsage_(UserJobSpec_.memory_reserve())
        , PipeIOQueue_(New<TActionQueue>("PipeIO"))
        , PeriodicQueue_(New<TActionQueue>("UserJobPeriodic"))
        , Process_(GetExecPath(), false)
        , CpuAccounting_(CGroupPrefix + ToString(jobId))
        , BlockIO_(CGroupPrefix + ToString(jobId))
        , Memory_(CGroupPrefix + ToString(jobId))
        , Freezer_(CGroupPrefix + ToString(jobId))
        , Logger(host->GetLogger())
    {
        MemoryWatchdogExecutor_ = New<TPeriodicExecutor>(
            PeriodicQueue_->GetInvoker(),
            BIND(&TUserJob::CheckMemoryUsage, MakeWeak(this)),
            Config_->MemoryWatchdogPeriod);

        BlockIOWatchdogExecutor_ = New<TPeriodicExecutor>(
            PeriodicQueue_->GetInvoker(),
            BIND(&TUserJob::CheckBlockIOUsage, MakeWeak(this)),
            Config_->BlockIOWatchdogPeriod);
    }

    virtual TJobResult Run() override
    {
        LOG_DEBUG("Starting job process");

        Prepare();

        Prepared_ = true;

        Process_.Spawn();
        LOG_INFO("Job process started");

        MemoryWatchdogExecutor_->Start();
        BlockIOWatchdogExecutor_->Start();

        DoJobIO();

        AddStatistic(
            "/user_job/time",
            TSummary(static_cast<i64>(GetElapsedTime().MilliSeconds())));

        WaitFor(BlockIOWatchdogExecutor_->Stop());
        WaitFor(MemoryWatchdogExecutor_->Stop());

        if (!JobErrorPromise_.IsSet())  {
            FinalizeJobIO();
        }

        CleanupCGroups();

        JobErrorPromise_.TrySet(TError());
        const auto& jobResultError = JobErrorPromise_.Get();

        TJobResult result;
        ToProto(result.mutable_error(), jobResultError.IsOK()
            ? TError()
            : TError("User job failed") << jobResultError);
        auto* schedulerResultExt = result.MutableExtension(TSchedulerJobResultExt::scheduler_job_result_ext);

        SaveErrorChunkId(schedulerResultExt);

        if (jobResultError.IsOK()) {
            JobIO_->PopulateResult(schedulerResultExt);
        } else {
            DumpFailContexts(schedulerResultExt);
        }

        return result;
    }

    virtual double GetProgress() const override
    {
        i64 total = 0;
        i64 current = 0;

        for (const auto& reader : JobIO_->GetReaders()) {
            total += reader->GetSessionRowCount();
            current += reader->GetSessionRowIndex();
        }

        if (total == 0) {
            return 0.0;
        }

        return std::min(current / static_cast<double>(total), 1.0);
    }

    virtual std::vector<TChunkId> GetFailedChunkIds() const override
    {
        std::vector<TChunkId> failedChunks;
        for (const auto& reader : JobIO_->GetReaders()) {
            auto chunks = reader->GetFailedChunkIds();
            failedChunks.insert(failedChunks.end(), chunks.begin(), chunks.end());
        }
        return failedChunks;
    }

private:
    std::unique_ptr<IUserJobIO> JobIO_;

    const TUserJobSpec& UserJobSpec_;

    TJobProxyConfigPtr Config_;

    TPromise<void> JobErrorPromise_;

    std::atomic<bool> Prepared_;

    i64 MemoryUsage_;

    TActionQueuePtr PipeIOQueue_;

    TActionQueuePtr PeriodicQueue_;
    TPeriodicExecutorPtr MemoryWatchdogExecutor_;
    TPeriodicExecutorPtr BlockIOWatchdogExecutor_;

    std::vector<std::unique_ptr<TOutputStream>> TableOutputs_;
    std::vector<TWritingValueConsumerPtr> WritingValueConsumers_;

    std::unique_ptr<TErrorOutput> ErrorOutput_;
    std::unique_ptr<TTableOutput> StatisticsOutput_;

    std::vector<TAsyncReaderPtr> TablePipeReaders_;
    std::vector<TAsyncWriterPtr> TablePipeWriters_;

    std::vector<TContextPreservingInputPtr> ContextPreservingInputs_;

    std::vector<TCallback<void()>> InputActions_;
    std::vector<TCallback<void()>> OutputActions_;
    std::vector<TCallback<void()>> FinalizeActions_;

    TProcess Process_;

    TCpuAccounting CpuAccounting_;
    TBlockIO BlockIO_;
    TMemory Memory_;
    TFreezer Freezer_;

    std::vector<TBlockIO::TStatisticsItem> LastServicedIOs_;

    TSpinLock StatisticsLock_;
    TStatistics Statistics_;

    NLogging::TLogger Logger;


    void Prepare()
    {
        PrepareCGroups();

        PreparePipes();

        Process_.AddArgument("--executor");
        Process_.AddArguments({"--command", UserJobSpec_.shell_command()});
        Process_.AddArguments({"--config", NFS::CombinePaths(GetCwd(), NExecAgent::ProxyConfigFileName)});
        Process_.AddArguments({"--working-dir", Config_->SandboxName});

        if (UserJobSpec_.enable_core_dump()) {
            Process_.AddArgument("--enable-core-dumps");
        }

        if (Config_->UserId) {
            Process_.AddArguments({"--uid", ::ToString(*Config_->UserId)});
        }

        // Init environment variables.
        TPatternFormatter formatter;
        formatter.AddProperty("SandboxPath", GetCwd());

        for (int i = 0; i < UserJobSpec_.environment_size(); ++i) {
            Process_.AddEnvVar(formatter.Format(UserJobSpec_.environment(i)));
        }
    }

    void CleanupCGroups()
    {
        if (!UserJobSpec_.enable_accounting() && !Config_->ForceEnableAccounting) {
            return;
        }

        try {
            // Kill everything for sanity reasons: main user process completed,
            // but its children may still be alive.
            RunKiller(Freezer_.GetFullPath());
        } catch (const std::exception& ex) {
            LOG_FATAL(ex, "Failed to clean up user processes");
        }

        auto cpuAccountingStats = CpuAccounting_.GetStatistics();
        AddStatistic("/user_job/cpu", cpuAccountingStats);

        auto blockIOStats = BlockIO_.GetStatistics();
        AddStatistic("/user_job/block_io", blockIOStats);

        Freezer_.Destroy();
        CpuAccounting_.Destroy();
        BlockIO_.Destroy();

        if (Config_->EnableCGroupMemoryHierarchy) {
            Memory_.ForceEmpty();
            Memory_.Destroy();
        }
    }

    TOutputStream* CreateStatisticsOutput()
    {
        auto consumer = std::make_unique<TStatisticsConsumer>(
            BIND(&TUserJob::ConsumeStatistics, Unretained(this)),
            "/custom");
        auto parser = CreateParserForFormat(TFormat(EFormatType::Yson), EDataType::Tabular, consumer.get());
        StatisticsOutput_.reset(new TTableOutput(std::move(parser), std::move(consumer)));
        return StatisticsOutput_.get();
    }

    TOutputStream* CreateErrorOutput()
    {
        auto host = Host.Lock();
        YCHECK(host);

        ErrorOutput_.reset(new TErrorOutput(
            Config_->JobIO->ErrorFileWriter,
            host->GetMasterChannel(),
            FromProto<TTransactionId>(UserJobSpec_.async_scheduler_transaction_id()),
            UserJobSpec_.max_stderr_size()));

        return ErrorOutput_.get();
    }

    void SaveErrorChunkId(TSchedulerJobResultExt* schedulerResultExt)
    {
        if (!ErrorOutput_) {
            return;
        }

        auto errorChunkId = ErrorOutput_->GetChunkId();
        if (errorChunkId != NullChunkId) {
            ToProto(schedulerResultExt->mutable_stderr_chunk_id(), errorChunkId);
            LOG_INFO("Stderr chunk generated (ChunkId: %v)", errorChunkId);
        }
    }

    void DumpFailContexts(TSchedulerJobResultExt* schedulerResultExt)
    {
        auto contexts = DoGetInputContexts();
        auto contextChunkIds = DoDumpInputContexts(contexts);

        for (const auto& contextChunkId : contextChunkIds) {
            ToProto(schedulerResultExt->add_fail_context_chunk_ids(), contextChunkId);
        }
    }

    virtual std::vector<TChunkId> DumpInputContext() override
    {
        if (!Prepared_) {
            THROW_ERROR_EXCEPTION("Cannot dump input context: job pipes are not prepared yet");
        }

        auto asyncContexts = BIND(&TUserJob::DoGetInputContexts, MakeStrong(this))
                .AsyncVia(PipeIOQueue_->GetInvoker())
                .Run();
        auto contexts = WaitFor(asyncContexts)
            .ValueOrThrow();

        return DoDumpInputContexts(contexts);
    }

    std::vector<TChunkId> DoDumpInputContexts(const std::vector<TBlob>& contexts)
    {
        auto host = Host.Lock();
        YCHECK(host);

        std::vector<TChunkId> result;

        auto transactionId = FromProto<TTransactionId>(UserJobSpec_.async_scheduler_transaction_id());
        for (int index = 0; index < contexts.size(); ++index) {
            TErrorOutput contextOutput(
                Config_->JobIO->ErrorFileWriter,
                host->GetMasterChannel(),
                transactionId);

            const auto& context = contexts[index];
            contextOutput.Write(context.Begin(), context.Size());
            contextOutput.Finish();

            auto contextChunkId = contextOutput.GetChunkId();
            LOG_INFO("Input context chunk generated (ChunkId: %v, InputIndex: %v)",
                contextChunkId,
                index);

            result.push_back(contextChunkId);
        }

        return result;
    }

    std::vector<TBlob> DoGetInputContexts()
    {
        std::vector<TBlob> result;

        for (const auto& input : ContextPreservingInputs_) {
            result.push_back(input->GetContext());
        }

        return result;
    }

    int GetMaxReservedDescriptor() const
    {
        int outputCount = JobIO_->GetWriters().size();
        int inputCount = JobIO_->GetReaders().size();

        if (UserJobSpec_.use_yamr_descriptors()) {
            return 2 + outputCount;
        }

        int result = 3 * std::max(inputCount, outputCount);
        return std::max(result, JobStatisticsFD + 1);
    }

    std::vector<IValueConsumerPtr> CreateValueConsumers()
    {
        std::vector<IValueConsumerPtr> valueConsumers;
        for (const auto& writer : JobIO_->GetWriters()) {
            WritingValueConsumers_.push_back(New<TWritingValueConsumer>(writer));
            valueConsumers.push_back(WritingValueConsumers_.back());
        }
        return valueConsumers;
    }

    void PrepareOutputTablePipes(TPipeFactory& pipeFactory)
    {
        auto format = ConvertTo<TFormat>(TYsonString(UserJobSpec_.output_format()));

<<<<<<< HEAD
        auto& writers = JobIO_->GetWriters();
=======
        const auto& writers = JobIO_->GetWriters();

>>>>>>> fac53408
        TableOutputs_.resize(writers.size());
        for (int i = 0; i < writers.size(); ++i) {
            auto valueConsumers = CreateValueConsumers();
            std::unique_ptr<IYsonConsumer> consumer(new TTableConsumer(valueConsumers, i));
            auto parser = CreateParserForFormat(format, EDataType::Tabular, consumer.get());
            TableOutputs_[i].reset(new TTableOutput(
                std::move(parser),
                std::move(consumer)));

            int jobDescriptor = UserJobSpec_.use_yamr_descriptors()
                ? 3 + i
                : 3 * i + 1;

            auto reader = PrepareOutputPipe(pipeFactory.Create(), jobDescriptor, TableOutputs_[i].get());
            TablePipeReaders_.push_back(reader);
        }

        FinalizeActions_.push_back(BIND([=] () {
            for (auto valueConsumer : WritingValueConsumers_) {
                valueConsumer->Flush();
            }

            for (auto writer : JobIO_->GetWriters()) {
                auto error = WaitFor(writer->Close());
                THROW_ERROR_EXCEPTION_IF_FAILED(error, "Error closing table output");
            }
        }));
    }

    TAsyncReaderPtr PrepareOutputPipe(TPipe pipe, int jobDescriptor, TOutputStream* output)
    {
        Process_.AddDup2FileAction(pipe.WriteFD, jobDescriptor);

        Process_.AddArguments({ "--prepare-pipe", ::ToString(jobDescriptor) });

        SafeMakeNonblocking(pipe.ReadFD);

        auto asyncInput = New<TAsyncReader>(pipe.ReadFD);

        OutputActions_.push_back(BIND([=] () {
            SafeClose(pipe.WriteFD);
            auto input = CreateSyncAdapter(asyncInput);
            PipeInputToOutput(input.get(), output, BufferSize);
        }));

        return asyncInput;
    }

    void PrepareInputTablePipe(TPipe pipe, int jobDescriptor, TContextPreservingInputPtr input)
    {
        Process_.AddDup2FileAction(pipe.ReadFD, jobDescriptor);

        Process_.AddArguments({ "--prepare-pipe", ::ToString(jobDescriptor) });

        SafeMakeNonblocking(pipe.WriteFD);
        auto asyncOutput = New<TAsyncWriter>(pipe.WriteFD);
        TablePipeWriters_.push_back(asyncOutput);

        InputActions_.push_back(BIND([=] () {
            auto output = CreateSyncAdapter(asyncOutput);
            input->PipeReaderToOutput(output.get());
            auto error = WaitFor(asyncOutput->Close());
            if (!error.IsOK()) {
                THROW_ERROR_EXCEPTION("Table input pipe failed")
                    << TErrorAttribute("fd", jobDescriptor);
            }
        }));

        if (!UserJobSpec_.check_input_fully_consumed()) {
            return;
        }

        FinalizeActions_.push_back(BIND([=] () {
            char buffer;
            // Try to read some data from the pipe.
            ssize_t res = ::read(pipe.ReadFD, &buffer, 1);
            if (res > 0) {
                THROW_ERROR_EXCEPTION("Input stream was not fully consumed by user process")
                    << TErrorAttribute("fd", jobDescriptor);
            }
            // close pipe.ReadFd?
        }));
    }

    void PrepareInputTablePipes(TPipeFactory& pipeFactory)
    {
        auto format = ConvertTo<TFormat>(TYsonString(UserJobSpec_.input_format()));
        const auto& readers = JobIO_->GetReaders();

        YCHECK(!UserJobSpec_.use_yamr_descriptors() || readers.size() == 1);

        for (int i = 0; i < readers.size(); ++i) {
            auto input = New<TContextPreservingInput>(
                readers[i],
                format,
<<<<<<< HEAD
                Config_->JobIO->TableReader->EnableTableIndex);
=======
                Config_->JobIO->EnableInputTableIndex);
>>>>>>> fac53408

            ContextPreservingInputs_.push_back(input);
            PrepareInputTablePipe(pipeFactory.Create(), 3 * i, input);
        }
    }

    void PreparePipes()
    {
        LOG_DEBUG("Initializing pipes");

        // We use the following convention for designating input and output file descriptors
        // in job processes:
        // fd == 3 * (N - 1) for the N-th input table (if exists)
        // fd == 3 * (N - 1) + 1 for the N-th output table (if exists)
        // fd == 2 for the error stream
        // e. g.
        // 0 - first input table
        // 1 - first output table
        // 2 - error stream
        // 3 - second input
        // 4 - second output
        // etc.
        //
        // A special option (ToDo(psushin): which one?) enables concatenating
        // all input streams into fd == 0.

        int maxReservedDescriptor = GetMaxReservedDescriptor();
        YASSERT(maxReservedDescriptor > 0);

        // To avoid descriptor collisions between pipes on this, proxy side,
        // and "standard" descriptor numbers in forked job (see comments above)
        // we ensure that enough lower descriptors are allocated before creating pipes.

        TPipeFactory pipeFactory(maxReservedDescriptor + 1);

        // Configure stderr pipe.
        PrepareOutputPipe(pipeFactory.Create(), STDERR_FILENO, CreateErrorOutput());

        PrepareOutputTablePipes(pipeFactory);

        if (UserJobSpec_.use_yamr_descriptors()) {
            // This hack is to work around the fact that usual output pipe accepts a
            // single job descriptor, whilst yamr convention requires fds 1 and 3 to be the same.
            Process_.AddDup2FileAction(3, 1);
        } else {
            // Configure statistics output pipe.
            PrepareOutputPipe(pipeFactory.Create(), JobStatisticsFD, CreateStatisticsOutput());
        }

        PrepareInputTablePipes(pipeFactory);

        // Close reserved descriptors.
        pipeFactory.Clear();

        LOG_DEBUG("Pipes initialized");
    }

    void PrepareCGroups()
    {
        if (!UserJobSpec_.enable_accounting() && !Config_->ForceEnableAccounting) {
            return;
        }

        try {
            Freezer_.Create();
            Process_.AddArguments({ "--cgroup", Freezer_.GetFullPath() });

            CpuAccounting_.Create();
            Process_.AddArguments({ "--cgroup", CpuAccounting_.GetFullPath() });

            BlockIO_.Create();
            Process_.AddArguments({ "--cgroup", BlockIO_.GetFullPath() });

            if (Config_->EnableCGroupMemoryHierarchy) {
                Memory_.Create();
                Process_.AddArguments({ "--cgroup", Memory_.GetFullPath() });
            }
        } catch (const std::exception& ex) {
            LOG_FATAL(ex, "Unable to create required cgroups");
        }
    }

    void ConsumeStatistics(const TStatistics& statistics)
    {
        TGuard<TSpinLock> guard(StatisticsLock_);
        Statistics_.Merge(statistics);
    }

    template <class T>
    void AddStatistic(const TYPath& path, const T& statistic)
    {
        TGuard<TSpinLock> guard(StatisticsLock_);
        Statistics_.Add(path, statistic);
    }

    template <class T>
    TDataStatistics GetDataStatistics(const std::vector<T>& sources) const
    {
        auto statistics = ZeroDataStatistics();
        for (const auto& source : sources) {
            statistics += source->GetDataStatistics();
        }

        return statistics;
    }

    virtual NJobTrackerClient::NProto::TJobStatistics GetStatistics() const override
    {
        NJobTrackerClient::NProto::TJobStatistics result;
        result.set_time(GetElapsedTime().MilliSeconds());

        ToProto(result.mutable_input(), GetDataStatistics(JobIO_->GetReaders()));

        for (const auto& writer : JobIO_->GetWriters()) {
            auto* output = result.add_output();
            ToProto(output, writer->GetDataStatistics());
        }

        {
            TGuard<TSpinLock> guard(StatisticsLock_);
            ToProto(result.mutable_statistics(), ConvertToYsonString(Statistics_).Data());
        }

        return result;
    }

    void DoJobIO()
    {
        auto onIOError = BIND([=] (const TError& error) {
            if (error.IsOK() || error.FindMatching(NPipes::EErrorCode::Aborted)) {
                return;
            }

            if (!JobErrorPromise_.TrySet(error)) {
                return;
            }

            LOG_ERROR(error, "Job input/output error, aboring");

            for (auto& reader : TablePipeReaders_) {
                reader->Abort();
            }

            for (auto& writer : TablePipeWriters_) {
                writer->Abort();
            }
        });

        auto runActions = [&] (std::vector<TCallback<void()>>& actions) {
            std::vector<TFuture<void>> result;
            for (auto& action : actions) {
                auto asyncError = action
                    .AsyncVia(PipeIOQueue_->GetInvoker())
                    .Run();
                asyncError.Subscribe(onIOError);
                result.emplace_back(std::move(asyncError));
            }
            return result;
        };

        auto inputFutures = runActions(InputActions_);
        auto outputFutures = runActions(OutputActions_);

        // First, wait for job output pipes.
        // If job successfully completes or dies prematurely, they close automatically.
        // ToDo(psushin): extract into separate function (e.g. CombineAll?  )
        for (const auto& future : outputFutures) {
            WaitFor(future);
        }

        // Then, wait for job process to finish.
        // Theoretically, process may have closed its output pipes,
        // but still doing some computations.
        auto jobExitError = Process_.Wait();
        LOG_INFO(jobExitError, "Job process completed");
        onIOError.Run(jobExitError);

        // Abort input pipes unconditionally.
        // If job didn't read input to the end, pipe writer could be blocked,
        // because we didn't close the reader end.
        for (auto& writer : TablePipeWriters_) {
            writer->Abort();
        }

        // Make sure, that input pipes are also completed.
        for (const auto& future : inputFutures) {
            WaitFor(future);
        }
    }

    void FinalizeJobIO()
    {
        for (auto& action : FinalizeActions_) {
            try {
                action.Run();
            } catch (const std::exception& ex) {
                JobErrorPromise_.TrySet(ex);
            }
        }
    }

    i64 GetMemoryUsageByUid(int uid) const
    {
        auto pids = GetPidsByUid(uid);

        i64 rss = 0;
        for (int pid : pids) {
            try {
                i64 processRss = GetProcessRss(pid);
                // ProcessId itself is skipped since it's always 'sh'.
                // This also helps to prevent taking proxy's own RSS into account
                // when it has fork-ed but not exec-uted the child process yet.
                bool skip = (pid == Process_.GetProcessId());
                LOG_DEBUG("PID: %v, RSS: %v %v",
                    pid,
                    processRss,
                    skip ? " (skipped)" : "");
                if (!skip) {
                    rss += processRss;
                }
            } catch (const std::exception& ex) {
                LOG_DEBUG(ex, "Failed to get RSS for PID %v", pid);
            }
        }
        return rss;
    }

    void UpdateMemoryUsage(i64 rss)
    {
        auto host = Host.Lock();
        if (!host)
            return;

        i64 delta = rss - MemoryUsage_;
        LOG_DEBUG("Memory usage increased by %v", delta);

        MemoryUsage_ = rss;

        auto resourceUsage = host->GetResourceUsage();
        resourceUsage.set_memory(resourceUsage.memory() + delta);
        host->SetResourceUsage(resourceUsage);
    }

    void CheckMemoryUsage()
    {
        if (!Config_->UserId) {
            LOG_DEBUG("Memory usage control is disabled");
            return;
        }

        i64 rss = GetMemoryUsageByUid(*Config_->UserId);

        if (Memory_.IsCreated()) {
            auto statistics = Memory_.GetStatistics();
            AddStatistic("/user_job/memory", statistics);

            i64 uidRss = rss;
            rss = statistics.Rss + statistics.MappedFile;

            if (rss > 1.05 * uidRss && uidRss > 0) {
                LOG_ERROR("Memory usage measured by cgroup is much greater than via procfs: %v > %v",
                    rss,
                    uidRss);
            }
        }

        i64 memoryLimit = UserJobSpec_.memory_limit();
        LOG_DEBUG("Check memory usage (Rss: %v, MemoryLimit: %v)",
            rss,
            memoryLimit);

        if (rss > MemoryUsage_) {
            UpdateMemoryUsage(rss);
        }

        if (rss > memoryLimit) {
            JobErrorPromise_.TrySet(TError(EErrorCode::MemoryLimitExceeded, "Memory limit exceeded")
                << TErrorAttribute("time_since_start", GetElapsedTime().MilliSeconds())
                << TErrorAttribute("rss", rss)
                << TErrorAttribute("limit", memoryLimit));

            YCHECK(Freezer_.IsCreated());

            try {
                RunKiller(Freezer_.GetFullPath());
            } catch (const std::exception& ex) {
                LOG_FATAL(ex, "Failed to clean up user processes");
            }
        }
    }

    void CheckBlockIOUsage()
    {
        if (!BlockIO_.IsCreated() || !Config_->IopsThreshold) {
            return;
        }

        auto period = Config_->BlockIOWatchdogPeriod;
        auto iopsThreshold = *Config_->IopsThreshold;

        auto servicedIOs = BlockIO_.GetIOServiced();

        for (const auto& item : servicedIOs) {
            LOG_DEBUG("%v %v operation for %v device", item.Value, item.Type, item.DeviceId);

            auto previousItemIt = std::find_if(
                LastServicedIOs_.begin(),
                LastServicedIOs_.end(),
                [=] (const TBlockIO::TStatisticsItem& other) {
                    return item.DeviceId == other.DeviceId  && item.Type == other.Type;
                });

            if (previousItemIt == LastServicedIOs_.end()) {
                continue;
            }

            i64 deltaOperations = item.Value - previousItemIt->Value;
            if (deltaOperations < 0) {
                LOG_WARNING("%v < 0 operations were serviced for %v device since the last check",
                    deltaOperations,
                    item.DeviceId);
            }

            if (deltaOperations > iopsThreshold * period.Seconds()) {
                LOG_INFO("Woodpecker detected; limiting it to %v IOPS", iopsThreshold);
                BlockIO_.ThrottleOperations(item.DeviceId, iopsThreshold);
            }
        }

        LastServicedIOs_ = servicedIOs;
    }

};

////////////////////////////////////////////////////////////////////////////////

IJobPtr CreateUserJob(
    IJobHost* host,
    const TUserJobSpec& UserJobSpec_,
    const TJobId& jobId,
    std::unique_ptr<IUserJobIO> userJobIO)
{
    return New<TUserJob>(
        host,
        UserJobSpec_,
        jobId,
        std::move(userJobIO));
}

#else

IJobPtr CreateUserJob(
    IJobHost* host,
    const TUserJobSpec& UserJobSpec_,
    const TJobId& jobId,
    std::unique_ptr<IUserJobIO> userJobIO)
{
    THROW_ERROR_EXCEPTION("Streaming jobs are supported only under Linux");
}

#endif

////////////////////////////////////////////////////////////////////////////////

} // namespace NJobProxy
} // namespace NYT<|MERGE_RESOLUTION|>--- conflicted
+++ resolved
@@ -437,12 +437,8 @@
     {
         auto format = ConvertTo<TFormat>(TYsonString(UserJobSpec_.output_format()));
 
-<<<<<<< HEAD
-        auto& writers = JobIO_->GetWriters();
-=======
         const auto& writers = JobIO_->GetWriters();
 
->>>>>>> fac53408
         TableOutputs_.resize(writers.size());
         for (int i = 0; i < writers.size(); ++i) {
             auto valueConsumers = CreateValueConsumers();
@@ -538,11 +534,7 @@
             auto input = New<TContextPreservingInput>(
                 readers[i],
                 format,
-<<<<<<< HEAD
-                Config_->JobIO->TableReader->EnableTableIndex);
-=======
                 Config_->JobIO->EnableInputTableIndex);
->>>>>>> fac53408
 
             ContextPreservingInputs_.push_back(input);
             PrepareInputTablePipe(pipeFactory.Create(), 3 * i, input);
