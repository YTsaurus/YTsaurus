--- conflicted
+++ resolved
@@ -205,15 +205,10 @@
         // Configure stderr pipe.
         TOutputStream* stdErrOutput;
         if (UserJobSpec.has_stderr_transaction_id()) {
-<<<<<<< HEAD
             auto stderrTransactionId = FromProto<TTransactionId>(UserJobSpec.stderr_transaction_id());
-            ErrorOutput = JobIO->CreateErrorOutput(stderrTransactionId);
-=======
-            auto stderrTransactionId = NTransactionClient::TTransactionId::FromProto(UserJobSpec.stderr_transaction_id());
             ErrorOutput = JobIO->CreateErrorOutput(
                 stderrTransactionId,
                 UserJobSpec.max_stderr_size());
->>>>>>> 23b56a3c
             stdErrOutput = ~ErrorOutput;
         } else {
             stdErrOutput = &NullErrorOutput;
