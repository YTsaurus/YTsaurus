--- conflicted
+++ resolved
@@ -23,15 +23,12 @@
 
     virtual void PopulateResult(NScheduler::NProto::TSchedulerJobResultExt* schedulerJobResultExt) = 0;
 
-<<<<<<< HEAD
-=======
     virtual bool IsKeySwitchEnabled() const = 0;
 
     virtual void CreateReader() = 0;
 
     virtual NVersionedTableClient::TSchemalessReaderFactory GetReaderFactory() = 0;
 
->>>>>>> a26963c6
     virtual ~IUserJobIO()
     { }
 };
