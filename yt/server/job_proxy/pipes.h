﻿#pragma once

#include "private.h"
#include <core/misc/blob_output.h>
#include <core/misc/pipe.h>

#include <ytlib/table_client/public.h>

#include <ytlib/pipes/public.h>
#include <ytlib/pipes/async_reader.h>
#include <ytlib/pipes/async_writer.h>

namespace NYT {
namespace NJobProxy {

////////////////////////////////////////////////////////////////////

int SafeDup(int oldFd);
void SafeDup2(int oldFd, int newFd);
int SafePipe(int fd[2]);
void SafeMakeNonblocking(int fd);

////////////////////////////////////////////////////////////////////

struct TJobPipe
{
    int PipeIndex;
    int ReadFd;
    int WriteFd;
};

void PrepareUserJobPipe(int fd);

////////////////////////////////////////////////////////////////////

struct IDataPipe
    : public virtual TRefCounted
{
    /*!
     *  Called from proxy process after fork.
     *  E.g. makes required pipes non-blocking.
     */
    virtual void PrepareProxyDescriptors() = 0;

    virtual TError DoAll() = 0;

    virtual TError Close() = 0;

    virtual void Finish() = 0;

    virtual TJobPipe GetJobPipe() const = 0;
};

typedef TIntrusivePtr<IDataPipe> IDataPipePtr;

////////////////////////////////////////////////////////////////////

class TOutputPipe
    : public IDataPipe
{
public:
    TOutputPipe(
        int fd[2],
        TOutputStream* output,
        int jobDescriptor);

    virtual void PrepareProxyDescriptors() override;

    virtual TError DoAll() override;

    TError ReadAll();

    virtual TError Close() override;
    virtual void Finish() override;

    virtual TJobPipe GetJobPipe() const override;

private:
    TOutputStream* OutputStream;
    int JobDescriptor;
    TPipe Pipe;

    bool IsFinished = false;
    TBlob Buffer;

    NPipes::TAsyncReaderPtr Reader;
};

////////////////////////////////////////////////////////////////////

class TInputPipe
    : public IDataPipe
{
public:
    /*!
     *  \note Takes ownership of the input stream.
     *  \param jobDescriptor - number of underlying read descriptor in the job process.
     */
    TInputPipe(
        int fd[2],
        std::unique_ptr<NTableClient::TTableProducer> tableProducer,
        std::unique_ptr<TBlobOutput> buffer,
        std::unique_ptr<NYson::IYsonConsumer> consumer,
        int jobDescriptor,
        bool checkDataFullyConsumed);

    virtual void PrepareProxyDescriptors() override;

    virtual TError DoAll() override;

    TError WriteAll();

    virtual TError Close() override;
    virtual void Finish() override;

    virtual TJobPipe GetJobPipe() const override;

    TBlob GetFailContext() const;

private:
    TPipe Pipe;
    int JobDescriptor;

    std::unique_ptr<NTableClient::TTableProducer> TableProducer;
    std::unique_ptr<TBlobOutput> Buffer;
    TBlobOutput PreviousBuffer;
    std::unique_ptr<NYson::IYsonConsumer> Consumer;

<<<<<<< HEAD
    bool HasData = true;
    bool IsFinished = false;

    NPipes::TAsyncWriterPtr Writer;
=======
    bool HasData;
    bool IsFinished;

    bool CheckDataFullyConsumed;
>>>>>>> 812ac4f6
};

////////////////////////////////////////////////////////////////////

} // namespace NJobProxy
} // namespace NYT<|MERGE_RESOLUTION|>--- conflicted
+++ resolved
@@ -126,17 +126,11 @@
     TBlobOutput PreviousBuffer;
     std::unique_ptr<NYson::IYsonConsumer> Consumer;
 
-<<<<<<< HEAD
     bool HasData = true;
     bool IsFinished = false;
+    bool CheckDataFullyConsumed;
 
     NPipes::TAsyncWriterPtr Writer;
-=======
-    bool HasData;
-    bool IsFinished;
-
-    bool CheckDataFullyConsumed;
->>>>>>> 812ac4f6
 };
 
 ////////////////////////////////////////////////////////////////////
