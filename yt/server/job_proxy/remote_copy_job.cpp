﻿#include "stdafx.h"
#include "private.h"
#include "job_detail.h"
#include "config.h"

#include <ytlib/api/connection.h>

#include <ytlib/chunk_client/chunk_writer.h>
#include <ytlib/chunk_client/chunk_reader.h>
#include <ytlib/chunk_client/helpers.h>
#include <ytlib/chunk_client/replication_reader.h>
#include <ytlib/chunk_client/erasure_reader.h>
#include <ytlib/chunk_client/replication_writer.h>
#include <ytlib/chunk_client/erasure_writer.h>
#include <ytlib/chunk_client/client_block_cache.h>
#include <ytlib/chunk_client/chunk_meta_extensions.h>
#include <ytlib/chunk_client/chunk_list_ypath_proxy.h>
#include <ytlib/chunk_client/chunk_ypath_proxy.h>
#include <ytlib/chunk_client/data_statistics.h>

#include <ytlib/object_client/object_service_proxy.h>
#include <ytlib/object_client/helpers.h>

#include <ytlib/node_tracker_client/node_directory.h>

#include <ytlib/table_client/chunk_meta_extensions.h>

#include <ytlib/api/connection.h>
#include <ytlib/api/client.h>
#include <ytlib/api/config.h>

#include <core/erasure/codec.h>

namespace NYT {
namespace NJobProxy {

using namespace NRpc;
using namespace NYTree;
using namespace NConcurrency;
using namespace NObjectClient;
using namespace NChunkClient;
using namespace NChunkClient::NProto;
using namespace NNodeTrackerClient;
using namespace NScheduler::NProto;
using namespace NScheduler;
using namespace NJobTrackerClient::NProto;
using namespace NTableClient;
using namespace NApi;

////////////////////////////////////////////////////////////////////////////////

static const auto& Logger = JobProxyLogger;
static const auto& Profiler = JobProxyProfiler;

////////////////////////////////////////////////////////////////////////////////

class TRemoteCopyJob
    : public TJob
{
public:
    explicit TRemoteCopyJob(IJobHost* host)
        : TJob(host)
        , JobSpec_(host->GetJobSpec())
        , SchedulerJobSpecExt_(JobSpec_.GetExtension(TSchedulerJobSpecExt::scheduler_job_spec_ext))
    {
        auto config = host->GetConfig();
        ReaderConfig_ = config->JobIO->TableReader;
        WriterConfig_ = config->JobIO->TableWriter;

        YCHECK(SchedulerJobSpecExt_.input_specs_size() == 1);
        YCHECK(SchedulerJobSpecExt_.output_specs_size() == 1);

        for (const auto& inputChunkSpec : SchedulerJobSpecExt_.input_specs(0).chunks()) {
            YCHECK(!inputChunkSpec.has_lower_limit());
            YCHECK(!inputChunkSpec.has_upper_limit());
        }

        WriterOptionsTemplate_ = ConvertTo<TTableWriterOptionsPtr>(
                TYsonString(SchedulerJobSpecExt_.output_specs(0).table_writer_options()));
        OutputChunkListId_ = FromProto<TChunkListId>(
                SchedulerJobSpecExt_.output_specs(0).chunk_list_id());

        {
            const auto& remoteCopySpec = JobSpec_.GetExtension(TRemoteCopyJobSpecExt::remote_copy_job_spec_ext);
            RemoteConnectionConfig_ = ConvertTo<TConnectionConfigPtr>(TYsonString(remoteCopySpec.connection_config()));
            RemoteConnection_ = CreateConnection(RemoteConnectionConfig_);
            TClientOptions clientOptions;
            clientOptions.User = NSecurityClient::JobUserName;
            RemoteClient_ = RemoteConnection_->CreateClient(clientOptions);
            RemoteNodeDirectory_->MergeFrom(remoteCopySpec.remote_node_directory());
        }
    }

    virtual NJobTrackerClient::NProto::TJobResult Run() override
    {
        PROFILE_TIMING ("/remote_copy_time") {
            for (const auto& inputChunkSpec : SchedulerJobSpecExt_.input_specs(0).chunks()) {
                CopyChunk(inputChunkSpec);
            }
        }

        TJobResult result;
        ToProto(result.mutable_error(), TError());
        return result;
    }

    virtual double GetProgress() const override
    {
        // Caution: progress calculated approximately (assuming all chunks have equal size).
        double chunkProgress = TotalChunkSize_ ? CopiedChunkSize_ / *TotalChunkSize_ : 0.0;
        return (CopiedChunks_ + chunkProgress) / SchedulerJobSpecExt_.input_specs(0).chunks_size();
    }

    virtual std::vector<TChunkId> GetFailedChunkIds() const override
    {
        if (FailedChunkId_) {
            return std::vector<TChunkId>(1, *FailedChunkId_);
        }
        return std::vector<TChunkId>();
    }

    virtual TStatistics GetStatistics() const override
    {
        TStatistics result;
        result.AddComplex("/data/input", DataStatistics_);
        result.AddComplex(
            "/data/output/" + NYPath::ToYPathLiteral(0),
            DataStatistics_);

        return result;
    }

private:
    const TJobSpec& JobSpec_;
    const TSchedulerJobSpecExt& SchedulerJobSpecExt_;

    TConnectionConfigPtr RemoteConnectionConfig_;
    IConnectionPtr RemoteConnection_;
    IClientPtr RemoteClient_;

    TTableReaderConfigPtr ReaderConfig_;
    TTableWriterConfigPtr WriterConfig_;
    TTableWriterOptionsPtr WriterOptionsTemplate_;

    TChunkListId OutputChunkListId_;

    TNodeDirectoryPtr RemoteNodeDirectory_ = New<TNodeDirectory>();

    int CopiedChunks_ = 0;
    double CopiedChunkSize_ = 0.0;
    TNullable<double> TotalChunkSize_;

    TDataStatistics DataStatistics_;

    TNullable<TChunkId> FailedChunkId_;


    void CopyChunk(const TChunkSpec& inputChunkSpec)
    {
        auto host = Host.Lock();
        if (!host) {
            return;
        }

        CopiedChunkSize_ = 0.0;

        auto writerOptions = CloneYsonSerializable(WriterOptionsTemplate_);
        auto inputChunkId = NYT::FromProto<TChunkId>(inputChunkSpec.chunk_id());

        LOG_INFO("Copying chunk %v", inputChunkId);

        auto erasureCodecId = NErasure::ECodec(inputChunkSpec.erasure_codec());
        writerOptions->ErasureCodec = erasureCodecId;

        auto inputReplicas = NYT::FromProto<TChunkReplica, TChunkReplicaList>(inputChunkSpec.replicas());

        bool isErasure = IsErasureChunkId(inputChunkId);

        LOG_INFO("Creating output chunk");

        // Create output chunk.
        TChunkId outputChunkId;
        {
            auto transactionId = FromProto<TTransactionId>(SchedulerJobSpecExt_.output_transaction_id());
            auto writerNodeDirectory = New<TNodeDirectory>();

            auto channel = host->GetClient()->GetMasterChannel(EMasterChannelKind::Leader);
            auto rspOrError = WaitFor(CreateChunk(
                channel,
                WriterConfig_,
                writerOptions,
                isErasure ? EObjectType::ErasureChunk : EObjectType::Chunk,
                transactionId));

            THROW_ERROR_EXCEPTION_IF_FAILED(
                rspOrError,
                NChunkClient::EErrorCode::ChunkCreationFailed,
                "Error creating chunk");

            const auto& rsp = rspOrError.Value();
            FromProto(&outputChunkId, rsp->object_ids(0));
        }

        // Copy chunk.
        LOG_INFO("Copying blocks");

        TChunkInfo chunkInfo;
        TChunkMeta chunkMeta;
        TChunkReplicaList writtenReplicas;

        auto nodeDirectory = New<TNodeDirectory>();

        if (isErasure) {
            auto erasureCodec = NErasure::GetCodec(erasureCodecId);
            auto readers = CreateErasureAllPartsReaders(
                ReaderConfig_,
                New<TRemoteReaderOptions>(),
                RemoteClient_,
                RemoteNodeDirectory_,
                inputChunkId,
                inputReplicas,
                erasureCodec,
                host->GetBlockCache());

            chunkMeta = GetChunkMeta(readers.front());

            auto writers = CreateErasurePartWriters(
                WriterConfig_,
                New<TRemoteWriterOptions>(),
                outputChunkId,
                erasureCodec,
                nodeDirectory,
                host->GetClient());

            YCHECK(readers.size() == writers.size());

            auto erasurePlacementExt = GetProtoExtension<TErasurePlacementExt>(chunkMeta.extensions());

            // Compute an upper bound for total size.
            TotalChunkSize_ =
                GetProtoExtension<TMiscExt>(chunkMeta.extensions()).compressed_data_size() +
                erasurePlacementExt.parity_block_count() * erasurePlacementExt.parity_block_size() * erasurePlacementExt.parity_part_count();

            i64 diskSpace = 0;
            for (int i = 0; i < static_cast<int>(readers.size()); ++i) {
                int blockCount = (i < erasureCodec->GetDataPartCount())
                    ? erasurePlacementExt.part_infos(i).block_sizes_size()
                    : erasurePlacementExt.parity_block_count();

                // ToDo(psushin): copy chunk parts is parallel.
                DoCopy(readers[i], writers[i], blockCount, chunkMeta);
                diskSpace += writers[i]->GetChunkInfo().disk_space();

                auto replicas = writers[i]->GetWrittenChunkReplicas();
                YCHECK(replicas.size() == 1);
                auto replica = TChunkReplica(replicas.front().GetNodeId(), i);

                writtenReplicas.push_back(replica);
            }
            chunkInfo.set_disk_space(diskSpace);
        } else {
            auto reader = CreateReplicationReader(
                ReaderConfig_,
                New<TRemoteReaderOptions>(),
                RemoteClient_,
                RemoteNodeDirectory_,
                Null,
                inputChunkId,
                TChunkReplicaList(),
                host->GetBlockCache());

            chunkMeta = GetChunkMeta(reader);

            auto writer = CreateReplicationWriter(
                WriterConfig_,
                New<TRemoteWriterOptions>(),
                outputChunkId,
                TChunkReplicaList(),
                nodeDirectory,
                host->GetClient());

            auto blocksExt = GetProtoExtension<TBlocksExt>(chunkMeta.extensions());
            int blockCount = static_cast<int>(blocksExt.blocks_size());

            TotalChunkSize_ = GetProtoExtension<TMiscExt>(chunkMeta.extensions()).compressed_data_size();

            DoCopy(reader, writer, blockCount, chunkMeta);

            chunkInfo = writer->GetChunkInfo();
            writtenReplicas = writer->GetWrittenChunkReplicas();
        }

        // Prepare data statistics.
        auto miscExt = GetProtoExtension<TMiscExt>(chunkMeta.extensions());

        TDataStatistics chunkStatistics;
        chunkStatistics.set_compressed_data_size(miscExt.compressed_data_size());
        chunkStatistics.set_uncompressed_data_size(miscExt.uncompressed_data_size());
        chunkStatistics.set_row_count(miscExt.row_count());
        chunkStatistics.set_chunk_count(1);
        DataStatistics_ += chunkStatistics;

        auto channel = host->GetClient()->GetMasterChannel(EMasterChannelKind::Leader);
        TObjectServiceProxy objectProxy(channel);


        // Confirm chunk.
        LOG_INFO("Confirming output chunk");
        YCHECK(!writtenReplicas.empty());
        {
            static const yhash_set<int> masterMetaTags{
                TProtoExtensionTag<TMiscExt>::Value,
<<<<<<< HEAD
                TProtoExtensionTag<NTableClient::NProto::TBoundaryKeysExt>::Value
=======
                TProtoExtensionTag<NVersionedTableClient::NProto::TBoundaryKeysExt>::Value,
                TProtoExtensionTag<NVersionedTableClient::NProto::TOldBoundaryKeysExt>::Value
>>>>>>> 1c7c5e96
            };

            auto masterChunkMeta = chunkMeta;
            FilterProtoExtensions(
                masterChunkMeta.mutable_extensions(),
                chunkMeta.extensions(),
                masterMetaTags);

            auto req = TChunkYPathProxy::Confirm(FromObjectId(outputChunkId));
            GenerateMutationId(req);
            *req->mutable_chunk_info() = chunkInfo;
            *req->mutable_chunk_meta() = masterChunkMeta;
            NYT::ToProto(req->mutable_replicas(), writtenReplicas);

            auto rspOrError = WaitFor(objectProxy.Execute(req));
            THROW_ERROR_EXCEPTION_IF_FAILED(rspOrError, "Failed to confirm chunk");
        }

        // Attach chunk.
        LOG_INFO("Attaching output chunk");
        {
            auto req = TChunkListYPathProxy::Attach(FromObjectId(OutputChunkListId_));
            ToProto(req->add_children_ids(), outputChunkId);
            GenerateMutationId(req);

            auto rspOrError = WaitFor(objectProxy.Execute(req));
            THROW_ERROR_EXCEPTION_IF_FAILED(rspOrError, "Error attaching chunk");
        }
    }

    void DoCopy(
        NChunkClient::IChunkReaderPtr reader,
        NChunkClient::IChunkWriterPtr writer,
        int blockCount,
        const TChunkMeta& meta)
    {
        auto error = WaitFor(writer->Open());
        THROW_ERROR_EXCEPTION_IF_FAILED(error, "Error opening writer");

        for (int i = 0; i < blockCount; ++i) {
            auto result = WaitFor(reader->ReadBlocks(i, 1));
            if (!result.IsOK()) {
                FailedChunkId_ = reader->GetChunkId();
                THROW_ERROR_EXCEPTION_IF_FAILED(result, "Error reading block");
            }

            auto block = result.Value().front();
            CopiedChunkSize_ += block.Size();

            if (!writer->WriteBlock(block)) {
                auto result = WaitFor(writer->GetReadyEvent());
                THROW_ERROR_EXCEPTION_IF_FAILED(result, "Error writing block");
            }
        }

        {
            auto result = WaitFor(writer->Close(meta));
            THROW_ERROR_EXCEPTION_IF_FAILED(result, "Error closing chunk");
        }
    }

    // Request input chunk meta. Input and output chunk metas are the same.
    TChunkMeta GetChunkMeta(NChunkClient::IChunkReaderPtr reader)
    {
        auto result = WaitFor(reader->GetMeta());
        if (!result.IsOK()) {
            FailedChunkId_ = reader->GetChunkId();
            THROW_ERROR_EXCEPTION_IF_FAILED(result, "Failed to get chunk meta");
        }
        return result.Value();
    }
};

IJobPtr CreateRemoteCopyJob(IJobHost* host)
{
    return New<TRemoteCopyJob>(host);
}

////////////////////////////////////////////////////////////////////////////////

} // namespace NJobProxy
} // namespace NYT<|MERGE_RESOLUTION|>--- conflicted
+++ resolved
@@ -310,12 +310,7 @@
         {
             static const yhash_set<int> masterMetaTags{
                 TProtoExtensionTag<TMiscExt>::Value,
-<<<<<<< HEAD
                 TProtoExtensionTag<NTableClient::NProto::TBoundaryKeysExt>::Value
-=======
-                TProtoExtensionTag<NVersionedTableClient::NProto::TBoundaryKeysExt>::Value,
-                TProtoExtensionTag<NVersionedTableClient::NProto::TOldBoundaryKeysExt>::Value
->>>>>>> 1c7c5e96
             };
 
             auto masterChunkMeta = chunkMeta;
