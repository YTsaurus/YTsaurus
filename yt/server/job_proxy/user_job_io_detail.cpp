--- conflicted
+++ resolved
@@ -137,15 +137,10 @@
     const TTransactionId& transactionId,
     const TTableSchema& tableSchema)
 {
-<<<<<<< HEAD
-    auto keyColumns = tableSchema.GetKeyColumns();
-    auto nameTable = TNameTable::FromKeyColumns(keyColumns);
-=======
     auto nameTable = New<TNameTable>();
->>>>>>> c462c706
     nameTable->SetEnableColumnNameValidation();
 
-    auto writer = CreateSchemalessMultiChunkWriter(
+    return CreateSchemalessMultiChunkWriter(
         JobIOConfig_->TableWriter,
         std::move(options),
         std::move(nameTable),
@@ -154,14 +149,7 @@
         Host_->GetClient(),
         CellTagFromId(chunkListId),
         transactionId,
-<<<<<<< HEAD
-        chunkListId,
-        true);
-
-    return CreateSchemaValidatingWriter(std::move(writer), tableSchema);
-=======
         chunkListId);
->>>>>>> c462c706
 }
 
 ISchemalessMultiChunkReaderPtr TUserJobIOBase::CreateRegularReader(
