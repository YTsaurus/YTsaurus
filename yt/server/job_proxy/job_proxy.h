--- conflicted
+++ resolved
@@ -40,15 +40,10 @@
     virtual NYson::TYsonString Strace(const NJobTrackerClient::TJobId& jobId) override;
 
 private:
-<<<<<<< HEAD
-    const TJobProxyConfigPtr Config_;
-    const NJobAgent::TJobId JobId_;
-=======
     const NYTree::INodePtr ConfigNode_;
 
     TJobProxyConfigPtr Config_ = New<TJobProxyConfig>();
     NJobAgent::TJobId JobId_;
->>>>>>> 81b93d7c
 
     NLogging::TLogger Logger;
 
@@ -58,14 +53,10 @@
     
     NApi::IClientPtr Client_;
 
-<<<<<<< HEAD
+    std::atomic<bool> EnableJobProxyMemoryControl_ = { false };
+
     NNodeTrackerClient::TNodeDirectoryPtr InputNodeDirectory_;
     NNodeTrackerClient::TNodeDirectoryPtr AuxNodeDirectory_;
-=======
-    std::atomic<bool> EnableJobProxyMemoryControl_ = { false };
-
-    NNodeTrackerClient::TNodeDirectoryPtr NodeDirectory_;
->>>>>>> 81b93d7c
 
     i64 JobProxyMemoryLimit_;
     std::atomic<i64> MaxMemoryUsage_ = { 0 };
