--- conflicted
+++ resolved
@@ -75,11 +75,7 @@
     {
         i64 Limit = -1;
         NYTree::TAttributeFilter AttributeFilter;
-<<<<<<< HEAD
-        std::vector<NObjectClient::TCellTag> CellTags;
-=======
         NObjectClient::TCellTagList CellTags;
->>>>>>> ffdf4c34
         int CellTagIndex = -1; // -1 means local
         bool Incomplete = false;
         std::vector<TFetchItem> Items;
