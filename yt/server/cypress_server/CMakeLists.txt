--- conflicted
+++ resolved
@@ -11,10 +11,7 @@
   ${BASE}/node_proxy_detail.cpp
   ${BASE}/private.cpp
   ${BASE}/virtual.cpp
-<<<<<<< HEAD
-=======
   ${BASE}/access_tracker.cpp
->>>>>>> 3c4d7854
 )
 set( HDRS
   ${BASE}/config.h
@@ -30,10 +27,7 @@
   ${BASE}/public.h
   ${BASE}/type_handler.h
   ${BASE}/virtual.h
-<<<<<<< HEAD
-=======
   ${BASE}/access_tracker.h
->>>>>>> 3c4d7854
 )
 
 list(APPEND YT_SOURCE_FILES
