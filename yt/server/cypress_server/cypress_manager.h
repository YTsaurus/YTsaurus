--- conflicted
+++ resolved
@@ -178,14 +178,10 @@
     void DestroyNode(TCypressNodeBase* trunkNode);
 
     // TAutomatonPart overrides.
-<<<<<<< HEAD
-    virtual void OnRecoveryStarted() override;
     virtual void OnRecoveryComplete() override;
     virtual void OnStopLeading() override;
     virtual void OnStopFollowing() override;
 
-=======
->>>>>>> 72d24c96
     void DoClear();
     virtual void Clear() override;
 
