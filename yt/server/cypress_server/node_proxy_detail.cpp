--- conflicted
+++ resolved
@@ -1142,11 +1142,7 @@
         auto it = keyToChild.find(key);
         if (it == keyToChild.end()) {
             YCHECK(keyToChild.insert(std::make_pair(key, nullptr)).second);
-<<<<<<< HEAD
-            DetachChild(Bootstrap, TrunkNode, childImpl, false);
-=======
             DetachChild(Bootstrap_, TrunkNode, childImpl, false);
->>>>>>> cd712066
         } else {
             it->second = nullptr;
             YCHECK(childToKey.erase(trunkChildImpl) == 1);
