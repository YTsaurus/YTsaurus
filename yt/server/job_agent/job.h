#pragma once

#include "public.h"
#include "job_statistics.h"
#include "statistics_reporter.h"

#include <yt/ytlib/chunk_client/public.h>

#include <yt/ytlib/job_tracker_client/job.pb.h>

#include <yt/ytlib/job_prober_client/public.h>

#include <yt/ytlib/node_tracker_client/node.pb.h>

#include <yt/core/actions/signal.h>

#include <yt/core/misc/error.h>

#include <yt/core/misc/nullable.h>

namespace NYT {
namespace NJobAgent {

////////////////////////////////////////////////////////////////////////////////

struct IJob
    : public virtual TRefCounted
{
    DECLARE_INTERFACE_SIGNAL(void(
        const NNodeTrackerClient::NProto::TNodeResources& resourceDelta),
        ResourcesUpdated);

    virtual void Start() = 0;

    virtual void Abort(const TError& error) = 0;
    virtual void Fail() = 0;

    virtual const TJobId& GetId() const = 0;
    virtual const TOperationId& GetOperationId() const = 0;

    virtual EJobType GetType() const = 0;

    virtual const NJobTrackerClient::NProto::TJobSpec& GetSpec() const = 0;

    virtual EJobState GetState() const = 0;

    virtual EJobPhase GetPhase() const = 0;

    virtual NNodeTrackerClient::NProto::TNodeResources GetResourceUsage() const = 0;

    virtual void SetResourceUsage(const NNodeTrackerClient::NProto::TNodeResources& newUsage) = 0;

    virtual NJobTrackerClient::NProto::TJobResult GetResult() const = 0;
    virtual void SetResult(const NJobTrackerClient::NProto::TJobResult& result) = 0;

    virtual double GetProgress() const = 0;
    virtual void SetProgress(double value) = 0;

    virtual NYson::TYsonString GetStatistics() const = 0;
    virtual void SetStatistics(const NYson::TYsonString& statistics) = 0;

    virtual void OnJobPrepared() = 0;

    virtual TNullable<TDuration> GetPrepareDuration() const = 0;
    virtual TNullable<TDuration> GetDownloadDuration() const = 0;
    virtual TNullable<TDuration> GetExecDuration() const = 0;

    virtual TInstant GetStatisticsLastSendTime() const = 0;
    virtual void ResetStatisticsLastSendTime() = 0;

    virtual std::vector<NChunkClient::TChunkId> DumpInputContext() = 0;
<<<<<<< HEAD
    virtual Stroka GetStderr() = 0;
    virtual NYson::TYsonString StraceJob() = 0;
    virtual void SignalJob(const Stroka& signalName) = 0;
=======
    virtual TString GetStderr() = 0;
    virtual NYson::TYsonString Strace() = 0;
    virtual void SignalJob(const TString& signalName) = 0;
>>>>>>> 4a72649d
    virtual NYson::TYsonString PollJobShell(const NYson::TYsonString& parameters) = 0;

    virtual void ReportStatistics(TJobStatistics&& statistics) = 0;

    virtual void Interrupt() = 0;
};

DEFINE_REFCOUNTED_TYPE(IJob)

using TJobFactory = TCallback<IJobPtr(
    const TJobId& jobId,
    const TOperationId& operationId,
    const NNodeTrackerClient::NProto::TNodeResources& resourceLimits,
    NJobTrackerClient::NProto::TJobSpec&& jobSpec)>;

////////////////////////////////////////////////////////////////////////////////

void FillJobStatus(NJobTrackerClient::NProto::TJobStatus* jobStatus, IJobPtr job);

////////////////////////////////////////////////////////////////////////////////

} // namespace NJobAgent
} // namespace NYT<|MERGE_RESOLUTION|>--- conflicted
+++ resolved
@@ -69,15 +69,9 @@
     virtual void ResetStatisticsLastSendTime() = 0;
 
     virtual std::vector<NChunkClient::TChunkId> DumpInputContext() = 0;
-<<<<<<< HEAD
-    virtual Stroka GetStderr() = 0;
+    virtual TString GetStderr() = 0;
     virtual NYson::TYsonString StraceJob() = 0;
-    virtual void SignalJob(const Stroka& signalName) = 0;
-=======
-    virtual TString GetStderr() = 0;
-    virtual NYson::TYsonString Strace() = 0;
     virtual void SignalJob(const TString& signalName) = 0;
->>>>>>> 4a72649d
     virtual NYson::TYsonString PollJobShell(const NYson::TYsonString& parameters) = 0;
 
     virtual void ReportStatistics(TJobStatistics&& statistics) = 0;
