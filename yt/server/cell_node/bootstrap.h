#pragma once

#include "public.h"

#include <yt/server/chunk_server/public.h>

#include <yt/server/exec_agent/public.h>

#include <yt/server/data_node/public.h>

#include <yt/server/job_agent/public.h>

#include <yt/server/job_proxy/public.h>

#include <yt/server/misc/public.h>

#include <yt/server/tablet_node/public.h>

#include <yt/ytlib/api/public.h>

#include <yt/ytlib/chunk_client/public.h>

#include <yt/ytlib/misc/public.h>

#include <yt/ytlib/monitoring/http_server.h>

#include <yt/ytlib/node_tracker_client/node_directory.h>

#include <yt/ytlib/query_client/public.h>

#include <yt/ytlib/hive/public.h>

#include <yt/core/bus/public.h>

#include <yt/core/concurrency/action_queue.h>
#include <yt/core/concurrency/throughput_throttler.h>

#include <yt/core/rpc/public.h>

#include <yt/core/ytree/public.h>

#include <yt/core/misc/public.h>

namespace NYT {
namespace NCellNode {

////////////////////////////////////////////////////////////////////////////////

class TBootstrap
{
public:
    TBootstrap(TCellNodeConfigPtr config, NYTree::INodePtr configNode);
    ~TBootstrap();

    const TCellNodeConfigPtr& GetConfig() const;
    const IInvokerPtr& GetControlInvoker() const;
    const IInvokerPtr& GetQueryPoolInvoker() const;
    const IInvokerPtr& GetLookupPoolInvoker() const;
    const IInvokerPtr& GetTableReplicatorPoolInvoker() const;
    const IInvokerPtr& GetTransactionTrackerInvoker() const;
    const NApi::INativeClientPtr& GetMasterClient() const;
    const NRpc::IServerPtr& GetRpcServer() const;
    const NRpc::IChannelFactoryPtr& GetTabletChannelFactory() const;
    const NYTree::IMapNodePtr& GetOrchidRoot() const;
    const NJobAgent::TJobControllerPtr& GetJobController() const;
    const NJobAgent::TStatisticsReporterPtr& GetStatisticsReporter() const;
    const NTabletNode::TSlotManagerPtr& GetTabletSlotManager() const;
    const NTabletNode::TSecurityManagerPtr& GetSecurityManager() const;
    const NTabletNode::TInMemoryManagerPtr& GetInMemoryManager() const;
    const NExecAgent::TSlotManagerPtr& GetExecSlotManager() const;
    const NJobProxy::TJobProxyConfigPtr& GetJobProxyConfig() const;
    TNodeMemoryTracker* GetMemoryUsageTracker() const;
    const NDataNode::TChunkStorePtr& GetChunkStore() const;
    const NDataNode::TChunkCachePtr& GetChunkCache() const;
    const NDataNode::TChunkRegistryPtr& GetChunkRegistry() const;
    const NDataNode::TSessionManagerPtr& GetSessionManager() const;
    const NDataNode::TChunkMetaManagerPtr& GetChunkMetaManager() const;
    const NDataNode::TChunkBlockManagerPtr& GetChunkBlockManager() const;
    const NChunkClient::IBlockCachePtr& GetBlockCache() const;
    const NDataNode::TPeerBlockTablePtr& GetPeerBlockTable() const;
    const NDataNode::TBlobReaderCachePtr& GetBlobReaderCache() const;
    const NDataNode::TJournalDispatcherPtr& GetJournalDispatcher() const;
    const NDataNode::TMasterConnectorPtr& GetMasterConnector() const;
    const NHiveClient::TClusterDirectoryPtr& GetClusterDirectory();
    const NQueryClient::TColumnEvaluatorCachePtr& GetColumnEvaluatorCache() const;
    const NQueryClient::ISubexecutorPtr& GetQueryExecutor() const;
    const NNodeTrackerClient::TNodeDirectoryPtr& GetNodeDirectory() const;

    const NConcurrency::IThroughputThrottlerPtr& GetReplicationInThrottler() const;
    const NConcurrency::IThroughputThrottlerPtr& GetReplicationOutThrottler() const;
    const NConcurrency::IThroughputThrottlerPtr& GetRepairInThrottler() const;
    const NConcurrency::IThroughputThrottlerPtr& GetRepairOutThrottler() const;
    const NConcurrency::IThroughputThrottlerPtr& GetArtifactCacheInThrottler() const;
    const NConcurrency::IThroughputThrottlerPtr& GetArtifactCacheOutThrottler() const;

    const NConcurrency::IThroughputThrottlerPtr& GetInThrottler(const TWorkloadDescriptor& descriptor) const;
    const NConcurrency::IThroughputThrottlerPtr& GetOutThrottler(const TWorkloadDescriptor& descriptor) const;

    const NObjectClient::TCellId& GetCellId() const;
    NObjectClient::TCellId GetCellId(NObjectClient::TCellTag cellTag) const;
    NNodeTrackerClient::TAddressMap GetLocalAddresses();
    NNodeTrackerClient::TNetworkPreferenceList GetLocalNetworks();

    void Run();

private:
    const TCellNodeConfigPtr Config;
    const NYTree::INodePtr ConfigNode;

    NConcurrency::TActionQueuePtr ControlQueue;
    NConcurrency::TThreadPoolPtr QueryThreadPool;
<<<<<<< HEAD
=======
    NConcurrency::TThreadPoolPtr LookupThreadPool;

>>>>>>> 0b09c8f6
    NConcurrency::TThreadPoolPtr TableReplicatorThreadPool;
    NConcurrency::TActionQueuePtr TransactionTrackerQueue;

    NMonitoring::TMonitoringManagerPtr MonitoringManager_;
    std::unique_ptr<NLFAlloc::TLFAllocProfiler> LFAllocProfiler_;
    NBus::IBusServerPtr BusServer;
    NApi::INativeConnectionPtr MasterConnection;
    NApi::INativeClientPtr MasterClient;
    NNodeTrackerClient::TNodeDirectoryPtr NodeDirectory;
    NNodeTrackerClient::TNodeDirectorySynchronizerPtr NodeDirectorySynchronizer;
    NRpc::IServerPtr RpcServer;
    NRpc::IServicePtr MasterCacheService;
    std::unique_ptr<NHttp::TServer> HttpServer;
    NRpc::IChannelFactoryPtr TabletChannelFactory;
    NYTree::IMapNodePtr OrchidRoot;
    NJobAgent::TJobControllerPtr JobController;
    NJobAgent::TStatisticsReporterPtr StatisticsReporter;
    NExecAgent::TSlotManagerPtr ExecSlotManager;
    NJobProxy::TJobProxyConfigPtr JobProxyConfig;
    std::unique_ptr<TMemoryUsageTracker<NNodeTrackerClient::EMemoryCategory>> MemoryUsageTracker;
    NExecAgent::TSchedulerConnectorPtr SchedulerConnector;
    NDataNode::TChunkStorePtr ChunkStore;
    NDataNode::TChunkCachePtr ChunkCache;
    NDataNode::TChunkRegistryPtr ChunkRegistry;
    NDataNode::TSessionManagerPtr SessionManager;
    NDataNode::TChunkMetaManagerPtr ChunkMetaManager;
    NDataNode::TChunkBlockManagerPtr ChunkBlockManager;
    NChunkClient::IBlockCachePtr BlockCache;
    NDataNode::TPeerBlockTablePtr PeerBlockTable;
    NDataNode::TPeerBlockUpdaterPtr PeerBlockUpdater;
    NDataNode::TBlobReaderCachePtr BlobReaderCache;
    NDataNode::TJournalDispatcherPtr JournalDispatcher;
    NDataNode::TMasterConnectorPtr MasterConnector;
    NHiveClient::TClusterDirectoryPtr ClusterDirectory;
    NHiveClient::TClusterDirectorySynchronizerPtr ClusterDirectorySynchronizer;
    TCoreDumperPtr CoreDumper;

    NConcurrency::IThroughputThrottlerPtr TotalInThrottler;
    NConcurrency::IThroughputThrottlerPtr TotalOutThrottler;
    NConcurrency::IThroughputThrottlerPtr ReplicationInThrottler;
    NConcurrency::IThroughputThrottlerPtr ReplicationOutThrottler;
    NConcurrency::IThroughputThrottlerPtr RepairInThrottler;
    NConcurrency::IThroughputThrottlerPtr RepairOutThrottler;
    NConcurrency::IThroughputThrottlerPtr ArtifactCacheInThrottler;
    NConcurrency::IThroughputThrottlerPtr ArtifactCacheOutThrottler;

    NTabletNode::TSlotManagerPtr TabletSlotManager;
    NTabletNode::TSecurityManagerPtr SecurityManager;
    NTabletNode::TInMemoryManagerPtr InMemoryManager;

    NQueryClient::TColumnEvaluatorCachePtr ColumnEvaluatorCache;
    NQueryClient::ISubexecutorPtr QueryExecutor;

    void DoRun();
    void PopulateAlerts(std::vector<TError>* alerts);
    NObjectClient::TCellId ToRedirectorCellId(const NObjectClient::TCellId& cellId);

    void OnMasterConnected();
    void OnMasterDisconnected();

};

////////////////////////////////////////////////////////////////////////////////

} // namespace NTabletNode
} // namespace NYT<|MERGE_RESOLUTION|>--- conflicted
+++ resolved
@@ -109,11 +109,7 @@
 
     NConcurrency::TActionQueuePtr ControlQueue;
     NConcurrency::TThreadPoolPtr QueryThreadPool;
-<<<<<<< HEAD
-=======
     NConcurrency::TThreadPoolPtr LookupThreadPool;
-
->>>>>>> 0b09c8f6
     NConcurrency::TThreadPoolPtr TableReplicatorThreadPool;
     NConcurrency::TActionQueuePtr TransactionTrackerQueue;
 
