#include "bootstrap.h"
#include "config.h"
#include "batching_chunk_service.h"
#include "private.h"

#include <yt/server/data_node/blob_reader_cache.h>
#include <yt/server/data_node/block_cache.h>
#include <yt/server/data_node/chunk_block_manager.h>
#include <yt/server/data_node/chunk_cache.h>
#include <yt/server/data_node/chunk_registry.h>
#include <yt/server/data_node/chunk_store.h>
#include <yt/server/data_node/config.h>
#include <yt/server/data_node/data_node_service.h>
#include <yt/server/data_node/job.h>
#include <yt/server/data_node/journal_dispatcher.h>
#include <yt/server/data_node/location.h>
#include <yt/server/data_node/master_connector.h>
#include <yt/server/data_node/peer_block_table.h>
#include <yt/server/data_node/peer_block_updater.h>
#include <yt/server/data_node/private.h>
#include <yt/server/data_node/session_manager.h>
#include <yt/server/data_node/ytree_integration.h>
#include <yt/server/data_node/chunk_meta_manager.h>

#include <yt/server/exec_agent/config.h>
#include <yt/server/exec_agent/job_environment.h>
#include <yt/server/exec_agent/job.h>
#include <yt/server/exec_agent/job_prober_service.h>
#include <yt/server/exec_agent/private.h>
#include <yt/server/exec_agent/scheduler_connector.h>
#include <yt/server/exec_agent/slot_manager.h>
#include <yt/server/exec_agent/supervisor_service.h>

#include <yt/server/job_agent/job_controller.h>
#include <yt/server/job_agent/statistics_reporter.h>

#include <yt/server/misc/address_helpers.h>
#include <yt/server/misc/build_attributes.h>
#include <yt/server/misc/memory_usage_tracker.h>

#include <yt/server/object_server/master_cache_service.h>

#include <yt/server/query_agent/query_executor.h>
#include <yt/server/query_agent/query_service.h>

#include <yt/server/tablet_node/in_memory_manager.h>
#include <yt/server/tablet_node/partition_balancer.h>
#include <yt/server/tablet_node/security_manager.h>
#include <yt/server/tablet_node/slot_manager.h>
#include <yt/server/tablet_node/store_compactor.h>
#include <yt/server/tablet_node/store_flusher.h>
#include <yt/server/tablet_node/store_trimmer.h>

#include <yt/server/transaction_server/timestamp_proxy_service.h>

#include <yt/server/admin_server/admin_service.h>

#include <yt/ytlib/api/native_client.h>
#include <yt/ytlib/api/native_connection.h>

#include <yt/ytlib/chunk_client/chunk_service_proxy.h>
#include <yt/ytlib/chunk_client/client_block_cache.h>

#include <yt/ytlib/hydra/peer_channel.h>

#include <yt/ytlib/hive/cluster_directory.h>
#include <yt/ytlib/hive/cluster_directory_synchronizer.h>
#include <yt/ytlib/hive/cell_directory_synchronizer.h>

#include <yt/ytlib/misc/workload.h>

#include <yt/ytlib/monitoring/http_integration.h>
#include <yt/ytlib/monitoring/http_server.h>
#include <yt/ytlib/monitoring/monitoring_manager.h>

#include <yt/ytlib/object_client/helpers.h>
#include <yt/ytlib/object_client/object_service_proxy.h>

#include <yt/ytlib/orchid/orchid_service.h>

#include <yt/ytlib/query_client/column_evaluator.h>

#include <yt/ytlib/node_tracker_client/node_directory.h>
#include <yt/ytlib/node_tracker_client/node_directory_synchronizer.h>

#include <yt/core/bus/config.h>
#include <yt/core/bus/server.h>
#include <yt/core/bus/tcp_server.h>

#include <yt/core/concurrency/action_queue.h>
#include <yt/core/concurrency/thread_pool.h>

#include <yt/core/misc/address.h>
#include <yt/core/misc/collection_helpers.h>
#include <yt/core/misc/core_dumper.h>
#include <yt/core/misc/ref_counted_tracker.h>
#include <yt/core/misc/lfalloc_helpers.h>

#include <yt/core/profiling/profile_manager.h>

#include <yt/core/rpc/bus_channel.h>
#include <yt/core/rpc/bus_server.h>
#include <yt/core/rpc/caching_channel_factory.h>
#include <yt/core/rpc/channel.h>
#include <yt/core/rpc/redirector_service.h>
#include <yt/core/rpc/server.h>

#include <yt/core/ytree/ephemeral_node_factory.h>
#include <yt/core/ytree/virtual.h>

namespace NYT {
namespace NCellNode {

using namespace NAdmin;
using namespace NBus;
using namespace NObjectClient;
using namespace NChunkClient;
using namespace NNodeTrackerClient;
using namespace NChunkServer;
using namespace NElection;
using namespace NHydra;
using namespace NMonitoring;
using namespace NOrchid;
using namespace NProfiling;
using namespace NRpc;
using namespace NYTree;
using namespace NConcurrency;
using namespace NScheduler;
using namespace NJobAgent;
using namespace NExecAgent;
using namespace NJobProxy;
using namespace NDataNode;
using namespace NTabletNode;
using namespace NQueryAgent;
using namespace NApi;
using namespace NTransactionServer;
using namespace NHiveClient;
using namespace NHiveServer;
using namespace NObjectClient;

////////////////////////////////////////////////////////////////////////////////

static const auto& Logger = CellNodeLogger;
static const i64 FootprintMemorySize = (i64) 1024 * 1024 * 1024;

////////////////////////////////////////////////////////////////////////////////

TBootstrap::TBootstrap(TCellNodeConfigPtr config, INodePtr configNode)
    : Config(std::move(config))
    , ConfigNode(std::move(configNode))
{ }

TBootstrap::~TBootstrap() = default;

void TBootstrap::Run()
{
    srand(time(nullptr));

    ControlQueue = New<TActionQueue>("Control");

    BIND(&TBootstrap::DoRun, this)
        .AsyncVia(GetControlInvoker())
        .Run()
        .Get()
        .ThrowOnError();

    Sleep(TDuration::Max());
}

void TBootstrap::DoRun()
{
    auto localAddresses = GetLocalAddresses();
    if (!Config->ClusterConnection->Networks) {
        Config->ClusterConnection->Networks = GetLocalNetworks();
    }

    LOG_INFO("Starting node (LocalAddresses: %v, PrimaryMasterAddresses: %v, NodeTags: %v)",
        GetValues(localAddresses),
        Config->ClusterConnection->PrimaryMaster->Addresses,
        Config->Tags);

    MemoryUsageTracker = std::make_unique<TNodeMemoryTracker>(
        Config->ResourceLimits->Memory,
        std::vector<std::pair<EMemoryCategory, i64>>{
            {EMemoryCategory::Jobs, Config->ExecAgent->JobController->ResourceLimits->Memory},
            {EMemoryCategory::TabletStatic, Config->TabletNode->ResourceLimits->TabletStaticMemory},
            {EMemoryCategory::TabletDynamic, Config->TabletNode->ResourceLimits->TabletDynamicMemory}
        },
        Logger,
        TProfiler("/cell_node/memory_usage"));

    {
        auto result = MemoryUsageTracker->TryAcquire(EMemoryCategory::Footprint, FootprintMemorySize);
        THROW_ERROR_EXCEPTION_IF_FAILED(result, "Error reserving footprint memory");
    }

    MasterConnection = CreateNativeConnection(Config->ClusterConnection);

    MasterClient = MasterConnection->CreateNativeClient(TClientOptions(NSecurityClient::RootUserName));

    NodeDirectory = New<TNodeDirectory>();

    NodeDirectorySynchronizer = New<TNodeDirectorySynchronizer>(
        Config->NodeDirectorySynchronizer,
        MasterConnection,
        NodeDirectory);
    NodeDirectorySynchronizer->Start();

    CellDirectorySynchronizer = New<TCellDirectorySynchronizer>(
        Config->CellDirectorySynchronizer,
        MasterConnection->GetCellDirectory(),
        Config->ClusterConnection->PrimaryMaster->CellId);

    QueryThreadPool = New<TThreadPool>(
        Config->QueryAgent->ThreadPoolSize,
        "Query");

    LookupThreadPool = New<TThreadPool>(
        Config->QueryAgent->LookupThreadPoolSize,
        "Lookup");

    TableReplicatorThreadPool = New<TThreadPool>(
        Config->TabletNode->TabletManager->ReplicatorThreadPoolSize,
        "Replicator");

    TransactionTrackerQueue = New<TActionQueue>("TxTracker");

    BusServer = CreateTcpBusServer(Config->BusServer);

    RpcServer = CreateBusServer(BusServer);

    HttpServer.reset(new NHttp::TServer(
        Config->MonitoringPort,
        Config->BusServer->BindRetryCount,
        Config->BusServer->BindRetryBackoff));

    MonitoringManager_ = New<TMonitoringManager>();
    MonitoringManager_->Register(
        "/ref_counted",
        TRefCountedTracker::Get()->GetMonitoringProducer());

    LFAllocProfiler_ = std::make_unique<NLFAlloc::TLFAllocProfiler>();

    auto createBatchingChunkService = [&] (TMasterConnectionConfigPtr config) {
        RpcServer->RegisterService(CreateBatchingChunkService(
            config->CellId,
            Config->BatchingChunkService,
            config,
            MasterConnection->GetLightChannelFactory()));
    };

    createBatchingChunkService(Config->ClusterConnection->PrimaryMaster);
    for (const auto& config : Config->ClusterConnection->SecondaryMasters) {
        createBatchingChunkService(config);
    }

    BlobReaderCache = New<TBlobReaderCache>(Config->DataNode);

    JournalDispatcher = New<TJournalDispatcher>(Config->DataNode);

    ChunkRegistry = New<TChunkRegistry>(this);

    ChunkMetaManager = New<TChunkMetaManager>(Config->DataNode, this);

    ChunkBlockManager = New<TChunkBlockManager>(Config->DataNode, this);

    BlockCache = CreateServerBlockCache(Config->DataNode, this);

    PeerBlockTable = New<TPeerBlockTable>(Config->DataNode->PeerBlockTable);

    PeerBlockUpdater = New<TPeerBlockUpdater>(Config->DataNode, this);

    SessionManager = New<TSessionManager>(Config->DataNode, this);

    MasterConnector = New<NDataNode::TMasterConnector>(
        Config->DataNode,
        localAddresses,
        Config->Tags,
        this);
    MasterConnector->SubscribePopulateAlerts(BIND(&TBootstrap::PopulateAlerts, this));
    MasterConnector->SubscribeMasterConnected(BIND(&TBootstrap::OnMasterConnected, this));
    MasterConnector->SubscribeMasterDisconnected(BIND(&TBootstrap::OnMasterDisconnected, this));

    ClusterDirectory = New<TClusterDirectory>();

    ClusterDirectorySynchronizer = New<TClusterDirectorySynchronizer>(
        Config->ClusterDirectorySynchronizer,
        MasterConnection,
        ClusterDirectory);
    ClusterDirectorySynchronizer->Start();

    if (Config->CoreDumper) {
        CoreDumper = New<TCoreDumper>(Config->CoreDumper);
    }

    ChunkStore = New<NDataNode::TChunkStore>(Config->DataNode, this);

    ChunkCache = New<TChunkCache>(Config->DataNode, this);

    auto createThrottler = [] (TThroughputThrottlerConfigPtr config, const Stroka& name) {
        auto logger = DataNodeLogger;
        logger.AddTag("Throttler: %v", name);

        auto profiler = NProfiling::TProfiler(
            DataNodeProfiler.GetPathPrefix() + "/" +
            CamelCaseToUnderscoreCase(name));

        return CreateReconfigurableThroughputThrottler(config, logger, profiler);
    };

    TotalInThrottler = createThrottler(Config->DataNode->TotalInThrottler, "TotalIn");
    TotalOutThrottler = createThrottler(Config->DataNode->TotalOutThrottler, "TotalOut");

    ReplicationInThrottler = CreateCombinedThrottler(std::vector<IThroughputThrottlerPtr>{
        TotalInThrottler,
        createThrottler(Config->DataNode->ReplicationInThrottler, "ReplicationIn")
    });
    ReplicationOutThrottler = CreateCombinedThrottler(std::vector<IThroughputThrottlerPtr>{
        TotalOutThrottler,
        createThrottler(Config->DataNode->ReplicationOutThrottler, "ReplicationOut")
    });

    RepairInThrottler = CreateCombinedThrottler(std::vector<IThroughputThrottlerPtr>{
        TotalInThrottler,
        createThrottler(Config->DataNode->RepairInThrottler, "RepairIn")
    });
    RepairOutThrottler = CreateCombinedThrottler(std::vector<IThroughputThrottlerPtr>{
        TotalOutThrottler,
        createThrottler(Config->DataNode->RepairOutThrottler, "RepairOut")
    });

    ArtifactCacheInThrottler = CreateCombinedThrottler(std::vector<IThroughputThrottlerPtr>{
        TotalInThrottler,
        createThrottler(Config->DataNode->ArtifactCacheInThrottler, "ArtifactCacheIn")
    });
    ArtifactCacheOutThrottler = CreateCombinedThrottler(std::vector<IThroughputThrottlerPtr>{
        TotalOutThrottler,
        createThrottler(Config->DataNode->ArtifactCacheOutThrottler, "ArtifactCacheOut")
    });

    RpcServer->RegisterService(CreateDataNodeService(Config->DataNode, this));

    auto localAddress = GetDefaultAddress(localAddresses);

    JobProxyConfigTemplate = New<NJobProxy::TJobProxyConfig>();

    JobProxyConfigTemplate->ClusterConnection = CloneYsonSerializable(Config->ClusterConnection);

    auto patchMasterConnectionConfig = [&] (TMasterConnectionConfigPtr config) {
        config->Addresses = {localAddress};
        if (config->RetryTimeout && *config->RetryTimeout > config->RpcTimeout) {
            config->RpcTimeout = *config->RetryTimeout;
        }
        config->RetryTimeout = Null;
        config->RetryAttempts = 1;
    };
<<<<<<< HEAD
    patchMasterConnectionConfig(JobProxyConfig->ClusterConnection->PrimaryMaster);
    for (const auto& config : JobProxyConfig->ClusterConnection->SecondaryMasters) {
=======

    patchMasterConnectionConfig(JobProxyConfigTemplate->ClusterConnection->PrimaryMaster);
    for (const auto& config : JobProxyConfigTemplate->ClusterConnection->SecondaryMasters) {
>>>>>>> 87daec7b
        patchMasterConnectionConfig(config);
    }
    JobProxyConfig->ClusterConnection->MediumDirectorySynchronizer->ReadFrom = EMasterChannelKind::Cache;

    JobProxyConfigTemplate->SupervisorConnection = New<NBus::TTcpBusClientConfig>();
    JobProxyConfigTemplate->SupervisorConnection->Address = localAddress;

    // TODO(babenko): consider making this priority configurable
    JobProxyConfigTemplate->SupervisorConnection->Priority = 6;

    JobProxyConfigTemplate->SupervisorRpcTimeout = Config->ExecAgent->SupervisorRpcTimeout;

    JobProxyConfigTemplate->AddressResolver = Config->AddressResolver;
    JobProxyConfigTemplate->HeartbeatPeriod = Config->ExecAgent->JobProxyHeartbeatPeriod;

    JobProxyConfigTemplate->JobEnvironment = Config->ExecAgent->SlotManager->JobEnvironment;

    JobProxyConfigTemplate->Logging = Config->ExecAgent->JobProxyLogging;
    JobProxyConfigTemplate->Tracing = Config->ExecAgent->JobProxyTracing;

    JobProxyConfigTemplate->CoreForwarderTimeout = Config->ExecAgent->CoreForwarderTimeout;

    ExecSlotManager = New<NExecAgent::TSlotManager>(Config->ExecAgent->SlotManager, this);

    JobController = New<TJobController>(Config->ExecAgent->JobController, this);

    auto createExecJob = BIND([this] (
            const NJobAgent::TJobId& jobId,
            const NJobAgent::TOperationId& operationId,
            const NNodeTrackerClient::NProto::TNodeResources& resourceLimits,
            NJobTrackerClient::NProto::TJobSpec&& jobSpec) ->
            NJobAgent::IJobPtr
        {
            return NExecAgent::CreateUserJob(
                jobId,
                operationId,
                resourceLimits,
                std::move(jobSpec),
                this);
        });
    JobController->RegisterFactory(NJobAgent::EJobType::Map,               createExecJob);
    JobController->RegisterFactory(NJobAgent::EJobType::PartitionMap,      createExecJob);
    JobController->RegisterFactory(NJobAgent::EJobType::SortedMerge,       createExecJob);
    JobController->RegisterFactory(NJobAgent::EJobType::OrderedMerge,      createExecJob);
    JobController->RegisterFactory(NJobAgent::EJobType::UnorderedMerge,    createExecJob);
    JobController->RegisterFactory(NJobAgent::EJobType::Partition,         createExecJob);
    JobController->RegisterFactory(NJobAgent::EJobType::SimpleSort,        createExecJob);
    JobController->RegisterFactory(NJobAgent::EJobType::IntermediateSort,  createExecJob);
    JobController->RegisterFactory(NJobAgent::EJobType::FinalSort,         createExecJob);
    JobController->RegisterFactory(NJobAgent::EJobType::SortedReduce,      createExecJob);
    JobController->RegisterFactory(NJobAgent::EJobType::PartitionReduce,   createExecJob);
    JobController->RegisterFactory(NJobAgent::EJobType::ReduceCombiner,    createExecJob);
    JobController->RegisterFactory(NJobAgent::EJobType::RemoteCopy,        createExecJob);
    JobController->RegisterFactory(NJobAgent::EJobType::OrderedMap,        createExecJob);
    JobController->RegisterFactory(NJobAgent::EJobType::JoinReduce,        createExecJob);

    auto createChunkJob = BIND([this] (
            const NJobAgent::TJobId& jobId,
            const NJobAgent::TOperationId& /*operationId*/,
            const NNodeTrackerClient::NProto::TNodeResources& resourceLimits,
            NJobTrackerClient::NProto::TJobSpec&& jobSpec) ->
            NJobAgent::IJobPtr
        {
            return NDataNode::CreateChunkJob(
                jobId,
                std::move(jobSpec),
                resourceLimits,
                Config->DataNode,
                this);
        });
    JobController->RegisterFactory(NJobAgent::EJobType::RemoveChunk,     createChunkJob);
    JobController->RegisterFactory(NJobAgent::EJobType::ReplicateChunk,  createChunkJob);
    JobController->RegisterFactory(NJobAgent::EJobType::RepairChunk,     createChunkJob);
    JobController->RegisterFactory(NJobAgent::EJobType::SealChunk,       createChunkJob);

    StatisticsReporter = New<TStatisticsReporter>(
        Config->ExecAgent->StatisticsReporter,
        this);

    RpcServer->RegisterService(CreateJobProberService(this));

    RpcServer->RegisterService(New<TSupervisorService>(this));

    SchedulerConnector = New<TSchedulerConnector>(Config->ExecAgent->SchedulerConnector, this);

    ColumnEvaluatorCache = New<NQueryClient::TColumnEvaluatorCache>(
        New<NQueryClient::TColumnEvaluatorCacheConfig>());

    TabletSlotManager = New<NTabletNode::TSlotManager>(Config->TabletNode, this);
    MasterConnector->SubscribePopulateAlerts(BIND(&NTabletNode::TSlotManager::PopulateAlerts, TabletSlotManager));

    SecurityManager = New<TSecurityManager>(Config->TabletNode->SecurityManager, this);

    InMemoryManager = New<TInMemoryManager>(Config->TabletNode->InMemoryManager, this);

    QueryExecutor = CreateQuerySubexecutor(Config->QueryAgent, this);

    RpcServer->RegisterService(CreateQueryService(Config->QueryAgent, this));

    RpcServer->RegisterService(CreateTimestampProxyService(
        MasterConnection->GetTimestampProvider()));

    MasterCacheService = CreateMasterCacheService(
        Config->MasterCacheService,
        CreatePeerChannel(
            Config->ClusterConnection->PrimaryMaster,
            MasterConnection->GetLightChannelFactory(),
            EPeerKind::Follower),
        GetCellId());

    CellDirectorySynchronizer->Start();

    OrchidRoot = GetEphemeralNodeFactory(true)->CreateMap();

    SetNodeByYPath(
        OrchidRoot,
        "/monitoring",
        CreateVirtualNode(MonitoringManager_->GetService()));
    SetNodeByYPath(
        OrchidRoot,
        "/profiling",
        CreateVirtualNode(TProfileManager::Get()->GetService()));
    SetNodeByYPath(
        OrchidRoot,
        "/config",
        ConfigNode);
    SetNodeByYPath(
        OrchidRoot,
        "/stored_chunks",
        CreateVirtualNode(CreateStoredChunkMapService(ChunkStore)
            ->Via(GetControlInvoker())));
    SetNodeByYPath(
        OrchidRoot,
        "/cached_chunks",
        CreateVirtualNode(CreateCachedChunkMapService(ChunkCache)
            ->Via(GetControlInvoker())));
    SetNodeByYPath(
        OrchidRoot,
        "/tablet_cells",
        CreateVirtualNode(TabletSlotManager->GetOrchidService()));
    SetNodeByYPath(
        OrchidRoot,
        "/job_controller",
        CreateVirtualNode(JobController->GetOrchidService()
            ->Via(GetControlInvoker())));
    SetBuildAttributes(OrchidRoot, "node");

    HttpServer->Register(
        "/orchid",
        NMonitoring::GetYPathHttpHandler(OrchidRoot->Via(GetControlInvoker())));

    RpcServer->RegisterService(CreateOrchidService(
        OrchidRoot,
        GetControlInvoker()));

    RpcServer->RegisterService(CreateAdminService(GetControlInvoker(), CoreDumper));

    LOG_INFO("Listening for HTTP requests on port %v", Config->MonitoringPort);

    LOG_INFO("Listening for RPC requests on port %v", Config->RpcPort);
    RpcServer->Configure(Config->RpcServer);

    // Do not start subsystems until everything is initialized.
    TabletSlotManager->Initialize();
    ChunkStore->Initialize();
    ChunkCache->Initialize();
    ExecSlotManager->Initialize();
    MonitoringManager_->Start();
    PeerBlockUpdater->Start();
    MasterConnector->Start();
    SchedulerConnector->Start();
    StartStoreFlusher(Config->TabletNode, this);
    StartStoreCompactor(Config->TabletNode, this);
    StartStoreTrimmer(Config->TabletNode, this);
    StartPartitionBalancer(Config->TabletNode, this);

    RpcServer->Start();
    HttpServer->Start();
}

const TCellNodeConfigPtr& TBootstrap::GetConfig() const
{
    return Config;
}

const IInvokerPtr& TBootstrap::GetControlInvoker() const
{
    return ControlQueue->GetInvoker();
}

const IInvokerPtr& TBootstrap::GetQueryPoolInvoker() const
{
    return QueryThreadPool->GetInvoker();
}

const IInvokerPtr& TBootstrap::GetLookupPoolInvoker() const
{
    return LookupThreadPool->GetInvoker();
}

const IInvokerPtr& TBootstrap::GetTableReplicatorPoolInvoker() const
{
    return TableReplicatorThreadPool->GetInvoker();
}

const IInvokerPtr& TBootstrap::GetTransactionTrackerInvoker() const
{
    return TransactionTrackerQueue->GetInvoker();
}

const INativeClientPtr& TBootstrap::GetMasterClient() const
{
    return MasterClient;
}

const IServerPtr& TBootstrap::GetRpcServer() const
{
    return RpcServer;
}

const IMapNodePtr& TBootstrap::GetOrchidRoot() const
{
    return OrchidRoot;
}

const TJobControllerPtr& TBootstrap::GetJobController() const
{
    return JobController;
}

const TStatisticsReporterPtr& TBootstrap::GetStatisticsReporter() const
{
    return StatisticsReporter;
}

const NTabletNode::TSlotManagerPtr& TBootstrap::GetTabletSlotManager() const
{
    return TabletSlotManager;
}

const TSecurityManagerPtr& TBootstrap::GetSecurityManager() const
{
    return SecurityManager;
}

const TInMemoryManagerPtr& TBootstrap::GetInMemoryManager() const
{
    return InMemoryManager;
}

const NExecAgent::TSlotManagerPtr& TBootstrap::GetExecSlotManager() const
{
    return ExecSlotManager;
}

const TChunkStorePtr& TBootstrap::GetChunkStore() const
{
    return ChunkStore;
}

const TChunkCachePtr& TBootstrap::GetChunkCache() const
{
    return ChunkCache;
}

TNodeMemoryTracker* TBootstrap::GetMemoryUsageTracker() const
{
    return MemoryUsageTracker.get();
}

const TChunkRegistryPtr& TBootstrap::GetChunkRegistry() const
{
    return ChunkRegistry;
}

const TSessionManagerPtr& TBootstrap::GetSessionManager() const
{
    return SessionManager;
}

const TChunkBlockManagerPtr& TBootstrap::GetChunkBlockManager() const
{
    return ChunkBlockManager;
}

const TChunkMetaManagerPtr& TBootstrap::GetChunkMetaManager() const
{
    return ChunkMetaManager;
}

const IBlockCachePtr& TBootstrap::GetBlockCache() const
{
    return BlockCache;
}

const TPeerBlockTablePtr& TBootstrap::GetPeerBlockTable() const
{
    return PeerBlockTable;
}

const TBlobReaderCachePtr& TBootstrap::GetBlobReaderCache() const
{
    return BlobReaderCache;
}

const TJournalDispatcherPtr& TBootstrap::GetJournalDispatcher() const
{
    return JournalDispatcher;
}

const TMasterConnectorPtr& TBootstrap::GetMasterConnector() const
{
    return MasterConnector;
}

const TClusterDirectoryPtr& TBootstrap::GetClusterDirectory()
{
    return ClusterDirectory;
}

const TNodeDirectoryPtr& TBootstrap::GetNodeDirectory() const
{
    return NodeDirectory;
}

const NQueryClient::ISubexecutorPtr& TBootstrap::GetQueryExecutor() const
{
    return QueryExecutor;
}

const TCellId& TBootstrap::GetCellId() const
{
    return Config->ClusterConnection->PrimaryMaster->CellId;
}

TCellId TBootstrap::GetCellId(TCellTag cellTag) const
{
    return cellTag == PrimaryMasterCellTag
        ? GetCellId()
        : ReplaceCellTagInId(GetCellId(), cellTag);
}

const NQueryClient::TColumnEvaluatorCachePtr& TBootstrap::GetColumnEvaluatorCache() const
{
    return ColumnEvaluatorCache;
}

const IThroughputThrottlerPtr& TBootstrap::GetReplicationInThrottler() const
{
    return ReplicationInThrottler;
}

const IThroughputThrottlerPtr& TBootstrap::GetReplicationOutThrottler() const
{
    return ReplicationOutThrottler;
}

const IThroughputThrottlerPtr& TBootstrap::GetRepairInThrottler() const
{
    return RepairInThrottler;
}

const IThroughputThrottlerPtr& TBootstrap::GetRepairOutThrottler() const
{
    return RepairOutThrottler;
}

const IThroughputThrottlerPtr& TBootstrap::GetArtifactCacheInThrottler() const
{
    return ArtifactCacheInThrottler;
}

const IThroughputThrottlerPtr& TBootstrap::GetArtifactCacheOutThrottler() const
{
    return ArtifactCacheOutThrottler;
}

const IThroughputThrottlerPtr& TBootstrap::GetInThrottler(const TWorkloadDescriptor& descriptor) const
{
    switch (descriptor.Category) {
        case EWorkloadCategory::SystemRepair:
            return RepairInThrottler;

        case EWorkloadCategory::SystemReplication:
            return ReplicationInThrottler;

        case EWorkloadCategory::SystemArtifactCacheDownload:
            return ArtifactCacheInThrottler;

        default:
            return TotalInThrottler;
    }
}

const IThroughputThrottlerPtr& TBootstrap::GetOutThrottler(const TWorkloadDescriptor& descriptor) const
{
    switch (descriptor.Category) {
        case EWorkloadCategory::SystemRepair:
            return RepairOutThrottler;

        case EWorkloadCategory::SystemReplication:
            return ReplicationOutThrottler;

        case EWorkloadCategory::SystemArtifactCacheDownload:
            return ArtifactCacheOutThrottler;

        default:
            return TotalOutThrottler;
    }
}

TAddressMap TBootstrap::GetLocalAddresses()
{
    return NYT::GetLocalAddresses(Config->Addresses, Config->RpcPort);
}

TNetworkPreferenceList TBootstrap::GetLocalNetworks()
{
    return Config->Addresses.empty()
        ? DefaultNetworkPreferences
        : GetIths<0>(Config->Addresses);
}

TJobProxyConfigPtr TBootstrap::BuildJobProxyConfig() const
{
    auto proxyConfig = CloneYsonSerializable(JobProxyConfigTemplate);
    auto localDescriptor = GetMasterConnector()->GetLocalDescriptor();
    proxyConfig->DataCenter = localDescriptor.GetDataCenter();
    proxyConfig->Rack = localDescriptor.GetRack();
    proxyConfig->Addresses = localDescriptor.Addresses();
    return proxyConfig;
}

void TBootstrap::PopulateAlerts(std::vector<TError>* alerts)
{
    // NB: Don't expect IsXXXExceeded helpers to be atomic.
    auto totalUsed = MemoryUsageTracker->GetTotalUsed();
    auto totalLimit = MemoryUsageTracker->GetTotalLimit();
    if (totalUsed > totalLimit) {
        alerts->push_back(TError("Total memory limit exceeded")
            << TErrorAttribute("used", totalUsed)
            << TErrorAttribute("limit", totalLimit));
    }

    for (auto category : TEnumTraits<EMemoryCategory>::GetDomainValues()) {
        auto used = MemoryUsageTracker->GetUsed(category);
        auto limit = MemoryUsageTracker->GetLimit(category);
        if (used > limit) {
            alerts->push_back(TError("Memory limit exceeded for category %Qlv",
                category)
                << TErrorAttribute("used", used)
                << TErrorAttribute("limit", limit));
        }
    }
}

void TBootstrap::OnMasterConnected()
{
    RpcServer->RegisterService(MasterCacheService);
}

void TBootstrap::OnMasterDisconnected()
{
    RpcServer->UnregisterService(MasterCacheService);
}

////////////////////////////////////////////////////////////////////////////////

} // namespace NCellNode
} // namespace NYT<|MERGE_RESOLUTION|>--- conflicted
+++ resolved
@@ -354,17 +354,12 @@
         config->RetryTimeout = Null;
         config->RetryAttempts = 1;
     };
-<<<<<<< HEAD
-    patchMasterConnectionConfig(JobProxyConfig->ClusterConnection->PrimaryMaster);
-    for (const auto& config : JobProxyConfig->ClusterConnection->SecondaryMasters) {
-=======
 
     patchMasterConnectionConfig(JobProxyConfigTemplate->ClusterConnection->PrimaryMaster);
     for (const auto& config : JobProxyConfigTemplate->ClusterConnection->SecondaryMasters) {
->>>>>>> 87daec7b
         patchMasterConnectionConfig(config);
     }
-    JobProxyConfig->ClusterConnection->MediumDirectorySynchronizer->ReadFrom = EMasterChannelKind::Cache;
+    JobProxyConfigTemplate->ClusterConnection->MediumDirectorySynchronizer->ReadFrom = EMasterChannelKind::Cache;
 
     JobProxyConfigTemplate->SupervisorConnection = New<NBus::TTcpBusClientConfig>();
     JobProxyConfigTemplate->SupervisorConnection->Address = localAddress;
