#include "stdafx.h"
#include "security_manager.h"
#include "private.h"
#include "account.h"
#include "account_proxy.h"
#include "user.h"
#include "user_proxy.h"
#include "group.h"
#include "group_proxy.h"
#include "acl.h"
#include "request_tracker.h"
#include "config.h"

#include <core/ypath/token.h>

#include <core/profiling/profile_manager.h>

#include <ytlib/object_client/helpers.h>

#include <server/hydra/entity_map.h>
#include <server/hydra/composite_automaton.h>

#include <server/object_server/type_handler_detail.h>

#include <server/transaction_server/transaction.h>

#include <server/cell_master/bootstrap.h>
#include <server/cell_master/hydra_facade.h>
#include <server/cell_master/serialize.h>

#include <server/transaction_server/transaction.h>

#include <server/cypress_server/node.h>

// COMPAT(babenko)
#include <server/cypress_server/cypress_manager.h>
#include <server/transaction_server/transaction_manager.h>

namespace NYT {
namespace NSecurityServer {

using namespace NHydra;
using namespace NCellMaster;
using namespace NObjectClient;
using namespace NObjectServer;
using namespace NTransactionServer;
using namespace NYTree;
using namespace NYPath;
using namespace NCypressServer;
using namespace NSecurityClient;
using namespace NObjectServer;

////////////////////////////////////////////////////////////////////////////////

static const auto& Logger = SecurityServerLogger;
static const auto& Profiler = SecurityServerProfiler;

////////////////////////////////////////////////////////////////////////////////

TAuthenticatedUserGuard::TAuthenticatedUserGuard(TSecurityManagerPtr securityManager, TUser* user)
    : SecurityManager_(std::move(securityManager))
    , IsNull_(!user)
{
    if (!IsNull_) {
        SecurityManager_->SetAuthenticatedUser(user);
    }
}

TAuthenticatedUserGuard::~TAuthenticatedUserGuard()
{
    if (!IsNull_) {
        SecurityManager_->ResetAuthenticatedUser();
    }
}

////////////////////////////////////////////////////////////////////////////////

class TSecurityManager::TAccountTypeHandler
    : public TObjectTypeHandlerWithMapBase<TAccount>
{
public:
    explicit TAccountTypeHandler(TImpl* owner);

    virtual EObjectType GetType() const override
    {
        return EObjectType::Account;
    }

    virtual TNullable<TTypeCreationOptions> GetCreationOptions() const override
    {
        return TTypeCreationOptions(
            EObjectTransactionMode::Forbidden,
            EObjectAccountMode::Forbidden);
    }

    virtual TObjectBase* Create(
        TTransaction* transaction,
        TAccount* account,
        IAttributeDictionary* attributes,
        TReqCreateObjects* request,
        TRspCreateObjects* response) override;

    virtual EPermissionSet GetSupportedPermissions() const override
    {
        return TObjectTypeHandlerWithMapBase<TAccount>::GetSupportedPermissions() | EPermissionSet::Use;
    }

private:
    TImpl* Owner_;

    virtual Stroka DoGetName(TAccount* object) override
    {
        return Format("account %Qv", object->GetName());
    }

    virtual IObjectProxyPtr DoGetProxy(TAccount* account, TTransaction* transaction) override;

    virtual void DoDestroy(TAccount* account) override;

    virtual TAccessControlDescriptor* DoFindAcd(TAccount* account) override
    {
        return &account->Acd();
    }

};

////////////////////////////////////////////////////////////////////////////////

class TSecurityManager::TUserTypeHandler
    : public TObjectTypeHandlerWithMapBase<TUser>
{
public:
    explicit TUserTypeHandler(TImpl* owner);

    virtual EObjectType GetType() const override
    {
        return EObjectType::User;
    }

    virtual TNullable<TTypeCreationOptions> GetCreationOptions() const override
    {
        return TTypeCreationOptions(
            EObjectTransactionMode::Forbidden,
            EObjectAccountMode::Forbidden);
    }

    virtual TObjectBase* Create(
        TTransaction* transaction,
        TAccount* account,
        IAttributeDictionary* attributes,
        TReqCreateObjects* request,
        TRspCreateObjects* response) override;

private:
    TImpl* Owner_;

    virtual Stroka DoGetName(TUser* user) override
    {
        return Format("user %Qv", user->GetName());
    }

    virtual IObjectProxyPtr DoGetProxy(TUser* user, TTransaction* transaction) override;

    virtual void DoDestroy(TUser* user) override;

};

////////////////////////////////////////////////////////////////////////////////

class TSecurityManager::TGroupTypeHandler
    : public TObjectTypeHandlerWithMapBase<TGroup>
{
public:
    explicit TGroupTypeHandler(TImpl* owner);

    virtual EObjectType GetType() const override
    {
        return EObjectType::Group;
    }

    virtual TNullable<TTypeCreationOptions> GetCreationOptions() const override
    {
        return TTypeCreationOptions(
            EObjectTransactionMode::Forbidden,
            EObjectAccountMode::Forbidden);
    }

    virtual TObjectBase* Create(
        TTransaction* transaction,
        TAccount* account,
        IAttributeDictionary* attributes,
        TReqCreateObjects* request,
        TRspCreateObjects* response) override;

private:
    TImpl* Owner_;

    virtual Stroka DoGetName(TGroup* group) override
    {
        return Format("group %Qv", group->GetName());
    }

    virtual IObjectProxyPtr DoGetProxy(TGroup* group, TTransaction* transaction) override;

    virtual void DoDestroy(TGroup* group) override;

};

/////////////////////////////////////////////////////////////////////////// /////

class TSecurityManager::TImpl
    : public TMasterAutomatonPart
{
public:
    TImpl(
        TSecurityManagerConfigPtr config,
        NCellMaster::TBootstrap* bootstrap)
        : TMasterAutomatonPart(bootstrap)
        , Config_(config)
        , RequestTracker_(New<TRequestTracker>(config, bootstrap))
    {
        RegisterLoader(
            "SecurityManager.Keys",
            BIND(&TImpl::LoadKeys, Unretained(this)));
        RegisterLoader(
            "SecurityManager.Values",
            BIND(&TImpl::LoadValues, Unretained(this)));

        RegisterSaver(
            ESyncSerializationPriority::Keys,
            "SecurityManager.Keys",
            BIND(&TImpl::SaveKeys, Unretained(this)));
        RegisterSaver(
            ESyncSerializationPriority::Values,
            "SecurityManager.Values",
            BIND(&TImpl::SaveValues, Unretained(this)));

        auto cellTag = Bootstrap_->GetCellTag();

        SysAccountId_ = MakeWellKnownId(EObjectType::Account, cellTag, 0xffffffffffffffff);
        TmpAccountId_ = MakeWellKnownId(EObjectType::Account, cellTag, 0xfffffffffffffffe);
        IntermediateAccountId_ = MakeWellKnownId(EObjectType::Account, cellTag, 0xfffffffffffffffd);

        RootUserId_ = MakeWellKnownId(EObjectType::User, cellTag, 0xffffffffffffffff);
        GuestUserId_ = MakeWellKnownId(EObjectType::User, cellTag, 0xfffffffffffffffe);
        JobUserId_ = MakeWellKnownId(EObjectType::User, cellTag, 0xfffffffffffffffd);
        SchedulerUserId_ = MakeWellKnownId(EObjectType::User, cellTag, 0xfffffffffffffffc);

        EveryoneGroupId_ = MakeWellKnownId(EObjectType::Group, cellTag, 0xffffffffffffffff);
        UsersGroupId_ = MakeWellKnownId(EObjectType::Group, cellTag, 0xfffffffffffffffe);
        SuperusersGroupId_ = MakeWellKnownId(EObjectType::Group, cellTag, 0xfffffffffffffffd);

        RegisterMethod(BIND(&TImpl::HydraUpdateRequestStatistics, Unretained(this)));
    }

    void Initialize()
    {
        auto objectManager = Bootstrap_->GetObjectManager();
        objectManager->RegisterHandler(New<TAccountTypeHandler>(this));
        objectManager->RegisterHandler(New<TUserTypeHandler>(this));
        objectManager->RegisterHandler(New<TGroupTypeHandler>(this));
    }


    DECLARE_ENTITY_MAP_ACCESSORS(Account, TAccount, TAccountId);
    DECLARE_ENTITY_MAP_ACCESSORS(User, TUser, TUserId);
    DECLARE_ENTITY_MAP_ACCESSORS(Group, TGroup, TGroupId);


    TAccount* CreateAccount(const Stroka& name)
    {
        if (name.empty()) {
            THROW_ERROR_EXCEPTION("Account name cannot be empty");
        }

        if (FindAccountByName(name)) {
            THROW_ERROR_EXCEPTION(
                NYTree::EErrorCode::AlreadyExists,
                "Account %Qv already exists",
                name);
        }

        auto objectManager = Bootstrap_->GetObjectManager();
        auto id = objectManager->GenerateId(EObjectType::Account);
        return DoCreateAccount(id, name);
    }

    void DestroyAccount(TAccount* account)
    {
        YCHECK(AccountNameMap_.erase(account->GetName()) == 1);
    }

    TAccount* FindAccountByName(const Stroka& name)
    {
        auto it = AccountNameMap_.find(name);
        return it == AccountNameMap_.end() ? nullptr : it->second;
    }

    TAccount* GetAccountByNameOrThrow(const Stroka& name)
    {
        auto* account = FindAccountByName(name);
        if (!account) {
            THROW_ERROR_EXCEPTION("No such account %Qv", name);
        }
        return account;
    }


    TAccount* GetSysAccount()
    {
        YCHECK(SysAccount_);
        return SysAccount_;
    }

    TAccount* GetTmpAccount()
    {
        YCHECK(TmpAccount_);
        return TmpAccount_;
    }

    TAccount* GetIntermediateAccount()
    {
        return IntermediateAccount_;
    }


    void SetAccount(TCypressNodeBase* node, TAccount* account)
    {
        YCHECK(node);
        YCHECK(account);

        auto* oldAccount = node->GetAccount();
        if (oldAccount == account)
            return;

        auto objectManager = Bootstrap_->GetObjectManager();

        bool isAccountingEnabled = IsUncommittedAccountingEnabled(node);

        if (oldAccount) {
            if (isAccountingEnabled) {
                UpdateResourceUsage(node, oldAccount, -1);
            }
            objectManager->UnrefObject(oldAccount);
        }

        node->SetAccount(account);
        node->CachedResourceUsage() = node->GetResourceUsage();

        if (isAccountingEnabled) {
            UpdateResourceUsage(node, account, +1);
        }
        objectManager->RefObject(account);
    }

    void ResetAccount(TCypressNodeBase* node)
    {
        auto* account = node->GetAccount();
        if (!account)
            return;

        auto objectManager = Bootstrap_->GetObjectManager();

        bool isAccountingEnabled = IsUncommittedAccountingEnabled(node);

        if (isAccountingEnabled) {
            UpdateResourceUsage(node, account, -1);
        }

        node->CachedResourceUsage() = ZeroClusterResources();
        node->SetAccount(nullptr);

        objectManager->UnrefObject(account);
    }

    void RenameAccount(TAccount* account, const Stroka& newName)
    {
        if (newName == account->GetName())
            return;

        if (FindAccountByName(newName)) {
            THROW_ERROR_EXCEPTION(
                NYTree::EErrorCode::AlreadyExists,
                "Account %Qv already exists",
                newName);
        }

        YCHECK(AccountNameMap_.erase(account->GetName()) == 1);
        YCHECK(AccountNameMap_.insert(std::make_pair(newName, account)).second);
        account->SetName(newName);
    }

    void UpdateAccountNodeUsage(TCypressNodeBase* node)
    {
        auto* account = node->GetAccount();
        if (!account)
            return;

        if (!IsUncommittedAccountingEnabled(node))
            return;

        UpdateResourceUsage(node, account, -1);

        node->CachedResourceUsage() = node->GetResourceUsage();

        UpdateResourceUsage(node, account, +1);
    }

    void UpdateAccountStagingUsage(
        TTransaction* transaction,
        TAccount* account,
        const TClusterResources& delta)
    {
        if (!IsStagedAccountingEnabled(transaction))
            return;

        account->ResourceUsage() += delta;

        auto* transactionUsage = GetTransactionAccountUsage(transaction, account);
        *transactionUsage += delta;
    }


    void DestroySubject(TSubject* subject)
    {
        for (auto* group  : subject->MemberOf()) {
            YCHECK(group->Members().erase(subject) == 1);
        }

        for (const auto& pair : subject->LinkedObjects()) {
            auto* acd = GetAcd(pair.first);
            acd->OnSubjectDestroyed(subject, GuestUser_);
        }
    }


    TUser* CreateUser(const Stroka& name)
    {
        if (name.empty()) {
            THROW_ERROR_EXCEPTION("User name cannot be empty");
        }

        if (FindUserByName(name)) {
            THROW_ERROR_EXCEPTION(
                NYTree::EErrorCode::AlreadyExists,
                "User %Qv already exists",
                name);
        }

        if (FindGroupByName(name)) {
            THROW_ERROR_EXCEPTION(
                NYTree::EErrorCode::AlreadyExists,
                "Group %Qv already exists",
                name);
        }

        auto objectManager = Bootstrap_->GetObjectManager();
        auto id = objectManager->GenerateId(EObjectType::User);
        return DoCreateUser(id, name);
    }

    void DestroyUser(TUser* user)
    {
        YCHECK(UserNameMap_.erase(user->GetName()) == 1);
        DestroySubject(user);
    }

    TUser* FindUserByName(const Stroka& name)
    {
        auto it = UserNameMap_.find(name);
        return it == UserNameMap_.end() ? nullptr : it->second;
    }

    TUser* GetUserByNameOrThrow(const Stroka& name)
    {
        auto* user = FindUserByName(name);
        if (!IsObjectAlive(user)) {
            THROW_ERROR_EXCEPTION(
                NSecurityClient::EErrorCode::AuthenticationError,
                "No such user %Qv",
                name);
        }
        return user;
    }

    TUser* GetUserOrThrow(const TUserId& id)
    {
        auto* user = FindUser(id);
        if (!IsObjectAlive(user)) {
            THROW_ERROR_EXCEPTION(
                NSecurityClient::EErrorCode::AuthenticationError,
                "No such user %v",
                id);
        }
        return user;
    }

    TUser* GetRootUser()
    {
        YCHECK(RootUser_);
        return RootUser_;
    }

    TUser* GetGuestUser()
    {
        YCHECK(GuestUser_);
        return GuestUser_;
    }


    TGroup* CreateGroup(const Stroka& name)
    {
        if (name.empty()) {
            THROW_ERROR_EXCEPTION("Group name cannot be empty");
        }

        if (FindGroupByName(name)) {
            THROW_ERROR_EXCEPTION(
                NYTree::EErrorCode::AlreadyExists,
                "Group %Qv already exists",
                name);
        }

        if (FindUserByName(name)) {
            THROW_ERROR_EXCEPTION(
                NYTree::EErrorCode::AlreadyExists,
                "User %Qv already exists",
                name);
        }

        auto objectManager = Bootstrap_->GetObjectManager();
        auto id = objectManager->GenerateId(EObjectType::Group);
        return DoCreateGroup(id, name);
    }

    void DestroyGroup(TGroup* group)
    {
        YCHECK(GroupNameMap_.erase(group->GetName()) == 1);

        for (auto* subject : group->Members()) {
            YCHECK(subject->MemberOf().erase(group) == 1);
        }

        DestroySubject(group);

        RecomputeMembershipClosure();
    }

    TGroup* FindGroupByName(const Stroka& name)
    {
        auto it = GroupNameMap_.find(name);
        return it == GroupNameMap_.end() ? nullptr : it->second;
    }


    TGroup* GetEveryoneGroup()
    {
        YCHECK(EveryoneGroup_);
        return EveryoneGroup_;
    }

    TGroup* GetUsersGroup()
    {
        YCHECK(UsersGroup_);
        return UsersGroup_;
    }

    TGroup* GetSuperusersGroup()
    {
        YCHECK(SuperusersGroup_);
        return SuperusersGroup_;
    }


    TSubject* FindSubjectByName(const Stroka& name)
    {
        auto* user = FindUserByName(name);
        if (user) {
            return user;
        }

        auto* group = FindGroupByName(name);
        if (group) {
            return group;
        }

        return nullptr;
    }

    TSubject* GetSubjectByNameOrThrow(const Stroka& name)
    {
        auto* subject = FindSubjectByName(name);
        if (!IsObjectAlive(subject)) {
            THROW_ERROR_EXCEPTION("No such subject %Qv", name);
        }
        return subject;
    }


    void AddMember(TGroup* group, TSubject* member)
    {
        ValidateMembershipUpdate(group, member);

        if (group->Members().find(member) != group->Members().end()) {
            THROW_ERROR_EXCEPTION("Member %Qv is already present in group %Qv",
                member->GetName(),
                group->GetName());
        }

        if (member->GetType() == EObjectType::Group) {
            auto* memberGroup = member->AsGroup();
            if (group->RecursiveMemberOf().find(memberGroup) != group->RecursiveMemberOf().end()) {
                THROW_ERROR_EXCEPTION("Adding group %Qv to group %Qv would produce a cycle",
                    memberGroup->GetName(),
                    group->GetName());
            }
        }

        DoAddMember(group, member);
    }

    void RemoveMember(TGroup* group, TSubject* member)
    {
        ValidateMembershipUpdate(group, member);

        if (group->Members().find(member) == group->Members().end()) {
            THROW_ERROR_EXCEPTION("Member %Qv is not present in group %Qv",
                member->GetName(),
                group->GetName());
        }

        DoRemoveMember(group, member);
    }


    void RenameSubject(TSubject* subject, const Stroka& newName)
    {
        if (newName == subject->GetName())
            return;

        if (FindSubjectByName(newName)) {
            THROW_ERROR_EXCEPTION(
                NYTree::EErrorCode::AlreadyExists,
                "Subject %Qv already exists",
                newName);
        }

        switch (subject->GetType()) {
            case EObjectType::User:
                YCHECK(UserNameMap_.erase(subject->GetName()) == 1);
                YCHECK(UserNameMap_.insert(std::make_pair(newName, subject->AsUser())).second);
                break;

            case EObjectType::Group:
                YCHECK(GroupNameMap_.erase(subject->GetName()) == 1);
                YCHECK(GroupNameMap_.insert(std::make_pair(newName, subject->AsGroup())).second);
                break;

            default:
                YUNREACHABLE();
        }
        subject->SetName(newName);
    }


    EPermissionSet GetSupportedPermissions(TObjectBase* object)
    {
        auto objectManager = Bootstrap_->GetObjectManager();
        auto handler = objectManager->GetHandler(object);
        return handler->GetSupportedPermissions();
    }

    TAccessControlDescriptor* FindAcd(TObjectBase* object)
    {
        auto objectManager = Bootstrap_->GetObjectManager();
        auto handler = objectManager->GetHandler(object);
        return handler->FindAcd(object);
    }

    TAccessControlDescriptor* GetAcd(TObjectBase* object)
    {
        auto* acd = FindAcd(object);
        YCHECK(acd);
        return acd;
    }

    TAccessControlList GetEffectiveAcl(NObjectServer::TObjectBase* object)
    {
        TAccessControlList result;
        auto objectManager = Bootstrap_->GetObjectManager();
        while (object) {
            auto handler = objectManager->GetHandler(object);
            auto* acd = handler->FindAcd(object);
            if (acd) {
                result.Entries.insert(result.Entries.end(), acd->Acl().Entries.begin(), acd->Acl().Entries.end());
                if (!acd->GetInherit()) {
                    break;
                }
            }

            object = handler->GetParent(object);
        }

        return result;
    }


    void SetAuthenticatedUser(TUser* user)
    {
        AuthenticatedUser_ = user;
    }

    void ResetAuthenticatedUser()
    {
        AuthenticatedUser_ = nullptr;
    }

    TUser* GetAuthenticatedUser()
    {
        return AuthenticatedUser_ ? AuthenticatedUser_ : RootUser_;
    }


    TPermissionCheckResult CheckPermission(
        TObjectBase* object,
        TUser* user,
        EPermission permission)
    {
        TPermissionCheckResult result;

        // Fast lane: "root" needs to authorization.
        // NB: This is also useful for migration when "superusers" is initially created.
        if (user == RootUser_) {
            result.Action = ESecurityAction::Allow;
            return result;
        }

        // Fast lane: "superusers" need to authorization.
        if (user->RecursiveMemberOf().find(SuperusersGroup_) != user->RecursiveMemberOf().end()) {
            result.Action = ESecurityAction::Allow;
            return result;
        }

        // Slow lane: check ACLs through the object hierarchy.
        auto objectManager = Bootstrap_->GetObjectManager();
        auto* currentObject = object;
        while (currentObject) {
            auto handler = objectManager->GetHandler(currentObject);
            auto* acd = handler->FindAcd(currentObject);

            // Check the current ACL, if any.
            if (acd) {
                for (const auto& ace : acd->Acl().Entries) {
                    if (CheckPermissionMatch(ace.Permissions, permission)) {
                        for (auto* subject : ace.Subjects) {
                            if (CheckSubjectMatch(subject, user)) {
                                result.Action = ace.Action;
                                result.Object = currentObject;
                                result.Subject = subject;
                                // At least one denying ACE is found, deny the request.
                                if (result.Action == ESecurityAction::Deny) {
                                    LOG_INFO_UNLESS(IsRecovery(), "Permission check failed: explicit denying ACE found (CheckObjectId: %v, Permission: %v, User: %v, AclObjectId: %v, AclSubject: %v)",
                                        object->GetId(),
                                        permission,
                                        user->GetName(),
                                        result.Object->GetId(),
                                        result.Subject->GetName());
                                    return result;
                                }
                            }
                        }
                    }
                }

                // Proceed to the parent object unless the current ACL explicitly forbids inheritance.
                if (!acd->GetInherit()) {
                    break;
                }
            }

            currentObject = handler->GetParent(currentObject);
        }

        // No allowing ACE, deny the request.
        if (result.Action == ESecurityAction::Undefined) {
            LOG_INFO_UNLESS(IsRecovery(), "Permission check failed: no matching ACE found (CheckObjectId: %v, Permission: %v, User: %v)",
                object->GetId(),
                permission,
                user->GetName());
            result.Action = ESecurityAction::Deny;
            return result;
        } else {
            YASSERT(result.Action == ESecurityAction::Allow);
            LOG_TRACE_UNLESS(IsRecovery(), "Permission check succeeded: explicit allowing ACE found (CheckObjectId: %v, Permission: %v, User: %v, AclObjectId: %v, AclSubject: %v)",
                object->GetId(),
                permission,
                user->GetName(),
                result.Object->GetId(),
                result.Subject->GetName());
            return result;
        }
    }

    void ValidatePermission(
        TObjectBase* object,
        TUser* user,
        EPermission permission)
    {
        auto result = CheckPermission(object, user, permission);
        if (result.Action == ESecurityAction::Deny) {
            auto objectManager = Bootstrap_->GetObjectManager();
            TError error;
            if (result.Object && result.Subject) {
                error = TError(
                    NSecurityClient::EErrorCode::AuthorizationError,
                    "Access denied: %Qlv permission for %v is denied for %Qv by ACE at %v",
                    permission,
                    objectManager->GetHandler(object)->GetName(object),
                    result.Subject->GetName(),
                    objectManager->GetHandler(object)->GetName(result.Object));
            } else {
                error = TError(
                    NSecurityClient::EErrorCode::AuthorizationError,
                    "Access denied: %Qlv permission for %v is not allowed by any matching ACE",
                    permission,
                    objectManager->GetHandler(object)->GetName(object));
            }
            error.Attributes().Set("permission", permission);
            error.Attributes().Set("user", user->GetName());
            error.Attributes().Set("object", object->GetId());
            if (result.Object) {
                error.Attributes().Set("denied_by", result.Object->GetId());
            }
            if (result.Subject) {
                error.Attributes().Set("denied_for", result.Subject->GetId());
            }
            THROW_ERROR(error);
        }
    }

    void ValidatePermission(
        TObjectBase* object,
        EPermission permission)
    {
        ValidatePermission(
            object,
            GetAuthenticatedUser(),
            permission);
    }


    void SetUserBanned(TUser* user, bool banned)
    {
        if (banned && user == RootUser_) {
            THROW_ERROR_EXCEPTION("User %Qv cannot be banned",
                user->GetName());
        }

        user->SetBanned(banned);
        if (banned) {
            LOG_INFO_UNLESS(IsRecovery(), "User is now banned (User: %v)", user->GetName());
        } else {
            LOG_INFO_UNLESS(IsRecovery(), "User is now unbanned (User: %v)", user->GetName());
        }
    }

    void ValidateUserAccess(TUser* user, int requestCount)
    {
        if (user->GetBanned()) {
            THROW_ERROR_EXCEPTION(
                NSecurityClient::EErrorCode::UserBanned,
                "User %Qv is banned",
                user->GetName());
        }

        if (user != RootUser_ && GetRequestRate(user) > user->GetRequestRateLimit()) {
            THROW_ERROR_EXCEPTION(
                NSecurityClient::EErrorCode::RequestRateLimitExceeded,
                "User %Qv has exceeded its request rate limit",
                user->GetName())
                << TErrorAttribute("limit", user->GetRequestRateLimit());
        }

        RequestTracker_->ChargeUser(user, requestCount);
    }

    double GetRequestRate(TUser* user)
    {
        return
            TInstant::Now() > user->GetCheckpointTime() + Config_->RequestRateSmoothingPeriod
            ? 0.0
            : user->GetRequestRate();
    }

private:
    friend class TAccountTypeHandler;
    friend class TUserTypeHandler;
    friend class TGroupTypeHandler;


    const TSecurityManagerConfigPtr Config_;
    const TRequestTrackerPtr RequestTracker_;

    bool RecomputeResources_ = false;
    bool SetInitialChunkCountLimits_ = false;
    bool SetInitialNodeCountLimits_ = false;

    NHydra::TEntityMap<TAccountId, TAccount> AccountMap_;
    yhash_map<Stroka, TAccount*> AccountNameMap_;

    TAccountId SysAccountId_;
    TAccount* SysAccount_ = nullptr;

    TAccountId TmpAccountId_;
    TAccount* TmpAccount_ = nullptr;

    TAccountId IntermediateAccountId_;
    TAccount* IntermediateAccount_ = nullptr;

    NHydra::TEntityMap<TUserId, TUser> UserMap_;
    yhash_map<Stroka, TUser*> UserNameMap_;

    TUserId RootUserId_;
    TUser* RootUser_ = nullptr;

    TUserId GuestUserId_;
    TUser* GuestUser_ = nullptr;

    TUserId JobUserId_;
    TUser* JobUser_ = nullptr;

    TUserId SchedulerUserId_;
    TUser* SchedulerUser_ = nullptr;

    NHydra::TEntityMap<TGroupId, TGroup> GroupMap_;
    yhash_map<Stroka, TGroup*> GroupNameMap_;

    TGroupId EveryoneGroupId_;
    TGroup* EveryoneGroup_ = nullptr;

    TGroupId UsersGroupId_;
    TGroup* UsersGroup_ = nullptr;

    TGroupId SuperusersGroupId_;
    TGroup* SuperusersGroup_ = nullptr;

    TUser* AuthenticatedUser_ = nullptr;


    static bool IsUncommittedAccountingEnabled(TCypressNodeBase* node)
    {
        auto* transaction = node->GetTransaction();
        return !transaction || transaction->GetUncommittedAccountingEnabled();
    }

    static bool IsStagedAccountingEnabled(TTransaction* transaction)
    {
        return transaction->GetStagedAccountingEnabled();
    }

    static void UpdateResourceUsage(TCypressNodeBase* node, TAccount* account, int delta)
    {
        auto resourceUsage = node->CachedResourceUsage() * delta;

        account->ResourceUsage() += resourceUsage;
        if (node->IsTrunk()) {
            account->CommittedResourceUsage() += resourceUsage;
        }

        auto* transactionUsage = FindTransactionAccountUsage(node);
        if (transactionUsage) {
            *transactionUsage += resourceUsage;
        }
    }

    static TClusterResources* FindTransactionAccountUsage(TCypressNodeBase* node)
    {
        auto* account = node->GetAccount();
        auto* transaction = node->GetTransaction();
        if (!transaction) {
            return nullptr;
        }

        return GetTransactionAccountUsage(transaction, account);
    }

    static TClusterResources* GetTransactionAccountUsage(TTransaction* transaction, TAccount* account)
    {
        auto it = transaction->AccountResourceUsage().find(account);
        if (it == transaction->AccountResourceUsage().end()) {
            auto pair = transaction->AccountResourceUsage().insert(std::make_pair(account, ZeroClusterResources()));
            YCHECK(pair.second);
            return &pair.first->second;
        } else {
            return &it->second;
        }
    }


    TAccount* DoCreateAccount(const TAccountId& id, const Stroka& name)
    {
        auto accountHolder = std::make_unique<TAccount>(id);
        accountHolder->SetName(name);
        // Give some reasonable initial resource limits.
        accountHolder->ResourceLimits().DiskSpace = (i64) 1024 * 1024 * 1024; // 1 GB
        accountHolder->ResourceLimits().NodeCount = 1000;
        accountHolder->ResourceLimits().ChunkCount = 100000;

        auto* account = AccountMap_.Insert(id, std::move(accountHolder));
        YCHECK(AccountNameMap_.insert(std::make_pair(account->GetName(), account)).second);

        // Make the fake reference.
        YCHECK(account->RefObject() == 1);

        return account;
    }

    TGroup* GetBuiltinGroupForUser(TUser* user)
    {
        // "guest" is a member of "everyone" group
        // "root", "job", and "scheduler" are members of "superusers" group
        // others are members of "users" group
        const auto& id = user->GetId();
        if (id == GuestUserId_) {
            return EveryoneGroup_;
        } else if (id == RootUserId_ || id == JobUserId_ || id == SchedulerUserId_) {
            return SuperusersGroup_;
        } else {
            return UsersGroup_;
        }
    }

    TUser* DoCreateUser(const TUserId& id, const Stroka& name)
    {
        auto userHolder = std::make_unique<TUser>(id);
        userHolder->SetName(name);

        auto* user = UserMap_.Insert(id, std::move(userHolder));
        YCHECK(UserNameMap_.insert(std::make_pair(user->GetName(), user)).second);

        YCHECK(user->RefObject() == 1);
        DoAddMember(GetBuiltinGroupForUser(user), user);

        return user;
    }

    TGroup* DoCreateGroup(const TGroupId& id, const Stroka& name)
    {
        auto groupHolder = std::make_unique<TGroup>(id);
        groupHolder->SetName(name);

        auto* group = GroupMap_.Insert(id, std::move(groupHolder));
        YCHECK(GroupNameMap_.insert(std::make_pair(group->GetName(), group)).second);

        // Make the fake reference.
        YCHECK(group->RefObject() == 1);

        return group;
    }


    void PropagateRecursiveMemberOf(TSubject* subject, TGroup* ancestorGroup)
    {
        bool added = subject->RecursiveMemberOf().insert(ancestorGroup).second;
        if (added && subject->GetType() == EObjectType::Group) {
            auto* subjectGroup = subject->AsGroup();
            for (auto* member : subjectGroup->Members()) {
                PropagateRecursiveMemberOf(member, ancestorGroup);
            }
        }
    }

    void RecomputeMembershipClosure()
    {
        for (const auto& pair : UserMap_) {
            pair.second->RecursiveMemberOf().clear();
        }

        for (const auto& pair : GroupMap_) {
            pair.second->RecursiveMemberOf().clear();
        }

        for (const auto& pair : GroupMap_) {
            auto* group = pair.second;
            for (auto* member : group->Members()) {
                PropagateRecursiveMemberOf(member, group);
            }
        }
    }


    void DoAddMember(TGroup* group, TSubject* member)
    {
        YCHECK(group->Members().insert(member).second);
        YCHECK(member->MemberOf().insert(group).second);

        RecomputeMembershipClosure();
    }

    void DoRemoveMember(TGroup* group, TSubject* member)
    {
        YCHECK(group->Members().erase(member) == 1);
        YCHECK(member->MemberOf().erase(group) == 1);

        RecomputeMembershipClosure();
    }


    void ValidateMembershipUpdate(TGroup* group, TSubject* member)
    {
        if (group == EveryoneGroup_ || group == UsersGroup_) {
            THROW_ERROR_EXCEPTION("Cannot modify group");
        }

        ValidatePermission(group, EPermission::Write);
        ValidatePermission(member, EPermission::Write);
    }


    static bool CheckSubjectMatch(TSubject* subject, TUser* user)
    {
        switch (subject->GetType()) {
            case EObjectType::User:
                return subject == user;

            case EObjectType::Group: {
                auto* subjectGroup = subject->AsGroup();
                return user->RecursiveMemberOf().find(subjectGroup) != user->RecursiveMemberOf().end();
            }

            default:
                YUNREACHABLE();
        }
    }

    static bool CheckPermissionMatch(EPermissionSet permissions, EPermission requestedPermission)
    {
        return (permissions & requestedPermission) != NonePermissions;
    }


    void SaveKeys(NCellMaster::TSaveContext& context) const
    {
        AccountMap_.SaveKeys(context);
        UserMap_.SaveKeys(context);
        GroupMap_.SaveKeys(context);
    }

    void SaveValues(NCellMaster::TSaveContext& context) const
    {
        AccountMap_.SaveValues(context);
        UserMap_.SaveValues(context);
        GroupMap_.SaveValues(context);
    }


    virtual void OnBeforeSnapshotLoaded() override
    {
        TMasterAutomatonPart::OnBeforeSnapshotLoaded();

        DoClear();

        RecomputeResources_ = false;
        SetInitialChunkCountLimits_ = false;
        SetInitialNodeCountLimits_ = false;
    }

    void LoadKeys(NCellMaster::TLoadContext& context)
    {
        AccountMap_.LoadKeys(context);
        UserMap_.LoadKeys(context);
        GroupMap_.LoadKeys(context);
    }

    void LoadValues(NCellMaster::TLoadContext& context)
    {
        // COMPAT(babenko)
        if (context.GetVersion() < 101) {
            RecomputeResources_ = true;
        }
        // COMPAT(babenko)
        if (context.GetVersion() < 104) {
            SetInitialChunkCountLimits_ = true;
            SetInitialNodeCountLimits_ = true;
        }
        AccountMap_.LoadValues(context);
        UserMap_.LoadValues(context);
        GroupMap_.LoadValues(context);
    }

    virtual void OnAfterSnapshotLoaded() override
    {
        TMasterAutomatonPart::OnAfterSnapshotLoaded();

        // Reconstruct account name map.
        AccountNameMap_.clear();
        for (const auto& pair : AccountMap_) {
            auto* account = pair.second;
            YCHECK(AccountNameMap_.insert(std::make_pair(account->GetName(), account)).second);
        }

        // Reconstruct user name map.
        UserNameMap_.clear();
        for (const auto& pair : UserMap_) {
            auto* user = pair.second;
            YCHECK(UserNameMap_.insert(std::make_pair(user->GetName(), user)).second);
        }

        // Reconstruct group name map.
        GroupNameMap_.clear();
        for (const auto& pair : GroupMap_) {
            auto* group = pair.second;
            YCHECK(GroupNameMap_.insert(std::make_pair(group->GetName(), group)).second);
        }

        InitBuiltins();
        ResetAuthenticatedUser();

        // COMPAT(babenko)
        if (RecomputeResources_) {
            LOG_INFO("Recomputing resource usage");

            YCHECK(Bootstrap_->GetTransactionManager()->Transactions().GetSize() == 0);

            for (const auto& pair : AccountMap_) {
                auto* account = pair.second;
                account->ResourceUsage() = ZeroClusterResources();
                account->CommittedResourceUsage() = ZeroClusterResources();
            }

            auto cypressManager = Bootstrap_->GetCypressManager();
            for (const auto& pair : cypressManager->Nodes()) {
                auto* node = pair.second;
                auto resourceUsage = node->GetResourceUsage();
                auto* account = node->GetAccount();
                if (account) {
                    if (IsUncommittedAccountingEnabled(node)) {
                        account->ResourceUsage() += resourceUsage;
                        if (node->IsTrunk()) {
                            account->CommittedResourceUsage() += resourceUsage;
                        }
                    }
                    node->CachedResourceUsage() = resourceUsage;
                } else {
                    node->CachedResourceUsage() = ZeroClusterResources();
                }
            }
        }

        // COMPAT(babenko)
        if (SetInitialChunkCountLimits_) {
            for (const auto& pair : AccountMap_) {
                auto* account = pair.second;
                account->ResourceLimits().ChunkCount = 1000000000;
            }
        }

        // COMPAT(babenko)
        if (SetInitialNodeCountLimits_) {
            for (const auto& pair : AccountMap_) {
                auto* account = pair.second;
                account->ResourceLimits().NodeCount = 1000000;
            }
        }
    }


    void DoClear()
    {
        AccountMap_.Clear();
        AccountNameMap_.clear();

        UserMap_.Clear();
        UserNameMap_.clear();

        GroupMap_.Clear();
        GroupNameMap_.clear();
    }

    virtual void Clear() override
    {
        TMasterAutomatonPart::Clear();

        DoClear();
        InitBuiltins();
        ResetAuthenticatedUser();
        InitDefaultSchemaAcds();
    }

    void InitDefaultSchemaAcds()
    {
        auto objectManager = Bootstrap_->GetObjectManager();
        for (auto type : objectManager->GetRegisteredTypes()) {
            if (HasSchema(type)) {
                auto* schema = objectManager->GetSchema(type);
                auto* acd = GetAcd(schema);
                if (!IsVersionedType(type)) {
                    acd->AddEntry(TAccessControlEntry(
                        ESecurityAction::Allow,
                        GetUsersGroup(),
                        EPermission::Remove));
                    acd->AddEntry(TAccessControlEntry(
                        ESecurityAction::Allow,
                        GetUsersGroup(),
                        EPermission::Write));
                    acd->AddEntry(TAccessControlEntry(
                        ESecurityAction::Allow,
                        GetEveryoneGroup(),
                        EPermission::Read));
                }
                if (IsUserType(type)) {
                    acd->AddEntry(TAccessControlEntry(
                        ESecurityAction::Allow,
                        GetUsersGroup(),
                        EPermission::Create));
                }
            }
        }
    }

    void InitBuiltins()
    {
        // Groups

        UsersGroup_ = FindGroup(UsersGroupId_);
        if (!UsersGroup_) {
            // users
            UsersGroup_ = DoCreateGroup(UsersGroupId_, UsersGroupName);
        }

        EveryoneGroup_ = FindGroup(EveryoneGroupId_);
        if (!EveryoneGroup_) {
            // everyone
            EveryoneGroup_ = DoCreateGroup(EveryoneGroupId_, EveryoneGroupName);
            DoAddMember(EveryoneGroup_, UsersGroup_);
        }

        SuperusersGroup_ = FindGroup(SuperusersGroupId_);
        if (!SuperusersGroup_) {
            // superusers
            SuperusersGroup_ = DoCreateGroup(SuperusersGroupId_, SuperusersGroupName);
            DoAddMember(UsersGroup_, SuperusersGroup_);
        }

        // Users

        RootUser_ = FindUser(RootUserId_);
        if (!RootUser_) {
            // root
            RootUser_ = DoCreateUser(RootUserId_, RootUserName);
            RootUser_->SetRequestRateLimit(1000000.0);
        }

        GuestUser_ = FindUser(GuestUserId_);
        if (!GuestUser_) {
            // guest
            GuestUser_ = DoCreateUser(GuestUserId_, GuestUserName);
        }

        JobUser_ = FindUser(JobUserId_);
        if (!JobUser_) {
            // job
            JobUser_ = DoCreateUser(JobUserId_, JobUserName);
            JobUser_->SetRequestRateLimit(1000000.0);
        }

        SchedulerUser_ = FindUser(SchedulerUserId_);
        if (!SchedulerUser_) {
            // scheduler
            SchedulerUser_ = DoCreateUser(SchedulerUserId_, SchedulerUserName);
            SchedulerUser_->SetRequestRateLimit(1000000.0);
        }

        // Accounts

        SysAccount_ = FindAccount(SysAccountId_);
        if (!SysAccount_) {
            // sys, 1 TB disk space, 100 000 nodes, 1 000 000 chunks allowed for: root
            SysAccount_ = DoCreateAccount(SysAccountId_, SysAccountName);
            SysAccount_->ResourceLimits() = TClusterResources((i64) 1024 * 1024 * 1024 * 1024, 100000, 1000000000);
            SysAccount_->Acd().AddEntry(TAccessControlEntry(
                ESecurityAction::Allow,
                RootUser_,
                EPermission::Use));
        }

        TmpAccount_ = FindAccount(TmpAccountId_);
        if (!TmpAccount_) {
            // tmp, 1 TB disk space, 100 000 nodes, 1 000 000 chunks allowed for: users
            TmpAccount_ = DoCreateAccount(TmpAccountId_, TmpAccountName);
            TmpAccount_->ResourceLimits() = TClusterResources((i64) 1024 * 1024 * 1024 * 1024, 100000, 1000000000);
            TmpAccount_->Acd().AddEntry(TAccessControlEntry(
                ESecurityAction::Allow,
                UsersGroup_,
                EPermission::Use));
        }

        IntermediateAccount_ = FindAccount(IntermediateAccountId_);
        if (!IntermediateAccount_) {
            // tmp, 1 TB disk space, 100 000 nodes, 1 000 000 chunks allowed for: users
            IntermediateAccount_ = DoCreateAccount(IntermediateAccountId_, IntermediateAccountName);
            IntermediateAccount_->ResourceLimits() = TClusterResources((i64) 1024 * 1024 * 1024 * 1024, 100000, 1000000000);
            IntermediateAccount_->Acd().AddEntry(TAccessControlEntry(
                ESecurityAction::Allow,
                UsersGroup_,
                EPermission::Use));
        }
    }


protected:
    virtual void OnRecoveryStarted() override
    {
<<<<<<< HEAD
=======
        TMasterAutomatonPart::OnLeaderActive();

        RequestTracker_->Start();

>>>>>>> cd712066
        for (const auto& pair : UserMap_) {
            auto* user = pair.second;
            user->ResetWeakRefCounter();
        }
    }

    virtual void OnRecoveryComplete() override
    {
        RequestTracker_->Start();
    }

    virtual void OnStopLeading() override
    {
        TMasterAutomatonPart::OnStopLeading();

        RequestTracker_->Stop();
    }

    virtual void OnStopFollowing() override
    {
        RequestTracker_->Stop();
    }


    void HydraUpdateRequestStatistics(const NProto::TReqUpdateRequestStatistics& request)
    {
        auto* profilingManager = NProfiling::TProfileManager::Get();
        auto now = TInstant::Now();
        for (const auto& update : request.updates()) {
            auto userId = FromProto<TUserId>(update.user_id());
            auto* user = FindUser(userId);
            if (!IsObjectAlive(user))
                continue;

            // Update access time.
            auto accessTime = TInstant(update.access_time());
            if (accessTime > user->GetAccessTime()) {
                user->SetAccessTime(accessTime);
            }

            // Update request counter.
            i64 requestCounter = user->GetRequestCounter() + update.request_counter_delta();
            user->SetRequestCounter(requestCounter);

            NProfiling::TTagIdList tags;
            tags.push_back(profilingManager->RegisterTag("user", user->GetName()));

            Profiler.Enqueue("/user_request_counter", requestCounter, tags);

            // Recompute request rate.
            if (now > user->GetCheckpointTime() + Config_->RequestRateSmoothingPeriod) {
                if (user->GetCheckpointTime() != TInstant::Zero()) {
                    double requestRate =
                        static_cast<double>(requestCounter - user->GetCheckpointRequestCounter()) /
                        (now - user->GetCheckpointTime()).SecondsFloat();
                    user->SetRequestRate(requestRate);
                    Profiler.Enqueue("/user_request_rate", static_cast<int>(requestRate), tags);
                }
                user->SetCheckpointTime(now);
                user->SetCheckpointRequestCounter(requestCounter);
            }
        }
    }

};

DEFINE_ENTITY_MAP_ACCESSORS(TSecurityManager::TImpl, Account, TAccount, TAccountId, AccountMap_)
DEFINE_ENTITY_MAP_ACCESSORS(TSecurityManager::TImpl, User, TUser, TUserId, UserMap_)
DEFINE_ENTITY_MAP_ACCESSORS(TSecurityManager::TImpl, Group, TGroup, TGroupId, GroupMap_)

///////////////////////////////////////////////////////////////////////////////

TSecurityManager::TAccountTypeHandler::TAccountTypeHandler(TImpl* owner)
    : TObjectTypeHandlerWithMapBase(owner->Bootstrap_, &owner->AccountMap_)
    , Owner_(owner)
{ }

TObjectBase* TSecurityManager::TAccountTypeHandler::Create(
    TTransaction* /*transaction*/,
    TAccount* /*account*/,
    IAttributeDictionary* attributes,
    TReqCreateObjects* /*request*/,
    TRspCreateObjects* /*response*/)
{
    auto name = attributes->Get<Stroka>("name");
    attributes->Remove("name");

    return Owner_->CreateAccount(name);
}

IObjectProxyPtr TSecurityManager::TAccountTypeHandler::DoGetProxy(
    TAccount* account,
    TTransaction* /*transaction*/)
{
    return CreateAccountProxy(Owner_->Bootstrap_, account);
}

void TSecurityManager::TAccountTypeHandler::DoDestroy(TAccount* account)
{
    Owner_->DestroyAccount(account);
}

///////////////////////////////////////////////////////////////////////////////

TSecurityManager::TUserTypeHandler::TUserTypeHandler(TImpl* owner)
    : TObjectTypeHandlerWithMapBase(owner->Bootstrap_, &owner->UserMap_)
    , Owner_(owner)
{ }

TObjectBase* TSecurityManager::TUserTypeHandler::Create(
    TTransaction* /*transaction*/,
    TAccount* /*account*/,
    IAttributeDictionary* attributes,
    TReqCreateObjects* /*request*/,
    TRspCreateObjects* /*response*/)
{
    auto name = attributes->Get<Stroka>("name");
    attributes->Remove("name");

    return Owner_->CreateUser(name);
}

IObjectProxyPtr TSecurityManager::TUserTypeHandler::DoGetProxy(
    TUser* user,
    TTransaction* /*transaction*/)
{
    return CreateUserProxy(Owner_->Bootstrap_, user);
}

void TSecurityManager::TUserTypeHandler::DoDestroy(TUser* user)
{
    Owner_->DestroyUser(user);
}

///////////////////////////////////////////////////////////////////////////////

TSecurityManager::TGroupTypeHandler::TGroupTypeHandler(TImpl* owner)
    : TObjectTypeHandlerWithMapBase(owner->Bootstrap_, &owner->GroupMap_)
    , Owner_(owner)
{ }

TObjectBase* TSecurityManager::TGroupTypeHandler::Create(
    TTransaction* /*transaction*/,
    TAccount* /*account*/,
    IAttributeDictionary* attributes,
    TReqCreateObjects* /*request*/,
    TRspCreateObjects* /*response*/)
{
    auto name = attributes->Get<Stroka>("name");
    attributes->Remove("name");

    return Owner_->CreateGroup(name);
}

IObjectProxyPtr TSecurityManager::TGroupTypeHandler::DoGetProxy(
    TGroup* group,
    TTransaction* /*transaction*/)
{
    return CreateGroupProxy(Owner_->Bootstrap_, group);
}

void TSecurityManager::TGroupTypeHandler::DoDestroy(TGroup* group)
{
    Owner_->DestroyGroup(group);
}

///////////////////////////////////////////////////////////////////////////////

TSecurityManager::TSecurityManager(
    TSecurityManagerConfigPtr config,
    NCellMaster::TBootstrap* bootstrap)
    : Impl_(New<TImpl>(config, bootstrap))
{ }

TSecurityManager::~TSecurityManager()
{ }

void TSecurityManager::Initialize()
{
    return Impl_->Initialize();
}

TAccount* TSecurityManager::FindAccountByName(const Stroka& name)
{
    return Impl_->FindAccountByName(name);
}

TAccount* TSecurityManager::GetAccountByNameOrThrow(const Stroka& name)
{
    return Impl_->GetAccountByNameOrThrow(name);
}

TAccount* TSecurityManager::GetSysAccount()
{
    return Impl_->GetSysAccount();
}

TAccount* TSecurityManager::GetTmpAccount()
{
    return Impl_->GetTmpAccount();
}

TAccount* TSecurityManager::GetIntermediateAccount()
{
    return Impl_->GetIntermediateAccount();
}

void TSecurityManager::SetAccount(TCypressNodeBase* node, TAccount* account)
{
    Impl_->SetAccount(node, account);
}

void TSecurityManager::ResetAccount(TCypressNodeBase* node)
{
    Impl_->ResetAccount(node);
}

void TSecurityManager::RenameAccount(TAccount* account, const Stroka& newName)
{
    Impl_->RenameAccount(account, newName);
}

void TSecurityManager::UpdateAccountNodeUsage(TCypressNodeBase* node)
{
    Impl_->UpdateAccountNodeUsage(node);
}

void TSecurityManager::UpdateAccountStagingUsage(
    TTransaction* transaction,
    TAccount* account,
    const TClusterResources& delta)
{
    Impl_->UpdateAccountStagingUsage(transaction, account, delta);
}

TUser* TSecurityManager::FindUserByName(const Stroka& name)
{
    return Impl_->FindUserByName(name);
}

TUser* TSecurityManager::GetUserByNameOrThrow(const Stroka& name)
{
    return Impl_->GetUserByNameOrThrow(name);
}

TUser* TSecurityManager::GetUserOrThrow(const TUserId& id)
{
    return Impl_->GetUserOrThrow(id);
}

TUser* TSecurityManager::GetRootUser()
{
    return Impl_->GetRootUser();
}

TUser* TSecurityManager::GetGuestUser()
{
    return Impl_->GetGuestUser();
}

TGroup* TSecurityManager::FindGroupByName(const Stroka& name)
{
    return Impl_->FindGroupByName(name);
}

TGroup* TSecurityManager::GetEveryoneGroup()
{
    return Impl_->GetEveryoneGroup();
}

TGroup* TSecurityManager::GetUsersGroup()
{
    return Impl_->GetUsersGroup();
}

TGroup* TSecurityManager::GetSuperusersGroup()
{
    return Impl_->GetSuperusersGroup();
}

TSubject* TSecurityManager::FindSubjectByName(const Stroka& name)
{
    return Impl_->FindSubjectByName(name);
}

TSubject* TSecurityManager::GetSubjectByNameOrThrow(const Stroka& name)
{
    return Impl_->GetSubjectByNameOrThrow(name);
}

void TSecurityManager::AddMember(TGroup* group, TSubject* member)
{
    Impl_->AddMember(group, member);
}

void TSecurityManager::RemoveMember(TGroup* group, TSubject* member)
{
    Impl_->RemoveMember(group, member);
}

void TSecurityManager::RenameSubject(TSubject* subject, const Stroka& newName)
{
    Impl_->RenameSubject(subject, newName);
}

EPermissionSet TSecurityManager::GetSupportedPermissions(TObjectBase* object)
{
    return Impl_->GetSupportedPermissions(object);
}

TAccessControlDescriptor* TSecurityManager::FindAcd(TObjectBase* object)
{
    return Impl_->FindAcd(object);
}

TAccessControlDescriptor* TSecurityManager::GetAcd(TObjectBase* object)
{
    return Impl_->GetAcd(object);
}

TAccessControlList TSecurityManager::GetEffectiveAcl(TObjectBase* object)
{
    return Impl_->GetEffectiveAcl(object);
}

void TSecurityManager::SetAuthenticatedUser(TUser* user)
{
    Impl_->SetAuthenticatedUser(user);
}

void TSecurityManager::ResetAuthenticatedUser()
{
    Impl_->ResetAuthenticatedUser();
}

TUser* TSecurityManager::GetAuthenticatedUser()
{
    return Impl_->GetAuthenticatedUser();
}

TPermissionCheckResult TSecurityManager::CheckPermission(
    TObjectBase* object,
    TUser* user,
    EPermission permission)
{
    return Impl_->CheckPermission(
        object,
        user,
        permission);
}

void TSecurityManager::ValidatePermission(
    TObjectBase* object,
    TUser* user,
    EPermission permission)
{
    Impl_->ValidatePermission(
        object,
        user,
        permission);
}

void TSecurityManager::ValidatePermission(
    TObjectBase* object,
    EPermission permission)
{
    Impl_->ValidatePermission(
        object,
        permission);
}

void TSecurityManager::SetUserBanned(TUser* user, bool banned)
{
    Impl_->SetUserBanned(user, banned);
}

void TSecurityManager::ValidateUserAccess(TUser* user, int requestCount)
{
    Impl_->ValidateUserAccess(user, requestCount);
}

double TSecurityManager::GetRequestRate(TUser* user)
{
    return Impl_->GetRequestRate(user);
}

DELEGATE_ENTITY_MAP_ACCESSORS(TSecurityManager, Account, TAccount, TAccountId, *Impl_)
DELEGATE_ENTITY_MAP_ACCESSORS(TSecurityManager, User, TUser, TUserId, *Impl_)
DELEGATE_ENTITY_MAP_ACCESSORS(TSecurityManager, Group, TGroup, TGroupId, *Impl_)

///////////////////////////////////////////////////////////////////////////////

} // namespace NSecurityServer
} // namespace NYT<|MERGE_RESOLUTION|>--- conflicted
+++ resolved
@@ -1409,24 +1409,11 @@
 
 
 protected:
-    virtual void OnRecoveryStarted() override
-    {
-<<<<<<< HEAD
-=======
-        TMasterAutomatonPart::OnLeaderActive();
+    virtual void OnRecoveryComplete() override
+    {
+        TMasterAutomatonPart::OnRecoveryComplete();
 
         RequestTracker_->Start();
-
->>>>>>> cd712066
-        for (const auto& pair : UserMap_) {
-            auto* user = pair.second;
-            user->ResetWeakRefCounter();
-        }
-    }
-
-    virtual void OnRecoveryComplete() override
-    {
-        RequestTracker_->Start();
     }
 
     virtual void OnStopLeading() override
@@ -1438,6 +1425,8 @@
 
     virtual void OnStopFollowing() override
     {
+        TMasterAutomatonPart::OnStopFollowing();
+
         RequestTracker_->Stop();
     }
 
