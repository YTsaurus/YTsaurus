#include "stdafx.h"
#include "cluster_resources.h"

#include <core/ytree/fluent.h>
#include <core/ytree/yson_serializable.h>

#include <server/security_server/security_manager.pb.h>

#include <server/cell_master/serialize.h>

namespace NYT {
namespace NSecurityServer {

using namespace NYTree;
using namespace NYson;

////////////////////////////////////////////////////////////////////////////////

TClusterResources::TClusterResources()
    : DiskSpace(0)
    , NodeCount(0)
    , ChunkCount(0)
{ }

TClusterResources::TClusterResources(
    i64 diskSpace,
    int nodeCount,
    int chunkCount)
    : DiskSpace(diskSpace)
    , NodeCount(nodeCount)
    , ChunkCount(chunkCount)
{ }

void TClusterResources::Save(NCellMaster::TSaveContext& context) const
{
    using NYT::Save;
    Save(context, DiskSpace);
    Save(context, NodeCount);
    Save(context, ChunkCount);
}

void TClusterResources::Load(NCellMaster::TLoadContext& context)
{
    using NYT::Load;
    Load(context, DiskSpace);
    Load(context, NodeCount);
    Load(context, ChunkCount);
}

////////////////////////////////////////////////////////////////////////////////

void ToProto(NProto::TClusterResources* protoResources, const TClusterResources& resources)
{
    protoResources->set_disk_space(resources.DiskSpace);
    protoResources->set_chunk_count(resources.ChunkCount);
    protoResources->set_node_count(resources.NodeCount);
}

void FromProto(TClusterResources* resources, const NProto::TClusterResources& protoResources)
{
    resources->DiskSpace = protoResources.disk_space();
    resources->ChunkCount = protoResources.chunk_count();
    resources->NodeCount = protoResources.node_count();
}

////////////////////////////////////////////////////////////////////////////////

//! A serialization-enabling wrapper around TClusterResources.
struct TSerializableClusterAttributes
    : public TClusterResources
    , public TYsonSerializableLite
{
<<<<<<< HEAD
    TSerializableClusterAttributes(const TClusterResources& other = TClusterResources())
        : TClusterResources(other)
=======
    TSerializableClusterAttributes()
>>>>>>> b30f2ed9
    {
        RegisterParameter("disk_space", DiskSpace)
            .GreaterThanOrEqual(0);
        RegisterParameter("node_count", NodeCount)
            .GreaterThanOrEqual(0);
        RegisterParameter("chunk_count", ChunkCount)
            .GreaterThanOrEqual(0);
    }
};

void Serialize(const TClusterResources& resources, IYsonConsumer* consumer)
{
    TSerializableClusterAttributes wrapper;
    static_cast<TClusterResources&>(wrapper) = resources;
    Serialize(static_cast<const TYsonSerializableLite&>(wrapper), consumer);
}

void Deserialize(TClusterResources& resources, INodePtr node)
{
    TSerializableClusterAttributes wrapper;
    Deserialize(static_cast<TYsonSerializableLite&>(wrapper), node);
    // TODO(babenko): we shouldn't be concerned with manual validation here
    wrapper.Validate();
    resources = static_cast<TClusterResources&>(wrapper);
}

////////////////////////////////////////////////////////////////////////////////

TClusterResources& operator += (TClusterResources& lhs, const TClusterResources& rhs)
{
    lhs.DiskSpace += rhs.DiskSpace;
    lhs.NodeCount += rhs.NodeCount;
    lhs.ChunkCount += rhs.ChunkCount;
    return lhs;
}

TClusterResources operator + (const TClusterResources& lhs, const TClusterResources& rhs)
{
    auto result = lhs;
    result += rhs;
    return result;
}

TClusterResources& operator -= (TClusterResources& lhs, const TClusterResources& rhs)
{
    lhs.DiskSpace -= rhs.DiskSpace;
    lhs.NodeCount -= rhs.NodeCount;
    lhs.ChunkCount -= rhs.ChunkCount;
    return lhs;
}

TClusterResources operator - (const TClusterResources& lhs, const TClusterResources& rhs)
{
    auto result = lhs;
    result -= rhs;
    return result;
}

TClusterResources& operator *= (TClusterResources& lhs, i64 rhs)
{
    lhs.DiskSpace *= rhs;
    lhs.NodeCount *= rhs;
    lhs.ChunkCount *= rhs;
    return lhs;
}

TClusterResources operator * (const TClusterResources& lhs, i64 rhs)
{
    auto result = lhs;
    result *= rhs;
    return result;
}

TClusterResources operator -  (const TClusterResources& resources)
{
    TClusterResources result;
    result.DiskSpace = -resources.DiskSpace;
    result.NodeCount = -resources.NodeCount;
    result.ChunkCount = -resources.ChunkCount;
    return result;
}

////////////////////////////////////////////////////////////////////////////////

} // namespace NSecurityServer
} // namespace NYT
<|MERGE_RESOLUTION|>--- conflicted
+++ resolved
@@ -70,12 +70,7 @@
     : public TClusterResources
     , public TYsonSerializableLite
 {
-<<<<<<< HEAD
-    TSerializableClusterAttributes(const TClusterResources& other = TClusterResources())
-        : TClusterResources(other)
-=======
     TSerializableClusterAttributes()
->>>>>>> b30f2ed9
     {
         RegisterParameter("disk_space", DiskSpace)
             .GreaterThanOrEqual(0);
