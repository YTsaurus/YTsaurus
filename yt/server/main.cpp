--- conflicted
+++ resolved
@@ -336,12 +336,8 @@
         }
         env.push_back(nullptr);
 
-<<<<<<< HEAD
-        auto command = "( " + parser.Command.getValue() + " )&&:";
-=======
         // :; is added avoid fork/exec (oneshot) optimization
         Stroka command = ":; " + parser.Command.getValue();
->>>>>>> 20f239f7
         std::vector<const char*> args {
             "/bin/bash",
             "-c",
