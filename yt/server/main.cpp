#include <yt/server/cell_master/bootstrap.h>
#include <yt/server/cell_master/config.h>

#include <yt/server/cell_node/bootstrap.h>
#include <yt/server/cell_node/config.h>

#include <yt/server/cell_scheduler/bootstrap.h>
#include <yt/server/cell_scheduler/config.h>

#include <yt/server/job_proxy/job_proxy.h>
#include <yt/server/job_proxy/user_job.h>

#include <yt/ytlib/cgroup/cgroup.h>

#include <yt/ytlib/chunk_client/dispatcher.h>

#include <yt/ytlib/monitoring/http_server.h>
#include <yt/ytlib/monitoring/monitoring_manager.h>

#include <yt/ytlib/scheduler/config.h>

#include <yt/build/build.h>

#include <yt/core/logging/config.h>
#include <yt/core/logging/log_manager.h>

#include <yt/core/misc/crash_handler.h>
#include <yt/core/misc/proc.h>
#include <yt/core/misc/address.h>

#include <yt/core/pipes/pipe.h>

#include <yt/core/profiling/profile_manager.h>

#include <yt/core/tools/tools.h>

#include <yt/core/tracing/trace_manager.h>

#include <util/folder/dirut.h>

#include <util/system/sigset.h>

#include <contrib/tclap/yt_helpers.h>

#include <iostream>

#ifdef _unix_
    #include <sys/resource.h>
#endif
#ifdef _linux_
    #include <sys/prctl.h>
    #include <grp.h>
#endif

namespace NYT {

using namespace NYTree;
using namespace NYson;
using namespace NElection;
using namespace NScheduler;
using namespace NJobProxy;
using namespace NTools;
using namespace NExecAgent;

////////////////////////////////////////////////////////////////////////////////

static NLogging::TLogger Logger("Server");

////////////////////////////////////////////////////////////////////////////////

DEFINE_ENUM(EExitCode,
    ((OK)(0))
    ((OptionsError)(1))
    ((BootstrapError)(2))
    ((ExecutorError)(3))
);

////////////////////////////////////////////////////////////////////////////////

struct TArgsParser
{
public:
    TArgsParser()
        : CmdLine("Command line", ' ', GetVersion())
        , WorkingDirectory("", "working-dir", "working directory", false, "", "DIR")
        , Config("", "config", "configuration file", false, "", "FILE")
        , ConfigTemplate("", "config-template", "print configuration file template")
        , Node("", "node", "start cell node")
        , Master("", "master", "start cell master")
        , DumpMasterSnapshot("", "dump-master-snapshot", "load a given master snapshot and dump its content to stderr", false, "", "FILE")
        , ValidateMasterSnapshot("", "validate-master-snapshot", "validate a given master snapshot", false, "", "FILE")
        , Scheduler("", "scheduler", "start scheduler")
        , JobProxy("", "job-proxy", "start job proxy")
        , JobId("", "job-id", "job id (for job proxy mode)", false, "", "ID")
        , OperationId("", "operation-id", "operation id (for job proxy mode)", false, "", "ID")
#ifdef _unix_
        , Tool("", "tool", "tool id", false, "", "ID")
        , Spec("", "spec", "tool spec", false, "", "SPEC")
#ifdef _linux_
        , CGroups("", "cgroup", "run in cgroup", false, "")
#endif
        , Executor("", "executor", "start a user job")
        , Shell("", "shell", "start a shell in job sandbox, agrument is FD for PTY", false, -1, "NUM")
        , PreparePipes("", "prepare-named-pipe", "prepare pipe descriptor/path pair  (for executor mode)", false, "FD")
        , EnableCoreDump("", "enable-core-dump", "enable core dump (for executor mode)")
        , Uid("", "uid", "set uid  (for executor and shell mode)", false, -1, "NUM")
        , Environment("", "env", "set environment variable  (for executor and shell mode)", false, "ENV")
        , Command("", "command", "command (for executor mode)", false, "", "COMMAND")
        , ParentDeathSignal("", "pdeath-signal", "parent death signal", false, 0, "PDEATH_SIG")
        , ControlPipe("", "control-pipe", "executor to jobproxy pipe (for executor mode)", false, "", "CONTROLPIPE")
#endif
    {
        CmdLine.add(WorkingDirectory);
        CmdLine.add(Config);
        CmdLine.add(ConfigTemplate);
        CmdLine.add(Node);
        CmdLine.add(Master);
        CmdLine.add(DumpMasterSnapshot);
        CmdLine.add(ValidateMasterSnapshot);
        CmdLine.add(Scheduler);
        CmdLine.add(JobProxy);
        CmdLine.add(JobId);
        CmdLine.add(OperationId);
#ifdef _unix_
        CmdLine.add(Tool);
        CmdLine.add(Spec);
#ifdef _linux_
        CmdLine.add(CGroups);
#endif
        CmdLine.add(Executor);
        CmdLine.add(Shell);
        CmdLine.add(PreparePipes);
        CmdLine.add(EnableCoreDump);
        CmdLine.add(Uid);
        CmdLine.add(Environment);
        CmdLine.add(Command);
        CmdLine.add(ParentDeathSignal);
        CmdLine.add(ControlPipe);
#endif
    }

    TCLAP::CmdLine CmdLine;

    TCLAP::ValueArg<Stroka> WorkingDirectory;
    TCLAP::ValueArg<Stroka> Config;
    TCLAP::SwitchArg ConfigTemplate;
    TCLAP::SwitchArg Node;
    TCLAP::SwitchArg Master;
    TCLAP::ValueArg<Stroka> DumpMasterSnapshot;
    TCLAP::ValueArg<Stroka> ValidateMasterSnapshot;
    TCLAP::SwitchArg Scheduler;
    TCLAP::SwitchArg JobProxy;
    TCLAP::ValueArg<Stroka> JobId;
    TCLAP::ValueArg<Stroka> OperationId;

#ifdef _unix_
    TCLAP::ValueArg<Stroka> Tool;
    TCLAP::ValueArg<Stroka> Spec;
#ifdef _linux_
    TCLAP::MultiArg<Stroka> CGroups;
#endif
    TCLAP::SwitchArg Executor;
    TCLAP::ValueArg<int> Shell;
    TCLAP::MultiArg<Stroka> PreparePipes;
    TCLAP::SwitchArg EnableCoreDump;
    TCLAP::ValueArg<int> Uid;
    TCLAP::MultiArg<Stroka> Environment;
    TCLAP::ValueArg<Stroka> Command;
    TCLAP::ValueArg<int> ParentDeathSignal;
    TCLAP::ValueArg<Stroka> ControlPipe;
#endif

};

////////////////////////////////////////////////////////////////////////////////

void Exit(EExitCode exitCode)
{
<<<<<<< HEAD
    NLogging::TLogManager::StaticShutdown();
=======
    // Sleep a little bit to flush errors to log file.
    Sleep(TDuration::MilliSeconds(100));
>>>>>>> ce6f042c

    // Currently we don't support graceful shutdown.
    _exit(static_cast<int>(exitCode));
}

EExitCode GuardedMain(int argc, const char* argv[])
{
    TThread::CurrentThreadSetName("Bootstrap");

    srand(time(nullptr));

    TArgsParser parser;
    parser.CmdLine.parse(argc, argv);

    // Figure out the mode: cell master, cell node, scheduler or job proxy.
    bool isMaster = parser.Master.getValue();
    bool isMasterSnapshotDump = parser.DumpMasterSnapshot.isSet();
    bool isMasterSnapshotValidate = parser.ValidateMasterSnapshot.isSet();
    bool isNode = parser.Node.getValue();
    bool isScheduler = parser.Scheduler.getValue();
    bool isJobProxy = parser.JobProxy.getValue();

#ifdef _unix_
    Stroka toolName = parser.Tool.getValue();
    bool isExecutor = parser.Executor.getValue();
    bool isShell = parser.Shell.isSet();
#endif

    bool printConfigTemplate = parser.ConfigTemplate.getValue();

    Stroka configFileName = parser.Config.getValue();

    Stroka workingDirectory = parser.WorkingDirectory.getValue();

    int modeCount = 0;
    if (isNode) {
        ++modeCount;
    }
    if (isMaster) {
        ++modeCount;
    }
    if (isMasterSnapshotDump) {
        ++modeCount;
    }
    if (isMasterSnapshotValidate) {
        ++modeCount;
    }
    if (isScheduler) {
        ++modeCount;
    }
    if (isJobProxy) {
        ++modeCount;
    }

#ifdef _unix_
    if (!toolName.Empty()) {
        ++modeCount;
    }
    if (isExecutor) {
        ++modeCount;
    }
    if (isShell) {
        ++modeCount;
    }
#endif

    if (modeCount != 1) {
        TCLAP::StdOutput().usage(parser.CmdLine);
        return EExitCode::OptionsError;
    }

#ifdef _linux_
    // Setting parent death signal used by tests to prevent hanged up instances of ytserver on teamcity machines.
    // Unfortunately setting pdeath_sig from preexec_fn in subprocess call is not working since ytserver binary has
    // suid bit and pdeath_sig resetted to zero after exec() call.
    // More details can be found in http://linux.die.net/man/2/prctl and
    //  http://www.isec.pl/vulnerabilities/isec-0024-death-signal.txt
    auto parentDeathSignal = parser.ParentDeathSignal.getValue();
    if (parentDeathSignal) {
        YCHECK(prctl(PR_SET_PDEATHSIG, parentDeathSignal) == 0);
    }
#endif

    if (!workingDirectory.empty()) {
        NFs::SetCurrentWorkingDirectory(workingDirectory);
    }

    if (isJobProxy) {
        CloseAllDescriptors();
        CreateStderrFile("stderr");
    }

#ifdef _unix_
    if (!toolName.Empty()) {
        NYson::TYsonString spec(parser.Spec.getValue());
        auto result = ExecuteTool(toolName, spec);
        Cout << result.Data();
        // NB: no shutdown, some initialization may still be in progress.
        Cout.Flush();
        Exit(EExitCode::OK);
    }
#endif

    INodePtr configNode;

    if (isExecutor || isShell) {
        // Don't start any other singleton or parse config in executor mode.
        // Explicitly shut down log manager to ensure it doesn't spoil dup-ed descriptors.
        NLogging::TLogManager::StaticShutdown();
    } else if (!printConfigTemplate) {
        if (configFileName.empty()) {
            THROW_ERROR_EXCEPTION("Missing --config option");
        }

        // Parse configuration file.
        try {
            TIFStream configStream(configFileName);
            configNode = ConvertToNode(&configStream);
        } catch (const std::exception& ex) {
            THROW_ERROR_EXCEPTION("Error parsing server configuration")
                << ex;
        }

        // Deserialize as a generic server config.
        auto genericConfig = New<TServerConfig>();
        genericConfig->Load(configNode);

        // Configure singletons.

        if (!isMasterSnapshotDump && !isMasterSnapshotValidate) {
            NLogging::TLogManager::Get()->Configure(configFileName, "/logging");
        } else {
            NLogging::TLogManager::Get()->Configure(NLogging::TLogConfig::CreateQuiet());
        }

        TAddressResolver::Get()->Configure(genericConfig->AddressResolver);
        if (!TAddressResolver::Get()->IsLocalHostNameOK()) {
            THROW_ERROR_EXCEPTION("Could not determine the local host FQDN");
        }

        NChunkClient::TDispatcher::Get()->Configure(genericConfig->ChunkClientDispatcher);

        NTracing::TTraceManager::Get()->Configure(configFileName, "/tracing");

        NProfiling::TProfileManager::Get()->Start();
    }

#ifdef _linux_
    bool enableCGroups = true;
    if (isNode) {
        auto config = New<NCellNode::TCellNodeConfig>();

        try {
            config->Load(configNode);
        } catch (const std::exception& ex) {
            THROW_ERROR_EXCEPTION("Error parsing cell node configuration")
                << ex;
        }
        auto jobEnvironmentConfig = ConvertTo<TJobEnvironmentConfigPtr>(config->ExecAgent->SlotManager->JobEnvironment);
        enableCGroups = jobEnvironmentConfig->Type == EJobEnvironmentType::Cgroups;
    }

    auto cgroups = parser.CGroups.getValue();
    if (enableCGroups) {
        for (const auto& path : cgroups) {
            NCGroup::TNonOwningCGroup cgroup(path);
            cgroup.EnsureExistance();
            cgroup.AddCurrentTask();
        }
    } else {
        if (!cgroups.empty()) {
            LOG_WARNING("CGroups are explicitely disabled in config; ignoring --cgroup parameter");
        }
    }
#endif

#ifdef _unix_
    TError executorError;
    if (isExecutor) {
        TThread::CurrentThreadSetName("ExecutorMain");
        if (parser.Command.getValue().empty()) {
            THROW_ERROR_EXCEPTION("Missing or empty --command option");
        }

        try {
            const int permissions = S_IRUSR | S_IRGRP | S_IROTH | S_IWUSR | S_IWGRP | S_IWOTH;
            for (auto pipeYson : parser.PreparePipes.getValue()) {
                auto pipeConfig = ConvertTo<NPipes::TNamedPipeConfig>(TYsonString(pipeYson));
                const int streamFd = pipeConfig.FD;
                const auto& path = pipeConfig.Path;

                try {
                    // Behaviour of named pipe:
                    // reader blocks on open if no writer and O_NONBLOCK is not set,
                    // writer blocks on open if no reader and O_NONBLOCK is not set.
                    const int flags = (pipeConfig.Write) ? O_WRONLY : O_RDONLY;
                    auto fd = HandleEintr(::open, path.c_str(), flags);
                    if (fd == -1) {
                        THROW_ERROR_EXCEPTION("Failed to open named pipe")
                            << TErrorAttribute("path", path)
                            << TError::FromSystem();
                    }

                    if (streamFd != fd) {
                        SafeDup2(fd, streamFd);
                        SafeClose(fd, false);
                    }
                    SetPermissions(streamFd, permissions);
                } catch (const std::exception& ex) {
                    THROW_ERROR_EXCEPTION("Failed to prepare named pipe")
                        << TErrorAttribute("path", path)
                        << TErrorAttribute("fd", streamFd)
                        << ex;
                }
            }

            const auto& controlPipePath = parser.ControlPipe.getValue();
            try {
                SetPermissions(controlPipePath, permissions);
            } catch (const std::exception& ex) {
                THROW_ERROR_EXCEPTION("Failed to prepare control pipe")
                    << TErrorAttribute("path", controlPipePath)
                    << ex;
            }

            if (!parser.EnableCoreDump.getValue()) {
                // Disable core dump for user jobs when option is not present.
                struct rlimit rlimit = {0, 0};

                auto res = setrlimit(RLIMIT_CORE, &rlimit);
                if (res) {
                    THROW_ERROR_EXCEPTION("Failed to disable core dumps %v")
                        << TError::FromSystem();
                }
            }
        } catch (const std::exception& ex) {
            executorError = ex;
        }
    }

    if (isShell) {
        TThread::CurrentThreadSetName("ShellMain");
        auto pty = parser.Shell.getValue();
        if (pty < 0) {
            THROW_ERROR_EXCEPTION("Invalid argument for --shell option");
        }
        CloseAllDescriptors({pty});
        setsid();
        SafeLoginTty(pty);
    }

    if (isExecutor || isShell) {
        auto uid = parser.Uid.getValue();
        if (uid > 0) {
            // Set unprivileged uid and gid for user process.
            YCHECK(setuid(0) == 0);
            YCHECK(setgroups(0, nullptr) == 0);

#ifdef _linux_
            YCHECK(setresgid(uid, uid, uid) == 0);
            YCHECK(setresuid(uid, uid, uid) == 0);
#else
            YCHECK(setgid(uid) == 0);
            YCHECK(setuid(uid) == 0);
#endif
        }

        std::vector<char*> env;
        for (auto envVar : parser.Environment.getValue()) {
            env.push_back(const_cast<char*>(envVar.c_str()));
        }
        env.push_back(const_cast<char*>("SHELL=/bin/bash"));
        env.push_back(nullptr);

        std::vector<const char*> args;
        args.push_back("/bin/bash");
        Stroka command;
        if (isExecutor) {
            // :; is added avoid fork/exec (oneshot) optimization
            command = ":; " + parser.Command.getValue();
            args.push_back("-c");
            args.push_back(command.c_str());
        }
        args.push_back(nullptr);
        // We are ready to execute user code, send signal to JobProxy
        auto controlPipePath = parser.ControlPipe.getValue();
        auto ysonData = ConvertToYsonString(executorError, EYsonFormat::Text).Data();

        if (isExecutor) {
            int fd = HandleEintr(::open, controlPipePath.c_str(), O_WRONLY | O_CLOEXEC);
            if (fd == -1) {
                // Logging is explicitly disabled, try to dump as much diagnostics as possible.
                fprintf(stderr, "Failed to open control pipe\n%s\n%s", ~ToString(TError::FromSystem()), ~ysonData);
                Y_UNREACHABLE();
            }
            if (HandleEintr(::write, fd, ysonData.c_str(), ysonData.size()) != ysonData.size()) {
                // Logging is explicitly disabled, try dump as much diagnostics as possible.
                fprintf(stderr, "Failed to write to control pipe\n%s\n%s", ~ToString(TError::FromSystem()), ~ysonData);
                Y_UNREACHABLE();
            }
        }

        if (!executorError.IsOK()) {
            return EExitCode::ExecutorError;
        }
 
        TryExecve(
            "/bin/bash",
            args.data(),
            env.data());

        return EExitCode::ExecutorError;
    }
#endif

    // Start an appropriate server.
    if (isNode) {
        TThread::CurrentThreadSetName("NodeMain");

        if (printConfigTemplate) {
            auto config = New<NCellNode::TCellNodeConfig>();
            TYsonWriter writer(&Cout, EYsonFormat::Pretty);
            config->Save(&writer);
            return EExitCode::OK;
        }

        // TODO(babenko): This memory leak is intentional.
        // We should avoid destroying bootstrap since some of the subsystems
        // may be holding a reference to it and continue running some actions in background threads.
        auto* bootstrap = new NCellNode::TBootstrap(configNode);
        bootstrap->Run();
    }

    if (isMaster || isMasterSnapshotDump || isMasterSnapshotValidate) {
        TThread::CurrentThreadSetName("MasterMain");

        if (printConfigTemplate) {
            auto config = New<NCellMaster::TCellMasterConfig>();
            TYsonWriter writer(&Cout, EYsonFormat::Pretty);
            config->Save(&writer);
            return EExitCode::OK;
        }

        // TODO(babenko): This memory leak is intentional.
        // We should avoid destroying bootstrap since some of the subsystems
        // may be holding a reference to it and continue running some actions in background threads.
        auto* bootstrap = new NCellMaster::TBootstrap(configNode);
        bootstrap->Initialize();
        if (isMaster) {
            bootstrap->Run();
        } else if (isMasterSnapshotDump) {
            bootstrap->TryLoadSnapshot(parser.DumpMasterSnapshot.getValue(), true);
        } else if (isMasterSnapshotValidate) {
            bootstrap->TryLoadSnapshot(parser.ValidateMasterSnapshot.getValue(), false);
        } else {
            Y_UNREACHABLE();
        }
    }

    if (isScheduler) {
        TThread::CurrentThreadSetName("SchedulerMain");

        if (printConfigTemplate) {
            auto config = New<NCellScheduler::TCellSchedulerConfig>();
            TYsonWriter writer(&Cout, EYsonFormat::Pretty);
            config->Save(&writer);
            return EExitCode::OK;
        }

        // TODO(babenko): This memory leak is intentional.
        // We should avoid destroying bootstrap since some of the subsystems
        // may be holding a reference to it and continue running some actions in background threads.
        auto* bootstrap = new NCellScheduler::TBootstrap(configNode);
        bootstrap->Run();
    }

    if (isJobProxy) {
        TThread::CurrentThreadSetName("JobProxyMain");

        if (printConfigTemplate) {
            auto config = New<NJobProxy::TJobProxyConfig>();
            TYsonWriter writer(&Cout, EYsonFormat::Pretty);
            config->Save(&writer);
            return EExitCode::OK;
        }

        TOperationId operationId;
        try {
            operationId = TOperationId::FromString(parser.OperationId.getValue());
        } catch (const std::exception& ex) {
            THROW_ERROR_EXCEPTION("Error parsing operation id")
                << ex;
        }

        TJobId jobId;
        try {
            jobId = TJobId::FromString(parser.JobId.getValue());
        } catch (const std::exception& ex) {
            THROW_ERROR_EXCEPTION("Error parsing job id")
                << ex;
        }

        // NB: There are some cyclic references here:
        // JobProxy <-> Job
        // JobProxy <-> JobProberService
        // But we (currently) don't care.
        auto jobProxy = New<TJobProxy>(
            configNode,
            operationId,
            jobId);
        jobProxy->Run();
    }

    return EExitCode::OK;
}

void Main(int argc, const char* argv[])
{
    InstallCrashSignalHandler();

#ifdef _unix_
    sigset_t sigset;
    SigEmptySet(&sigset);
    SigAddSet(&sigset, SIGHUP);
    SigProcMask(SIG_BLOCK, &sigset, nullptr);

    signal(SIGPIPE, SIG_IGN);

    uid_t ruid, euid;
#ifdef _linux_
    uid_t suid;
    YCHECK(getresuid(&ruid, &euid, &suid) == 0);
#else
    ruid = getuid();
    euid = geteuid();
#endif
    if (euid == 0) {
        YCHECK(setgroups(0, nullptr) == 0);
        // if effective uid == 0 (e. g. set-uid-root), make
        // saved = effective, effective = real
#ifdef _linux_
        YCHECK(setresuid(ruid, ruid, euid) == 0);
#else
        YCHECK(setuid(euid) == 0);
        YCHECK(seteuid(ruid) == 0);
        YCHECK(setruid(ruid) == 0);
#endif
    }

    umask(0000);
#endif /* _unix_ */

    EExitCode exitCode;
    try {
        exitCode = GuardedMain(argc, argv);
    } catch (const std::exception& ex) {
        LOG_ERROR(ex, "Server startup failed");
        exitCode = EExitCode::BootstrapError;
    }

    Exit(exitCode);
}

////////////////////////////////////////////////////////////////////////////////

} // namespace NYT

int main(int argc, const char* argv[])
{
    NYT::Main(argc, argv);
}<|MERGE_RESOLUTION|>--- conflicted
+++ resolved
@@ -176,12 +176,10 @@
 
 void Exit(EExitCode exitCode)
 {
-<<<<<<< HEAD
     NLogging::TLogManager::StaticShutdown();
-=======
+
     // Sleep a little bit to flush errors to log file.
     Sleep(TDuration::MilliSeconds(100));
->>>>>>> ce6f042c
 
     // Currently we don't support graceful shutdown.
     _exit(static_cast<int>(exitCode));
