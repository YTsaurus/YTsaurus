--- conflicted
+++ resolved
@@ -1483,11 +1483,7 @@
         ChunkListMap_.LoadValues(context);
 
         // COMPAT(savrus): Cf. YT-5120
-<<<<<<< HEAD
-        if (context.GetVersion() < 302) {
-=======
         if (context.GetVersion() < 303) {
->>>>>>> cc9d5e6a
             NeedToRecomputeStatistics_ = true;
         }
     }
