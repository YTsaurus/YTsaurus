#include "chunk_manager.h"
#include "private.h"
#include "chunk.h"
#include "chunk_list.h"
#include "chunk_list_proxy.h"
#include "chunk_owner_base.h"
#include "chunk_placement.h"
#include "chunk_proxy.h"
#include "chunk_replicator.h"
#include "chunk_sealer.h"
#include "chunk_tree_balancer.h"
#include "config.h"
#include "helpers.h"
#include "job.h"

#include <yt/server/cell_master/bootstrap.h>
#include <yt/server/cell_master/hydra_facade.h>
#include <yt/server/cell_master/multicell_manager.h>
#include <yt/server/cell_master/serialize.h>

#include <yt/server/chunk_server/chunk_manager.pb.h>

#include <yt/server/cypress_server/cypress_manager.h>

#include <yt/server/hydra/composite_automaton.h>
#include <yt/server/hydra/entity_map.h>

#include <yt/server/node_tracker_server/config.h>
#include <yt/server/node_tracker_server/node_directory_builder.h>
#include <yt/server/node_tracker_server/node_tracker.h>

#include <yt/server/object_server/object_manager.h>
#include <yt/server/object_server/type_handler_detail.h>

#include <yt/server/security_server/account.h>
#include <yt/server/security_server/group.h>
#include <yt/server/security_server/security_manager.h>

#include <yt/server/transaction_server/transaction.h>
#include <yt/server/transaction_server/transaction_manager.h>

#include <yt/server/journal_server/journal_node.h>
#include <yt/server/journal_server/journal_manager.h>

#include <yt/ytlib/chunk_client/chunk_meta_extensions.h>
#include <yt/ytlib/chunk_client/schema.h>
#include <yt/ytlib/chunk_client/chunk_service.pb.h>

#include <yt/ytlib/journal_client/helpers.h>

#include <yt/ytlib/object_client/helpers.h>

#include <yt/ytlib/cypress_client/rpc_helpers.h>

#include <yt/core/compression/codec.h>

#include <yt/core/erasure/codec.h>

#include <yt/core/logging/log.h>

#include <yt/core/misc/string.h>

#include <yt/core/profiling/profile_manager.h>

namespace NYT {
namespace NChunkServer {

using namespace NConcurrency;
using namespace NRpc;
using namespace NHydra;
using namespace NNodeTrackerServer;
using namespace NTransactionServer;
using namespace NObjectServer;
using namespace NObjectClient;
using namespace NObjectClient::NProto;
using namespace NYTree;
using namespace NCellMaster;
using namespace NCypressServer;
using namespace NSecurityServer;
using namespace NChunkClient;
using namespace NChunkClient::NProto;
using namespace NNodeTrackerClient;
using namespace NNodeTrackerClient::NProto;
using namespace NJournalClient;
using namespace NJournalServer;

////////////////////////////////////////////////////////////////////////////////

static const auto& Logger = ChunkServerLogger;
static const auto ProfilingPeriod = TDuration::MilliSeconds(1000);
// NB: Changing this value will invalidate all changelogs!
static const auto ReplicaApproveTimeout = TDuration::Seconds(60);

////////////////////////////////////////////////////////////////////////////////

class TChunkTreeBalancerCallbacks
    : public IChunkTreeBalancerCallbacks
{
public:
    explicit TChunkTreeBalancerCallbacks(NCellMaster::TBootstrap* bootstrap)
        : Bootstrap_(bootstrap)
    { }

    virtual void RefObject(TObjectBase* object) override
    {
        Bootstrap_->GetObjectManager()->RefObject(object);
    }

    virtual void UnrefObject(TObjectBase* object) override
    {
        Bootstrap_->GetObjectManager()->UnrefObject(object);
    }

    virtual TChunkList* CreateChunkList() override
    {
        return Bootstrap_->GetChunkManager()->CreateChunkList();
    }

    virtual void ClearChunkList(TChunkList* chunkList) override
    {
        Bootstrap_->GetChunkManager()->ClearChunkList(chunkList);
    }

    virtual void AttachToChunkList(
        TChunkList* chunkList,
        const std::vector<TChunkTree*>& children) override
    {
        Bootstrap_->GetChunkManager()->AttachToChunkList(chunkList, children);
    }

    virtual void AttachToChunkList(
        TChunkList* chunkList,
        TChunkTree* child) override
    {
        Bootstrap_->GetChunkManager()->AttachToChunkList(chunkList, child);
    }

    virtual void AttachToChunkList(
        TChunkList* chunkList,
        TChunkTree** childrenBegin,
        TChunkTree** childrenEnd) override
    {
        Bootstrap_->GetChunkManager()->AttachToChunkList(chunkList, childrenBegin, childrenEnd);
    }

private:
    NCellMaster::TBootstrap* const Bootstrap_;

};

////////////////////////////////////////////////////////////////////////////////

class TChunkManager::TChunkTypeHandlerBase
    : public TObjectTypeHandlerWithMapBase<TChunk>
{
public:
    explicit TChunkTypeHandlerBase(TImpl* owner);

    virtual void ResetAllObjects() override
    {
        // NB: All chunk type handlers share the same map.
        // No need to reset chunks multiple times.
        if (GetType() == EObjectType::Chunk) {
            TObjectTypeHandlerWithMapBase::ResetAllObjects();
        }
    }

    virtual TObjectBase* FindObject(const TObjectId& id) override
    {
        return Map_->Find(DecodeChunkId(id).Id);
    }

protected:
    TImpl* const Owner_;


    virtual IObjectProxyPtr DoGetProxy(TChunk* chunk, TTransaction* transaction) override;

    virtual void DoDestroyObject(TChunk* chunk) override;

    virtual void DoUnstageObject(TChunk* chunk, bool recursive) override;

    virtual void DoResetObject(TChunk* chunk) override
    {
        TObjectTypeHandlerWithMapBase::DoResetObject(chunk);
        chunk->Reset();
    }

    virtual void DoExportObject(
        TChunk* chunk,
        TCellTag destinationCellTag) override
    {
        auto multicellManager = Bootstrap_->GetMulticellManager();
        auto cellIndex = multicellManager->GetRegisteredMasterCellIndex(destinationCellTag);
        chunk->Export(cellIndex);
    }

    virtual void DoUnexportObject(
        TChunk* chunk,
        TCellTag destinationCellTag,
        int importRefCounter) override
    {
        auto multicellManager = Bootstrap_->GetMulticellManager();
        auto cellIndex = multicellManager->GetRegisteredMasterCellIndex(destinationCellTag);
        chunk->Unexport(cellIndex, importRefCounter);
    }
};

////////////////////////////////////////////////////////////////////////////////

class TChunkManager::TRegularChunkTypeHandler
    : public TChunkTypeHandlerBase
{
public:
    explicit TRegularChunkTypeHandler(TImpl* owner)
        : TChunkTypeHandlerBase(owner)
    { }

    virtual EObjectType GetType() const override
    {
        return EObjectType::Chunk;
    }

private:
    virtual Stroka DoGetName(const TChunk* chunk) override
    {
        return Format("chunk %v", chunk->GetId());
    }

};

////////////////////////////////////////////////////////////////////////////////

class TChunkManager::TErasureChunkTypeHandler
    : public TChunkTypeHandlerBase
{
public:
    TErasureChunkTypeHandler(TImpl* owner, EObjectType type)
        : TChunkTypeHandlerBase(owner)
        , Type_(type)
    { }

    virtual EObjectType GetType() const override
    {
        return Type_;
    }

private:
    const EObjectType Type_;

    virtual Stroka DoGetName(const TChunk* chunk) override
    {
        return Format("erasure chunk %v", chunk->GetId());
    }

};

////////////////////////////////////////////////////////////////////////////////

class TChunkManager::TJournalChunkTypeHandler
    : public TChunkTypeHandlerBase
{
public:
    explicit TJournalChunkTypeHandler(TImpl* owner)
        : TChunkTypeHandlerBase(owner)
    { }

    virtual EObjectType GetType() const override
    {
        return EObjectType::JournalChunk;
    }

private:
    virtual Stroka DoGetName(const TChunk* chunk) override
    {
        return Format("journal chunk %v", chunk->GetId());
    }

};

////////////////////////////////////////////////////////////////////////////////

class TChunkManager::TChunkListTypeHandler
    : public TObjectTypeHandlerWithMapBase<TChunkList>
{
public:
    explicit TChunkListTypeHandler(TImpl* owner);

    virtual EObjectType GetType() const override
    {
        return EObjectType::ChunkList;
    }

private:
    TImpl* const Owner_;


    virtual Stroka DoGetName(const TChunkList* chunkList) override
    {
        return Format("chunk list %v", chunkList->GetId());
    }

    virtual IObjectProxyPtr DoGetProxy(TChunkList* chunkList, TTransaction* transaction) override;

    virtual void DoDestroyObject(TChunkList* chunkList) override;

    virtual void DoUnstageObject(TChunkList* chunkList, bool recursive) override;
};

////////////////////////////////////////////////////////////////////////////////

class TChunkManager::TImpl
    : public TMasterAutomatonPart
{
public:
    TImpl(
        TChunkManagerConfigPtr config,
        TBootstrap* bootstrap)
        : TMasterAutomatonPart(bootstrap)
        , Config_(config)
        , ChunkTreeBalancer_(New<TChunkTreeBalancerCallbacks>(Bootstrap_))
    {
        RegisterMethod(BIND(&TImpl::HydraUpdateChunkProperties, Unretained(this)));
        RegisterMethod(BIND(&TImpl::HydraExportChunks, Unretained(this)));
        RegisterMethod(BIND(&TImpl::HydraImportChunks, Unretained(this)));
        RegisterMethod(BIND(&TImpl::HydraExecuteBatch, Unretained(this)));

        RegisterLoader(
            "ChunkManager.Keys",
            BIND(&TImpl::LoadKeys, Unretained(this)));
        RegisterLoader(
            "ChunkManager.Values",
            BIND(&TImpl::LoadValues, Unretained(this)));

        RegisterSaver(
            ESyncSerializationPriority::Keys,
            "ChunkManager.Keys",
            BIND(&TImpl::SaveKeys, Unretained(this)));
        RegisterSaver(
            ESyncSerializationPriority::Values,
            "ChunkManager.Values",
            BIND(&TImpl::SaveValues, Unretained(this)));

        auto* profileManager = NProfiling::TProfileManager::Get();
        Profiler.TagIds().push_back(profileManager->RegisterTag("cell_tag", Bootstrap_->GetCellTag()));
    }

    void Initialize()
    {
        auto objectManager = Bootstrap_->GetObjectManager();
        objectManager->RegisterHandler(New<TRegularChunkTypeHandler>(this));
        objectManager->RegisterHandler(New<TErasureChunkTypeHandler>(this, EObjectType::ErasureChunk));
        for (auto type = MinErasureChunkPartType;
             type <= MaxErasureChunkPartType;
             type = static_cast<EObjectType>(static_cast<int>(type) + 1))
        {
            objectManager->RegisterHandler(New<TErasureChunkTypeHandler>(this, type));
        }
        objectManager->RegisterHandler(New<TJournalChunkTypeHandler>(this));
        objectManager->RegisterHandler(New<TChunkListTypeHandler>(this));

        auto nodeTracker = Bootstrap_->GetNodeTracker();
        nodeTracker->SubscribeNodeRegistered(BIND(&TImpl::OnNodeRegistered, MakeWeak(this)));
        nodeTracker->SubscribeNodeUnregistered(BIND(&TImpl::OnNodeUnregistered, MakeWeak(this)));
        nodeTracker->SubscribeNodeDisposed(BIND(&TImpl::OnNodeDisposed, MakeWeak(this)));
        nodeTracker->SubscribeNodeRackChanged(BIND(&TImpl::OnNodeChanged, MakeWeak(this)));
        nodeTracker->SubscribeNodeDecommissionChanged(BIND(&TImpl::OnNodeChanged, MakeWeak(this)));
        nodeTracker->SubscribeFullHeartbeat(BIND(&TImpl::OnFullHeartbeat, MakeWeak(this)));
        nodeTracker->SubscribeIncrementalHeartbeat(BIND(&TImpl::OnIncrementalHeartbeat, MakeWeak(this)));

        ProfilingExecutor_ = New<TPeriodicExecutor>(
            Bootstrap_->GetHydraFacade()->GetAutomatonInvoker(),
            BIND(&TImpl::OnProfiling, MakeWeak(this)),
            ProfilingPeriod);
        ProfilingExecutor_->Start();
    }


    TMutationPtr CreateUpdateChunkPropertiesMutation(const NProto::TReqUpdateChunkProperties& request)
    {
        return CreateMutation(
            Bootstrap_->GetHydraFacade()->GetHydraManager(),
            request,
            &TImpl::HydraUpdateChunkProperties,
            this);
    }

    TMutationPtr CreateExportChunksMutation(TCtxExportChunksPtr context)
    {
        return CreateMutation(
            Bootstrap_->GetHydraFacade()->GetHydraManager(),
            std::move(context),
            &TImpl::HydraExportChunks,
            this);
    }

    TMutationPtr CreateImportChunksMutation(TCtxImportChunksPtr context)
    {
        return CreateMutation(
            Bootstrap_->GetHydraFacade()->GetHydraManager(),
            std::move(context),
            &TImpl::HydraImportChunks,
            this);
    }

    TMutationPtr CreateExecuteBatchMutation(TCtxExecuteBatchPtr context)
    {
        return CreateMutation(
            Bootstrap_->GetHydraFacade()->GetHydraManager(),
            std::move(context),
            &TImpl::HydraExecuteBatch,
            this);
    }

    TNodeList AllocateWriteTargets(
        TChunk* chunk,
        int desiredCount,
        int minCount,
        TNullable<int> replicationFactorOverride,
        const TNodeList* forbiddenNodes,
        const TNullable<Stroka>& preferredHostName)
    {
        return ChunkPlacement_->AllocateWriteTargets(
            chunk,
            desiredCount,
            minCount,
            replicationFactorOverride,
            forbiddenNodes,
            preferredHostName,
            ESessionType::User);
    }

    void ConfirmChunk(
        TChunk* chunk,
        const NChunkClient::TChunkReplicaList& replicas,
        TChunkInfo* chunkInfo,
        TChunkMeta* chunkMeta)
    {
<<<<<<< HEAD
        const auto& id = chunk->GetId();

        if (chunk->IsConfirmed()) {
            LOG_DEBUG_UNLESS(IsRecovery(), "Chunk is already confirmed (ChunkId: %v)",
                id);
            return;
        }

        chunk->Confirm(chunkInfo, chunkMeta);

        auto nodeTracker = Bootstrap_->GetNodeTracker();

        const auto* mutationContext = GetCurrentMutationContext();
        auto mutationTimestamp = mutationContext->GetTimestamp();

        for (auto replica : replicas) {
            auto* node = nodeTracker->FindNode(replica.GetNodeId());
            if (!IsObjectAlive(node)) {
                LOG_DEBUG_UNLESS(IsRecovery(), "Tried to confirm chunk %v at an unknown node %v",
                    id,
                    replica.GetNodeId());
                continue;
            }

            auto chunkWithIndex = chunk->IsJournal()
                ? TChunkPtrWithIndex(chunk, ActiveChunkReplicaIndex)
                : TChunkPtrWithIndex(chunk, replica.GetIndex());

            if (node->GetLocalState() != ENodeState::Online) {
                LOG_DEBUG_UNLESS(IsRecovery(), "Tried to confirm chunk %v at %v which has invalid state %Qlv",
                    id,
                    node->GetDefaultAddress(),
                    node->GetLocalState());
                continue;
            }

            if (!node->HasReplica(chunkWithIndex, false)) {
                AddChunkReplica(
                    node,
                    chunkWithIndex,
                    false,
                    EAddReplicaReason::Confirmation);
                node->AddUnapprovedReplica(chunkWithIndex, mutationTimestamp);
            }
        }

        // NB: This is true for non-journal chunks.
        if (chunk->IsSealed()) {
            OnChunkSealed(chunk);
        }

        // Increase staged resource usage.
        if (chunk->IsStaged() && !chunk->IsJournal()) {
            auto* stagingTransaction = chunk->GetStagingTransaction();
            auto* stagingAccount = chunk->GetStagingAccount();
            auto securityManager = Bootstrap_->GetSecurityManager();
            auto delta = chunk->GetResourceUsage();
            securityManager->UpdateAccountStagingUsage(stagingTransaction, stagingAccount, delta);
        }

        ScheduleChunkRefresh(chunk);
    }

    void SealChunk(TChunk* chunk, const TMiscExt& miscExt)
    {
        if (!chunk->IsJournal()) {
            THROW_ERROR_EXCEPTION("Not a journal chunk");
        }

        if (!chunk->IsConfirmed()) {
            THROW_ERROR_EXCEPTION("Chunk is not confirmed");
        }

        if (chunk->IsSealed()) {
            LOG_DEBUG_UNLESS(IsRecovery(), "Chunk is already sealed (ChunkId: %v)",
                chunk->GetId());
            return;
        }

        chunk->Seal(miscExt);
        OnChunkSealed(chunk);

        ScheduleChunkRefresh(chunk);
=======
        ++ChunksCreated_;
        auto id = Bootstrap_->GetObjectManager()->GenerateId(type, NullObjectId);
        auto chunkHolder = std::make_unique<TChunk>(id);
        return ChunkMap_.Insert(id, std::move(chunkHolder));
>>>>>>> c8d07d84
    }

    TChunkList* CreateChunkList()
    {
        ++ChunkListsCreated_;
        auto objectManager = Bootstrap_->GetObjectManager();
        auto id = objectManager->GenerateId(EObjectType::ChunkList, NullObjectId);
        auto chunkListHolder = std::make_unique<TChunkList>(id);
        auto* chunk = ChunkListMap_.Insert(id, std::move(chunkListHolder));
        LOG_DEBUG_UNLESS(IsRecovery(), "Chunk list created (Id: %v)",
            id);
        return chunk;
    }


    void AttachToChunkList(
        TChunkList* chunkList,
        TChunkTree** childrenBegin,
        TChunkTree** childrenEnd)
    {
        if (childrenBegin == childrenEnd)
            return;

        auto objectManager = Bootstrap_->GetObjectManager();
        NChunkServer::AttachToChunkList(
            chunkList,
            childrenBegin,
            childrenEnd,
            [&] (TChunkTree* chunkTree) {
                objectManager->RefObject(chunkTree);
            });
    }

    void AttachToChunkList(
        TChunkList* chunkList,
        const std::vector<TChunkTree*>& children)
    {
        AttachToChunkList(
            chunkList,
            const_cast<TChunkTree**>(children.data()),
            const_cast<TChunkTree**>(children.data() + children.size()));
    }

    void AttachToChunkList(
        TChunkList* chunkList,
        TChunkTree* child)
    {
        AttachToChunkList(
            chunkList,
            &child,
            &child + 1);
    }


    void DetachFromChunkList(
        TChunkList* chunkList,
        TChunkTree** childrenBegin,
        TChunkTree** childrenEnd)
    {
        auto objectManager = Bootstrap_->GetObjectManager();
        NChunkServer::DetachFromChunkList(
            chunkList,
            childrenBegin,
            childrenEnd,
            [&] (TChunkTree* chunkTree) {
                objectManager->UnrefObject(chunkTree);
            });
    }

    void DetachFromChunkList(
        TChunkList* chunkList,
        const std::vector<TChunkTree*>& children)
    {
        DetachFromChunkList(
            chunkList,
            const_cast<TChunkTree**>(children.data()),
            const_cast<TChunkTree**>(children.data() + children.size()));
    }

    void DetachFromChunkList(
        TChunkList* chunkList,
        TChunkTree* child)
    {
        DetachFromChunkList(
            chunkList,
            &child,
            &child + 1);
    }


    void RebalanceChunkTree(TChunkList* chunkList)
    {
        if (!ChunkTreeBalancer_.IsRebalanceNeeded(chunkList))
            return;

        PROFILE_TIMING ("/chunk_tree_rebalance_time") {
            LOG_DEBUG_UNLESS(IsRecovery(), "Chunk tree rebalancing started (RootId: %v)",
                chunkList->GetId());
            ChunkTreeBalancer_.Rebalance(chunkList);
            LOG_DEBUG_UNLESS(IsRecovery(), "Chunk tree rebalancing completed");
        }
    }


    void StageChunkTree(TChunkTree* chunkTree, TTransaction* transaction, TAccount* account)
    {
        YASSERT(transaction);
        YASSERT(!chunkTree->IsStaged());

        chunkTree->SetStagingTransaction(transaction);

        if (account) {
            chunkTree->SetStagingAccount(account);
            auto objectManager = Bootstrap_->GetObjectManager();
            objectManager->RefObject(account);
        }
    }

    void UnstageChunk(TChunk* chunk)
    {
        auto* transaction = chunk->GetStagingTransaction();
        auto* account = chunk->GetStagingAccount();

        if (account) {
            auto objectManager = Bootstrap_->GetObjectManager();
            objectManager->UnrefObject(account);
        }

        if (account && chunk->IsConfirmed() && !chunk->IsJournal()) {
            auto securityManager = Bootstrap_->GetSecurityManager();
            auto delta = -chunk->GetResourceUsage();
            securityManager->UpdateAccountStagingUsage(transaction, account, delta);
        }

        chunk->SetStagingTransaction(nullptr);
        chunk->SetStagingAccount(nullptr);
    }

    void UnstageChunkList(TChunkList* chunkList, bool recursive)
    {
        auto* account = chunkList->GetStagingAccount();
        if (account) {
            auto objectManager = Bootstrap_->GetObjectManager();
            objectManager->UnrefObject(account);
        }

        chunkList->SetStagingTransaction(nullptr);
        chunkList->SetStagingAccount(nullptr);

        if (recursive) {
            auto transactionManager = Bootstrap_->GetTransactionManager();
            for (auto* child : chunkList->Children()) {
                transactionManager->UnstageObject(child->GetStagingTransaction(), child, recursive);
            }
        }
    }


    TNodePtrWithIndexList LocateChunk(TChunkPtrWithIndex chunkWithIndex)
    {
        auto* chunk = chunkWithIndex.GetPtr();
        int index = chunkWithIndex.GetIndex();

        if (ChunkReplicator_) {
            ChunkReplicator_->TouchChunk(chunk);
        }

        TNodePtrWithIndexList result;
        auto replicas = chunk->GetReplicas();
        for (auto replica : replicas) {
            if (index == AllChunkReplicasIndex || replica.GetIndex() == index) {
                result.push_back(replica);
            }
        }

        return result;
    }


    void ClearChunkList(TChunkList* chunkList)
    {
        // TODO(babenko): currently we only support clearing a chunklist with no parents.
        YCHECK(chunkList->Parents().empty());
        chunkList->IncrementVersion();

        auto objectManager = Bootstrap_->GetObjectManager();
        for (auto* child : chunkList->Children()) {
            ResetChunkTreeParent(chunkList, child);
            objectManager->UnrefObject(child);
        }

        chunkList->Children().clear();
        ResetChunkListStatistics(chunkList);

        LOG_DEBUG_UNLESS(IsRecovery(), "Chunk list cleared (ChunkListId: %v)", chunkList->GetId());
    }


    TJobPtr FindJob(const TJobId& id)
    {
        return ChunkReplicator_->FindJob(id);
    }


    void ScheduleJobs(
        TNode* node,
        const std::vector<TJobPtr>& currentJobs,
        std::vector<TJobPtr>* jobsToStart,
        std::vector<TJobPtr>* jobsToAbort,
        std::vector<TJobPtr>* jobsToRemove)
    {
        ChunkReplicator_->ScheduleJobs(
            node,
            currentJobs,
            jobsToStart,
            jobsToAbort,
            jobsToRemove);
    }


    DECLARE_BYREF_RO_PROPERTY(yhash_set<TChunk*>, LostChunks);
    DECLARE_BYREF_RO_PROPERTY(yhash_set<TChunk*>, LostVitalChunks);
    DECLARE_BYREF_RO_PROPERTY(yhash_set<TChunk*>, OverreplicatedChunks);
    DECLARE_BYREF_RO_PROPERTY(yhash_set<TChunk*>, UnderreplicatedChunks);
    DECLARE_BYREF_RO_PROPERTY(yhash_set<TChunk*>, DataMissingChunks);
    DECLARE_BYREF_RO_PROPERTY(yhash_set<TChunk*>, ParityMissingChunks);
    DECLARE_BYREF_RO_PROPERTY(yhash_set<TChunk*>, QuorumMissingChunks);
    DECLARE_BYREF_RO_PROPERTY(yhash_set<TChunk*>, UnsafelyPlacedChunks);
    DEFINE_BYREF_RO_PROPERTY(yhash_set<TChunk*>, ForeignChunks);


    int GetTotalReplicaCount()
    {
        return TotalReplicaCount_;
    }

    bool IsReplicatorEnabled()
    {
        return ChunkReplicator_ && ChunkReplicator_->IsEnabled();
    }


    void ScheduleChunkRefresh(TChunk* chunk)
    {
        if (ChunkReplicator_) {
            ChunkReplicator_->ScheduleChunkRefresh(chunk);
        }
    }

    void ScheduleNodeRefresh(TNode* node)
    {
        if (ChunkReplicator_) {
            ChunkReplicator_->ScheduleNodeRefresh(node);
        }
    }

    void ScheduleChunkPropertiesUpdate(TChunkTree* chunkTree)
    {
        if (ChunkReplicator_) {
            ChunkReplicator_->SchedulePropertiesUpdate(chunkTree);
        }
    }

    void ScheduleChunkSeal(TChunk* chunk)
    {
        if (ChunkSealer_) {
            ChunkSealer_->ScheduleSeal(chunk);
        }
    }


    TChunk* GetChunkOrThrow(const TChunkId& id)
    {
        auto* chunk = FindChunk(id);
        if (!IsObjectAlive(chunk)) {
            THROW_ERROR_EXCEPTION(
                NChunkClient::EErrorCode::NoSuchChunk,
                "No such chunk %v",
                id);
        }
        return chunk;
    }

    TChunkList* GetChunkListOrThrow(const TChunkListId& id)
    {
        auto* chunkList = FindChunkList(id);
        if (!IsObjectAlive(chunkList)) {
            THROW_ERROR_EXCEPTION(
                NChunkClient::EErrorCode::NoSuchChunkList,
                "No such chunk list %v",
                id);
        }
        return chunkList;
    }


    TChunkTree* FindChunkTree(const TChunkTreeId& id)
    {
        auto type = TypeFromId(id);
        switch (type) {
            case EObjectType::Chunk:
            case EObjectType::ErasureChunk:
            case EObjectType::JournalChunk:
                return FindChunk(id);
            case EObjectType::ChunkList:
                return FindChunkList(id);
            default:
                return nullptr;
        }
    }

    TChunkTree* GetChunkTree(const TChunkTreeId& id)
    {
        auto* chunkTree = FindChunkTree(id);
        YCHECK(chunkTree);
        return chunkTree;
    }

    TChunkTree* GetChunkTreeOrThrow(const TChunkTreeId& id)
    {
        auto* chunkTree = FindChunkTree(id);
        if (!IsObjectAlive(chunkTree)) {
            THROW_ERROR_EXCEPTION(
                NChunkClient::EErrorCode::NoSuchChunkTree,
                "No such chunk tree %v",
                id);
        }
        return chunkTree;
    }


    EChunkStatus ComputeChunkStatus(TChunk* chunk)
    {
        return ChunkReplicator_->ComputeChunkStatus(chunk);
    }


    TFuture<TMiscExt> GetChunkQuorumInfo(TChunk* chunk)
    {
        if (chunk->IsSealed()) {
            return MakeFuture(chunk->MiscExt());
        }

        std::vector<NNodeTrackerClient::TNodeDescriptor> replicas;
        for (auto nodeWithIndex : chunk->StoredReplicas()) {
            const auto* node = nodeWithIndex.GetPtr();
            replicas.push_back(node->GetDescriptor());
        }

        return ComputeQuorumInfo(
            chunk->GetId(),
            replicas,
            Config_->JournalRpcTimeout,
            chunk->GetReadQuorum(),
            Bootstrap_->GetLightNodeChannelFactory());
    }


    DECLARE_ENTITY_MAP_ACCESSORS(Chunk, TChunk);
    DECLARE_ENTITY_MAP_ACCESSORS(ChunkList, TChunkList);

private:
    friend class TChunkTypeHandlerBase;
    friend class TRegularChunkTypeHandler;
    friend class TErasureChunkTypeHandler;
    friend class TChunkListTypeHandler;

    const TChunkManagerConfigPtr Config_;

    TChunkTreeBalancer ChunkTreeBalancer_;

    int TotalReplicaCount_ = 0;

    bool NeedToRecomputeStatistics_ = false;

    TPeriodicExecutorPtr ProfilingExecutor_;

    NProfiling::TProfiler Profiler = ChunkServerProfiler;
    i64 ChunksCreated_ = 0;
    i64 ChunksDestroyed_ = 0;
    i64 ChunkReplicasAdded_ = 0;
    i64 ChunkReplicasRemoved_ = 0;
    i64 ChunkListsCreated_ = 0;
    i64 ChunkListsDestroyed_ = 0;

    TChunkPlacementPtr ChunkPlacement_;
    TChunkReplicatorPtr ChunkReplicator_;
    TChunkSealerPtr ChunkSealer_;

    NHydra::TEntityMap<TChunk> ChunkMap_;
    NHydra::TEntityMap<TChunkList> ChunkListMap_;


    void DestroyChunk(TChunk* chunk)
    {
        if (chunk->IsForeign()) {
            YCHECK(ForeignChunks_.erase(chunk) == 1);
        }

        // Decrease staging resource usage; release account.
        UnstageChunk(chunk);

        // Cancel all jobs, reset status etc.
        if (ChunkReplicator_) {
            ChunkReplicator_->OnChunkDestroyed(chunk);
        }

        // Unregister chunk replicas from all known locations.
        // Schedule removal jobs.
        auto unregisterReplica = [&] (TNodePtrWithIndex nodeWithIndex, bool cached) {
            auto* node = nodeWithIndex.GetPtr();
            TChunkPtrWithIndex chunkWithIndex(chunk, nodeWithIndex.GetIndex());
            if (!node->RemoveReplica(chunkWithIndex, cached)) {
                return;
            }
            if (!ChunkReplicator_) {
                return;
            }
            if (node->GetLocalState() != ENodeState::Online) {
                return;
            }
            ChunkReplicator_->ScheduleReplicaRemoval(node, chunkWithIndex);
        };

        for (auto replica : chunk->StoredReplicas()) {
            unregisterReplica(replica, false);
        }

        if (chunk->CachedReplicas()) {
            for (auto replica : *chunk->CachedReplicas()) {
                unregisterReplica(replica, true);
            }
        }

        ++ChunksDestroyed_;
    }

    void DestroyChunkList(TChunkList* chunkList)
    {
        // Release account.
        UnstageChunkList(chunkList, false);

        // Drop references to children.
        auto objectManager = Bootstrap_->GetObjectManager();
        for (auto* child : chunkList->Children()) {
            ResetChunkTreeParent(chunkList, child);
            objectManager->UnrefObject(child);
        }

        ++ChunkListsDestroyed_;
    }


    void OnNodeRegistered(TNode* node)
    {
        if (ChunkPlacement_) {
            ChunkPlacement_->OnNodeRegistered(node);
        }

        if (ChunkReplicator_) {
            ChunkReplicator_->OnNodeRegistered(node);
        }

        ScheduleNodeRefresh(node);
    }

    void OnNodeUnregistered(TNode* node)
    {
        if (ChunkPlacement_) {
            ChunkPlacement_->OnNodeUnregistered(node);
        }

        if (ChunkReplicator_) {
            ChunkReplicator_->OnNodeUnregistered(node);
        }
    }

    void OnNodeDisposed(TNode* node)
    {
        for (auto replica : node->StoredReplicas()) {
            RemoveChunkReplica(node, replica, false, ERemoveReplicaReason::NodeDisposed);
        }

        for (auto replica : node->CachedReplicas()) {
            RemoveChunkReplica(node, replica, true, ERemoveReplicaReason::NodeDisposed);
        }

        node->ClearReplicas();

        if (ChunkPlacement_) {
            ChunkPlacement_->OnNodeDisposed(node);
        }

        if (ChunkReplicator_) {
            ChunkReplicator_->OnNodeDisposed(node);
        }
    }

    void OnNodeChanged(TNode* node)
    {
        if (node->GetLocalState() == ENodeState::Online) {
            ScheduleNodeRefresh(node);
        }
    }

    void OnFullHeartbeat(
        TNode* node,
        NNodeTrackerServer::NProto::TReqFullHeartbeat* request)
    {
        YCHECK(node->StoredReplicas().empty());
        YCHECK(node->CachedReplicas().empty());

        node->ReserveStoredReplicas(request->stored_chunk_count());
        node->ReserveCachedReplicas(request->cached_chunk_count());

        for (const auto& chunkInfo : request->chunks()) {
            ProcessAddedChunk(node, chunkInfo, false);
        }

        if (ChunkPlacement_) {
            ChunkPlacement_->OnNodeUpdated(node);
        }
    }

    void OnIncrementalHeartbeat(
        TNode* node,
        TReqIncrementalHeartbeat* request,
        TRspIncrementalHeartbeat* /*response*/)
    {
        node->ShrinkHashTables();

        for (const auto& chunkInfo : request->added_chunks()) {
            ProcessAddedChunk(node, chunkInfo, true);
        }

        for (const auto& chunkInfo : request->removed_chunks()) {
            ProcessRemovedChunk(node, chunkInfo);
        }

        const auto* mutationContext = GetCurrentMutationContext();
        auto mutationTimestamp = mutationContext->GetTimestamp();

        auto& unapprovedReplicas = node->UnapprovedReplicas();
        for (auto it = unapprovedReplicas.begin(); it != unapprovedReplicas.end();) {
            auto jt = it++;
            auto replica = jt->first;
            auto registerTimestamp = jt->second;
            auto reason = ERemoveReplicaReason::None;
            if (!IsObjectAlive(replica.GetPtr())) {
                reason = ERemoveReplicaReason::ChunkDestroyed;
            } else if (mutationTimestamp > registerTimestamp + ReplicaApproveTimeout) {
                reason = ERemoveReplicaReason::ApproveTimeout;
            }
            if (reason != ERemoveReplicaReason::None) {
                // This also removes replica from unapprovedReplicas.
                RemoveChunkReplica(node, replica, false, reason);
            }
        }

        if (ChunkPlacement_) {
            ChunkPlacement_->OnNodeUpdated(node);
        }
    }


    void HydraUpdateChunkProperties(NProto::TReqUpdateChunkProperties* request)
    {
        // NB: Ordered map is a must to make the behavior deterministic.
        std::map<TCellTag, NProto::TReqUpdateChunkProperties> crossCellRequestMap;
        auto getCrossCellRequest = [&] (const TChunk* chunk) -> NProto::TReqUpdateChunkProperties& {
            auto cellTag = CellTagFromId(chunk->GetId());
            auto it = crossCellRequestMap.find(cellTag);
            if (it == crossCellRequestMap.end()) {
                it = crossCellRequestMap.insert(std::make_pair(cellTag, NProto::TReqUpdateChunkProperties())).first;
                it->second.set_cell_tag(Bootstrap_->GetCellTag());
            }
            return it->second;
        };

        bool local = request->cell_tag() == Bootstrap_->GetCellTag();

        auto multicellManager = Bootstrap_->GetMulticellManager();
        int cellIndex = local ? -1 : multicellManager->GetRegisteredMasterCellIndex(request->cell_tag());

        for (const auto& update : request->updates()) {
            auto chunkId = FromProto<TChunkId>(update.chunk_id());
            auto* chunk = FindChunk(chunkId);
            if (!IsObjectAlive(chunk)) {
                continue;
            }

            TChunkProperties properties;
            properties.ReplicationFactor = update.replication_factor();
            properties.Vital = update.vital();

            bool updated = local
                ? chunk->UpdateLocalProperties(properties)
                : chunk->UpdateExternalProprties(cellIndex, properties);
            if (!updated) {
                continue;
            }

            if (chunk->IsForeign()) {
                YASSERT(local);
                auto& crossCellRequest = getCrossCellRequest(chunk);
                *crossCellRequest.add_updates() = update;
            } else {
                ScheduleChunkRefresh(chunk);
            }
        }

        for (const auto& pair : crossCellRequestMap) {
            auto cellTag = pair.first;
            const auto& request = pair.second;
            multicellManager->PostToMaster(request, cellTag);
            LOG_DEBUG_UNLESS(IsRecovery(), "Requesting to update properties of imported chunks (CellTag: %v, Count: %v)",
                cellTag,
                request.updates_size());
        }
    }

    void HydraExportChunks(TCtxExportChunksPtr /*context*/, TReqExportChunks* request, TRspExportChunks* response)
    {
        auto transactionId = FromProto<TTransactionId>(request->transaction_id());
        auto transactionManager = Bootstrap_->GetTransactionManager();
        auto* transaction = transactionManager->GetTransactionOrThrow(transactionId);
        if (transaction->GetPersistentState() != ETransactionState::Active) {
            transaction->ThrowInvalidState();
        }

        auto multicellManager = Bootstrap_->GetMulticellManager();

        std::vector<TChunkId> chunkIds;
        for (const auto& exportData : request->chunks()) {
            auto chunkId = FromProto<TChunkId>(exportData.id());
            auto* chunk = GetChunkOrThrow(chunkId);

            auto cellTag = exportData.destination_cell_tag();
            if (!multicellManager->IsRegisteredMasterCell(cellTag)) {
                THROW_ERROR_EXCEPTION("Cell %v is not registered");
            }

            transactionManager->ExportObject(transaction, chunk, cellTag);

            if (response) {
                auto* importData = response->add_chunks();
                ToProto(importData->mutable_id(), chunkId);
                importData->mutable_info()->CopyFrom(chunk->ChunkInfo());
                importData->mutable_meta()->CopyFrom(chunk->ChunkMeta());
                importData->set_erasure_codec(static_cast<int>(chunk->GetErasureCodec()));
            }

            chunkIds.push_back(chunk->GetId());
        }

        LOG_DEBUG_UNLESS(IsRecovery(), "Chunks exported (TransactionId: %v, ChunkIds: %v)",
            transactionId,
            chunkIds);
    }

    void HydraImportChunks(TCtxImportChunksPtr /*context*/, TReqImportChunks* request, TRspImportChunks* /*response*/)
    {
        auto transactionId = FromProto<TTransactionId>(request->transaction_id());
        auto transactionManager = Bootstrap_->GetTransactionManager();
        auto* transaction = transactionManager->GetTransactionOrThrow(transactionId);

        if (transaction->GetPersistentState() != ETransactionState::Active) {
            transaction->ThrowInvalidState();
        }

        std::vector<TChunkId> chunkIds;
        for (auto& importData : *request->mutable_chunks()) {
            auto chunkId = FromProto<TChunkId>(importData.id());
            auto* chunk = ChunkMap_.Find(chunkId);
            if (!chunk) {
                auto chunkHolder = std::make_unique<TChunk>(chunkId);
                chunk = ChunkMap_.Insert(chunkId, std::move(chunkHolder));
                chunk->SetForeign();
                chunk->Confirm(importData.mutable_info(), importData.mutable_meta());
                chunk->SetErasureCodec(NErasure::ECodec(importData.erasure_codec()));
                YCHECK(ForeignChunks_.insert(chunk).second);
            }

            transactionManager->ImportObject(transaction, chunk);

            chunkIds.push_back(chunk->GetId());
        }

        LOG_DEBUG_UNLESS(IsRecovery(), "Chunks imported (TransactionId: %v, ChunkIds: %v)",
            transactionId,
            chunkIds);
    }

    void HydraExecuteBatch(TCtxExecuteBatchPtr /*context*/, TReqExecuteBatch* request, TRspExecuteBatch* response)
    {
        auto executeSubrequests = [&] (
            auto* subrequests,
            auto* subresponses,
            auto handler,
            const char* errorMessage)
        {
            for (auto& subrequest : *subrequests) {
                auto* subresponse = subresponses ? subresponses->Add() : nullptr;
                try {
                    (this->*handler)(&subrequest, subresponse);
                } catch (const std::exception& ex) {
                    LOG_DEBUG_UNLESS(IsRecovery(), ex, errorMessage);
                    if (subresponse) {
                        ToProto(subresponse->mutable_error(), TError(ex));
                    }
                }
            }
        };

        executeSubrequests(
            request->mutable_create_chunk_subrequests(),
            response ? response->mutable_create_chunk_subresponses() : nullptr,
            &TImpl::ExecuteCreateChunkSubrequest,
            "Error creating chunk");

        executeSubrequests(
            request->mutable_confirm_chunk_subrequests(),
            response ? response->mutable_confirm_chunk_subresponses() : nullptr,
            &TImpl::ExecuteConfirmChunkSubrequest,
            "Error confirming chunk");

        executeSubrequests(
            request->mutable_seal_chunk_subrequests(),
            response ? response->mutable_seal_chunk_subresponses() : nullptr,
            &TImpl::ExecuteSealChunkSubrequest,
            "Error sealing chunk");

        executeSubrequests(
            request->mutable_create_chunk_lists_subrequests(),
            response ? response->mutable_create_chunk_lists_subresponses() : nullptr,
            &TImpl::ExecuteCreateChunkListsSubrequest,
            "Error creating chunk lists");

        executeSubrequests(
            request->mutable_unstage_chunk_tree_subrequests(),
            response ? response->mutable_unstage_chunk_tree_subresponses() : nullptr,
            &TImpl::ExecuteUnstageChunkTreeSubrequest,
            "Error unstaging chunk tree");

        executeSubrequests(
            request->mutable_attach_chunk_trees_subrequests(),
            response ? response->mutable_attach_chunk_trees_subresponses() : nullptr,
            &TImpl::ExecuteAttachChunkTreesSubrequest,
            "Error attaching chunk trees");
    }

    void ExecuteCreateChunkSubrequest(
        TReqExecuteBatch::TCreateChunkSubrequest* subrequest,
        TRspExecuteBatch::TCreateChunkSubresponse* subresponse)
    {
        auto transactionId = FromProto<TTransactionId>(subrequest->transaction_id());
        auto chunkType = EObjectType(subrequest->type());
        bool isErasure = (chunkType == EObjectType::ErasureChunk);
        bool isJournal = (chunkType == EObjectType::JournalChunk);
        auto erasureCodecId = isErasure ? NErasure::ECodec(subrequest->erasure_codec()) : NErasure::ECodec::None;
        int replicationFactor = isErasure ? 1 : subrequest->replication_factor();
        int readQuorum = isJournal ? subrequest->read_quorum() : 0;
        int writeQuorum = isJournal ? subrequest->write_quorum() : 0;

        auto transactionManager = Bootstrap_->GetTransactionManager();
        auto* transaction = transactionManager->GetTransactionOrThrow(transactionId);

        auto securityManager = Bootstrap_->GetSecurityManager();
        auto* account = securityManager->GetAccountByNameOrThrow(subrequest->account());
        account->ValidateResourceUsageIncrease(TClusterResources(1, 0, 1));

        TChunkList* chunkList = nullptr;
        if (subrequest->has_chunk_list_id()) {
            auto chunkListId = FromProto<TChunkListId>(subrequest->chunk_list_id());
            chunkList = GetChunkListOrThrow(chunkListId);
            chunkList->ValidateSealed();
        }

        // NB: Once the chunk is created, no exceptions could be thrown.
        Profiler.Increment(AddedChunkCounter_);
        auto id = Bootstrap_->GetObjectManager()->GenerateId(chunkType, NullObjectId);
        auto chunkHolder = std::make_unique<TChunk>(id);
        auto* chunk = ChunkMap_.Insert(id, std::move(chunkHolder));
        chunk->SetLocalReplicationFactor(replicationFactor);
        chunk->SetReadQuorum(readQuorum);
        chunk->SetWriteQuorum(writeQuorum);
        chunk->SetErasureCodec(erasureCodecId);
        chunk->SetMovable(subrequest->movable());
        chunk->SetLocalVital(subrequest->vital());

        StageChunkTree(chunk, transaction, account);

        transactionManager->StageObject(transaction, chunk);

        if (chunkList) {
            AttachToChunkList(chunkList, chunk);
        }

        if (subresponse) {
            ToProto(subresponse->mutable_chunk_id(), chunk->GetId());
        }

        LOG_DEBUG_UNLESS(IsRecovery(),
            "Chunk created "
            "(ChunkId: %v, ChunkListId: %v, TransactionId: %v, Account: %v, ReplicationFactor: %v, "
            "ReadQuorum: %v, WriteQuorum: %v, ErasureCodec: %v, Movable: %v, Vital: %v)",
            chunk->GetId(),
            GetObjectId(chunkList),
            transaction->GetId(),
            account->GetName(),
            chunk->GetLocalReplicationFactor(),
            chunk->GetReadQuorum(),
            chunk->GetWriteQuorum(),
            erasureCodecId,
            subrequest->movable(),
            subrequest->vital());
    }

    void ExecuteConfirmChunkSubrequest(
        TReqExecuteBatch::TConfirmChunkSubrequest* subrequest,
        TRspExecuteBatch::TConfirmChunkSubresponse* subresponse)
    {
        auto chunkId = FromProto<TChunkId>(subrequest->chunk_id());
        auto replicas = FromProto<TChunkReplicaList>(subrequest->replicas());

        auto* chunk = GetChunkOrThrow(chunkId);

        ConfirmChunk(
            chunk,
            replicas,
            subrequest->mutable_chunk_info(),
            subrequest->mutable_chunk_meta());

        if (subresponse && subrequest->request_statistics()) {
            *subresponse->mutable_statistics() = chunk->GetStatistics().ToDataStatistics();
        }

        LOG_DEBUG_UNLESS(IsRecovery(), "Chunk confirmed (ChunkId: %v)",
            chunkId);
    }

    void ExecuteSealChunkSubrequest(
        TReqExecuteBatch::TSealChunkSubrequest* subrequest,
        TRspExecuteBatch::TSealChunkSubresponse* subresponse)
    {
        auto chunkId = FromProto<TChunkId>(subrequest->chunk_id());
        auto* chunk = GetChunkOrThrow(chunkId);

        const auto& miscExt = subrequest->misc();

        SealChunk(
            chunk,
            miscExt);

        LOG_DEBUG_UNLESS(IsRecovery(), "Chunk sealed "
            "(ChunkId: %v, RowCount: %v, UncompressedDataSize: %v, CompressedDataSize: %v)",
            chunk->GetId(),
            miscExt.row_count(),
            miscExt.uncompressed_data_size(),
            miscExt.compressed_data_size());
    }

    void ExecuteCreateChunkListsSubrequest(
        TReqExecuteBatch::TCreateChunkListsSubrequest* subrequest,
        TRspExecuteBatch::TCreateChunkListsSubresponse* subresponse)
    {
        auto transactionId = FromProto<TTransactionId>(subrequest->transaction_id());
        int count = subrequest->count();

        auto transactionManager = Bootstrap_->GetTransactionManager();
        auto* transaction = transactionManager->GetTransactionOrThrow(transactionId);

        auto objectManager = Bootstrap_->GetObjectManager();

        std::vector<TChunkListId> chunkListIds;
        chunkListIds.reserve(count);
        for (int index = 0; index < count; ++index) {
            auto* chunkList = CreateChunkList();
            StageChunkTree(chunkList, transaction, nullptr);
            transactionManager->StageObject(transaction, chunkList);
            ToProto(subresponse->add_chunk_list_ids(), chunkList->GetId());
            chunkListIds.push_back(chunkList->GetId());
        }

        LOG_DEBUG_UNLESS(IsRecovery(),
            "Chunk lists created (ChunkListIds: %v, TransactionId: %v)",
            chunkListIds,
            transaction->GetId());
    }

    void ExecuteUnstageChunkTreeSubrequest(
        TReqExecuteBatch::TUnstageChunkTreeSubrequest* subrequest,
        TRspExecuteBatch::TUnstageChunkTreeSubresponse* subresponse)
    {
        auto chunkTreeId = FromProto<TTransactionId>(subrequest->chunk_tree_id());
        auto recursive = subrequest->recursive();

        auto* chunkTree = GetChunkTreeOrThrow(chunkTreeId);
        auto transactionManager = Bootstrap_->GetTransactionManager();
        transactionManager->UnstageObject(chunkTree->GetStagingTransaction(), chunkTree, recursive);

        LOG_DEBUG_UNLESS(IsRecovery(), "Chunk tree unstaged (ChunkTreeId: %v, Recursive: %v)",
            chunkTreeId,
            recursive);
    }

    void ExecuteAttachChunkTreesSubrequest(
        TReqExecuteBatch::TAttachChunkTreesSubrequest* subrequest,
        TRspExecuteBatch::TAttachChunkTreesSubresponse* subresponse)
    {
        auto parentId = FromProto<TTransactionId>(subrequest->parent_id());
        auto* parent = GetChunkListOrThrow(parentId);

        std::vector<TChunkTree*> children;
        children.reserve(subrequest->child_ids_size());
        for (const auto& protoChildId : subrequest->child_ids()) {
            auto childId = FromProto<TChunkTreeId>(protoChildId);
            auto* child = GetChunkTreeOrThrow(childId);
            children.push_back(child);
        }

        AttachToChunkList(parent, children);

        if (subrequest->request_statistics()) {
            *subresponse->mutable_statistics() = parent->Statistics().ToDataStatistics();
        }

        LOG_DEBUG_UNLESS(IsRecovery(), "Chunk trees attached (ParentId: %v, ChildIds: %v)",
            parentId,
            MakeFormattableRange(children, TObjectIdFormatter()));
    }


    void SaveKeys(NCellMaster::TSaveContext& context) const
    {
        ChunkMap_.SaveKeys(context);
        ChunkListMap_.SaveKeys(context);
    }

    void SaveValues(NCellMaster::TSaveContext& context) const
    {
        ChunkMap_.SaveValues(context);
        ChunkListMap_.SaveValues(context);
    }


    void LoadKeys(NCellMaster::TLoadContext& context)
    {
        ChunkMap_.LoadKeys(context);
        ChunkListMap_.LoadKeys(context);
    }

    void LoadValues(NCellMaster::TLoadContext& context)
    {
        ChunkMap_.LoadValues(context);
        ChunkListMap_.LoadValues(context);
    }

    virtual void OnAfterSnapshotLoaded() override
    {
        TMasterAutomatonPart::OnAfterSnapshotLoaded();

        // Populate nodes' chunk replica sets.
        // Compute chunk replica count.

        LOG_INFO("Started initializing chunks");

        TotalReplicaCount_ = 0;
        for (const auto& pair : ChunkMap_) {
            auto* chunk = pair.second;

            for (auto nodePtrWithIndex : chunk->StoredReplicas()) {
                TChunkPtrWithIndex chunkPtrWithIndex(chunk, nodePtrWithIndex.GetIndex());
                nodePtrWithIndex.GetPtr()->AddReplica(chunkPtrWithIndex, false);
            }
            TotalReplicaCount_ += chunk->StoredReplicas().size();

            if (chunk->CachedReplicas()) {
                for (auto nodePtrWithIndex : *chunk->CachedReplicas()) {
                    TChunkPtrWithIndex chunkPtrWithIndex(chunk, nodePtrWithIndex.GetIndex());
                    nodePtrWithIndex.GetPtr()->AddReplica(chunkPtrWithIndex, true);
                }
                TotalReplicaCount_ += chunk->CachedReplicas()->size();
            }

            if (chunk->IsForeign()) {
                YCHECK(ForeignChunks_.insert(chunk).second);
            }
        }

        LOG_INFO("Finished initializing chunks");
    }


    virtual void Clear() override
    {
        TMasterAutomatonPart::Clear();

        ChunkMap_.Clear();
        ChunkListMap_.Clear();
        ForeignChunks_.clear();
        TotalReplicaCount_ = 0;

        ChunksCreated_ = 0;
        ChunksDestroyed_ = 0;
        ChunkReplicasAdded_ = 0;
        ChunkReplicasRemoved_ = 0;
        ChunkListsCreated_ = 0;
        ChunkListsDestroyed_ = 0;
    }

    void ScheduleRecomputeStatistics()
    {
        NeedToRecomputeStatistics_ = true;
    }

    const TChunkTreeStatistics& ComputeStatisticsFor(TChunkList* chunkList, TAtomic visitMark)
    {
        auto& statistics = chunkList->Statistics();
        if (chunkList->GetVisitMark() != visitMark) {
            chunkList->SetVisitMark(visitMark);

            statistics = TChunkTreeStatistics();
            statistics.Rank = 1;
            int childrenCount = chunkList->Children().size();

            auto& rowCountSums = chunkList->RowCountSums();
            rowCountSums.clear();

            auto& chunkCountSums = chunkList->ChunkCountSums();
            chunkCountSums.clear();

            auto& dataSizeSums = chunkList->DataSizeSums();
            dataSizeSums.clear();

            for (int childIndex = 0; childIndex < childrenCount; ++childIndex) {
                auto* child = chunkList->Children()[childIndex];
                TChunkTreeStatistics childStatistics;
                switch (child->GetType()) {
                    case EObjectType::Chunk:
                    case EObjectType::ErasureChunk:
                    case EObjectType::JournalChunk:
                        childStatistics.Accumulate(child->AsChunk()->GetStatistics());
                        break;

                    case EObjectType::ChunkList:
                        childStatistics = ComputeStatisticsFor(child->AsChunkList(), visitMark);
                        break;

                    default:
                        YUNREACHABLE();
                }

                if (childIndex + 1 < childrenCount) {
                    rowCountSums.push_back(statistics.RowCount + childStatistics.RowCount);
                    chunkCountSums.push_back(statistics.ChunkCount + childStatistics.ChunkCount);
                    dataSizeSums.push_back(statistics.UncompressedDataSize + childStatistics.UncompressedDataSize);
                }

                statistics.Accumulate(childStatistics);
            }

            if (!chunkList->Children().empty()) {
                ++statistics.Rank;
            }
            ++statistics.ChunkListCount;
        }
        return statistics;
    }

    void RecomputeStatistics()
    {
        // Chunk trees traversal with memoization.

        LOG_INFO("Started recomputing statistics");

        auto mark = TChunkList::GenerateVisitMark();

        // Force all statistics to be recalculated.
        for (const auto& pair : ChunkListMap_) {
            auto* chunkList = pair.second;
            ComputeStatisticsFor(chunkList, mark);
        }

        LOG_INFO("Finished recomputing statistics");
    }

    virtual void OnRecoveryStarted() override
    {
        TMasterAutomatonPart::OnRecoveryStarted();

        Profiler.SetEnabled(false);

        NeedToRecomputeStatistics_ = false;
    }

    virtual void OnRecoveryComplete() override
    {
        TMasterAutomatonPart::OnRecoveryComplete();

        Profiler.SetEnabled(true);

        if (NeedToRecomputeStatistics_) {
            RecomputeStatistics();
            NeedToRecomputeStatistics_ = false;
        }
    }

    virtual void OnLeaderRecoveryComplete() override
    {
        TMasterAutomatonPart::OnLeaderRecoveryComplete();

        ChunkPlacement_ = New<TChunkPlacement>(Config_, Bootstrap_);
        ChunkReplicator_ = New<TChunkReplicator>(Config_, Bootstrap_, ChunkPlacement_);
        ChunkSealer_ = New<TChunkSealer>(Config_, Bootstrap_);

        LOG_INFO("Scheduling full chunk refresh");
        PROFILE_TIMING ("/full_chunk_refresh_schedule_time") {
            auto nodeTracker = Bootstrap_->GetNodeTracker();
            for (const auto& pair : nodeTracker->Nodes()) {
                auto* node = pair.second;
                ChunkReplicator_->OnNodeRegistered(node);
                ChunkPlacement_->OnNodeRegistered(node);
            }

            for (const auto& pair : ChunkMap_) {
                auto* chunk = pair.second;
                if (!IsObjectAlive(chunk))
                    continue;

                ChunkReplicator_->ScheduleChunkRefresh(chunk);
                ChunkReplicator_->SchedulePropertiesUpdate(chunk);

                if (chunk->IsJournal()) {
                    ChunkSealer_->ScheduleSeal(chunk);
                }
            }

        }
        LOG_INFO("Full chunk refresh scheduled");
    }

    virtual void OnLeaderActive() override
    {
        TMasterAutomatonPart::OnLeaderActive();

        ChunkReplicator_->Start();
        ChunkSealer_->Start();
    }

    virtual void OnStopLeading() override
    {
        TMasterAutomatonPart::OnStopLeading();

        ChunkPlacement_.Reset();

        if (ChunkReplicator_) {
            ChunkReplicator_->Stop();
            ChunkReplicator_.Reset();
        }

        if (ChunkSealer_) {
            ChunkSealer_->Stop();
            ChunkSealer_.Reset();
        }
    }


    void AddChunkReplica(TNode* node, TChunkPtrWithIndex chunkWithIndex, bool cached, EAddReplicaReason reason)
    {
        auto* chunk = chunkWithIndex.GetPtr();
        auto nodeId = node->GetId();
        TNodePtrWithIndex nodeWithIndex(node, chunkWithIndex.GetIndex());

        if (!node->AddReplica(chunkWithIndex, cached))
            return;

        chunk->AddReplica(nodeWithIndex, cached);

        if (!IsRecovery()) {
            LOG_EVENT(
                Logger,
                reason == EAddReplicaReason::FullHeartbeat ? NLogging::ELogLevel::Trace : NLogging::ELogLevel::Debug,
                "Chunk replica added (ChunkId: %v, Cached: %v, NodeId: %v, Address: %v)",
                chunkWithIndex,
                cached,
                nodeId,
                node->GetDefaultAddress());
        }

        if (!cached) {
            ScheduleChunkRefresh(chunk);
        }

        if (ChunkSealer_ && !cached && chunk->IsJournal()) {
            ChunkSealer_->ScheduleSeal(chunk);
        }

        if (reason == EAddReplicaReason::IncrementalHeartbeat || reason == EAddReplicaReason::Confirmation) {
            ++ChunkReplicasAdded_;
        }
    }

    void RemoveChunkReplica(TNode* node, TChunkPtrWithIndex chunkWithIndex, bool cached, ERemoveReplicaReason reason)
    {
        auto* chunk = chunkWithIndex.GetPtr();
        auto nodeId = node->GetId();
        TNodePtrWithIndex nodeWithIndex(node, chunkWithIndex.GetIndex());
        TChunkIdWithIndex chunkIdWithIndex(chunk->GetId(), nodeWithIndex.GetIndex());

        if (reason == ERemoveReplicaReason::IncrementalHeartbeat && !node->HasReplica(chunkWithIndex, cached)) {
            return;
        }

        chunk->RemoveReplica(nodeWithIndex, cached);

        switch (reason) {
            case ERemoveReplicaReason::IncrementalHeartbeat:
            case ERemoveReplicaReason::ApproveTimeout:
            case ERemoveReplicaReason::ChunkDestroyed:
                node->RemoveReplica(chunkWithIndex, cached);
                if (ChunkReplicator_ && !cached) {
                    ChunkReplicator_->OnReplicaRemoved(node, chunkWithIndex, reason);
                }
                break;
            case ERemoveReplicaReason::NodeDisposed:
                // Do nothing.
                break;
            default:
                YUNREACHABLE();
        }

        if (!IsRecovery()) {
            LOG_EVENT(
                Logger,
                reason == ERemoveReplicaReason::NodeDisposed ||
                reason == ERemoveReplicaReason::ChunkDestroyed
                ? NLogging::ELogLevel::Trace : NLogging::ELogLevel::Debug,
                "Chunk replica removed (ChunkId: %v, Cached: %v, Reason: %v, NodeId: %v, Address: %v)",
                chunkWithIndex,
                cached,
                reason,
                nodeId,
                node->GetDefaultAddress());
        }

        if (!cached) {
            ScheduleChunkRefresh(chunk);
        }

        ++ChunkReplicasRemoved_;
    }


    static int GetAddedChunkReplicaIndex(
        TChunk* chunk,
        const TChunkAddInfo& chunkAddInfo,
        const TChunkIdWithIndex& chunkIdWithIndex)
    {
        if (!chunk->IsJournal()) {
            return chunkIdWithIndex.Index;
        }

        if (chunkAddInfo.active()) {
            return ActiveChunkReplicaIndex;
        } else if (chunkAddInfo.sealed()) {
            return SealedChunkReplicaIndex;
        } else {
            return UnsealedChunkReplicaIndex;
        }
    }

    void ProcessAddedChunk(
        TNode* node,
        const TChunkAddInfo& chunkAddInfo,
        bool incremental)
    {
        auto nodeId = node->GetId();
        auto chunkId = FromProto<TChunkId>(chunkAddInfo.chunk_id());
        auto chunkIdWithIndex = DecodeChunkId(chunkId);
        bool cached = chunkAddInfo.cached();

        auto* chunk = FindChunk(chunkIdWithIndex.Id);
        if (!IsObjectAlive(chunk)) {
            if (cached) {
                // Nodes may still contain cached replicas of chunks that no longer exist.
                // We just silently ignore this case.
                return;
            }

            LOG_DEBUG_UNLESS(IsRecovery(), "Unknown chunk added, removal scheduled (NodeId: %v, Address: %v, ChunkId: %v, Cached: %v)",
                nodeId,
                node->GetDefaultAddress(),
                chunkIdWithIndex,
                cached);

            if (ChunkReplicator_) {
                ChunkReplicator_->ScheduleUnknownReplicaRemoval(node, chunkIdWithIndex);
            }

            return;
        }

        int replicaIndex = GetAddedChunkReplicaIndex(chunk, chunkAddInfo, chunkIdWithIndex);
        TChunkPtrWithIndex chunkWithIndex(chunk, replicaIndex);
        TNodePtrWithIndex nodeWithIndex(node, replicaIndex);

        if (!cached && node->HasUnapprovedReplica(chunkWithIndex)) {
            LOG_DEBUG_UNLESS(IsRecovery(), "Chunk approved (NodeId: %v, Address: %v, ChunkId: %v)",
                nodeId,
                node->GetDefaultAddress(),
                chunkWithIndex);

            node->ApproveReplica(chunkWithIndex);
            chunk->ApproveReplica(nodeWithIndex);
            return;
        }

        AddChunkReplica(
            node,
            chunkWithIndex,
            cached,
            incremental ? EAddReplicaReason::IncrementalHeartbeat : EAddReplicaReason::FullHeartbeat);
    }

    void ProcessRemovedChunk(
        TNode* node,
        const TChunkRemoveInfo& chunkInfo)
    {
        auto nodeId = node->GetId();
        auto chunkIdWithIndex = DecodeChunkId(FromProto<TChunkId>(chunkInfo.chunk_id()));
        bool cached = chunkInfo.cached();

        auto* chunk = FindChunk(chunkIdWithIndex.Id);
        // NB: Chunk could already be a zombie but we still need to remove the replica.
        if (!chunk) {
            LOG_DEBUG_UNLESS(IsRecovery(), "Unknown chunk replica removed (ChunkId: %v, Cached: %v, Address: %v, NodeId: %v)",
                chunkIdWithIndex,
                cached,
                node->GetDefaultAddress(),
                nodeId);
            return;
        }

        TChunkPtrWithIndex chunkWithIndex(chunk, chunkIdWithIndex.Index);
        RemoveChunkReplica(
            node,
            chunkWithIndex,
            cached,
            ERemoveReplicaReason::IncrementalHeartbeat);
    }


    void OnChunkSealed(TChunk* chunk)
    {
        YASSERT(chunk->IsSealed());

        if (chunk->Parents().empty())
            return;

        // Go upwards and apply delta.
        YCHECK(chunk->Parents().size() == 1);
        auto* chunkList = chunk->Parents()[0];

        auto statisticsDelta = chunk->GetStatistics();
        AccumulateUniqueAncestorsStatistics(chunkList, statisticsDelta);

        auto securityManager = Bootstrap_->GetSecurityManager();

        auto owningNodes = GetOwningNodes(chunk);

        bool journalNodeLocked = false;
        TJournalNode* trunkJournalNode = nullptr;
        for (auto* node : owningNodes) {
            securityManager->UpdateAccountNodeUsage(node);
            if (node->GetType() == EObjectType::Journal) {
                auto* journalNode = static_cast<TJournalNode*>(node);
                if (journalNode->GetUpdateMode() != EUpdateMode::None) {
                    journalNodeLocked = true;
                }
                if (trunkJournalNode) {
                    YCHECK(journalNode->GetTrunkNode() == trunkJournalNode);
                } else {
                    trunkJournalNode = journalNode->GetTrunkNode();
                }
            }
        }

        if (!journalNodeLocked && IsObjectAlive(trunkJournalNode)) {
            auto journalManager = Bootstrap_->GetJournalManager();
            journalManager->SealJournal(trunkJournalNode, nullptr);
        }
    }


    void OnProfiling()
    {
        if (!IsLeader()) {
            return;
        }

        Profiler.Enqueue("/refresh_list_size", ChunkReplicator_->GetRefreshListSize());
        Profiler.Enqueue("/properties_update_list_size", ChunkReplicator_->GetPropertiesUpdateListSize());

        Profiler.Enqueue("/chunk_count", ChunkMap_.GetSize());
        Profiler.Enqueue("/chunks_created", ChunksCreated_);
        Profiler.Enqueue("/chunks_destroyed", ChunksDestroyed_);

        Profiler.Enqueue("/chunk_replica_count", TotalReplicaCount_);
        Profiler.Enqueue("/chunk_replicas_added", ChunkReplicasAdded_);
        Profiler.Enqueue("/chunk_replicas_removed", ChunkReplicasRemoved_);

        Profiler.Enqueue("/chunk_list_count", ChunkListMap_.GetSize());
        Profiler.Enqueue("/chunk_lists_created", ChunkListsCreated_);
        Profiler.Enqueue("/chunk_lists_destroyed", ChunkListsDestroyed_);
    }

};

DEFINE_ENTITY_MAP_ACCESSORS(TChunkManager::TImpl, Chunk, TChunk, ChunkMap_)
DEFINE_ENTITY_MAP_ACCESSORS(TChunkManager::TImpl, ChunkList, TChunkList, ChunkListMap_)

DELEGATE_BYREF_RO_PROPERTY(TChunkManager::TImpl, yhash_set<TChunk*>, LostChunks, *ChunkReplicator_);
DELEGATE_BYREF_RO_PROPERTY(TChunkManager::TImpl, yhash_set<TChunk*>, LostVitalChunks, *ChunkReplicator_);
DELEGATE_BYREF_RO_PROPERTY(TChunkManager::TImpl, yhash_set<TChunk*>, OverreplicatedChunks, *ChunkReplicator_);
DELEGATE_BYREF_RO_PROPERTY(TChunkManager::TImpl, yhash_set<TChunk*>, UnderreplicatedChunks, *ChunkReplicator_);
DELEGATE_BYREF_RO_PROPERTY(TChunkManager::TImpl, yhash_set<TChunk*>, DataMissingChunks, *ChunkReplicator_);
DELEGATE_BYREF_RO_PROPERTY(TChunkManager::TImpl, yhash_set<TChunk*>, ParityMissingChunks, *ChunkReplicator_);
DELEGATE_BYREF_RO_PROPERTY(TChunkManager::TImpl, yhash_set<TChunk*>, QuorumMissingChunks, *ChunkReplicator_);
DELEGATE_BYREF_RO_PROPERTY(TChunkManager::TImpl, yhash_set<TChunk*>, UnsafelyPlacedChunks, *ChunkReplicator_);

///////////////////////////////////////////////////////////////////////////////

TChunkManager::TChunkTypeHandlerBase::TChunkTypeHandlerBase(TImpl* owner)
    : TObjectTypeHandlerWithMapBase(owner->Bootstrap_, &owner->ChunkMap_)
    , Owner_(owner)
{ }

IObjectProxyPtr TChunkManager::TChunkTypeHandlerBase::DoGetProxy(
    TChunk* chunk,
    TTransaction* /*transaction*/)
{
    return CreateChunkProxy(Bootstrap_, chunk);
}

void TChunkManager::TChunkTypeHandlerBase::DoDestroyObject(TChunk* chunk)
{
    TObjectTypeHandlerWithMapBase::DoDestroyObject(chunk);
    Owner_->DestroyChunk(chunk);
}

void TChunkManager::TChunkTypeHandlerBase::DoUnstageObject(
    TChunk* chunk,
    bool recursive)
{
    TObjectTypeHandlerWithMapBase::DoUnstageObject(chunk, recursive);
    Owner_->UnstageChunk(chunk);
}

////////////////////////////////////////////////////////////////////////////////

TChunkManager::TChunkListTypeHandler::TChunkListTypeHandler(TImpl* owner)
    : TObjectTypeHandlerWithMapBase(owner->Bootstrap_, &owner->ChunkListMap_)
    , Owner_(owner)
{ }

IObjectProxyPtr TChunkManager::TChunkListTypeHandler::DoGetProxy(
    TChunkList* chunkList,
    TTransaction* /*transaction*/)
{
    return CreateChunkListProxy(Bootstrap_, chunkList);
}

void TChunkManager::TChunkListTypeHandler::DoDestroyObject(TChunkList* chunkList)
{
    TObjectTypeHandlerWithMapBase::DoDestroyObject(chunkList);
    Owner_->DestroyChunkList(chunkList);
}

void TChunkManager::TChunkListTypeHandler::DoUnstageObject(
    TChunkList* chunkList,
    bool recursive)
{
    TObjectTypeHandlerWithMapBase::DoUnstageObject(chunkList, recursive);
    Owner_->UnstageChunkList(chunkList, recursive);
}

////////////////////////////////////////////////////////////////////////////////

TChunkManager::TChunkManager(
    TChunkManagerConfigPtr config,
    TBootstrap* bootstrap)
    : Impl_(New<TImpl>(config, bootstrap))
{ }

TChunkManager::~TChunkManager()
{ }

void TChunkManager::Initialize()
{
    Impl_->Initialize();
}

TChunk* TChunkManager::GetChunkOrThrow(const TChunkId& id)
{
    return Impl_->GetChunkOrThrow(id);
}

TChunkList* TChunkManager::GetChunkListOrThrow(const TChunkListId& id)
{
    return Impl_->GetChunkListOrThrow(id);
}

TChunkTree* TChunkManager::FindChunkTree(const TChunkTreeId& id)
{
    return Impl_->FindChunkTree(id);
}

TChunkTree* TChunkManager::GetChunkTree(const TChunkTreeId& id)
{
    return Impl_->GetChunkTree(id);
}

TChunkTree* TChunkManager::GetChunkTreeOrThrow(const TChunkTreeId& id)
{
    return Impl_->GetChunkTreeOrThrow(id);
}

TNodeList TChunkManager::AllocateWriteTargets(
    TChunk* chunk,
    int desiredCount,
    int minCount,
    TNullable<int> replicationFactorOverride,
    const TNodeList* forbiddenNodes,
    const TNullable<Stroka>& preferredHostName)
{
    return Impl_->AllocateWriteTargets(
        chunk,
        desiredCount,
        minCount,
        replicationFactorOverride,
        forbiddenNodes,
        preferredHostName);
}

TMutationPtr TChunkManager::CreateUpdateChunkPropertiesMutation(const NProto::TReqUpdateChunkProperties& request)
{
    return Impl_->CreateUpdateChunkPropertiesMutation(request);
}

TMutationPtr TChunkManager::CreateExportChunksMutation(TCtxExportChunksPtr context)
{
    return Impl_->CreateExportChunksMutation(std::move(context));
}

TMutationPtr TChunkManager::CreateImportChunksMutation(TCtxImportChunksPtr context)
{
    return Impl_->CreateImportChunksMutation(std::move(context));
}

TMutationPtr TChunkManager::CreateExecuteBatchMutation(TCtxExecuteBatchPtr context)
{
    return Impl_->CreateExecuteBatchMutation(std::move(context));
}

TChunkList* TChunkManager::CreateChunkList()
{
    return Impl_->CreateChunkList();
}

void TChunkManager::UnstageChunk(TChunk* chunk)
{
    Impl_->UnstageChunk(chunk);
}

void TChunkManager::UnstageChunkList(TChunkList* chunkList, bool recursive)
{
    Impl_->UnstageChunkList(chunkList, recursive);
}

TNodePtrWithIndexList TChunkManager::LocateChunk(TChunkPtrWithIndex chunkWithIndex)
{
    return Impl_->LocateChunk(chunkWithIndex);
}

void TChunkManager::AttachToChunkList(
    TChunkList* chunkList,
    TChunkTree** childrenBegin,
    TChunkTree** childrenEnd)
{
    Impl_->AttachToChunkList(chunkList, childrenBegin, childrenEnd);
}

void TChunkManager::AttachToChunkList(
    TChunkList* chunkList,
    const std::vector<TChunkTree*>& children)
{
    Impl_->AttachToChunkList(chunkList, children);
}

void TChunkManager::AttachToChunkList(
    TChunkList* chunkList,
    TChunkTree* child)
{
    Impl_->AttachToChunkList(chunkList, child);
}

void TChunkManager::DetachFromChunkList(
    TChunkList* chunkList,
    TChunkTree** childrenBegin,
    TChunkTree** childrenEnd)
{
    Impl_->DetachFromChunkList(chunkList, childrenBegin, childrenEnd);
}

void TChunkManager::DetachFromChunkList(
    TChunkList* chunkList,
    const std::vector<TChunkTree*>& children)
{
    Impl_->DetachFromChunkList(chunkList, children);
}

void TChunkManager::DetachFromChunkList(
    TChunkList* chunkList,
    TChunkTree* child)
{
    Impl_->DetachFromChunkList(chunkList, child);
}

void TChunkManager::RebalanceChunkTree(TChunkList* chunkList)
{
    Impl_->RebalanceChunkTree(chunkList);
}

void TChunkManager::ClearChunkList(TChunkList* chunkList)
{
    Impl_->ClearChunkList(chunkList);
}

TJobPtr TChunkManager::FindJob(const TJobId& id)
{
    return Impl_->FindJob(id);
}

void TChunkManager::ScheduleJobs(
    TNode* node,
    const std::vector<TJobPtr>& currentJobs,
    std::vector<TJobPtr>* jobsToStart,
    std::vector<TJobPtr>* jobsToAbort,
    std::vector<TJobPtr>* jobsToRemove)
{
    Impl_->ScheduleJobs(
        node,
        currentJobs,
        jobsToStart,
        jobsToAbort,
        jobsToRemove);
}

bool TChunkManager::IsReplicatorEnabled()
{
    return Impl_->IsReplicatorEnabled();
}

void TChunkManager::ScheduleChunkRefresh(TChunk* chunk)
{
    Impl_->ScheduleChunkRefresh(chunk);
}

void TChunkManager::ScheduleNodeRefresh(TNode* node)
{
    Impl_->ScheduleNodeRefresh(node);
}

void TChunkManager::ScheduleChunkPropertiesUpdate(TChunkTree* chunkTree)
{
    Impl_->ScheduleChunkPropertiesUpdate(chunkTree);
}

void TChunkManager::ScheduleChunkSeal(TChunk* chunk)
{
    Impl_->ScheduleChunkSeal(chunk);
}

int TChunkManager::GetTotalReplicaCount()
{
    return Impl_->GetTotalReplicaCount();
}

EChunkStatus TChunkManager::ComputeChunkStatus(TChunk* chunk)
{
    return Impl_->ComputeChunkStatus(chunk);
}

TFuture<TMiscExt> TChunkManager::GetChunkQuorumInfo(TChunk* chunk)
{
    return Impl_->GetChunkQuorumInfo(chunk);
}

DELEGATE_ENTITY_MAP_ACCESSORS(TChunkManager, Chunk, TChunk, *Impl_)
DELEGATE_ENTITY_MAP_ACCESSORS(TChunkManager, ChunkList, TChunkList, *Impl_)

DELEGATE_BYREF_RO_PROPERTY(TChunkManager, yhash_set<TChunk*>, LostChunks, *Impl_);
DELEGATE_BYREF_RO_PROPERTY(TChunkManager, yhash_set<TChunk*>, LostVitalChunks, *Impl_);
DELEGATE_BYREF_RO_PROPERTY(TChunkManager, yhash_set<TChunk*>, OverreplicatedChunks, *Impl_);
DELEGATE_BYREF_RO_PROPERTY(TChunkManager, yhash_set<TChunk*>, UnderreplicatedChunks, *Impl_);
DELEGATE_BYREF_RO_PROPERTY(TChunkManager, yhash_set<TChunk*>, DataMissingChunks, *Impl_);
DELEGATE_BYREF_RO_PROPERTY(TChunkManager, yhash_set<TChunk*>, ParityMissingChunks, *Impl_);
DELEGATE_BYREF_RO_PROPERTY(TChunkManager, yhash_set<TChunk*>, QuorumMissingChunks, *Impl_);
DELEGATE_BYREF_RO_PROPERTY(TChunkManager, yhash_set<TChunk*>, UnsafelyPlacedChunks, *Impl_);
DELEGATE_BYREF_RO_PROPERTY(TChunkManager, yhash_set<TChunk*>, ForeignChunks, *Impl_);

///////////////////////////////////////////////////////////////////////////////

} // namespace NChunkServer
} // namespace NYT<|MERGE_RESOLUTION|>--- conflicted
+++ resolved
@@ -436,7 +436,6 @@
         TChunkInfo* chunkInfo,
         TChunkMeta* chunkMeta)
     {
-<<<<<<< HEAD
         const auto& id = chunk->GetId();
 
         if (chunk->IsConfirmed()) {
@@ -520,12 +519,6 @@
         OnChunkSealed(chunk);
 
         ScheduleChunkRefresh(chunk);
-=======
-        ++ChunksCreated_;
-        auto id = Bootstrap_->GetObjectManager()->GenerateId(type, NullObjectId);
-        auto chunkHolder = std::make_unique<TChunk>(id);
-        return ChunkMap_.Insert(id, std::move(chunkHolder));
->>>>>>> c8d07d84
     }
 
     TChunkList* CreateChunkList()
@@ -1305,7 +1298,7 @@
         }
 
         // NB: Once the chunk is created, no exceptions could be thrown.
-        Profiler.Increment(AddedChunkCounter_);
+        ChunksCreated_++;
         auto id = Bootstrap_->GetObjectManager()->GenerateId(chunkType, NullObjectId);
         auto chunkHolder = std::make_unique<TChunk>(id);
         auto* chunk = ChunkMap_.Insert(id, std::move(chunkHolder));
