--- conflicted
+++ resolved
@@ -1614,7 +1614,7 @@
 
     std::function<TChunkRequisitionIndex(TChunkRequisitionIndex)> BuildChunkRequisitionIndexTranslator(const NProto::TReqUpdateChunkRequisition& request)
     {
-        yhash<TChunkRequisitionIndex, TChunkRequisitionIndex> remoteToLocalIndexMap;
+        THashMap<TChunkRequisitionIndex, TChunkRequisitionIndex> remoteToLocalIndexMap;
         remoteToLocalIndexMap.reserve(request.chunk_requisition_dict_size());
         for (const auto& pair : request.chunk_requisition_dict()) {
             auto remoteIndex = pair.index();
@@ -2023,16 +2023,14 @@
         }
         //COMPAT(savrus)
         NeedResetDataWeight_ = context.GetVersion() < 612;
-<<<<<<< HEAD
 
         // COMPAT(shakurov)
         if (context.GetVersion() >= 700) {
             Load(context, ChunkRequisitionRegistry_);
         }
-=======
+
         //COMPAT(savrus)
         NeedInitializeMediumConfig_ = context.GetVersion() < 629;
->>>>>>> cea15a48
     }
 
     virtual void OnBeforeSnapshotLoaded() override
