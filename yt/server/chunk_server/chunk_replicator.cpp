#include "chunk_replicator.h"
#include "private.h"
#include "chunk.h"
#include "chunk_list.h"
#include "chunk_owner_base.h"
#include "chunk_placement.h"
#include "chunk_tree_traversing.h"
#include "job.h"
#include "chunk_scanner.h"

#include <yt/server/cell_master/bootstrap.h>
#include <yt/server/cell_master/config.h>
#include <yt/server/cell_master/hydra_facade.h>
#include <yt/server/cell_master/world_initializer.h>
#include <yt/server/cell_master/multicell_manager.h>
#include <yt/server/cell_master/multicell_manager.pb.h>

#include <yt/server/chunk_server/chunk_manager.h>

#include <yt/server/cypress_server/node.h>
#include <yt/server/cypress_server/cypress_manager.h>

#include <yt/server/node_tracker_server/node.h>
#include <yt/server/node_tracker_server/node_directory_builder.h>
#include <yt/server/node_tracker_server/node_tracker.h>

#include <yt/server/object_server/object.h>

#include <yt/ytlib/chunk_client/chunk_meta_extensions.h>

#include <yt/ytlib/node_tracker_client/helpers.h>
#include <yt/ytlib/node_tracker_client/node_directory.h>

#include <yt/ytlib/object_client/object_service_proxy.h>
#include <yt/ytlib/object_client/helpers.h>

#include <yt/core/erasure/codec.h>

#include <yt/core/misc/protobuf_helpers.h>
#include <yt/core/misc/serialize.h>
#include <yt/core/misc/small_vector.h>
#include <yt/core/misc/string.h>

#include <yt/core/profiling/profiler.h>
#include <yt/core/profiling/timing.h>

#include <yt/core/concurrency/periodic_executor.h>
#include <yt/core/concurrency/throughput_throttler.h>

#include <yt/core/ytree/ypath_proxy.h>

#include <array>
#include <yt/core/profiling/scoped_timer.h>

namespace NYT {
namespace NChunkServer {

using namespace NConcurrency;
using namespace NYTree;
using namespace NYson;
using namespace NHydra;
using namespace NObjectClient;
using namespace NProfiling;
using namespace NChunkClient;
using namespace NChunkClient::NProto;
using namespace NNodeTrackerClient;
using namespace NNodeTrackerClient::NProto;
using namespace NNodeTrackerServer;
using namespace NObjectServer;
using namespace NChunkServer::NProto;
using namespace NCellMaster;

using NChunkClient::TReadLimit;

////////////////////////////////////////////////////////////////////////////////

static const auto& Logger = ChunkServerLogger;
static const auto& Profiler = ChunkServerProfiler;

////////////////////////////////////////////////////////////////////////////////

TChunkReplicator::TPerMediumChunkStatistics::TPerMediumChunkStatistics()
    : Status(EChunkStatus::None)
    , ReplicaCount{}
    , DecommissionedReplicaCount{}
{ }

////////////////////////////////////////////////////////////////////////////////

TChunkReplicator::TChunkReplicator(
    TChunkManagerConfigPtr config,
    TBootstrap* bootstrap,
    TChunkPlacementPtr chunkPlacement)
    : Config_(config)
    , Bootstrap_(bootstrap)
    , ChunkPlacement_(chunkPlacement)
    , ChunkRefreshDelay_(DurationToCpuDuration(Config_->ChunkRefreshDelay))
    , RefreshExecutor_(New<TPeriodicExecutor>(
        Bootstrap_->GetHydraFacade()->GetEpochAutomatonInvoker(EAutomatonThreadQueue::ChunkMaintenance),
        BIND(&TChunkReplicator::OnRefresh, MakeWeak(this)),
        Config_->ChunkRefreshPeriod))
    , RefreshScanner_(std::make_unique<TChunkScanner>(
        Bootstrap_->GetObjectManager(),
        EChunkScanKind::Refresh))
    , PropertiesUpdateExecutor_(New<TPeriodicExecutor>(
        Bootstrap_->GetHydraFacade()->GetEpochAutomatonInvoker(EAutomatonThreadQueue::ChunkMaintenance),
        BIND(&TChunkReplicator::OnPropertiesUpdate, MakeWeak(this)),
        Config_->ChunkPropertiesUpdatePeriod))
    , PropertiesUpdateScanner_(std::make_unique<TChunkScanner>(
        Bootstrap_->GetObjectManager(),
        EChunkScanKind::PropertiesUpdate))
    , EnabledCheckExecutor_(New<TPeriodicExecutor>(
        Bootstrap_->GetHydraFacade()->GetEpochAutomatonInvoker(EAutomatonThreadQueue::Default),
        BIND(&TChunkReplicator::OnCheckEnabled, MakeWeak(this)),
        Config_->ReplicatorEnabledCheckPeriod))
    , JobThrottler_(CreateReconfigurableThroughputThrottler(
        Config_->JobThrottler,
        ChunkServerLogger,
        NProfiling::TProfiler(ChunkServerProfiler.GetPathPrefix() + "/job_throttler")))
{
    YCHECK(Config_);
    YCHECK(Bootstrap_);
    YCHECK(ChunkPlacement_);
}

void TChunkReplicator::Start(TChunk* frontChunk, int chunkCount)
{
    RefreshScanner_->Start(frontChunk, chunkCount);
    PropertiesUpdateScanner_->Start(frontChunk, chunkCount);
    RefreshExecutor_->Start();
    PropertiesUpdateExecutor_->Start();
    EnabledCheckExecutor_->Start();
}

void TChunkReplicator::Stop()
{
    const auto& nodeTracker = Bootstrap_->GetNodeTracker();
    for (const auto& pair : nodeTracker->Nodes()) {
        auto* node = pair.second;
        node->Jobs().clear();
    }
}

void TChunkReplicator::TouchChunk(TChunk* chunk)
{
    auto repairIt = chunk->GetRepairQueueIterator();
    if (repairIt) {
        auto mediumIndex = (*repairIt)->second;
        ChunkRepairQueue_.erase(*repairIt);
        auto newRepairIt = ChunkRepairQueue_.insert(ChunkRepairQueue_.begin(), {chunk, mediumIndex});
        chunk->SetRepairQueueIterator(newRepairIt);
    }
}

TJobPtr TChunkReplicator::FindJob(const TJobId& id)
{
    auto it = JobMap_.find(id);
    return it == JobMap_.end() ? nullptr : it->second;
}

TPerMediumArray<EChunkStatus> TChunkReplicator::ComputeChunkStatuses(TChunk* chunk)
{
    TPerMediumArray<EChunkStatus> result;
    result.fill(EChunkStatus::None);

    auto statistics = ComputeChunkStatistics(chunk);

    auto resultIt = result.begin();
    for (const auto& stats : statistics.PerMediumStatistics) {
        *resultIt++ = stats.Status;
    }

    return result;
}

TChunkReplicator::TChunkStatistics TChunkReplicator::ComputeChunkStatistics(TChunk* chunk)
{
    switch (TypeFromId(chunk->GetId())) {
        case EObjectType::Chunk:
            return ComputeRegularChunkStatistics(chunk);
        case EObjectType::ErasureChunk:
            return ComputeErasureChunkStatistics(chunk);
        case EObjectType::JournalChunk:
            return ComputeJournalChunkStatistics(chunk);
        default:
            Y_UNREACHABLE();
    }
}

TChunkReplicator::TChunkStatistics TChunkReplicator::ComputeRegularChunkStatistics(TChunk* chunk)
{
    TChunkStatistics result;

<<<<<<< HEAD
    auto replicationFactors = chunk->ComputeReplicationFactors();
=======
    int replicationFactor = chunk->ComputeReplicationFactor();
    int maxReplicasPerRack = ChunkPlacement_->GetMaxReplicasPerRack(chunk);
>>>>>>> 3e2bd71f

    TPerMediumArray<bool> hasUnsafelyPlacedReplicas{};
    TPerMediumArray<std::array<ui8, MaxRackCount + 1>> perRackReplicaCounters{};

    TPerMediumIntArray replicaCount{};
    TPerMediumIntArray decommissionedReplicaCount{};
    TPerMediumArray<TNodePtrWithIndexesList> decommissionedReplicas;

    for (auto replica : chunk->StoredReplicas()) {
        auto mediumIndex = replica.GetMediumIndex();
        if (IsReplicaDecommissioned(replica)) {
            ++decommissionedReplicaCount[mediumIndex];
            decommissionedReplicas[mediumIndex].push_back(replica);
        } else {
            ++replicaCount[mediumIndex];
        }
        const auto* rack = replica.GetPtr()->GetRack();

        if (rack) {
            int rackIndex = rack->GetIndex();
            int maxReplicasPerRack = std::min(
                Config_->MaxReplicasPerRack,
                chunk->GetMaxReplicasPerRack(mediumIndex, Null));
            if (++perRackReplicaCounters[mediumIndex][rackIndex] > maxReplicasPerRack) {
                hasUnsafelyPlacedReplicas[mediumIndex] = true;
            }
        }
    }

    bool precarious = true;
    bool allMediaTransient = true;
    SmallVector<int, MaxMediumCount> mediaOnWhichLost;
    SmallVector<int, MaxMediumCount> mediaOnWhichPresent;
    for (const auto& mediumIdAndPtrPair : Bootstrap_->GetChunkManager()->Media()) {
        auto* medium = mediumIdAndPtrPair.second;
        if (medium->GetCache()) {
            continue;
        }

        auto mediumIndex = medium->GetIndex();
        auto& mediumStatistics = result.PerMediumStatistics[mediumIndex];
        auto mediumTransient = medium->GetTransient();

        auto mediumReplicationFactor = replicationFactors[mediumIndex];
        auto mediumReplicaCount = replicaCount[mediumIndex];
        auto mediumDecommissionedReplicaCount = decommissionedReplicaCount[mediumIndex];

        // NB: some very counter-intuitive scenarios are possible here.
        // E.g. mediumReplicationFactor == 0, but mediumReplicaCount != 0.
        // This happens when medium-related properties of a chunk change.
        // One should be careful about one's assumptions.

        if (mediumReplicationFactor == 0 &&
            mediumReplicaCount == 0 &&
            mediumDecommissionedReplicaCount == 0)
        {
            // This medium is irrelevant to this chunk.
            continue;
        }

        ComputeRegularChunkStatisticsForMedium(
            mediumStatistics,
            mediumReplicationFactor,
            mediumReplicaCount,
            mediumDecommissionedReplicaCount,
            decommissionedReplicas[mediumIndex],
            hasUnsafelyPlacedReplicas[mediumIndex]);

        allMediaTransient = allMediaTransient && mediumTransient;

        if (Any(mediumStatistics.Status & EChunkStatus::Lost)) {
            mediaOnWhichLost.push_back(mediumIndex);
        } else {
            mediaOnWhichPresent.push_back(mediumIndex);
            precarious = precarious && mediumTransient;
        }
    }

    // Intra-medium replication has been dealt above.
    // The only inter-medium thing left do is to kickstart replication of chunks
    // lost on one medium but not on another.
    ComputeRegularChunkStatisticsCrossMedia(
        result,
        precarious,
        allMediaTransient,
        mediaOnWhichLost,
        mediaOnWhichPresent.size());

    return result;
}

void TChunkReplicator::ComputeRegularChunkStatisticsForMedium(
    TPerMediumChunkStatistics& result,
    int replicationFactor,
    int replicaCount,
    int decommissionedReplicaCount,
    const TNodePtrWithIndexesList& decommissionedReplicas,
    bool hasUnsafelyPlacedReplicas)
{
    result.ReplicaCount[GenericChunkReplicaIndex] = replicaCount;
    result.DecommissionedReplicaCount[GenericChunkReplicaIndex] = decommissionedReplicaCount;

    if (replicaCount + decommissionedReplicaCount == 0) {
        result.Status |= EChunkStatus::Lost;
    }

    if (replicaCount < replicationFactor && replicaCount + decommissionedReplicaCount > 0) {
        result.Status |= EChunkStatus::Underreplicated;
    }

    if (replicaCount == replicationFactor && decommissionedReplicaCount > 0) {
        result.Status |= EChunkStatus::Overreplicated;
        result.DecommissionedRemovalReplicas.append(decommissionedReplicas.begin(), decommissionedReplicas.end());
    }

    if (replicaCount > replicationFactor) {
        result.Status |= EChunkStatus::Overreplicated;
        result.BalancingRemovalIndexes.push_back(GenericChunkReplicaIndex);
    }

    if (replicationFactor > 1 && hasUnsafelyPlacedReplicas && None(result.Status & EChunkStatus::Overreplicated)) {
        result.Status |= EChunkStatus::UnsafelyPlaced;
    }

    if (Any(result.Status & (EChunkStatus::Underreplicated | EChunkStatus::UnsafelyPlaced)) &&
        None(result.Status & EChunkStatus::Overreplicated) &&
        replicaCount + decommissionedReplicaCount > 0)
    {
        result.ReplicationIndexes.push_back(GenericChunkReplicaIndex);
    }
}

void TChunkReplicator::ComputeRegularChunkStatisticsCrossMedia(
    TChunkStatistics& result,
    bool precarious,
    bool allMediaTransient,
    const SmallVector<int, MaxMediumCount>& mediaOnWhichLost,
    int mediaOnWhichPresentCount)
{
    if (mediaOnWhichPresentCount == 0) {
        result.Status |= ECrossMediumChunkStatus::Lost;
    }
    if (precarious && !allMediaTransient) {
        result.Status |= ECrossMediumChunkStatus::Precarious;
    }

    if (!mediaOnWhichLost.empty() && mediaOnWhichPresentCount > 0) {
        for (auto mediumIndex : mediaOnWhichLost) {
            auto& mediumStatistics = result.PerMediumStatistics[mediumIndex];
            mediumStatistics.Status |= EChunkStatus::Underreplicated;
            mediumStatistics.ReplicationIndexes.push_back(GenericChunkReplicaIndex);
        }
        result.Status |= ECrossMediumChunkStatus::MediumWiseLost;
    }
}

TChunkReplicator::TChunkStatistics TChunkReplicator::ComputeErasureChunkStatistics(TChunk* chunk)
{
    TChunkStatistics result;

    auto* codec = NErasure::GetCodec(chunk->GetErasureCodec());
<<<<<<< HEAD

    TPerMediumArray<std::array<TNodePtrWithIndexesList, ChunkReplicaIndexBound>> decommissionedReplicas{};
    TPerMediumArray<std::array<ui8, MaxRackCount + 1>> perRackReplicaCounters{};
    // An arbitrary replica collocated with too may others within a single rack - per medium.
    TPerMediumIntArray unsafelyPlacedReplicaIndexes;
    unsafelyPlacedReplicaIndexes.fill(-1);

    TPerMediumIntArray totalReplicaCounts;
    totalReplicaCounts.fill(0);
    TPerMediumIntArray totalDecommissionedReplicaCounts;
    totalDecommissionedReplicaCounts.fill(0);
=======
    int totalPartCount = codec->GetTotalPartCount();
    int dataPartCount = codec->GetDataPartCount();
    int maxReplicasPerRack = ChunkPlacement_->GetMaxReplicasPerRack(chunk);
    std::array<TNodePtrWithIndexList, ChunkReplicaIndexBound> decommissionedReplicas{};
    std::array<ui8, MaxRackCount + 1> perRackReplicaCounters{};
    int unsafelyPlacedReplicaIndex = -1; // an arbitrary replica collocated with too may others within a single rack
>>>>>>> 3e2bd71f

    auto mark = TNode::GenerateVisitMark();

    for (auto replica : chunk->StoredReplicas()) {
        auto* node = replica.GetPtr();
        int replicaIndex = replica.GetReplicaIndex();
        int mediumIndex = replica.GetMediumIndex();
        auto& mediumStatistics = result.PerMediumStatistics[mediumIndex];
        if (IsReplicaDecommissioned(replica) || node->GetVisitMark() == mark) {
            ++mediumStatistics.DecommissionedReplicaCount[replicaIndex];
            decommissionedReplicas[mediumIndex][replicaIndex].push_back(replica);
            ++totalDecommissionedReplicaCounts[mediumIndex];
        } else {
            ++mediumStatistics.ReplicaCount[replicaIndex];
            ++totalReplicaCounts[mediumIndex];
        }
        node->SetVisitMark(mark);
        const auto* rack = node->GetRack();
        if (rack) {
            int rackIndex = rack->GetIndex();
            int maxReplicasPerRack = std::min(
                Config_->MaxReplicasPerRack,
                chunk->GetMaxReplicasPerRack(mediumIndex, Null));
            if (++perRackReplicaCounters[mediumIndex][rackIndex] > maxReplicasPerRack) {
                // A erasure chunk is considered placed unsafely if some non-null rack
                // contains more replicas than returned by TChunk::GetMaxReplicasPerRack.
                unsafelyPlacedReplicaIndexes[mediumIndex] = replicaIndex;
            }
        }
    }

    bool allMediaTransient = true;
    bool allMediaDataPartsOnly = true;
    TPerMediumArray<NErasure::TPartIndexSet> mediumToErasedIndexes{};

    auto chunkProperties = chunk->ComputeProperties();

    for (const auto& mediumIdAndPtrPair : Bootstrap_->GetChunkManager()->Media()) {
        auto* medium = mediumIdAndPtrPair.second;
        if (medium->GetCache()) {
            continue;
        }

        auto mediumIndex = medium->GetIndex();
        auto mediumTransient = medium->GetTransient();

        auto dataPartsOnly = chunkProperties[mediumIndex].GetDataPartsOnly();
        auto mediumReplicationFactor = chunkProperties[mediumIndex].GetReplicationFactor();

        if (mediumReplicationFactor == 0 &&
            totalReplicaCounts[mediumIndex] == 0 &&
            totalDecommissionedReplicaCounts[mediumIndex] == 0)
        {
            // This medium is irrelevant to this chunk.
            continue;
        }

        allMediaTransient = allMediaTransient && mediumTransient;
        allMediaDataPartsOnly = allMediaDataPartsOnly && dataPartsOnly;

        ComputeErasureChunkStatisticsForMedium(
            result.PerMediumStatistics[mediumIndex],
            codec,
            mediumReplicationFactor,
            decommissionedReplicas[mediumIndex],
            unsafelyPlacedReplicaIndexes[mediumIndex],
            mediumToErasedIndexes[mediumIndex],
            dataPartsOnly);
    }

    ComputeErasureChunkStatisticsCrossMedia(
        result,
        codec,
        allMediaTransient,
        allMediaDataPartsOnly,
        mediumToErasedIndexes);

    return result;
}

void TChunkReplicator::ComputeErasureChunkStatisticsForMedium(
    TPerMediumChunkStatistics& result,
    NErasure::ICodec* codec,
    int replicationFactor,
    std::array<TNodePtrWithIndexesList, ChunkReplicaIndexBound>& decommissionedReplicas,
    int unsafelyPlacedReplicaIndex,
    NErasure::TPartIndexSet& erasedIndexes,
    bool dataPartsOnly)
{
    Y_ASSERT(0 <= replicationFactor && replicationFactor <= 1);

    int totalPartCount = codec->GetTotalPartCount();
    int dataPartCount = codec->GetDataPartCount();

    for (int index = 0; index < totalPartCount; ++index) {
        int replicaCount = result.ReplicaCount[index];
        int decommissionedReplicaCount = result.DecommissionedReplicaCount[index];
        auto isDataPart = index < dataPartCount;
        auto removalAdvised = replicationFactor == 0 || (!isDataPart && dataPartsOnly);
        auto targetReplicationFactor = removalAdvised ? 0 : 1;

        if (replicaCount >= targetReplicationFactor && decommissionedReplicaCount > 0) {
            result.Status |= EChunkStatus::Overreplicated;
            const auto& replicas = decommissionedReplicas[index];
            result.DecommissionedRemovalReplicas.append(replicas.begin(), replicas.end());
        }

        if (replicaCount > targetReplicationFactor && decommissionedReplicaCount == 0) {
            result.Status |= EChunkStatus::Overreplicated;
            result.BalancingRemovalIndexes.push_back(index);
        }

        if (replicaCount == 0 && decommissionedReplicaCount > 0 && !removalAdvised) {
            result.Status |= EChunkStatus::Underreplicated;
            result.ReplicationIndexes.push_back(index);
        }

        if (replicaCount == 0 && decommissionedReplicaCount == 0 && !removalAdvised) {
            erasedIndexes.set(index);
            if (isDataPart) {
                result.Status |= EChunkStatus::DataMissing;
            } else {
                result.Status |= EChunkStatus::ParityMissing;
            }
        }
    }

    if (!codec->CanRepair(erasedIndexes) &&
        erasedIndexes.any()) // This is to avoid flagging chunks with no parity
                             // parts as lost when dataPartsOnly == true.
    {
        result.Status |= EChunkStatus::Lost;
    }

    if (unsafelyPlacedReplicaIndex != -1 && None(result.Status & EChunkStatus::Overreplicated)) {
        result.Status |= EChunkStatus::UnsafelyPlaced;
        if (None(result.Status & EChunkStatus::Overreplicated) && result.ReplicationIndexes.empty()) {
            result.ReplicationIndexes.push_back(unsafelyPlacedReplicaIndex);
        }
    }
}

void TChunkReplicator::ComputeErasureChunkStatisticsCrossMedia(
    TChunkStatistics& result,
    NErasure::ICodec* codec,
    bool allMediaTransient,
    bool allMediaDataPartsOnly,
    const TPerMediumArray<NErasure::TPartIndexSet>& mediumToErasedIndexes)
{
    // In contrast to regular chunks, erasure chunk being "lost" on every medium
    // doesn't mean it's lost for good: across all media, there still may be
    // enough parts to make it repairable.

    std::bitset<MaxMediumCount> transientMedia;
    if (allMediaTransient) {
        transientMedia.flip();
    } else {
        for (const auto& mediumIdAndPtrPair : Bootstrap_->GetChunkManager()->Media()) {
            auto* medium = mediumIdAndPtrPair.second;
            if (medium->GetCache()) {
                continue;
            }

            transientMedia.set(medium->GetIndex(), medium->GetTransient());
        }
    }

    NErasure::TPartIndexSet crossMediumErasedIndexes;
    // Erased indexes as they would look if all transient media were to disappear.
    NErasure::TPartIndexSet crossMediumErasedIndexesNoTransient;
    crossMediumErasedIndexes.flip();
    crossMediumErasedIndexesNoTransient.flip();
    for (int mediumIndex = 0; mediumIndex < MaxMediumCount; ++mediumIndex) {
        const auto& erasedIndexes = mediumToErasedIndexes[mediumIndex];
        crossMediumErasedIndexes &= erasedIndexes;
        if (!transientMedia.test(mediumIndex)) {
            crossMediumErasedIndexesNoTransient &= erasedIndexes;
        }
    }

    int totalPartCount = codec->GetTotalPartCount();
    int dataPartCount = codec->GetDataPartCount();

    bool crossMediaDataMissing = false;
    bool crossMediaParityMissing = false;
    bool precarious = false;
    bool crossMediaLost = false;

    if (crossMediumErasedIndexes.any()) {
        for (int index = 0; index < dataPartCount; ++index) {
            if (crossMediumErasedIndexes.test(index)) {
                crossMediaDataMissing = true;
                break;
            }
        }
        for (int index = dataPartCount; index < totalPartCount; ++index) {
            if (crossMediumErasedIndexes.test(index)) {
                crossMediaParityMissing = true;
                break;
            }
        }

        crossMediaLost = !codec->CanRepair(crossMediumErasedIndexes);
    }

    if (!crossMediaLost && crossMediumErasedIndexesNoTransient.any()) {
        precarious = !codec->CanRepair(crossMediumErasedIndexesNoTransient);
    }

    if (crossMediaLost) {
        result.Status |= ECrossMediumChunkStatus::Lost;
    } else {
        for (const auto& mediumStatistics : result.PerMediumStatistics) {
            if (Any(mediumStatistics.Status & EChunkStatus::Lost)) {
                // The chunk is lost on at least one medium.
                result.Status |= ECrossMediumChunkStatus::MediumWiseLost;
                break;
            }
        }
    }
    if (crossMediaDataMissing) {
        result.Status |= ECrossMediumChunkStatus::DataMissing;
    }
    if (crossMediaParityMissing && !allMediaDataPartsOnly) {
        result.Status |= ECrossMediumChunkStatus::ParityMissing;
    }
    if (precarious && !allMediaTransient) {
        result.Status |= ECrossMediumChunkStatus::Precarious;
    }

    // Replicate parts cross-media. Do this even if the chunk is unrepairable:
    // having identical states on all media is just simpler to reason about.
    int mediumIndex = 0;
    for (const auto& mediumErasedIndexes : mediumToErasedIndexes) {
        const auto& erasedIndexes = mediumErasedIndexes;
        auto& mediumStatistics = result.PerMediumStatistics[mediumIndex];

        for (int index = 0; index < totalPartCount; ++index) {
            if (erasedIndexes.test(index) && // If dataPartsOnly is true, everything beyond dataPartCount will test negative.
                !crossMediumErasedIndexes.test(index))
            {
                mediumStatistics.Status |= EChunkStatus::Underreplicated;
                mediumStatistics.ReplicationIndexes.push_back(index);
            }
        }

        ++mediumIndex;
    }
}

TChunkReplicator::TChunkStatistics TChunkReplicator::ComputeJournalChunkStatistics(TChunk* chunk)
{
    TChunkStatistics results;
    // Journal chunks never use non-default media.
    auto& result = results.PerMediumStatistics[DefaultMediumIndex];

    auto replicationFactors = chunk->ComputeReplicationFactors();
    int replicationFactor = replicationFactors[DefaultMediumIndex];
    int readQuorum = chunk->GetReadQuorum();
<<<<<<< HEAD
    int maxReplicasPerRack = std::min(Config_->MaxReplicasPerRack, chunk->GetMaxReplicasPerRack(DefaultMediumIndex, Null));
=======
    int maxReplicasPerRack = ChunkPlacement_->GetMaxReplicasPerRack(chunk, Null);
>>>>>>> 3e2bd71f

    int replicaCount = 0;
    int decommissionedReplicaCount = 0;
    int sealedReplicaCount = 0;
    int unsealedReplicaCount = 0;
    TNodePtrWithIndexesList decommissionedReplicas;
    std::array<ui8, MaxRackCount + 1> perRackReplicaCounters{};
    bool hasUnsafelyPlacedReplicas = false;

    for (auto replica : chunk->StoredReplicas()) {
        Y_ASSERT(replica.GetMediumIndex() == DefaultMediumIndex);

        if (replica.GetReplicaIndex() == SealedChunkReplicaIndex) {
            ++sealedReplicaCount;
        } else {
            ++unsealedReplicaCount;
        }
        if (IsReplicaDecommissioned(replica)) {
            ++decommissionedReplicaCount;
            decommissionedReplicas.push_back(replica);
        } else {
            ++replicaCount;
        }
        const auto* rack = replica.GetPtr()->GetRack();
        if (rack) {
            int rackIndex = rack->GetIndex();
            if (++perRackReplicaCounters[rackIndex] > maxReplicasPerRack) {
                // A journal chunk is considered placed unsafely if some non-null rack
                // contains more replicas than returned by TChunk::GetMaxReplicasPerRack.
                hasUnsafelyPlacedReplicas = true;
            }
        }
    }

    result.ReplicaCount[GenericChunkReplicaIndex] = replicaCount;
    result.DecommissionedReplicaCount[GenericChunkReplicaIndex] = decommissionedReplicaCount;

    if (replicaCount + decommissionedReplicaCount == 0) {
        result.Status |= EChunkStatus::Lost;
    }

    if (chunk->IsSealed()) {
        result.Status |= EChunkStatus::Sealed;

        if (replicaCount < replicationFactor && sealedReplicaCount > 0) {
            result.Status |= EChunkStatus::Underreplicated;
            result.ReplicationIndexes.push_back(GenericChunkReplicaIndex);
        }

        if (replicaCount == replicationFactor && decommissionedReplicaCount > 0 && unsealedReplicaCount == 0) {
            result.Status |= EChunkStatus::Overreplicated;
            result.DecommissionedRemovalReplicas.append(decommissionedReplicas.begin(), decommissionedReplicas.end());
        }

        if (replicaCount > replicationFactor && unsealedReplicaCount == 0) {
            result.Status |= EChunkStatus::Overreplicated;
            result.BalancingRemovalIndexes.push_back(GenericChunkReplicaIndex);
        }
    }

    if (replicaCount + decommissionedReplicaCount < readQuorum && sealedReplicaCount == 0) {
        result.Status |= EChunkStatus::QuorumMissing;
    }

    if (hasUnsafelyPlacedReplicas) {
        result.Status |= EChunkStatus::UnsafelyPlaced;
    }

    if (Any(result.Status & (EChunkStatus::Underreplicated | EChunkStatus::UnsafelyPlaced)) &&
        None(result.Status & EChunkStatus::Overreplicated) &&
        sealedReplicaCount > 0)
    {
        result.ReplicationIndexes.push_back(GenericChunkReplicaIndex);
    }

    if (Any(result.Status & EChunkStatus::Lost)) {
        // Copy 'lost' flag from medium-specific status to cross-media status.
        results.Status |= ECrossMediumChunkStatus::Lost;
    }

    return results;
}

void TChunkReplicator::ScheduleJobs(
    TNode* node,
    const std::vector<TJobPtr>& runningJobs,
    std::vector<TJobPtr>* jobsToStart,
    std::vector<TJobPtr>* jobsToAbort,
    std::vector<TJobPtr>* jobsToRemove)
{
    ProcessExistingJobs(
        node,
        runningJobs,
        jobsToAbort,
        jobsToRemove);

    ScheduleNewJobs(
        node,
        jobsToStart,
        jobsToAbort);
}

void TChunkReplicator::OnNodeRegistered(TNode* /*node*/)
{ }

void TChunkReplicator::OnNodeUnregistered(TNode* node)
{
    for (const auto& job : node->Jobs()) {
        LOG_DEBUG("Job canceled (JobId: %v)", job->GetJobId());
        UnregisterJob(job, EJobUnregisterFlags::ScheduleChunkRefresh);
    }
    node->Reset();
}

void TChunkReplicator::OnNodeDisposed(TNode* node)
{
    YCHECK(node->Jobs().empty());
    YCHECK(node->ChunkSealQueue().empty());
    YCHECK(node->ChunkRemovalQueue().empty());
    for (const auto& queue : node->ChunkReplicationQueues()) {
        YCHECK(queue.empty());
    }
}

void TChunkReplicator::OnChunkDestroyed(TChunk* chunk)
{
    RefreshScanner_->OnChunkDestroyed(chunk);
    PropertiesUpdateScanner_->OnChunkDestroyed(chunk);

    ResetChunkStatus(chunk);

    // NB: Keep existing removal requests to workaround the following scenario:
    // 1) the last strong reference to a chunk is released while some weak references
    //    remain; the chunk becomes a zombie;
    // 2) a node sends a heartbeat reporting addition of the chunk;
    // 3) master receives the heartbeat and puts the chunk into the removal queue
    //    without (sic!) registering a replica;
    // 4) the last weak reference is dropped, the chunk is being removed;
    //    at this point we must preserve its removal request in the queue.
    RemoveChunkFromQueues(chunk, AllMediaIndex, false);

    CancelChunkJobs(chunk);
}

void TChunkReplicator::OnReplicaRemoved(
    TNode* node,
    TChunkPtrWithIndexes chunkWithIndexes,
    ERemoveReplicaReason reason)
{
    RemoveReplicaFromQueues(
        chunkWithIndexes.GetPtr(),
        TNodePtrWithIndexes(node, chunkWithIndexes.GetReplicaIndex(), chunkWithIndexes.GetMediumIndex()),
        reason != ERemoveReplicaReason::ChunkDestroyed);
}

void TChunkReplicator::ScheduleUnknownReplicaRemoval(
    TNode* node,
    const TChunkIdWithIndexes& chunkIdWithIndexes)
{
    node->AddToChunkRemovalQueue(chunkIdWithIndexes);
}

void TChunkReplicator::ScheduleReplicaRemoval(
    TNode* node,
    TChunkPtrWithIndexes chunkWithIndexes)
{
    TChunkIdWithIndexes chunkIdWithIndexes(
        chunkWithIndexes.GetPtr()->GetId(),
        chunkWithIndexes.GetReplicaIndex(),
        chunkWithIndexes.GetMediumIndex());
    node->AddToChunkRemovalQueue(chunkIdWithIndexes);
}

void TChunkReplicator::ProcessExistingJobs(
    TNode* node,
    const std::vector<TJobPtr>& currentJobs,
    std::vector<TJobPtr>* jobsToAbort,
    std::vector<TJobPtr>* jobsToRemove)
{
    const auto& address = node->GetDefaultAddress();

    for (const auto& job : currentJobs) {
        const auto& jobId = job->GetJobId();
        YCHECK(CellTagFromId(jobId) == Bootstrap_->GetCellTag());
        YCHECK(TypeFromId(jobId) == EObjectType::MasterJob);
        switch (job->GetState()) {
            case EJobState::Running:
            case EJobState::Waiting: {
                if (TInstant::Now() - job->GetStartTime() > Config_->JobTimeout) {
                    jobsToAbort->push_back(job);
                    LOG_WARNING("Job timed out (JobId: %v, Address: %v, Duration: %v)",
                        jobId,
                        address,
                        TInstant::Now() - job->GetStartTime());
                    break;
                }

                switch (job->GetState()) {
                    case EJobState::Running:
                        LOG_DEBUG("Job is running (JobId: %v, Address: %v)",
                            jobId,
                            address);
                        break;

                    case EJobState::Waiting:
                        LOG_DEBUG("Job is waiting (JobId: %v, Address: %v)",
                            jobId,
                            address);
                        break;

                    default:
                        Y_UNREACHABLE();
                }
                break;
            }

            case EJobState::Completed:
            case EJobState::Failed:
            case EJobState::Aborted: {
                jobsToRemove->push_back(job);
                switch (job->GetState()) {
                    case EJobState::Completed:
                        LOG_DEBUG("Job completed (JobId: %v, Address: %v)",
                            jobId,
                            address);
                        break;

                    case EJobState::Failed:
                        LOG_WARNING(job->Error(), "Job failed (JobId: %v, Address: %v)",
                            jobId,
                            address);
                        break;

                    case EJobState::Aborted:
                        LOG_WARNING(job->Error(), "Job aborted (JobId: %v, Address: %v)",
                            jobId,
                            address);
                        break;

                    default:
                        Y_UNREACHABLE();
                }
                UnregisterJob(job);
                break;
            }

            default:
                Y_UNREACHABLE();
        }
    }

    // Check for missing jobs
    yhash_set<TJobPtr> currentJobSet(currentJobs.begin(), currentJobs.end());
    std::vector<TJobPtr> missingJobs;
    for (const auto& job : node->Jobs()) {
        if (currentJobSet.find(job) == currentJobSet.end()) {
            missingJobs.push_back(job);
            LOG_WARNING("Job is missing (JobId: %v, Address: %v)",
                job->GetJobId(),
                address);
        }
    }

    for (const auto& job : missingJobs) {
        UnregisterJob(job);
    }
}

TJobId TChunkReplicator::GenerateJobId()
{
    return MakeRandomId(EObjectType::MasterJob, Bootstrap_->GetCellTag());
}

bool TChunkReplicator::CreateReplicationJob(
    TNode* sourceNode,
    TChunkPtrWithIndexes chunkWithIndexes,
    TJobPtr* job)
{
    auto* chunk = chunkWithIndexes.GetPtr();
    int replicaIndex = chunkWithIndexes.GetReplicaIndex();
    int mediumIndex = chunkWithIndexes.GetMediumIndex();

    if (!IsObjectAlive(chunk)) {
        return true;
    }

    const auto& objectManager = Bootstrap_->GetObjectManager();
    if (chunk->GetScanFlag(EChunkScanKind::Refresh, objectManager->GetCurrentEpoch())) {
        return true;
    }

    if (chunk->IsJobScheduled()) {
        return true;
    }

    auto replicationFactor = chunk->ComputeReplicationFactor(mediumIndex);
    auto statistics = ComputeChunkStatistics(chunk);
    const auto& mediumStatistics = statistics.PerMediumStatistics[mediumIndex];
    int replicaCount = mediumStatistics.ReplicaCount[replicaIndex];

    if (Any(statistics.Status & ECrossMediumChunkStatus::Lost)) {
        return true;
    }

    if (replicaCount > replicationFactor) {
        return true;
    }

    int replicasNeeded;
    if (Any(mediumStatistics.Status & EChunkStatus::Underreplicated)) {
        replicasNeeded = replicationFactor - replicaCount;
    } else if (Any(mediumStatistics.Status & EChunkStatus::UnsafelyPlaced)) {
        replicasNeeded = 1;
    } else {
        return true;
    }

    // TODO(babenko): journal replication currently does not support fan-out > 1
    if (chunk->IsJournal()) {
        replicasNeeded = 1;
    }

    auto targetNodes = ChunkPlacement_->AllocateWriteTargets(
        mediumIndex,
        chunk,
        replicasNeeded,
        1,
        Null,
        ESessionType::Replication);
    if (targetNodes.empty()) {
        return false;
    }

    *job = TJob::CreateReplicate(
        GenerateJobId(),
        chunkWithIndexes,
        sourceNode,
        targetNodes);

    LOG_DEBUG("Replication job scheduled (JobId: %v, Address: %v, ChunkId: %v, TargetAddresses: %v)",
        (*job)->GetJobId(),
        sourceNode->GetDefaultAddress(),
        chunkWithIndexes,
        MakeFormattableRange(targetNodes, TNodePtrAddressFormatter()));

    return targetNodes.size() == replicasNeeded;
}

bool TChunkReplicator::CreateBalancingJob(
    TNode* sourceNode,
    TChunkPtrWithIndexes chunkWithIndexes,
    double maxFillFactor,
    TJobPtr* job)
{
    auto* chunk = chunkWithIndexes.GetPtr();

    const auto& objectManager = Bootstrap_->GetObjectManager();
    if (chunk->GetScanFlag(EChunkScanKind::Refresh, objectManager->GetCurrentEpoch())) {
        return true;
    }

    if (chunk->IsJobScheduled()) {
        return true;
    }

    auto mediumIndex = chunkWithIndexes.GetMediumIndex();
    auto* targetNode = ChunkPlacement_->AllocateBalancingTarget(mediumIndex, chunk, maxFillFactor);
    if (!targetNode) {
        return false;
    }

    *job = TJob::CreateReplicate(
        GenerateJobId(),
        chunkWithIndexes,
        sourceNode,
        TNodeList(1, targetNode));

    LOG_DEBUG("Balancing job scheduled (JobId: %v, Address: %v, ChunkId: %v, TargetAddress: %v)",
        (*job)->GetJobId(),
        sourceNode->GetDefaultAddress(),
        chunkWithIndexes,
        targetNode->GetDefaultAddress());

    return true;
}

bool TChunkReplicator::CreateRemovalJob(
    TNode* node,
    const TChunkIdWithIndexes& chunkIdWithIndexes,
    TJobPtr* job)
{
    const auto& chunkManager = Bootstrap_->GetChunkManager();
    const auto& objectManager = Bootstrap_->GetObjectManager();

    auto* chunk = chunkManager->FindChunk(chunkIdWithIndexes.Id);
    // NB: Allow more than one job for dead chunks.
    if (IsObjectAlive(chunk)) {
        if (chunk->GetScanFlag(EChunkScanKind::Refresh, objectManager->GetCurrentEpoch())) {
            return true;
        }
        if (chunk->IsJobScheduled()) {
            return true;
        }
    }

    *job = TJob::CreateRemove(
        GenerateJobId(),
        chunkIdWithIndexes,
        node);

    LOG_DEBUG("Removal job scheduled (JobId: %v, Address: %v, ChunkId: %v)",
        (*job)->GetJobId(),
        node->GetDefaultAddress(),
        chunkIdWithIndexes);

    return true;
}

bool TChunkReplicator::CreateRepairJob(
    TNode* node,
    TChunk* chunk,
    int mediumIndex,
    TJobPtr* job)
{
    YCHECK(chunk->IsErasure());

    if (!IsObjectAlive(chunk)) {
        return true;
    }

    const auto& objectManager = Bootstrap_->GetObjectManager();
    if (chunk->GetScanFlag(EChunkScanKind::Refresh, objectManager->GetCurrentEpoch())) {
        return true;
    }

    if (chunk->IsJobScheduled()) {
        return true;
    }

    auto codecId = chunk->GetErasureCodec();
    auto* codec = NErasure::GetCodec(codecId);
    auto totalPartCount = codec->GetTotalPartCount();

    auto statistics = ComputeChunkStatistics(chunk);
    const auto& mediumStatistics = statistics.PerMediumStatistics[mediumIndex];

    NErasure::TPartIndexList erasedIndexes;
    for (int index = 0; index < totalPartCount; ++index) {
        if (mediumStatistics.ReplicaCount[index] == 0 &&
            mediumStatistics.DecommissionedReplicaCount[index] == 0)
        {
            erasedIndexes.push_back(index);
        }
    }

    int erasedIndexCount = static_cast<int>(erasedIndexes.size());
    if (erasedIndexCount == 0) {
        return true;
    }

    auto targetNodes = ChunkPlacement_->AllocateWriteTargets(
        mediumIndex,
        chunk,
        erasedIndexCount,
        erasedIndexCount,
        Null,
        ESessionType::Repair);
    if (targetNodes.empty()) {
        return false;
    }

    *job = TJob::CreateRepair(
        GenerateJobId(),
        chunk,
        mediumIndex,
        node,
        targetNodes,
        erasedIndexes,
        Config_->RepairJobMemoryUsage);

    LOG_DEBUG("Repair job scheduled (JobId: %v, Address: %v, ChunkId: %v, TargetAddresses: %v, ErasedIndexes: %v)",
        (*job)->GetJobId(),
        node->GetDefaultAddress(),
        chunk->GetId(),
        MakeFormattableRange(targetNodes, TNodePtrAddressFormatter()),
        erasedIndexes);

    return true;
}

bool TChunkReplicator::CreateSealJob(
    TNode* node,
    TChunk* chunk,
    TJobPtr* job)
{
    YCHECK(chunk->IsJournal());
    YCHECK(chunk->IsSealed());

    if (!IsObjectAlive(chunk)) {
        return true;
    }

    if (chunk->IsJobScheduled()) {
        return true;
    }

    // NB: Seal jobs can be started even if chunk refresh is scheduled.

    if (chunk->StoredReplicas().size() < chunk->GetReadQuorum()) {
        return true;
    }

    *job = TJob::CreateSeal(
        GenerateJobId(),
        chunk,
        node);

    LOG_DEBUG("Seal job scheduled (JobId: %v, Address: %v, ChunkId: %v)",
        (*job)->GetJobId(),
        node->GetDefaultAddress(),
        chunk->GetId());

    return true;
}

void TChunkReplicator::ScheduleNewJobs(
    TNode* node,
    std::vector<TJobPtr>* jobsToStart,
    std::vector<TJobPtr>* jobsToAbort)
{
    if (JobThrottler_->IsOverdraft()) {
        return;
    }

    const auto& resourceLimits = node->ResourceLimits();
    auto& resourceUsage = node->ResourceUsage();

    auto registerJob = [&] (const TJobPtr& job) {
        if (job) {
            resourceUsage += job->ResourceUsage();
            jobsToStart->push_back(job);
            RegisterJob(job);
            JobThrottler_->Acquire(1);
        }
    };

    // NB: Beware of chunks larger than the limit; we still need to be able to replicate them one by one.
    auto hasSpareReplicationResources = [&] () {
        return
            resourceUsage.replication_slots() < resourceLimits.replication_slots() &&
            (resourceUsage.replication_slots() == 0 || resourceUsage.replication_data_size() < resourceLimits.replication_data_size());
    };

    // NB: Beware of chunks larger than the limit; we still need to be able to repair them one by one.
    auto hasSpareRepairResources = [&] () {
        return
            resourceUsage.repair_slots() < resourceLimits.repair_slots() &&
            (resourceUsage.repair_slots() == 0 || resourceUsage.repair_data_size() < resourceLimits.repair_data_size());
    };

    auto hasSpareSealResources = [&] () {
        return resourceUsage.seal_slots() < resourceLimits.seal_slots();
    };

    if (IsEnabled()) {
        // Schedule replication jobs.
        for (auto& queue : node->ChunkReplicationQueues()) {
            auto it = queue.begin();
            while (it != queue.end() && hasSpareReplicationResources()) {
                auto jt = it++;
                const auto& chunkWithIndex = jt->first;
                auto& mediumIndexSet = jt->second;
                for (int mediumIndex = 0; mediumIndex < mediumIndexSet.size(); ++mediumIndex) {
                    if (mediumIndexSet.test(mediumIndex)) {
                        TChunkPtrWithIndexes chunkWithIndexes(
                            chunkWithIndex.GetPtr(),
                            chunkWithIndex.GetIndex(),
                            mediumIndex);

                        TJobPtr job;
                        if (CreateReplicationJob(node, chunkWithIndexes, &job)) {
                            mediumIndexSet.reset(mediumIndex);
                        }
                        registerJob(std::move(job));
                    }
                }

                if (mediumIndexSet.none()) {
                    queue.erase(jt);
                }
            }
        }

        // Schedule repair jobs.
        {
            auto it = ChunkRepairQueue_.begin();
            while (it != ChunkRepairQueue_.end() && hasSpareRepairResources()) {
                auto jt = it++;
                auto* chunk = (*jt).first;
                auto mediumIndex = (*jt).second;

                TJobPtr job;
                if (CreateRepairJob(node, chunk, mediumIndex, &job)) {
                    chunk->SetRepairQueueIterator(Null);
                    ChunkRepairQueue_.erase(jt);
                }
                registerJob(std::move(job));
            }
        }

        // Schedule removal jobs.
        {
            auto& queue = node->ChunkRemovalQueue();
            auto it = queue.begin();
            while (it != queue.end()) {
                if (resourceUsage.removal_slots() >= resourceLimits.removal_slots()) {
                    break;
                }

                auto jt = it++;
                const auto& chunkIdWithIndex = jt->first;
                auto& mediumIndexSet = jt->second;

                for (int mediumIndex = 0; mediumIndex < mediumIndexSet.size(); ++mediumIndex) {
                    if (mediumIndexSet.test(mediumIndex)) {
                        TChunkIdWithIndexes chunkIdWithIndexes(
                            chunkIdWithIndex.Id,
                            chunkIdWithIndex.ReplicaIndex,
                            mediumIndex);

                        TJobPtr job;
                        if (CreateRemovalJob(node, chunkIdWithIndexes, &job)) {
                            mediumIndexSet.reset(mediumIndex);
                        }
                        registerJob(std::move(job));
                    }
                }
                if (mediumIndexSet.none()) {
                    queue.erase(jt);
                }
            }
        }

        // Schedule balancing jobs.
        for (const auto& mediumIdAndPtrPair : Bootstrap_->GetChunkManager()->Media()) {
            auto* medium = mediumIdAndPtrPair.second;
            if (medium->GetCache()) {
                continue;
            }

            auto mediumIndex = medium->GetIndex();
            auto sourceFillFactor = node->GetFillFactor(mediumIndex);
            if (!sourceFillFactor) {
                continue; // No storage of this medium on this node.
            }
            double targetFillFactor = *sourceFillFactor - Config_->MinBalancingFillFactorDiff;
            if (hasSpareReplicationResources() &&
                *sourceFillFactor > Config_->MinBalancingFillFactor &&
                ChunkPlacement_->HasBalancingTargets(mediumIndex, targetFillFactor))
            {
                int maxJobs = std::max(0, resourceLimits.replication_slots() - resourceUsage.replication_slots());
                auto chunksToBalance =
                    ChunkPlacement_->GetBalancingChunks(mediumIndex, node, maxJobs);
                for (auto chunkWithIndexes : chunksToBalance) {
                    if (!hasSpareReplicationResources()) {
                        break;
                    }

                    TJobPtr job;
                    CreateBalancingJob(node, chunkWithIndexes, targetFillFactor, &job);
                    registerJob(std::move(job));
                }
            }
        }
    }

    // Schedule seal jobs.
    // NB: This feature is active regardless of replicator state.
    {
        auto& queue = node->ChunkSealQueue();
        auto it = queue.begin();
        while (it != queue.end() && hasSpareSealResources()) {
            auto jt = it++;
            auto* chunk = *jt;

            TJobPtr job;
            if (CreateSealJob(node, chunk, &job)) {
                queue.erase(jt);
            }
            registerJob(std::move(job));
        }
    }
}

void TChunkReplicator::RefreshChunk(TChunk* chunk)
{
    if (!chunk->IsConfirmed()) {
        return;
    }

    ResetChunkStatus(chunk);

    auto allMediaStatistics = ComputeChunkStatistics(chunk);

    auto durabilityRequired = false;

    for (const auto& mediumIdAndPtrPair : Bootstrap_->GetChunkManager()->Media()) {
        auto* medium = mediumIdAndPtrPair.second;
        // For now, chunk cache-as-medium support is rudimentary, and replicator
        // ignores chunk cache to preserve original behavior.
        if (medium->GetCache()) {
            continue;
        }

        auto mediumIndex = medium->GetIndex();
        auto& statistics = allMediaStatistics.PerMediumStatistics[mediumIndex];

        if (statistics.Status == EChunkStatus::None) {
            // This medium is irrelevant for this chunk. Continue.
            continue;
        }

        auto replicationFactor = chunk->ComputeReplicationFactor(mediumIndex);
        auto durabilityRequiredOnMedium =
            chunk->ComputeVital() && (chunk->IsErasure() || replicationFactor > 1);
        durabilityRequired = durabilityRequired || durabilityRequiredOnMedium;

        if (Any(statistics.Status & EChunkStatus::Overreplicated)) {
            OverreplicatedChunks_.insert(chunk);
        }

        if (Any(statistics.Status & EChunkStatus::Underreplicated)) {
            UnderreplicatedChunks_.insert(chunk);
        }

        if (Any(statistics.Status & EChunkStatus::QuorumMissing)) {
            QuorumMissingChunks_.insert(chunk);
        }

        if (Any(statistics.Status & EChunkStatus::UnsafelyPlaced)) {
            UnsafelyPlacedChunks_.insert(chunk);
        }

        if (!chunk->IsJobScheduled()) {
            RemoveChunkFromQueues(chunk, mediumIndex, true);

            if (Any(statistics.Status & EChunkStatus::Overreplicated) &&
                None(allMediaStatistics.Status & ECrossMediumChunkStatus::MediumWiseLost))
            {
                for (auto nodeWithIndexes : statistics.DecommissionedRemovalReplicas) {
                    Y_ASSERT(mediumIndex == nodeWithIndexes.GetMediumIndex());
                    int replicaIndex = nodeWithIndexes.GetReplicaIndex();
                    TChunkIdWithIndexes chunkIdWithIndexes(chunk->GetId(), replicaIndex, mediumIndex);
                    auto* node = nodeWithIndexes.GetPtr();
                    if (node->GetLocalState() == ENodeState::Online) {
                        node->AddToChunkRemovalQueue(chunkIdWithIndexes);
                    }
                }

                for (int replicaIndex : statistics.BalancingRemovalIndexes) {
                    TChunkPtrWithIndexes chunkWithIndexes(chunk, replicaIndex, mediumIndex);
                    TChunkIdWithIndexes chunkIdWithIndexes(chunk->GetId(), replicaIndex, mediumIndex);
                    auto* targetNode = ChunkPlacement_->GetRemovalTarget(chunkWithIndexes);
                    if (targetNode) {
                        targetNode->AddToChunkRemovalQueue(chunkIdWithIndexes);
                    }
                }
            }

            // This check may yield true even for lost chunks when inter-medium replication is in progress.
            if (Any(statistics.Status & (EChunkStatus::Underreplicated | EChunkStatus::UnsafelyPlaced))) {
                for (auto replicaIndex : statistics.ReplicationIndexes) {
                    TChunkPtrWithIndexes chunkWithIndexes(chunk, replicaIndex, mediumIndex);

                    // Cap replica count minus one against the range [0, ReplicationPriorityCount - 1].
                    int replicaCount = statistics.ReplicaCount[replicaIndex];
                    int priority = std::max(std::min(replicaCount - 1, ReplicationPriorityCount - 1), 0);

                    for (auto replica : chunk->StoredReplicas()) {
                        // If chunk is lost on some media, don't match dst medium with
                        // src medium: we want to be able to do inter-medium replication.
                        bool mediumMatches =
                            Any(allMediaStatistics.Status & ECrossMediumChunkStatus::MediumWiseLost) ||
                            mediumIndex == replica.GetMediumIndex();

                        if (mediumMatches &&
                            (chunk->IsRegular() ||
                             chunk->IsErasure() && replica.GetReplicaIndex() == replicaIndex ||
                             chunk->IsJournal() && replica.GetReplicaIndex() == SealedChunkReplicaIndex))
                        {
                            auto* node = replica.GetPtr();
                            if (node->GetLocalState() == ENodeState::Online) {
                                node->AddToChunkReplicationQueue(chunkWithIndexes, priority);
                            }
                        }
                    }
                }
            }

            if (Any(statistics.Status & EChunkStatus::Sealed)) {
                Y_ASSERT(chunk->IsJournal());
                for (auto replica : chunk->StoredReplicas()) {
                    if (replica.GetMediumIndex() == mediumIndex &&
                        replica.GetReplicaIndex() == UnsealedChunkReplicaIndex)
                    {
                        auto* node = replica.GetPtr();
                        if (node->GetLocalState() == ENodeState::Online) {
                            node->AddToChunkSealQueue(chunk);
                        }
                    }
                }
            }

            if (Any(statistics.Status & (EChunkStatus::DataMissing | EChunkStatus::ParityMissing)) &&
                None(statistics.Status & EChunkStatus::Lost))
            {
                AddToChunkRepairQueue(chunk, mediumIndex);
            }
        }
    }

    if (Any(allMediaStatistics.Status & ECrossMediumChunkStatus::Lost)) {
        YCHECK(LostChunks_.insert(chunk).second);
        if (durabilityRequired) {
            YCHECK(LostVitalChunks_.insert(chunk).second);
        }
    }

    if (Any(allMediaStatistics.Status & ECrossMediumChunkStatus::DataMissing)) {
        Y_ASSERT(chunk->IsErasure());
        YCHECK(DataMissingChunks_.insert(chunk).second);
    }

    if (Any(allMediaStatistics.Status & ECrossMediumChunkStatus::ParityMissing)) {
        Y_ASSERT(chunk->IsErasure());
        YCHECK(ParityMissingChunks_.insert(chunk).second);
    }

    if (Any(allMediaStatistics.Status & ECrossMediumChunkStatus::Precarious)) {
        YCHECK(PrecariousChunks_.insert(chunk).second);
        if (durabilityRequired) {
            YCHECK(PrecariousVitalChunks_.insert(chunk).second);
        }
    }

}

void TChunkReplicator::ResetChunkStatus(TChunk* chunk)
{
    LostChunks_.erase(chunk);
    LostVitalChunks_.erase(chunk);
    PrecariousChunks_.erase(chunk);
    PrecariousVitalChunks_.erase(chunk);

    UnderreplicatedChunks_.erase(chunk);
    OverreplicatedChunks_.erase(chunk);
    UnsafelyPlacedChunks_.erase(chunk);

    if (chunk->IsErasure()) {
        DataMissingChunks_.erase(chunk);
        ParityMissingChunks_.erase(chunk);
    }

    if (chunk->IsJournal()) {
        QuorumMissingChunks_.erase(chunk);
    }
}

void TChunkReplicator::RemoveChunkFromQueues(TChunk* chunk, int mediumIndex, bool dropRemovals)
{
    for (auto storedReplica : chunk->StoredReplicas()) {
        auto* node = storedReplica.GetPtr();
        // Replica's medium index is irrelevant: it signifies the medium on which
        // that replica currently is. What we need is purging the chunk from
        // queues where *destination* medium index is #mediumIndex.
        TNodePtrWithIndexes nodeWithIndexes(node, storedReplica.GetReplicaIndex(), mediumIndex);
        RemoveReplicaFromQueues(chunk, nodeWithIndexes, dropRemovals);
    }

    if (chunk->IsErasure()) {
        RemoveFromChunkRepairQueue(chunk);
    }
}

void TChunkReplicator::RemoveReplicaFromQueues(TChunk* chunk, TNodePtrWithIndexes nodeWithIndexes, bool dropRemovals)
{
    auto* node = nodeWithIndexes.GetPtr();
    TChunkPtrWithIndexes chunkWithIndexes(
        chunk,
        nodeWithIndexes.GetReplicaIndex(),
        nodeWithIndexes.GetMediumIndex());
    TChunkIdWithIndexes chunkIdWithIndexes(
        chunk->GetId(),
        nodeWithIndexes.GetReplicaIndex(),
        nodeWithIndexes.GetMediumIndex());
    if (dropRemovals) {
        node->RemoveFromChunkRemovalQueue(chunkIdWithIndexes);
    }
    node->RemoveFromChunkReplicationQueues(chunkWithIndexes);
    node->RemoveFromChunkSealQueue(chunk);
}

void TChunkReplicator::CancelChunkJobs(TChunk* chunk)
{
    auto job = chunk->GetJob();
    if (job) {
        LOG_DEBUG("Job canceled (JobId: %v)", job->GetJobId());
        UnregisterJob(job, EJobUnregisterFlags::UnregisterFromNode);
    }
}

bool TChunkReplicator::IsReplicaDecommissioned(TNodePtrWithIndexes replica)
{
    auto* node = replica.GetPtr();
    return node->GetDecommissioned();
}

void TChunkReplicator::ScheduleChunkRefresh(TChunk* chunk)
{
    if (!IsObjectAlive(chunk)) {
        return;
    }

    if (chunk->IsForeign()) {
        return;
    }

    RefreshScanner_->EnqueueChunk(chunk);
}

void TChunkReplicator::ScheduleNodeRefresh(TNode* node)
{
    const auto& replicas = node->StoredReplicas();
    for (const auto& mediumReplicas : replicas) {
        for (const auto& replica : mediumReplicas) {
            ScheduleChunkRefresh(replica.GetPtr());
        }
    }
}

void TChunkReplicator::OnRefresh()
{
    int totalCount = 0;
    int aliveCount = 0;
    NProfiling::TScopedTimer timer;

    LOG_DEBUG("Incremental chunk refresh iteration started");

    PROFILE_TIMING ("/refresh_time") {
        auto chunkManager = Bootstrap_->GetChunkManager();
        auto deadline = GetCpuInstant() - ChunkRefreshDelay_;
        while (totalCount < Config_->MaxChunksPerRefresh &&
               RefreshScanner_->HasUnscannedChunk(deadline))
        {
            if (timer.GetElapsed() > Config_->MaxTimePerRefresh) {
                break;
            }

            ++totalCount;
            auto* chunk = RefreshScanner_->DequeueChunk();
            if (!IsObjectAlive(chunk)) {
                continue;
            }

            RefreshChunk(chunk);
            ++aliveCount;
        }
    }

    LOG_DEBUG("Incremental chunk refresh iteration completed (TotalCount: %v, AliveCount: %v)",
        totalCount,
        aliveCount);
}

bool TChunkReplicator::IsEnabled()
{
    return Enabled_;
}

void TChunkReplicator::OnCheckEnabled()
{
    auto worldInitializer = Bootstrap_->GetWorldInitializer();
    if (!worldInitializer->IsInitialized()) {
        Enabled_ = false;
        return;
    }

    try {
        if (Bootstrap_->IsPrimaryMaster()) {
            OnCheckEnabledPrimary();
        } else {
            OnCheckEnabledSecondary();
        }
    } catch (const std::exception& ex) {
        LOG_ERROR(ex, "Error updating replicator state, disabling until the next attempt");
        Enabled_ = false;
    }
}

void TChunkReplicator::OnCheckEnabledPrimary()
{
    const auto& cypressManager = Bootstrap_->GetCypressManager();
    auto resolver = cypressManager->CreateResolver();
    auto sysNode = resolver->ResolvePath("//sys");
    if (sysNode->Attributes().Get<bool>("disable_chunk_replicator", false)) {
        if (Enabled_) {
            LOG_INFO("Chunk replicator is disabled by //sys/@disable_chunk_replicator setting");
        }
        Enabled_ = false;
        return;
    }

    const auto& nodeTracker = Bootstrap_->GetNodeTracker();
    int needOnline = Config_->SafeOnlineNodeCount;
    int gotOnline = nodeTracker->GetOnlineNodeCount();
    if (gotOnline < needOnline) {
        if (Enabled_) {
            LOG_INFO("Chunk replicator disabled: too few online nodes, needed >= %v but got %v",
                needOnline,
                gotOnline);
        }
        Enabled_ = false;
        return;
    }

    const auto& multicellManager = Bootstrap_->GetMulticellManager();
    auto statistics = multicellManager->ComputeClusterStatistics();
    int gotChunkCount = statistics.chunk_count();
    int gotLostChunkCount = statistics.lost_vital_chunk_count();
    int needLostChunkCount = Config_->SafeLostChunkCount;
    if (gotChunkCount > 0) {
        double needFraction = Config_->SafeLostChunkFraction;
        double gotFraction = (double) gotLostChunkCount / gotChunkCount;
        if (gotFraction > needFraction) {
            if (Enabled_) {
                LOG_INFO("Chunk replicator disabled: too many lost chunks, fraction needed <= %v but got %v",
                    needFraction,
                    gotFraction);
            }
            Enabled_ = false;
            return;
        }
    }

    if (gotLostChunkCount > needLostChunkCount) {
        if (Enabled_) {
            LOG_INFO("Chunk replicator disabled: too many lost chunks, needed <= %v but got %v",
                needLostChunkCount,
                gotLostChunkCount);
        }
        Enabled_ = false;
        return;
    }

    if (!Enabled_) {
        LOG_INFO("Chunk replicator enabled");
    }
    Enabled_ = true;
}

void TChunkReplicator::OnCheckEnabledSecondary()
{
    const auto& multicellManager = Bootstrap_->GetMulticellManager();
    auto channel = multicellManager->GetMasterChannelOrThrow(Bootstrap_->GetPrimaryCellTag(), EPeerKind::Leader);
    TObjectServiceProxy proxy(channel);

    auto req = TYPathProxy::Get("//sys/@chunk_replicator_enabled");
    auto rsp = WaitFor(proxy.Execute(req))
        .ValueOrThrow();

    auto value = ConvertTo<bool>(TYsonString(rsp->value()));
    if (value != Enabled_) {
        if (value) {
            LOG_INFO("Chunk replicator enabled at primary master");
        } else {
            LOG_INFO("Chunk replicator disabled at primary master");
        }
        Enabled_ = value;
    }
}

int TChunkReplicator::GetRefreshQueueSize() const
{
    return RefreshScanner_->GetQueueSize();
}

int TChunkReplicator::GetPropertiesUpdateQueueSize() const
{
    return PropertiesUpdateScanner_->GetQueueSize();
}

void TChunkReplicator::SchedulePropertiesUpdate(TChunkTree* chunkTree)
{
    switch (chunkTree->GetType()) {
        case EObjectType::Chunk:
        case EObjectType::ErasureChunk:
            // Erasure chunks have no RF but still can update Vital.
            SchedulePropertiesUpdate(chunkTree->AsChunk());
            break;

        case EObjectType::ChunkList:
            SchedulePropertiesUpdate(chunkTree->AsChunkList());
            break;

        default:
            Y_UNREACHABLE();
    }
}

void TChunkReplicator::SchedulePropertiesUpdate(TChunkList* chunkList)
{
    class TVisitor
        : public IChunkVisitor
    {
    public:
        TVisitor(
            NCellMaster::TBootstrap* bootstrap,
            TChunkReplicatorPtr owner,
            TChunkList* root)
            : Bootstrap_(bootstrap)
            , Owner_(std::move(owner))
            , Root_(root)
        { }

        void Run()
        {
            TraverseChunkTree(CreatePreemptableChunkTraverserCallbacks(Bootstrap_), this, Root_);
        }

    private:
        TBootstrap* const Bootstrap_;
        const TChunkReplicatorPtr Owner_;
        TChunkList* const Root_;

        virtual bool OnChunk(
            TChunk* chunk,
            i64 /*rowIndex*/,
            const TReadLimit& /*startLimit*/,
            const TReadLimit& /*endLimit*/) override
        {
            Owner_->SchedulePropertiesUpdate(chunk);
            return true;
        }

        virtual void OnError(const TError& /*error*/) override
        { }

        virtual void OnFinish() override
        { }
    };

    New<TVisitor>(Bootstrap_, this, chunkList)->Run();
}

void TChunkReplicator::SchedulePropertiesUpdate(TChunk* chunk)
{
    if (!IsObjectAlive(chunk)) {
        return;
    }

    PropertiesUpdateScanner_->EnqueueChunk(chunk);
}

void TChunkReplicator::OnPropertiesUpdate()
{
    if (!Bootstrap_->GetHydraFacade()->GetHydraManager()->IsActiveLeader()) {
        return;
    }

    TReqUpdateChunkProperties request;
    request.set_cell_tag(Bootstrap_->GetCellTag());

    int totalCount = 0;
    int aliveCount = 0;
    NProfiling::TScopedTimer timer;

    LOG_DEBUG("Chunk properties update iteration started");

    PROFILE_TIMING ("/properties_update_time") {
        while (totalCount < Config_->MaxChunksPerPropertiesUpdate &&
               PropertiesUpdateScanner_->HasUnscannedChunk())
        {
            if (timer.GetElapsed() > Config_->MaxTimePerPropertiesUpdate) {
                break;
            }

            ++totalCount;
            auto* chunk = PropertiesUpdateScanner_->DequeueChunk();
            if (!IsObjectAlive(chunk)) {
                continue;
            }

            UpdateChunkProperties(chunk, &request);
            ++aliveCount;
        }
    }

    LOG_DEBUG("Chunk chunk properties update iteration completed (TotalCount: %v, AliveCount: %v, UpdateCount: %v)",
        totalCount,
        aliveCount,
        request.updates_size());

    if (request.updates_size() > 0) {
        auto chunkManager = Bootstrap_->GetChunkManager();
        auto asyncResult = chunkManager
            ->CreateUpdateChunkPropertiesMutation(request)
            ->CommitAndLog(Logger);
        WaitFor(asyncResult);
    }
}

void TChunkReplicator::UpdateChunkProperties(TChunk* chunk, TReqUpdateChunkProperties* request)
{
    auto newProperties = ComputeChunkProperties(chunk);
    auto oldProperties = chunk->GetLocalProperties();
    if (newProperties != oldProperties) {
        auto* update = request->add_updates();
        ToProto(update->mutable_chunk_id(), chunk->GetId());
        update->set_vital(newProperties.GetVital());
        int mediumIndex = 0;
        for (const auto& mediumProperties : newProperties) {
            auto* mediumUpdate = update->add_medium_updates();
            mediumUpdate->set_medium_index(mediumIndex);
            mediumUpdate->set_replication_factor(mediumProperties.GetReplicationFactor());
            mediumUpdate->set_data_parts_only(mediumProperties.GetDataPartsOnly());
            ++mediumIndex;
        }
    }
}

TChunkProperties TChunkReplicator::ComputeChunkProperties(TChunk* chunk)
{
    bool found = false;
    TChunkProperties properties;
    // Below, properties of this chunk's owners are combined together. Since
    // 'data parts only' flags are combined by ANDing, we should start with
    // true to avoid affecting the result.
    for (auto& mediumProperties : properties) {
        mediumProperties.SetDataPartsOnly(true);
    }

    // Unique number used to distinguish already visited chunk lists.
    auto mark = TChunkList::GenerateVisitMark();

    // BFS queue. Try to avoid allocations.
    SmallVector<TChunkList*, 64> queue;
    size_t frontIndex = 0;

    auto enqueue = [&] (TChunkList* chunkList) {
        if (chunkList->GetVisitMark() != mark) {
            chunkList->SetVisitMark(mark);
            queue.push_back(chunkList);
        }
    };

    // Put seeds into the queue.
    for (auto* parent : chunk->Parents()) {
        auto* adjustedParent = FollowParentLinks(parent);
        if (adjustedParent) {
            enqueue(adjustedParent);
        }
    }

    // The main BFS loop.
    while (frontIndex < queue.size()) {
        auto* chunkList = queue[frontIndex++];

        // Examine owners, if any.
        for (const auto* owningNode : chunkList->TrunkOwningNodes()) {
            // Overloaded; MAXes replication factors, ANDs "data-part-only"s,
            // ORs vitalities.
            properties |= owningNode->Properties();
            found = true;
        }

        // Proceed to parents.
        for (auto* parent : chunkList->Parents()) {
            auto* adjustedParent = FollowParentLinks(parent);
            if (adjustedParent) {
                enqueue(adjustedParent);
            }
        }
    }

    if (chunk->IsErasure()) {
        static_assert(MinReplicationFactor <= 1 && 1 <= MaxReplicationFactor,
                     "Replication factor limits are incorrect.");
        for (auto& mediumProperties : properties) {
            // This never actually throws as 1 is always a valid replication count.
            if (mediumProperties) {
                mediumProperties.SetReplicationFactorOrThrow(1);
            }
        }
    }

    Y_ASSERT(!found || properties.Validate());

    return found
        ? properties
        : chunk->GetLocalProperties();
}

TChunkList* TChunkReplicator::FollowParentLinks(TChunkList* chunkList)
{
    while (chunkList->TrunkOwningNodes().Empty()) {
        const auto& parents = chunkList->Parents();
        auto parentCount = parents.Size();
        if (parentCount == 0) {
            return nullptr;
        }
        if (parentCount > 1) {
            break;
        }
        chunkList = *parents.begin();
    }
    return chunkList;
}

void TChunkReplicator::RegisterJob(const TJobPtr& job)
{
    YCHECK(JobMap_.insert(std::make_pair(job->GetJobId(), job)).second);
    YCHECK(job->GetNode()->Jobs().insert(job).second);

    const auto& chunkManager = Bootstrap_->GetChunkManager();
    auto chunkId = job->GetChunkIdWithIndexes().Id;
    auto* chunk = chunkManager->FindChunk(chunkId);
    if (chunk) {
        chunk->SetJob(job);
    }
}

void TChunkReplicator::UnregisterJob(const TJobPtr& job, EJobUnregisterFlags flags)
{
    YCHECK(JobMap_.erase(job->GetJobId()) == 1);

    if (Any(flags & EJobUnregisterFlags::UnregisterFromNode)) {
        YCHECK(job->GetNode()->Jobs().erase(job) == 1);
    }

    const auto& chunkManager = Bootstrap_->GetChunkManager();
    auto chunkId = job->GetChunkIdWithIndexes().Id;
    auto* chunk = chunkManager->FindChunk(chunkId);
    if (chunk) {
        chunk->SetJob(nullptr);
        if (Any(flags & EJobUnregisterFlags::ScheduleChunkRefresh)) {
            ScheduleChunkRefresh(chunk);
        }
    }
}

void TChunkReplicator::AddToChunkRepairQueue(TChunk* chunk, int mediumIndex)
{
    Y_ASSERT(!chunk->GetRepairQueueIterator());
    auto it = ChunkRepairQueue_.insert(ChunkRepairQueue_.end(), {chunk, mediumIndex});
    chunk->SetRepairQueueIterator(it);
}

void TChunkReplicator::RemoveFromChunkRepairQueue(TChunk* chunk)
{
    auto it = chunk->GetRepairQueueIterator();
    if (it) {
        ChunkRepairQueue_.erase(*it);
        chunk->SetRepairQueueIterator(Null);
    }
}

////////////////////////////////////////////////////////////////////////////////

} // namespace NChunkServer
} // namespace NYT<|MERGE_RESOLUTION|>--- conflicted
+++ resolved
@@ -191,12 +191,7 @@
 {
     TChunkStatistics result;
 
-<<<<<<< HEAD
     auto replicationFactors = chunk->ComputeReplicationFactors();
-=======
-    int replicationFactor = chunk->ComputeReplicationFactor();
-    int maxReplicasPerRack = ChunkPlacement_->GetMaxReplicasPerRack(chunk);
->>>>>>> 3e2bd71f
 
     TPerMediumArray<bool> hasUnsafelyPlacedReplicas{};
     TPerMediumArray<std::array<ui8, MaxRackCount + 1>> perRackReplicaCounters{};
@@ -217,9 +212,7 @@
 
         if (rack) {
             int rackIndex = rack->GetIndex();
-            int maxReplicasPerRack = std::min(
-                Config_->MaxReplicasPerRack,
-                chunk->GetMaxReplicasPerRack(mediumIndex, Null));
+            int maxReplicasPerRack = ChunkPlacement_->GetMaxReplicasPerRack(chunk, mediumIndex, Null);
             if (++perRackReplicaCounters[mediumIndex][rackIndex] > maxReplicasPerRack) {
                 hasUnsafelyPlacedReplicas[mediumIndex] = true;
             }
@@ -358,7 +351,6 @@
     TChunkStatistics result;
 
     auto* codec = NErasure::GetCodec(chunk->GetErasureCodec());
-<<<<<<< HEAD
 
     TPerMediumArray<std::array<TNodePtrWithIndexesList, ChunkReplicaIndexBound>> decommissionedReplicas{};
     TPerMediumArray<std::array<ui8, MaxRackCount + 1>> perRackReplicaCounters{};
@@ -370,14 +362,6 @@
     totalReplicaCounts.fill(0);
     TPerMediumIntArray totalDecommissionedReplicaCounts;
     totalDecommissionedReplicaCounts.fill(0);
-=======
-    int totalPartCount = codec->GetTotalPartCount();
-    int dataPartCount = codec->GetDataPartCount();
-    int maxReplicasPerRack = ChunkPlacement_->GetMaxReplicasPerRack(chunk);
-    std::array<TNodePtrWithIndexList, ChunkReplicaIndexBound> decommissionedReplicas{};
-    std::array<ui8, MaxRackCount + 1> perRackReplicaCounters{};
-    int unsafelyPlacedReplicaIndex = -1; // an arbitrary replica collocated with too may others within a single rack
->>>>>>> 3e2bd71f
 
     auto mark = TNode::GenerateVisitMark();
 
@@ -398,9 +382,7 @@
         const auto* rack = node->GetRack();
         if (rack) {
             int rackIndex = rack->GetIndex();
-            int maxReplicasPerRack = std::min(
-                Config_->MaxReplicasPerRack,
-                chunk->GetMaxReplicasPerRack(mediumIndex, Null));
+            int maxReplicasPerRack = ChunkPlacement_->GetMaxReplicasPerRack(chunk, mediumIndex);
             if (++perRackReplicaCounters[mediumIndex][rackIndex] > maxReplicasPerRack) {
                 // A erasure chunk is considered placed unsafely if some non-null rack
                 // contains more replicas than returned by TChunk::GetMaxReplicasPerRack.
@@ -637,11 +619,6 @@
     auto replicationFactors = chunk->ComputeReplicationFactors();
     int replicationFactor = replicationFactors[DefaultMediumIndex];
     int readQuorum = chunk->GetReadQuorum();
-<<<<<<< HEAD
-    int maxReplicasPerRack = std::min(Config_->MaxReplicasPerRack, chunk->GetMaxReplicasPerRack(DefaultMediumIndex, Null));
-=======
-    int maxReplicasPerRack = ChunkPlacement_->GetMaxReplicasPerRack(chunk, Null);
->>>>>>> 3e2bd71f
 
     int replicaCount = 0;
     int decommissionedReplicaCount = 0;
@@ -668,6 +645,7 @@
         const auto* rack = replica.GetPtr()->GetRack();
         if (rack) {
             int rackIndex = rack->GetIndex();
+            int maxReplicasPerRack = ChunkPlacement_->GetMaxReplicasPerRack(chunk, DefaultMediumIndex, Null);
             if (++perRackReplicaCounters[rackIndex] > maxReplicasPerRack) {
                 // A journal chunk is considered placed unsafely if some non-null rack
                 // contains more replicas than returned by TChunk::GetMaxReplicasPerRack.
