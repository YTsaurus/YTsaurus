--- conflicted
+++ resolved
@@ -179,23 +179,14 @@
 {
     TChunkStatistics result;
 
-<<<<<<< HEAD
     int replicationFactor = chunk->ComputeReplicationFactor();
-=======
-    int replicationFactor = chunk->GetReplicationFactor();
     int maxReplicasPerRack = std::min(Config_->MaxReplicasPerRack, chunk->GetMaxReplicasPerRack(Null));
->>>>>>> 7885fe16
 
     int replicaCount = 0;
     int decommissionedReplicaCount = 0;
     TNodePtrWithIndexList decommissionedReplicas;
-<<<<<<< HEAD
-    TRackSet usedRacks;
-    int usedRackCount = 0;
-=======
     std::array<ui8, MaxRackCount + 1> perRackReplicaCounters{};
     bool hasUnsafelyPlacedReplicas = false;
->>>>>>> 7885fe16
 
     for (auto replica : chunk->StoredReplicas()) {
         if (IsReplicaDecommissioned(replica)) {
@@ -205,18 +196,11 @@
             ++replicaCount;
         }
         const auto* rack = replica.GetPtr()->GetRack();
-<<<<<<< HEAD
-        int rackIndex = rack ? rack->GetIndex() : NullRackIndex;
-        if (!usedRacks.test(rackIndex)) {
-            usedRacks.set(rackIndex);
-            ++usedRackCount;
-=======
         if (rack) {
             int rackIndex = rack->GetIndex();
             if (++perRackReplicaCounters[rackIndex] > maxReplicasPerRack) {
                 hasUnsafelyPlacedReplicas = true;
             }
->>>>>>> 7885fe16
         }
     }
 
@@ -241,15 +225,7 @@
         result.BalancingRemovalIndexes.push_back(GenericChunkReplicaIndex);
     }
 
-<<<<<<< HEAD
-    TRackSet nullRackMask;
-    nullRackMask.set(NullRackIndex);
-    if (replicationFactor > 1 && usedRackCount == 1 && usedRacks != nullRackMask) {
-        // A regular chunk is considered placed unsafely if all of its replicas are placed in
-        // one non-null rack. Also, for RF=1 rack awareness is effectively off.
-=======
     if (replicationFactor > 1 && hasUnsafelyPlacedReplicas && None(result.Status & EChunkStatus::Overreplicated)) {
->>>>>>> 7885fe16
         result.Status |= EChunkStatus::UnsafelyPlaced;
     }
 
@@ -270,11 +246,7 @@
     auto* codec = NErasure::GetCodec(chunk->GetErasureCodec());
     int totalPartCount = codec->GetTotalPartCount();
     int dataPartCount = codec->GetDataPartCount();
-<<<<<<< HEAD
-    int maxReplicasPerRack = chunk->GetMaxReplicasPerRack(Null);
-=======
     int maxReplicasPerRack = std::min(Config_->MaxReplicasPerRack, codec->GetGuaranteedRepairablePartCount());
->>>>>>> 7885fe16
     std::array<TNodePtrWithIndexList, ChunkReplicaIndexBound> decommissionedReplicas{};
     std::array<ui8, MaxRackCount + 1> perRackReplicaCounters{};
     int unsafelyPlacedReplicaIndex = -1; // an arbitrary replica collocated with too may others within a single rack
