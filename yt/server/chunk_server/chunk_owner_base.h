--- conflicted
+++ resolved
@@ -4,7 +4,7 @@
 #include "private.h"
 
 #include <ytlib/chunk_client/chunk_owner_ypath_proxy.h>
-#include <ytlib/chunk_client/data_node_service.pb.h>
+#include <ytlib/chunk_client/data_statistics.pb.h>
 
 #include <server/cypress_server/public.h>
 #include <server/cypress_server/node.h>
@@ -31,7 +31,6 @@
 public:
     explicit TChunkOwnerBase(const NCypressServer::TVersionedNodeId& id);
 
-<<<<<<< HEAD
     const TChunkList* GetSnapshotChunkList() const;
     const TChunkList* GetDeltaChunkList() const;
 
@@ -41,12 +40,9 @@
         const std::vector<Stroka>& keyColumns);
     virtual bool IsSorted() const;
 
-    NChunkClient::NProto::TDataStatistics ComputeTotalStatistics() const;
-=======
     virtual NYTree::ENodeType GetNodeType() const override;
 
-    virtual NSecurityServer::TClusterResources GetResourceUsage() const override;
->>>>>>> 5373dc8b
+    NChunkClient::NProto::TDataStatistics ComputeTotalStatistics() const;
 
     virtual void Save(NCellMaster::TSaveContext& context) const override;
     virtual void Load(NCellMaster::TLoadContext& context) override;
