#include "node_proxy_detail.h"
#include "private.h"
#include "cypress_traverser.h"
#include "helpers.h"
#include "shard.h"

#include <yt/server/master/cell_master/config.h>
#include <yt/server/master/cell_master/multicell_manager.h>
#include <yt/server/master/cell_master/bootstrap.h>
#include <yt/server/master/cell_master/hydra_facade.h>
#include <yt/server/master/cell_master/config_manager.h>

#include <yt/server/master/chunk_server/chunk_list.h>
#include <yt/server/master/chunk_server/chunk_manager.h>
#include <yt/server/master/chunk_server/chunk_owner_base.h>
#include <yt/server/master/chunk_server/medium.h>

#include <yt/server/lib/misc/interned_attributes.h>

#include <yt/server/master/security_server/access_log.h>
#include <yt/server/master/security_server/account.h>
#include <yt/server/master/security_server/security_manager.h>
#include <yt/server/master/security_server/user.h>

#include <yt/server/master/tablet_server/tablet_cell_bundle.h>
#include <yt/server/master/tablet_server/tablet_manager.h>

#include <yt/ytlib/cypress_client/cypress_ypath_proxy.h>
#include <yt/ytlib/cypress_client/rpc_helpers.h>

#include <yt/ytlib/transaction_client/helpers.h>

#include <yt/ytlib/object_client/helpers.h>

#include <yt/client/object_client/helpers.h>

#include <yt/core/logging/fluent_log.h>

#include <yt/core/misc/string.h>

#include <yt/core/ypath/tokenizer.h>

#include <yt/core/ytree/convert.h>
#include <yt/core/ytree/ephemeral_node_factory.h>
#include <yt/core/ytree/exception_helpers.h>
#include <yt/core/ytree/fluent.h>
#include <yt/core/ytree/node_detail.h>
#include <yt/core/ytree/ypath_client.h>
#include <yt/core/ytree/ypath_detail.h>

#include <yt/core/yson/async_writer.h>

#include <yt/core/compression//codec.h>

#include <type_traits>

namespace NYT::NCypressServer {

using namespace NYTree;
using namespace NLogging;
using namespace NYson;
using namespace NYPath;
using namespace NRpc;
using namespace NObjectClient;
using namespace NObjectServer;
using namespace NCellMaster;
using namespace NChunkServer;
using namespace NTransactionServer;
using namespace NSecurityServer;
using namespace NCypressClient;

////////////////////////////////////////////////////////////////////////////////

namespace {

bool IsAccessLoggedMethod(const TString& method) {
    static const THashSet<TString> methodsForAccessLog = {
        "Lock",
        "Unlock",
        "GetKey",
        "Get",
        "Set",
        "Remove",
        "List",
        "Exists",
        "GetBasicAttributes",
        "CheckPermission",
        "BeginCopy",
        "EndCopy"
    };
    return methodsForAccessLog.contains(method);
}

bool HasTrivialAcd(const TCypressNode* node)
{
    const auto& acd = node->Acd();
    return acd.GetInherit() && acd.Acl().Entries.empty();
}

bool CheckItemReadPermissions(
    TCypressNode* parent,
    TCypressNode* child,
    const TSecurityManagerPtr& securityManager)
{
    // Fast path.
    if ((!parent || HasTrivialAcd(parent)) && HasTrivialAcd(child)) {
        return true;
    }

    // Slow path.
    auto* user = securityManager->GetAuthenticatedUser();
    return securityManager->CheckPermission(child, user, EPermission::Read).Action == ESecurityAction::Allow;
}

} // namespace

////////////////////////////////////////////////////////////////////////////////

TNontemplateCypressNodeProxyBase::TCustomAttributeDictionary::TCustomAttributeDictionary(
    TNontemplateCypressNodeProxyBase* proxy)
    : Proxy_(proxy)
{ }

std::vector<TString> TNontemplateCypressNodeProxyBase::TCustomAttributeDictionary::ListKeys() const
{
    auto keys = ListNodeAttributes(
        Proxy_->Bootstrap_->GetCypressManager(),
        Proxy_->TrunkNode_,
        Proxy_->Transaction_);
    return std::vector<TString>(keys.begin(), keys.end());
}

std::vector<IAttributeDictionary::TKeyValuePair> TNontemplateCypressNodeProxyBase::TCustomAttributeDictionary::ListPairs() const
{
    auto pairs = GetNodeAttributes(
        Proxy_->Bootstrap_->GetCypressManager(),
        Proxy_->TrunkNode_,
        Proxy_->Transaction_);
    return std::vector<TKeyValuePair>(pairs.begin(), pairs.end());
}

TYsonString TNontemplateCypressNodeProxyBase::TCustomAttributeDictionary::FindYson(TStringBuf name) const
{
    const auto& cypressManager = Proxy_->Bootstrap_->GetCypressManager();
    auto originators = cypressManager->GetNodeOriginators(Proxy_->GetTransaction(), Proxy_->GetTrunkNode());
    for (const auto* node : originators) {
        const auto* userAttributes = node->GetAttributes();
        if (userAttributes) {
            auto it = userAttributes->Attributes().find(name);
            if (it != userAttributes->Attributes().end()) {
                return it->second;
            }
        }
    }

    return {};
}

void TNontemplateCypressNodeProxyBase::TCustomAttributeDictionary::SetYson(const TString& key, const TYsonString& value)
{
    YT_ASSERT(value);

    auto oldValue = FindYson(key);
    Proxy_->GuardedValidateCustomAttributeUpdate(key, oldValue, value);

    const auto& cypressManager = Proxy_->Bootstrap_->GetCypressManager();
    auto* node = cypressManager->LockNode(
        Proxy_->TrunkNode_,
        Proxy_->Transaction_,
        TLockRequest::MakeSharedAttribute(key));

    auto* userAttributes = node->GetMutableAttributes();
    userAttributes->Attributes()[key] = value;

    Proxy_->SetModified(EModificationType::Attributes);
}

bool TNontemplateCypressNodeProxyBase::TCustomAttributeDictionary::Remove(const TString& key)
{
    auto oldValue = FindYson(key);
    if (!oldValue) {
        return false;
    }

    Proxy_->GuardedValidateCustomAttributeUpdate(key, oldValue, {});

    const auto& cypressManager = Proxy_->Bootstrap_->GetCypressManager();
    auto* node = cypressManager->LockNode(
        Proxy_->TrunkNode_,
        Proxy_->Transaction_,
        TLockRequest::MakeSharedAttribute(key));

    auto* userAttributes = node->GetMutableAttributes();
    if (node->GetTransaction()) {
        userAttributes->Attributes()[key] = {};
    } else {
        YT_VERIFY(userAttributes->Attributes().erase(key) == 1);
    }

    Proxy_->SetModified(EModificationType::Attributes);
    return true;
}

////////////////////////////////////////////////////////////////////////////////

class TNontemplateCypressNodeProxyBase::TResourceUsageVisitor
    : public ICypressNodeVisitor
{
public:
    TResourceUsageVisitor(
        NCellMaster::TBootstrap* bootstrap,
        ICypressNodeProxyPtr rootNode)
        : Bootstrap_(bootstrap)
        , RootNode_(std::move(rootNode))
    { }

    TPromise<TYsonString> Run()
    {
        TraverseCypress(
            Bootstrap_->GetCypressManager(),
            Bootstrap_->GetTransactionManager(),
            Bootstrap_->GetObjectManager(),
            Bootstrap_->GetSecurityManager(),
            Bootstrap_->GetHydraFacade()->GetEpochAutomatonInvoker(EAutomatonThreadQueue::CypressTraverser),
            RootNode_->GetTrunkNode(),
            RootNode_->GetTransaction(),
            this);
        return Promise_;
    }

private:
    NCellMaster::TBootstrap* const Bootstrap_;
    const ICypressNodeProxyPtr RootNode_;

    TPromise<TYsonString> Promise_ = NewPromise<TYsonString>();
    TClusterResources ResourceUsage_;


    virtual void OnNode(TCypressNode* trunkNode, TTransaction* transaction) override
    {
        const auto& cypressManager = Bootstrap_->GetCypressManager();
        auto* node = cypressManager->GetVersionedNode(trunkNode, transaction);
        ResourceUsage_ += node->GetTotalResourceUsage();
    }

    virtual void OnError(const TError& error) override
    {
        auto wrappedError = TError("Error computing recursive resource usage")
            << error;
        Promise_.Set(wrappedError);
    }

    virtual void OnCompleted() override
    {
        auto usage = New<TSerializableClusterResources>(Bootstrap_->GetChunkManager(), ResourceUsage_);
        Promise_.Set(ConvertToYsonString(usage));
    }
};

////////////////////////////////////////////////////////////////////////////////

TNontemplateCypressNodeProxyBase::TNontemplateCypressNodeProxyBase(
    NCellMaster::TBootstrap* bootstrap,
    TObjectTypeMetadata* metadata,
    TTransaction* transaction,
    TCypressNode* trunkNode)
    : TObjectProxyBase(bootstrap, metadata, trunkNode)
    , THierarchicPermissionValidator(CreatePermissionValidator())
    , CustomAttributesImpl_(this)
    , Transaction_(transaction)
    , TrunkNode_(trunkNode)
{
    YT_ASSERT(TrunkNode_);
    YT_ASSERT(TrunkNode_->IsTrunk());

    CustomAttributes_ = &CustomAttributesImpl_;
}

std::unique_ptr<ITransactionalNodeFactory> TNontemplateCypressNodeProxyBase::CreateFactory() const
{
    auto* account = GetThisImpl()->GetAccount();
    return CreateCypressFactory(account, TNodeFactoryOptions());
}

std::unique_ptr<ICypressNodeFactory> TNontemplateCypressNodeProxyBase::CreateCypressFactory(
    TAccount* account,
    const TNodeFactoryOptions& options) const
{
    const auto& cypressManager = Bootstrap_->GetCypressManager();
    return cypressManager->CreateNodeFactory(
        GetThisImpl()->GetTrunkNode()->GetShard(),
        Transaction_,
        account,
        options);
}

TYPath TNontemplateCypressNodeProxyBase::GetPath() const
{
    const auto& cypressManager = Bootstrap_->GetCypressManager();
    return cypressManager->GetNodePath(this);
}

TTransaction* TNontemplateCypressNodeProxyBase::GetTransaction() const
{
    return Transaction_;
}

TCypressNode* TNontemplateCypressNodeProxyBase::GetTrunkNode() const
{
    return TrunkNode_;
}

ICompositeNodePtr TNontemplateCypressNodeProxyBase::GetParent() const
{
    auto* parent = GetThisImpl()->GetParent();
    return parent ? GetProxy(parent)->AsComposite() : nullptr;
}

void TNontemplateCypressNodeProxyBase::SetParent(const ICompositeNodePtr& parent)
{
    auto* impl = LockThisImpl();
    impl->SetParent(parent ? ICypressNodeProxy::FromNode(parent.Get())->GetTrunkNode() : nullptr);
}

const IAttributeDictionary& TNontemplateCypressNodeProxyBase::Attributes() const
{
    return TObjectProxyBase::Attributes();
}

IAttributeDictionary* TNontemplateCypressNodeProxyBase::MutableAttributes()
{
    return TObjectProxyBase::MutableAttributes();
}

TFuture<TYsonString> TNontemplateCypressNodeProxyBase::GetBuiltinAttributeAsync(TInternedAttributeKey key)
{
    switch (key) {
        case EInternedAttributeKey::RecursiveResourceUsage: {
            auto visitor = New<TResourceUsageVisitor>(Bootstrap_, this);
            return visitor->Run();
        }

        default:
            break;
    }

    auto asyncResult = GetExternalBuiltinAttributeAsync(key);
    if (asyncResult) {
        return asyncResult;
    }

    return TObjectProxyBase::GetBuiltinAttributeAsync(key);
}

TFuture<TYsonString> TNontemplateCypressNodeProxyBase::GetExternalBuiltinAttributeAsync(TInternedAttributeKey internedKey)
{
    const auto* node = GetThisImpl();
    if (!node->IsExternal()) {
        return std::nullopt;
    }

    auto optionalDescriptor = FindBuiltinAttributeDescriptor(internedKey);
    if (!optionalDescriptor) {
        return std::nullopt;
    }

    const auto& descriptor = *optionalDescriptor;
    if (!descriptor.External) {
        return std::nullopt;
    }

    auto externalCellTag = node->GetExternalCellTag();

    const auto& transactionManager = Bootstrap_->GetTransactionManager();
    auto transactionId = transactionManager->GetNearestExternalizedTransactionAncestor(
        GetTransaction(),
        externalCellTag);

    auto key = TString(GetUninternedAttributeKey(internedKey));
    
    auto req = TYPathProxy::Get(FromObjectId(GetId()) + "/@" + key);
    AddCellTagToSyncWith(req, GetId());
    SetTransactionId(req, transactionId);

    const auto& multicellManager = Bootstrap_->GetMulticellManager();
    auto channel = multicellManager->GetMasterChannelOrThrow(
        externalCellTag,
        NHydra::EPeerKind::LeaderOrFollower);

    TObjectServiceProxy proxy(channel);
    return proxy.Execute(req).Apply(BIND([=, this_ = MakeStrong(this)] (const TYPathProxy::TErrorOrRspGetPtr& rspOrError) {
        if (!rspOrError.IsOK()) {
            auto code = rspOrError.GetCode();
            if (code == NYTree::EErrorCode::ResolveError || code == NTransactionClient::EErrorCode::NoSuchTransaction) {
                return TYsonString();
            }
            THROW_ERROR_EXCEPTION("Error requesting attribute %Qv of object %v from cell %v",
                key,
                GetVersionedId(),
                externalCellTag)
                << rspOrError;
        }

        const auto& rsp = rspOrError.Value();
        return TYsonString(rsp->value());
    }));
}

bool TNontemplateCypressNodeProxyBase::SetBuiltinAttribute(TInternedAttributeKey key, const TYsonString& value)
{
    switch (key) {
        case EInternedAttributeKey::Account: {
            ValidateNoTransaction();

            const auto& securityManager = Bootstrap_->GetSecurityManager();

            auto name = ConvertTo<TString>(value);
            auto* account = securityManager->GetAccountByNameOrThrow(name);
            account->ValidateActiveLifeStage();

            ValidateStorageParametersUpdate();
            ValidatePermission(account, EPermission::Use);

            auto* node = LockThisImpl();
            if (node->GetAccount() != account) {
                // TODO(savrus) See YT-7050
                securityManager->ValidateResourceUsageIncrease(account, TClusterResources().SetNodeCount(1));
                securityManager->SetAccount(node, account, /* transaction */ nullptr);
            }

            return true;
        }

        case EInternedAttributeKey::ExpirationTime: {
            ValidatePermission(EPermissionCheckScope::This|EPermissionCheckScope::Descendants, EPermission::Remove);

            const auto& cypressManager = Bootstrap_->GetCypressManager();

            if (TrunkNode_ == cypressManager->GetRootNode()) {
                THROW_ERROR_EXCEPTION("Cannot set \"expiration_time\" for the root");
            }

            auto time = ConvertTo<TInstant>(value);

            auto lockRequest = TLockRequest::MakeSharedAttribute(GetUninternedAttributeKey(key));
            auto* node = LockThisImpl(lockRequest);

            cypressManager->SetExpirationTime(node, time);

            return true;
        }

        case EInternedAttributeKey::Opaque: {
            ValidateNoTransaction();
            ValidatePermission(EPermissionCheckScope::This, EPermission::Write);

            // NB: No locking, intentionally.
            auto* node = GetThisImpl();
            auto opaque = ConvertTo<bool>(value);
            node->SetOpaque(opaque);

            return true;
        }

        case EInternedAttributeKey::InheritAcl:
        case EInternedAttributeKey::Acl:
        case EInternedAttributeKey::Owner: {
            auto attributeUpdated = TObjectProxyBase::SetBuiltinAttribute(key, value);
            auto* node = GetThisImpl();
            if (attributeUpdated && !node->IsBeingCreated()) {
                LogStructuredEventFluently(CypressServerLogger, ELogLevel::Info)
                    .Item("event").Value(EAccessControlEvent::ObjectAcdUpdated)
                    .Item("attribute").Value(GetUninternedAttributeKey(key))
                    .Item("path").Value(GetPath())
                    .Item("value").Value(value);
            }
            return attributeUpdated;
        }

        case EInternedAttributeKey::Annotation: {
            auto annotation = ConvertTo<std::optional<TString>>(value);
            if (annotation) {
                ValidateAnnotation(*annotation);
            }
            auto* lockedNode = LockThisImpl();
            lockedNode->SetAnnotation(annotation);
            return true;
        }

        default:
            break;
    }

    return TObjectProxyBase::SetBuiltinAttribute(key, value);
}

bool TNontemplateCypressNodeProxyBase::RemoveBuiltinAttribute(TInternedAttributeKey key)
{
    switch (key) {
        case EInternedAttributeKey::ExpirationTime: {
            auto lockRequest = TLockRequest::MakeSharedAttribute(GetUninternedAttributeKey(key));
            auto* node = LockThisImpl(lockRequest);
            const auto& cypressManager = Bootstrap_->GetCypressManager();
            cypressManager->SetExpirationTime(node, std::nullopt);

            return true;
        }

        case EInternedAttributeKey::Opaque: {
            ValidateNoTransaction();
            ValidatePermission(EPermissionCheckScope::This, EPermission::Write);

            // NB: No locking, intentionally.
            auto* node = GetThisImpl();
            node->SetOpaque(false);

            return true;
        }

        default:
            break;
    }

    return TObjectProxyBase::RemoveBuiltinAttribute(key);
}

TVersionedObjectId TNontemplateCypressNodeProxyBase::GetVersionedId() const
{
    return TVersionedObjectId(Object_->GetId(), GetObjectId(Transaction_));
}

TAccessControlDescriptor* TNontemplateCypressNodeProxyBase::FindThisAcd()
{
    const auto& securityManager = Bootstrap_->GetSecurityManager();
    auto* node = GetThisImpl();
    return securityManager->FindAcd(node);
}

void TNontemplateCypressNodeProxyBase::ListSystemAttributes(std::vector<TAttributeDescriptor>* descriptors)
{
    TObjectProxyBase::ListSystemAttributes(descriptors);

    const auto* node = GetThisImpl();
    bool hasKey = NodeHasKey(node);
    bool isExternal = node->IsExternal();

    descriptors->push_back(TAttributeDescriptor(EInternedAttributeKey::ParentId)
        .SetPresent(NodeHasParentId(node)));
    descriptors->push_back(EInternedAttributeKey::External);
    descriptors->push_back(TAttributeDescriptor(EInternedAttributeKey::ExternalCellTag)
        .SetPresent(isExternal));
    descriptors->push_back(TAttributeDescriptor(EInternedAttributeKey::Locks)
        .SetOpaque(true));
    descriptors->push_back(EInternedAttributeKey::LockCount);
    descriptors->push_back(EInternedAttributeKey::LockMode);
    descriptors->push_back(TAttributeDescriptor(EInternedAttributeKey::Path)
        .SetOpaque(true));
    descriptors->push_back(TAttributeDescriptor(EInternedAttributeKey::Key)
        .SetPresent(hasKey));
    descriptors->push_back(TAttributeDescriptor(EInternedAttributeKey::ExpirationTime)
        .SetPresent(node->TryGetExpirationTime().operator bool())
        .SetWritable(true)
        .SetRemovable(true));
    descriptors->push_back(EInternedAttributeKey::CreationTime);
    descriptors->push_back(EInternedAttributeKey::ModificationTime);
    descriptors->push_back(EInternedAttributeKey::AccessTime);
    descriptors->push_back(EInternedAttributeKey::AccessCounter);
    descriptors->push_back(EInternedAttributeKey::Revision);
    descriptors->push_back(EInternedAttributeKey::AttributesRevision);
    descriptors->push_back(EInternedAttributeKey::ContentRevision);
    descriptors->push_back(EInternedAttributeKey::ResourceUsage);
    descriptors->push_back(TAttributeDescriptor(EInternedAttributeKey::RecursiveResourceUsage)
        .SetOpaque(true));
    descriptors->push_back(TAttributeDescriptor(EInternedAttributeKey::Account)
        .SetWritable(true)
        .SetReplicated(true));
    descriptors->push_back(TAttributeDescriptor(EInternedAttributeKey::Opaque)
        .SetWritable(true)
        .SetRemovable(true));
    descriptors->push_back(TAttributeDescriptor(EInternedAttributeKey::ShardId)
        .SetPresent(node->GetTrunkNode()->GetShard() != nullptr));
    descriptors->push_back(EInternedAttributeKey::ResolveCached);
    descriptors->push_back(TAttributeDescriptor(EInternedAttributeKey::Annotation)
        .SetWritable(true)
        .SetRemovable(true)
        .SetOpaque(true));
    descriptors->push_back(TAttributeDescriptor(EInternedAttributeKey::AnnotationPath)
        .SetOpaque(true));
}

bool TNontemplateCypressNodeProxyBase::GetBuiltinAttribute(
    TInternedAttributeKey key,
    IYsonConsumer* consumer)
{
    auto* node = GetThisImpl();
    const auto* trunkNode = node->GetTrunkNode();
    bool isExternal = node->IsExternal();

    switch (key) {
        case EInternedAttributeKey::ParentId:
            if (!NodeHasParentId(node)) {
                break;
            }
            BuildYsonFluently(consumer)
                .Value(GetNodeParentId(node));
            return true;

        case EInternedAttributeKey::External:
            BuildYsonFluently(consumer)
                .Value(isExternal);
            return true;

        case EInternedAttributeKey::ExternalCellTag:
            if (!isExternal) {
                break;
            }
            BuildYsonFluently(consumer)
                .Value(node->GetExternalCellTag());
            return true;

        case EInternedAttributeKey::Locks: {
            auto printLock = [=] (TFluentList fluent, const TLock* lock) {
                const auto& request = lock->Request();
                fluent.Item()
                    .BeginMap()
                        .Item("id").Value(lock->GetId())
                        .Item("state").Value(lock->GetState())
                        .Item("transaction_id").Value(lock->GetTransaction()->GetId())
                        .Item("mode").Value(request.Mode)
                        .DoIf(request.Key.Kind == ELockKeyKind::Child, [=] (TFluentMap fluent) {
                            fluent
                                .Item("child_key").Value(request.Key.Name);
                        })
                        .DoIf(request.Key.Kind == ELockKeyKind::Attribute, [=] (TFluentMap fluent) {
                            fluent
                                .Item("attribute_key").Value(request.Key.Name);
                        })
                    .EndMap();
            };

            BuildYsonFluently(consumer)
                .BeginList()
                    .DoFor(trunkNode->LockingState().AcquiredLocks, printLock)
                    .DoFor(trunkNode->LockingState().PendingLocks, printLock)
                .EndList();
            return true;
        }

        case EInternedAttributeKey::LockCount:
            BuildYsonFluently(consumer)
                .Value(trunkNode->LockingState().AcquiredLocks.size() + trunkNode->LockingState().PendingLocks.size());
            return true;

        case EInternedAttributeKey::LockMode:
            BuildYsonFluently(consumer)
                .Value(node->GetLockMode());
            return true;

        case EInternedAttributeKey::Path:
            BuildYsonFluently(consumer)
                .Value(GetPath());
            return true;

        case EInternedAttributeKey::Key: {
            static const TString NullKey("?");
            auto optionalKey = FindNodeKey(
                Bootstrap_->GetCypressManager(),
                GetThisImpl()->GetTrunkNode(),
                Transaction_);
            BuildYsonFluently(consumer)
                .Value(optionalKey.value_or(NullKey));
            return true;
        }

        case EInternedAttributeKey::ExpirationTime: {
            auto optionalExpirationTime = node->TryGetExpirationTime();
            if (!optionalExpirationTime) {
                break;
            }
            BuildYsonFluently(consumer)
                .Value(*optionalExpirationTime);
            return true;
        }

        case EInternedAttributeKey::CreationTime:
            BuildYsonFluently(consumer)
                .Value(node->GetCreationTime());
            return true;

        case EInternedAttributeKey::ModificationTime:
            BuildYsonFluently(consumer)
                .Value(node->GetModificationTime());
            return true;

        case EInternedAttributeKey::AccessTime:
            BuildYsonFluently(consumer)
                .Value(trunkNode->GetAccessTime());
            return true;

        case EInternedAttributeKey::AccessCounter:
            BuildYsonFluently(consumer)
                .Value(trunkNode->GetAccessCounter());
            return true;

        case EInternedAttributeKey::Revision:
            BuildYsonFluently(consumer)
                .Value(node->GetRevision());
            return true;

        case EInternedAttributeKey::AttributesRevision:
            BuildYsonFluently(consumer)
                .Value(node->GetAttributesRevision());
            return true;

        case EInternedAttributeKey::ContentRevision:
            BuildYsonFluently(consumer)
                .Value(node->GetContentRevision());
            return true;

        case EInternedAttributeKey::ResourceUsage: {
            const auto& chunkManager = Bootstrap_->GetChunkManager();
            auto resourceSerializer = New<TSerializableClusterResources>(chunkManager, node->GetTotalResourceUsage());
            BuildYsonFluently(consumer)
                .Value(resourceSerializer);
            return true;
        }

        case EInternedAttributeKey::Account:
            BuildYsonFluently(consumer)
                .Value(node->GetAccount()->GetName());
            return true;

        case EInternedAttributeKey::Opaque:
            BuildYsonFluently(consumer)
                .Value(node->GetOpaque());
            return true;

        case EInternedAttributeKey::ShardId:
            if (node->GetTrunkNode()->GetShard()) {
                BuildYsonFluently(consumer)
                    .Value(node->GetTrunkNode()->GetShard()->GetId());
                return true;
            }
            break;

        case EInternedAttributeKey::ResolveCached:
            BuildYsonFluently(consumer)
                .Value(node->GetTrunkNode()->GetResolveCacheNode().operator bool());
            return true;

        case EInternedAttributeKey::Annotation: {
            const auto* annotationNode = FindClosestAncestorWithAnnotation(node);
            if (annotationNode) {
                BuildYsonFluently(consumer)
                    .Value(*annotationNode->GetAnnotation());
            } else {
                BuildYsonFluently(consumer)
                    .Entity();
            }
            return true;
        }

        case EInternedAttributeKey::AnnotationPath: {
            auto* annotationNode = FindClosestAncestorWithAnnotation(node);
            if (annotationNode) {
                const auto& cypressManager = Bootstrap_->GetCypressManager();
                BuildYsonFluently(consumer)
                    .Value(cypressManager->GetNodePath(annotationNode, GetTransaction()));
            } else {
                BuildYsonFluently(consumer)
                    .Entity();
            }
            return true;
        }

        default:
            break;
    }

    return TObjectProxyBase::GetBuiltinAttribute(key, consumer);
}

void TNontemplateCypressNodeProxyBase::ValidateStorageParametersUpdate()
{ }

void TNontemplateCypressNodeProxyBase::ValidateLockPossible()
{ }

void TNontemplateCypressNodeProxyBase::BeforeInvoke(const IServiceContextPtr& context)
{
    AccessTrackingSuppressed_ = GetSuppressAccessTracking(context->RequestHeader());
    ModificationTrackingSuppressed_ = GetSuppressModificationTracking(context->RequestHeader());

    TObjectProxyBase::BeforeInvoke(context);
}

void TNontemplateCypressNodeProxyBase::AfterInvoke(const IServiceContextPtr& context)
{
    SetAccessed();
    TObjectProxyBase::AfterInvoke(context);
}

bool TNontemplateCypressNodeProxyBase::DoInvoke(const NRpc::IServiceContextPtr& context)
{
    ValidateAccessTransaction();

    YT_LOG_ACCESS_IF(
        IsAccessLoggedMethod(context->GetMethod()),
        context,
        GetPath(),
        Transaction_);

    DISPATCH_YPATH_SERVICE_METHOD(Lock);
    DISPATCH_YPATH_SERVICE_METHOD(Create);
    DISPATCH_YPATH_SERVICE_METHOD(Copy);
    DISPATCH_YPATH_SERVICE_METHOD(BeginCopy);
    DISPATCH_YPATH_SERVICE_METHOD(EndCopy);
    DISPATCH_YPATH_SERVICE_METHOD(Unlock);

    if (TNodeBase::DoInvoke(context)) {
        return true;
    }

    if (TObjectProxyBase::DoInvoke(context)) {
        return true;
    }

    return false;
}

void TNontemplateCypressNodeProxyBase::GetSelf(
    TReqGet* request,
    TRspGet* response,
    const TCtxGetPtr& context)
{
    class TVisitor
    {
    public:
        TVisitor(
            TCypressManagerPtr cypressManager,
            TSecurityManagerPtr securityManager,
            TTransaction* transaction,
            std::optional<std::vector<TString>> attributeKeys)
            : CypressManager_(std::move(cypressManager))
            , SecurityManager_(std::move(securityManager))
            , Transaction_(transaction)
            , AttributeKeys_(std::move(attributeKeys))
        { }

        void Run(TCypressNode* root)
        {
            VisitAny(nullptr, root);
        }

        TFuture<TYsonString> Finish()
        {
            return Writer_.Finish();
        }

    private:
        const TCypressManagerPtr CypressManager_;
        const TSecurityManagerPtr SecurityManager_;
        TTransaction* const Transaction_;
        const std::optional<std::vector<TString>> AttributeKeys_;

        TAsyncYsonWriter Writer_;


        void VisitAny(TCypressNode* trunkParent, TCypressNode* trunkChild)
        {
            if (!CheckItemReadPermissions(trunkParent, trunkChild, SecurityManager_)) {
                Writer_.OnEntity();
                return;
            }

            auto proxy = CypressManager_->GetNodeProxy(trunkChild, Transaction_);
            proxy->WriteAttributes(&Writer_, AttributeKeys_, false);

            if (trunkParent && trunkChild->GetOpaque()) {
                Writer_.OnEntity();
                return;
            }

            switch (trunkChild->GetNodeType()) {
                case ENodeType::List:
                    VisitList(trunkChild->As<TListNode>());
                    break;
                case ENodeType::Map:
                    VisitMap(trunkChild->As<TMapNode>());
                    break;
                default:
                    VisitOther(trunkChild);
                    break;
            }
        }

        void VisitOther(TCypressNode* trunkNode)
        {
            auto* node = CypressManager_->GetVersionedNode(trunkNode, Transaction_);
            switch (node->GetType()) {
                case EObjectType::StringNode:
                    Writer_.OnStringScalar(node->As<TStringNode>()->Value());
                    break;
                case EObjectType::Int64Node:
                    Writer_.OnInt64Scalar(node->As<TInt64Node>()->Value());
                    break;
                case EObjectType::Uint64Node:
                    Writer_.OnUint64Scalar(node->As<TUint64Node>()->Value());
                    break;
                case EObjectType::DoubleNode:
                    Writer_.OnDoubleScalar(node->As<TDoubleNode>()->Value());
                    break;
                case EObjectType::BooleanNode:
                    Writer_.OnBooleanScalar(node->As<TBooleanNode>()->Value());
                    break;
                default:
                    Writer_.OnEntity();
                    break;
            }
        }

        void VisitList(TCypressNode* node)
        {
            Writer_.OnBeginList();
            const auto& childList = GetListNodeChildList(
                CypressManager_,
                node->As<TListNode>(),
                Transaction_);
            for (auto* child : childList) {
                Writer_.OnListItem();
                VisitAny(node, child);
            }
            Writer_.OnEndList();
        }

        void VisitMap(TCypressNode* node)
        {
            Writer_.OnBeginMap();
            THashMap<TString, TCypressNode*> keyToChildMapStorage;
            const auto& keyToChildMap = GetMapNodeChildMap(
                CypressManager_,
                node->As<TMapNode>(),
                Transaction_,
                &keyToChildMapStorage);
            for (const auto& pair : keyToChildMap) {
                Writer_.OnKeyedItem(pair.first);
                VisitAny(node, pair.second);
            }
            Writer_.OnEndMap();
        }
    };

    auto attributeKeys = request->has_attributes()
        ? std::make_optional(FromProto<std::vector<TString>>(request->attributes().keys()))
        : std::nullopt;

    // TODO(babenko): make use of limit
    auto limit = request->has_limit()
        ? std::make_optional(request->limit())
        : std::nullopt;

    context->SetRequestInfo("AttributeKeys: %v, Limit: %v",
        attributeKeys,
        limit);

    ValidatePermission(EPermissionCheckScope::This, EPermission::Read);

    TVisitor visitor(
        Bootstrap_->GetCypressManager(),
        Bootstrap_->GetSecurityManager(),
        Transaction_,
        std::move(attributeKeys));
    visitor.Run(TrunkNode_);
    visitor.Finish().Subscribe(BIND([=] (const TErrorOr<TYsonString>& resultOrError) {
        if (resultOrError.IsOK()) {
            response->set_value(resultOrError.Value().GetData());
            context->Reply();
        } else {
            context->Reply(resultOrError);
        }
    }));
}

void TNontemplateCypressNodeProxyBase::DoRemoveSelf()
{
    auto* node = GetThisImpl();
    if (node->GetType() == EObjectType::PortalExit) {
        // XXX(babenko)
        if (Transaction_) {
            THROW_ERROR_EXCEPTION("Removing portal in transaction is not supported");
        }
        YT_VERIFY(node->IsTrunk());

        LockImpl(node, ELockMode::Exclusive, true);

        const auto& objectManager = Bootstrap_->GetObjectManager();
        objectManager->UnrefObject(node);
    } else {
        TNodeBase::DoRemoveSelf();
    }
}

void TNontemplateCypressNodeProxyBase::GetAttribute(
    const TYPath& path,
    TReqGet* request,
    TRspGet* response,
    const TCtxGetPtr& context)
{
    SuppressAccessTracking();
    TObjectProxyBase::GetAttribute(path, request, response, context);
}

void TNontemplateCypressNodeProxyBase::ListAttribute(
    const TYPath& path,
    TReqList* request,
    TRspList* response,
    const TCtxListPtr& context)
{
    SuppressAccessTracking();
    TObjectProxyBase::ListAttribute(path, request, response, context);
}

void TNontemplateCypressNodeProxyBase::ExistsSelf(
    TReqExists* request,
    TRspExists* response,
    const TCtxExistsPtr& context)
{
    SuppressAccessTracking();
    TObjectProxyBase::ExistsSelf(request, response, context);
}

void TNontemplateCypressNodeProxyBase::ExistsRecursive(
    const TYPath& path,
    TReqExists* request,
    TRspExists* response,
    const TCtxExistsPtr& context)
{
    SuppressAccessTracking();
    TObjectProxyBase::ExistsRecursive(path, request, response, context);
}

void TNontemplateCypressNodeProxyBase::ExistsAttribute(
    const TYPath& path,
    TReqExists* request,
    TRspExists* response,
    const TCtxExistsPtr& context)
{
    SuppressAccessTracking();
    TObjectProxyBase::ExistsAttribute(path, request, response, context);
}

TCypressNode* TNontemplateCypressNodeProxyBase::GetImpl(TCypressNode* trunkNode) const
{
    const auto& cypressManager = Bootstrap_->GetCypressManager();
    return cypressManager->GetVersionedNode(trunkNode, Transaction_);
}

TCypressNode* TNontemplateCypressNodeProxyBase::LockImpl(
    TCypressNode* trunkNode,
    const TLockRequest& request /*= ELockMode::Exclusive*/,
    bool recursive /*= false*/) const
{
    const auto& cypressManager = Bootstrap_->GetCypressManager();
    return cypressManager->LockNode(trunkNode, Transaction_, request, recursive);
}

TCypressNode* TNontemplateCypressNodeProxyBase::DoGetThisImpl()
{
    if (CachedNode_) {
        return CachedNode_;
    }
    auto* node = GetImpl(TrunkNode_);
    if (node->GetTransaction() == Transaction_) {
        CachedNode_ = node;
    }
    return node;
}

TCypressNode* TNontemplateCypressNodeProxyBase::DoLockThisImpl(
    const TLockRequest& request /*= ELockMode::Exclusive*/,
    bool recursive /*= false*/)
{
    CachedNode_ = LockImpl(TrunkNode_, request, recursive);
    YT_ASSERT(CachedNode_->GetTransaction() == Transaction_);
    return CachedNode_;
}

void TNontemplateCypressNodeProxyBase::GatherInheritableAttributes(TCypressNode* parent, TCompositeNodeBase::TAttributes* attributes)
{
    for (auto* ancestor = parent; ancestor && !attributes->AreFull(); ancestor = ancestor->GetParent()) {
        auto* compositeAncestor = ancestor->As<TCompositeNodeBase>();

#define XX(camelCaseName, snakeCaseName) \
        { \
            auto inheritedValue = compositeAncestor->Get##camelCaseName(); \
            if (!attributes->camelCaseName && inheritedValue) { \
                attributes->camelCaseName = inheritedValue; \
            } \
        }

        if (compositeAncestor->HasInheritableAttributes()) {
            FOR_EACH_INHERITABLE_ATTRIBUTE(XX)
        }
#undef XX
    }
}

ICypressNodeProxyPtr TNontemplateCypressNodeProxyBase::GetProxy(TCypressNode* trunkNode) const
{
    const auto& cypressManager = Bootstrap_->GetCypressManager();
    return cypressManager->GetNodeProxy(trunkNode, Transaction_);
}

void TNontemplateCypressNodeProxyBase::ValidatePermission(
    EPermissionCheckScope scope,
    EPermission permission,
    const TString& /* user */)
{
    auto* node = GetThisImpl();
    // NB: Suppress permission checks for nodes upon construction.
    // Cf. YT-1191, YT-4628.
    auto* trunkNode = node->GetTrunkNode();
    const auto& cypressManager = Bootstrap_->GetCypressManager();
    if (trunkNode == cypressManager->GetRootNode() || trunkNode->GetParent()) {
        ValidatePermission(node, scope, permission);
    }
}

TSharedRange<TCypressNode*> TNontemplateCypressNodeProxyBase::ListDescendants(TCypressNode* node)
{
    const auto& cypressManager = Bootstrap_->GetCypressManager();
    auto* trunkNode = node->GetTrunkNode();
    auto descendants = cypressManager->ListSubtreeNodes(trunkNode, Transaction_, false);
    return MakeSharedRange(std::move(descendants));
}

void TNontemplateCypressNodeProxyBase::ValidateNotExternal()
{
    if (TrunkNode_->IsExternal()) {
        THROW_ERROR_EXCEPTION("Operation cannot be performed at an external node");
    }
}

void TNontemplateCypressNodeProxyBase::ValidateMediaChange(
    const std::optional<TChunkReplication>& oldReplication,
    std::optional<int> primaryMediumIndex,
    const TChunkReplication& newReplication)
{
    if (newReplication == oldReplication) {
        return;
    }

    const auto& chunkManager = Bootstrap_->GetChunkManager();

    for (const auto& entry : newReplication) {
        if (entry.Policy()) {
            auto* medium = chunkManager->GetMediumByIndex(entry.GetMediumIndex());
            ValidatePermission(medium, EPermission::Use);
        }
    }

    if (primaryMediumIndex && !newReplication.Get(*primaryMediumIndex)) {
        const auto* primaryMedium = chunkManager->GetMediumByIndex(*primaryMediumIndex);
        THROW_ERROR_EXCEPTION("Cannot remove primary medium %Qv",
            primaryMedium->GetName());
    }

    ValidateChunkReplication(chunkManager, newReplication, primaryMediumIndex);
}

bool TNontemplateCypressNodeProxyBase::ValidatePrimaryMediumChange(
    TMedium* newPrimaryMedium,
    const TChunkReplication& oldReplication,
    std::optional<int> oldPrimaryMediumIndex,
    TChunkReplication* newReplication)
{
    auto newPrimaryMediumIndex = newPrimaryMedium->GetIndex();
    if (newPrimaryMediumIndex == oldPrimaryMediumIndex) {
        return false;
    }

    ValidatePermission(newPrimaryMedium, EPermission::Use);

    auto copiedReplication = oldReplication;
    if (!copiedReplication.Get(newPrimaryMediumIndex) && oldPrimaryMediumIndex) {
        // The user is trying to set a medium with zero replication count
        // as primary. This is regarded as a request to move from one medium to
        // another.
        copiedReplication.Set(newPrimaryMediumIndex, copiedReplication.Get(*oldPrimaryMediumIndex));
        copiedReplication.Erase(*oldPrimaryMediumIndex);
    }

    const auto& chunkManager = Bootstrap_->GetChunkManager();
    ValidateChunkReplication(chunkManager, copiedReplication, newPrimaryMediumIndex);

    *newReplication = copiedReplication;

    return true;
}

void TNontemplateCypressNodeProxyBase::SetModified(EModificationType modificationType)
{
    if (ModificationTrackingSuppressed_) {
        return;
    }

    if (!TrunkNode_->IsAlive()) {
        return;
    }

    const auto& cypressManager = Bootstrap_->GetCypressManager();
    if (!CachedNode_) {
        CachedNode_ = cypressManager->GetNode(GetVersionedId());
    }

    cypressManager->SetModified(CachedNode_, modificationType);
}

void TNontemplateCypressNodeProxyBase::SuppressModificationTracking()
{
    ModificationTrackingSuppressed_ = true;
}

void TNontemplateCypressNodeProxyBase::SetAccessed()
{
    if (AccessTrackingSuppressed_) {
        return;
    }

    if (!TrunkNode_->IsAlive()) {
        return;
    }

    const auto& cypressManager = Bootstrap_->GetCypressManager();
    cypressManager->SetAccessed(TrunkNode_);
}

void TNontemplateCypressNodeProxyBase::SuppressAccessTracking()
{
    AccessTrackingSuppressed_ = true;
}

bool TNontemplateCypressNodeProxyBase::CanHaveChildren() const
{
    return false;
}

void TNontemplateCypressNodeProxyBase::SetChildNode(
    INodeFactory* /*factory*/,
    const TYPath& /*path*/,
    const INodePtr& /*child*/,
    bool /*recursive*/)
{
    YT_ABORT();
}

DEFINE_YPATH_SERVICE_METHOD(TNontemplateCypressNodeProxyBase, Lock)
{
    DeclareMutating();

    auto mode = CheckedEnumCast<ELockMode>(request->mode());
    bool waitable = request->waitable();

    if (mode != ELockMode::Snapshot &&
        mode != ELockMode::Shared &&
        mode != ELockMode::Exclusive)
    {
        THROW_ERROR_EXCEPTION("Invalid lock mode %Qlv",
            mode);
    }

    TLockRequest lockRequest;
    if (request->has_child_key()) {
        if (mode != ELockMode::Shared) {
            THROW_ERROR_EXCEPTION("Only %Qlv locks are allowed on child keys, got %Qlv",
                ELockMode::Shared,
                mode);
        }
        lockRequest = TLockRequest::MakeSharedChild(request->child_key());
    } else if (request->has_attribute_key()) {
        if (mode != ELockMode::Shared) {
            THROW_ERROR_EXCEPTION("Only %Qlv locks are allowed on attribute keys, got %Qlv",
                ELockMode::Shared,
                mode);
        }
        lockRequest = TLockRequest::MakeSharedAttribute(request->attribute_key());
    } else {
        lockRequest = TLockRequest(mode);
    }

    lockRequest.Timestamp = request->timestamp();

    context->SetRequestInfo("Mode: %v, Key: %v, Waitable: %v",
        mode,
        lockRequest.Key,
        waitable);

    ValidateTransaction();
    ValidatePermission(
        EPermissionCheckScope::This,
        mode == ELockMode::Snapshot ? EPermission::Read : EPermission::Write);
    ValidateLockPossible();

    const auto& cypressManager = Bootstrap_->GetCypressManager();
    auto* lock = cypressManager->CreateLock(
        TrunkNode_,
        Transaction_,
        lockRequest,
        waitable);

    const auto& multicellManager = Bootstrap_->GetMulticellManager();
    auto externalCellTag = TrunkNode_->IsExternal()
        ? TrunkNode_->GetExternalCellTag()
        : multicellManager->GetCellTag();

    const auto& transactionManager = Bootstrap_->GetTransactionManager();
    auto externalTransactionId = TrunkNode_->IsExternal()
        ? transactionManager->ExternalizeTransaction(Transaction_, externalCellTag)
        : Transaction_->GetId();

    auto lockId = lock->GetId();
    auto revision = TrunkNode_->GetRevision();

    ToProto(response->mutable_lock_id(), lockId);
    ToProto(response->mutable_node_id(), TrunkNode_->GetId());
    ToProto(response->mutable_external_transaction_id(), externalTransactionId);
    response->set_external_cell_tag(externalCellTag);
    response->set_revision(revision);

    context->SetResponseInfo("LockId: %v, ExternalCellTag: %v, ExternalTransactionId: %v, Revision: %llx",
        lockId,
        externalCellTag,
        externalTransactionId,
        revision);

    context->Reply();
}

DEFINE_YPATH_SERVICE_METHOD(TNontemplateCypressNodeProxyBase, Unlock)
{
    DeclareMutating();

    context->SetRequestInfo();

    if (!GetDynamicCypressManagerConfig()->EnableUnlockCommand) {
        THROW_ERROR_EXCEPTION("Unlock command is not enabled");
    }

    ValidateTransaction();
    ValidatePermission(EPermissionCheckScope::This, EPermission::Read);

    const auto& cypressManager = Bootstrap_->GetCypressManager();
    cypressManager->UnlockNode(TrunkNode_, Transaction_);

    context->SetResponseInfo();

    context->Reply();
}

DEFINE_YPATH_SERVICE_METHOD(TNontemplateCypressNodeProxyBase, Create)
{
    DeclareMutating();
    auto type = EObjectType(request->type());
    auto ignoreExisting = request->ignore_existing();
    auto lockExisting = request->lock_existing();
    auto recursive = request->recursive();
    auto force = request->force();
    const auto& path = GetRequestTargetYPath(context->RequestHeader());

    YT_LOG_ACCESS_IF(
        IsAccessLoggedType(type),
        context,
        GetPath(),
        Transaction_,
        {{"type", FormatEnum(type)}});

    context->SetRequestInfo("Type: %v, IgnoreExisting: %v, LockExisting: %v, Recursive: %v, Force: %v",
        type,
        ignoreExisting,
        lockExisting,
        recursive,
        force);

    if (ignoreExisting && force) {
        THROW_ERROR_EXCEPTION("Cannot specify both \"ignore_existing\" and \"force\" options simultaneously");
    }

    if (!ignoreExisting && lockExisting) {
        THROW_ERROR_EXCEPTION("Cannot specify \"lock_existing\" without \"ignore_existing\"");
    }

    bool replace = path.empty();
    if (replace && !force) {
        if (!ignoreExisting) {
            ThrowAlreadyExists(this);
        }

        const auto* impl = GetThisImpl();
        if (impl->GetType() != type && !force) {
            THROW_ERROR_EXCEPTION(
                NYTree::EErrorCode::AlreadyExists,
                "%v already exists and has type %Qlv while node of %Qlv type is about to be created",
                GetPath(),
                impl->GetType(),
                type);
        }

        if (lockExisting) {
            LockThisImpl();
        }

        ToProto(response->mutable_node_id(), impl->GetId());
        response->set_cell_tag(impl->GetExternalCellTag() == NotReplicatedCellTag
            ? Bootstrap_->GetMulticellManager()->GetCellTag()
            : impl->GetExternalCellTag());
        context->SetResponseInfo("ExistingNodeId: %v",
            impl->GetId());
        context->Reply();
        return;
    }

    if (!replace && !CanHaveChildren()) {
        ThrowCannotHaveChildren(this);
    }

    ICompositeNodePtr parent;
    if (replace) {
        parent = GetParent();
        if (!parent) {
            ThrowCannotReplaceNode(this);
        }
    }

    std::unique_ptr<IAttributeDictionary> explicitAttributes;
    if (request->has_node_attributes()) {
        explicitAttributes = FromProto(request->node_attributes());
    }

    ValidateCreatePermissions(replace, explicitAttributes.get());

    auto* node = GetThisImpl();
    // The node inside which the new node must be created.
    auto* intendedParentNode = replace ? node->GetParent() : node;
    auto* account = intendedParentNode->GetAccount();

    TInheritedAttributeDictionary inheritedAttributes(Bootstrap_);
    GatherInheritableAttributes(intendedParentNode, &inheritedAttributes.Attributes());

    if (explicitAttributes) {
        auto optionalAccount = explicitAttributes->FindAndRemove<TString>("account");
        if (optionalAccount) {
            const auto& securityManager = Bootstrap_->GetSecurityManager();
            account = securityManager->GetAccountByNameOrThrow(*optionalAccount);
            account->ValidateActiveLifeStage();
        }
    }

    if (type == EObjectType::Link && explicitAttributes->Contains("target_path")) {
        auto targetPath = explicitAttributes->Get<TString>("target_path");
        YT_LOG_ACCESS(
            context,
            GetPath(),
            Transaction_,
            {{"destination_path", targetPath}},
            "Link");
    }

    auto factory = CreateCypressFactory(account, TNodeFactoryOptions());
    auto newProxy = factory->CreateNode(type, &inheritedAttributes, explicitAttributes.get());

    if (replace) {
        parent->ReplaceChild(this, newProxy);
    } else {
        SetChildNode(
            factory.get(),
            path,
            newProxy,
            recursive);
    }

    factory->Commit();

    auto* newNode = newProxy->GetTrunkNode();
    const auto& newNodeId = newNode->GetId();
    auto newNodeCellTag = newNode->GetExternalCellTag() == NotReplicatedCellTag
        ? Bootstrap_->GetMulticellManager()->GetCellTag()
        : newNode->GetExternalCellTag();

    ToProto(response->mutable_node_id(), newNode->GetId());
    response->set_cell_tag(newNodeCellTag);

    context->SetResponseInfo("NodeId: %v, CellTag: %v, Account: %v",
        newNodeId,
        newNodeCellTag,
        newNode->GetAccount()->GetName());

    context->Reply();
}

DEFINE_YPATH_SERVICE_METHOD(TNontemplateCypressNodeProxyBase, Copy)
{
    DeclareMutating();

    const auto& ypathExt = context->RequestHeader().GetExtension(NYTree::NProto::TYPathHeaderExt::ypath_header_ext);
    // COMPAT(babenko)
    const auto& sourcePath = ypathExt.additional_paths_size() == 1
        ? ypathExt.additional_paths(0)
        : request->source_path();
    auto ignoreExisting = request->ignore_existing();
    auto lockExisting = request->lock_existing();
    auto mode = CheckedEnumCast<ENodeCloneMode>(request->mode());

    if (!ignoreExisting && lockExisting) {
        THROW_ERROR_EXCEPTION("Cannot specify \"lock_existing\" without \"ignore_existing\"");
    }

    if (ignoreExisting && mode == ENodeCloneMode::Move) {
        THROW_ERROR_EXCEPTION("Cannot specify \"ignore_existing\" for move operation");
    }

    context->SetIncrementalRequestInfo("SourcePath: %v, Mode: %v",
        sourcePath,
        mode);

    const auto& cypressManager = Bootstrap_->GetCypressManager();
    auto sourceProxy = cypressManager->ResolvePathToNodeProxy(sourcePath, Transaction_);

    auto* trunkSourceNode = sourceProxy->GetTrunkNode();
    auto* sourceNode = (mode == ENodeCloneMode::Move)
        ? LockImpl(trunkSourceNode, ELockMode::Exclusive, true)
        : cypressManager->GetVersionedNode(trunkSourceNode, Transaction_);

    if (trunkSourceNode == TrunkNode_) {
        THROW_ERROR_EXCEPTION("Cannot copy or move a node to itself");
    }

    if (IsAncestorOf(trunkSourceNode, TrunkNode_)) {
        THROW_ERROR_EXCEPTION("Cannot copy or move a node to its descendant");
    }

    ValidateCopyPermissionsSource(sourceNode, mode);

    auto sourceParentProxy = sourceProxy->GetParent();
    if (!sourceParentProxy && mode == ENodeCloneMode::Move) {
        ThrowCannotRemoveNode(sourceProxy);
    }

    YT_LOG_ACCESS(
        context,
        sourceProxy->GetPath(),
        Transaction_,
        {{"destination_path", GetPath()}},
        mode == ENodeCloneMode::Move ? "Move" : "Copy");

    CopyCore(
        context,
        false,
        [&] (ICypressNodeFactory* factory) {
            return factory->CloneNode(sourceNode, mode);
        });

    if (mode == ENodeCloneMode::Move) {
        sourceParentProxy->RemoveChild(sourceProxy);
    }

    context->Reply();
}

DEFINE_YPATH_SERVICE_METHOD(TNontemplateCypressNodeProxyBase, BeginCopy)
{
    DeclareMutating();
    ValidateTransaction();

    auto mode = CheckedEnumCast<ENodeCloneMode>(request->mode());

    context->SetRequestInfo("Mode: %v",
        mode);

    const auto& cypressManager = Bootstrap_->GetCypressManager();
    const auto& handler = cypressManager->GetHandler(TrunkNode_);

    auto* node = GetThisImpl();

    ValidatePermission(node, EPermissionCheckScope::This | EPermissionCheckScope::Descendants, EPermission::Read);

    TBeginCopyContext copyContext(
        Transaction_,
        mode);
    copyContext.SetVersion(NCellMaster::GetCurrentReign());
    handler->BeginCopy(node, &copyContext);

    ToProto(response->mutable_opaque_child_ids(), copyContext.OpaqueRootIds());
    ToProto(response->mutable_external_cell_tags(), copyContext.GetExternalCellTags());

    auto uncompressedData = copyContext.Finish();
    auto codecId = GetDynamicCypressManagerConfig()->TreeSerializationCodec;
    auto* codec = NCompression::GetCodec(codecId);
    auto compressedData = codec->Compress(uncompressedData);

    auto* serializedTree = response->mutable_serialized_tree();
    serializedTree->set_version(copyContext.GetVersion());
    serializedTree->set_data(compressedData.begin(), compressedData.size());
    serializedTree->set_codec_id(static_cast<int>(codecId));

    ToProto(response->mutable_node_id(), GetId());

    context->SetResponseInfo("Codec: %v, UncompressedDataSize: %v, CompressedDataSize: %v, ExternalCellTags: %v",
        codecId,
        GetByteSize(uncompressedData),
        compressedData.Size(),
        response->external_cell_tags());
    context->Reply();
}

DEFINE_YPATH_SERVICE_METHOD(TNontemplateCypressNodeProxyBase, EndCopy)
{
    DeclareMutating();
    ValidateTransaction();

    auto mode = CheckedEnumCast<ENodeCloneMode>(request->mode());
    bool inplace = request->inplace();
    const auto& serializedTree = request->serialized_tree();
    const auto& compressedData = serializedTree.data();
    auto codecId = CheckedEnumCast<NCompression::ECodec>(serializedTree.codec_id());

    if (serializedTree.version() != NCellMaster::GetCurrentReign()) {
        THROW_ERROR_EXCEPTION("Invalid tree format version: expected %v, actual %v",
            NCellMaster::GetCurrentReign(),
            serializedTree.version());
    }

    context->SetIncrementalRequestInfo("Codec: %v, CompressedDataSize: %v, Mode: %v, Inplace: %v",
        codecId,
        compressedData.size(),
        mode,
        inplace);

    auto* codec = NCompression::GetCodec(codecId);
    auto uncompressedData = codec->Decompress(TSharedRef::FromString(compressedData));

    TEndCopyContext copyContext(
        Bootstrap_,
        mode,
        uncompressedData);
    copyContext.SetVersion(serializedTree.version());

    CopyCore(
        context,
        inplace,
        [&] (ICypressNodeFactory* factory) {
            return inplace
                ? factory->EndCopyNodeInplace(TrunkNode_, &copyContext)
                : factory->EndCopyNode(&copyContext);
        });

    context->Reply();
}

template <class TContextPtr, class TClonedTreeBuilder>
void TNontemplateCypressNodeProxyBase::CopyCore(
    const TContextPtr& context,
    bool inplace,
    const TClonedTreeBuilder& clonedTreeBuilder)
{
    auto* request = &context->Request();
    auto* response = &context->Response();

    const auto& targetPath = GetRequestTargetYPath(context->RequestHeader());
    bool preserveAccount = request->preserve_account();
    bool preserveCreationTime = request->preserve_creation_time();
    bool preserveModificationTime = request->preserve_modification_time();
    bool preserveExpirationTime = request->preserve_expiration_time();
    bool preserveOwner = request->preserve_owner();
    bool preserveAcl = request->preserve_acl();
    auto recursive = request->recursive();
    auto ignoreExisting = request->ignore_existing();
    auto lockExisting = request->lock_existing();
    auto force = request->force();
    auto pessimisticQuotaCheck = request->pessimistic_quota_check();

    if (ignoreExisting && force) {
        THROW_ERROR_EXCEPTION("Cannot specify both \"ignore_existing\" and \"force\" options simultaneously");
    }
    if (inplace && !targetPath.empty()) {
        THROW_ERROR_EXCEPTION("Cannot inplace copy to missing node");
    }

    context->SetRequestInfo("TransactionId: %v "
        "PreserveAccount: %v, PreserveCreationTime: %v, PreserveModificationTime: %v, PreserveExpirationTime: %v, "
        "PreserveOwner: %v, PreserveAcl: %v, Recursive: %v, IgnoreExisting: %v,  LockExisting: %v, "
        "Force: %v, PessimisticQuotaCheck: %v",
        NObjectServer::GetObjectId(Transaction_),
        preserveAccount,
        preserveCreationTime,
        preserveModificationTime,
        preserveExpirationTime,
        preserveOwner,
        preserveAcl,
        recursive,
        ignoreExisting,
        lockExisting,
        force,
        pessimisticQuotaCheck);

    bool replace = targetPath.empty();
    if (replace && !force && !inplace) {
        if (!ignoreExisting) {
            ThrowAlreadyExists(this);
        }

        if (lockExisting) {
            LockThisImpl();
        }

        ToProto(response->mutable_node_id(), TrunkNode_->GetId());
        context->SetResponseInfo("ExistingNodeId: %v",
            TrunkNode_->GetId());
        return;
    }

    if (!replace && !CanHaveChildren()) {
        ThrowCannotHaveChildren(this);
    }

    ICompositeNodePtr parentProxy;
    if (replace && !inplace) {
        parentProxy = GetParent();
        if (!parentProxy) {
            ThrowCannotReplaceNode(this);
        }
    }

<<<<<<< HEAD
    ValidateCopyPermissionsDestination(replace && !inplace);
=======
    if (replace && !inplace) {
        ValidatePermission(EPermissionCheckScope::This | EPermissionCheckScope::Descendants, EPermission::Remove);
        ValidatePermission(EPermissionCheckScope::Parent, EPermission::Write);
        if (preserveAcl) {
            ValidatePermission(EPermissionCheckScope::Parent, EPermission::Administer);
        }
    } else {
        ValidatePermission(EPermissionCheckScope::This, EPermission::Write);
        if (preserveAcl) {
            ValidatePermission(EPermissionCheckScope::This, EPermission::Administer);
        }
    }
>>>>>>> 880567ab

    auto* account = (replace && !inplace)
        ? ICypressNodeProxy::FromNode(parentProxy.Get())->GetTrunkNode()->GetAccount()
        : GetThisImpl()->GetAccount();

    auto factory = CreateCypressFactory(account, TNodeFactoryOptions{
        .PreserveAccount = preserveAccount,
        .PreserveCreationTime = preserveCreationTime,
        .PreserveModificationTime = preserveModificationTime,
        .PreserveExpirationTime = preserveExpirationTime,
        .PreserveOwner = preserveOwner,
        .PreserveAcl = preserveAcl,
        .PessimisticQuotaCheck = pessimisticQuotaCheck
    });

    auto* clonedNode = clonedTreeBuilder(factory.get());
    auto* clonedTrunkNode = clonedNode->GetTrunkNode();
    if (!inplace) {
        auto clonedProxy = GetProxy(clonedTrunkNode);
        if (replace) {
            parentProxy->ReplaceChild(this, clonedProxy);
        } else {
            SetChildNode(
                factory.get(),
                targetPath,
                clonedProxy,
                recursive);
        }
    }

    factory->Commit();

    ToProto(response->mutable_node_id(), clonedTrunkNode->GetId());

    context->SetResponseInfo("NodeId: %v", clonedTrunkNode->GetId());
}

void TNontemplateCypressNodeProxyBase::ValidateAccessTransaction()
{
    if (Object_->IsNative()) {
        return;
    }

    if (!Transaction_) {
        return;
    }

    if (Object_->GetNativeCellTag() == Transaction_->GetNativeCellTag()) {
        return;
    }

    THROW_ERROR_EXCEPTION("Accessing a foreign object %v via transaction %v is not allowed",
        Object_->GetId(),
        Transaction_->GetId());
}

////////////////////////////////////////////////////////////////////////////////

TIntrusivePtr<const ICompositeNode> TNontemplateCompositeCypressNodeProxyBase::AsComposite() const
{
    return this;
}

TIntrusivePtr<ICompositeNode> TNontemplateCompositeCypressNodeProxyBase::AsComposite()
{
    return this;
}

void TNontemplateCompositeCypressNodeProxyBase::ListSystemAttributes(std::vector<TAttributeDescriptor>* descriptors)
{
    TNontemplateCypressNodeProxyBase::ListSystemAttributes(descriptors);

    const auto* node = GetThisImpl<TCompositeNodeBase>();

    descriptors->push_back(EInternedAttributeKey::Count);

    descriptors->push_back(TAttributeDescriptor(EInternedAttributeKey::CompressionCodec)
        .SetPresent(node->GetCompressionCodec().operator bool())
        .SetWritable(true)
        .SetRemovable(true));
    descriptors->push_back(TAttributeDescriptor(EInternedAttributeKey::ErasureCodec)
        .SetPresent(node->GetErasureCodec().operator bool())
        .SetWritable(true)
        .SetRemovable(true));
    descriptors->push_back(TAttributeDescriptor(EInternedAttributeKey::PrimaryMedium)
        .SetPresent(node->GetPrimaryMediumIndex().operator bool())
        .SetWritable(true)
        .SetRemovable(true));
    descriptors->push_back(TAttributeDescriptor(EInternedAttributeKey::Media)
        .SetPresent(node->GetMedia().operator bool())
        .SetWritable(true)
        .SetRemovable(true));
    descriptors->push_back(TAttributeDescriptor(EInternedAttributeKey::Vital)
        .SetPresent(node->GetVital().operator bool())
        .SetWritable(true)
        .SetRemovable(true));
    descriptors->push_back(TAttributeDescriptor(EInternedAttributeKey::ReplicationFactor)
        .SetPresent(node->GetReplicationFactor().operator bool())
        .SetWritable(true)
        .SetRemovable(true));
    descriptors->push_back(TAttributeDescriptor(EInternedAttributeKey::TabletCellBundle)
        .SetPresent(node->GetTabletCellBundle())
        .SetWritable(true)
        .SetRemovable(true));
    descriptors->push_back(TAttributeDescriptor(EInternedAttributeKey::Atomicity)
        .SetPresent(node->GetAtomicity().operator bool())
        .SetWritable(true)
        .SetRemovable(true));
    descriptors->push_back(TAttributeDescriptor(EInternedAttributeKey::CommitOrdering)
        .SetPresent(node->GetCommitOrdering().operator bool())
        .SetWritable(true)
        .SetRemovable(true));
    descriptors->push_back(TAttributeDescriptor(EInternedAttributeKey::InMemoryMode)
        .SetPresent(node->GetInMemoryMode().operator bool())
        .SetWritable(true)
        .SetRemovable(true));
    descriptors->push_back(TAttributeDescriptor(EInternedAttributeKey::OptimizeFor)
        .SetPresent(node->GetOptimizeFor().operator bool())
        .SetWritable(true)
        .SetRemovable(true));
}

bool TNontemplateCompositeCypressNodeProxyBase::GetBuiltinAttribute(TInternedAttributeKey key, IYsonConsumer* consumer)
{
    const auto* node = GetThisImpl<TCompositeNodeBase>();

    switch (key) {
        case EInternedAttributeKey::Count:
            BuildYsonFluently(consumer)
                .Value(GetChildCount());
            return true;

#define XX(camelCaseName, snakeCaseName) \
        case EInternedAttributeKey::camelCaseName: \
            if (!node->Get##camelCaseName()) { \
                break; \
            } \
            BuildYsonFluently(consumer) \
                .Value(node->Get##camelCaseName()); \
            return true; \

        FOR_EACH_SIMPLE_INHERITABLE_ATTRIBUTE(XX)
#undef XX

        case EInternedAttributeKey::PrimaryMedium: {
            if (!node->GetPrimaryMediumIndex()) {
                break;
            }
            const auto& chunkManager = Bootstrap_->GetChunkManager();
            auto* medium = chunkManager->GetMediumByIndex(*node->GetPrimaryMediumIndex());
            BuildYsonFluently(consumer)
                .Value(medium->GetName());
            return true;
        }

        case EInternedAttributeKey::Media: {
            if (!node->GetMedia()) {
                break;
            }
            const auto& chunkManager = Bootstrap_->GetChunkManager();
            BuildYsonFluently(consumer)
                .Value(TSerializableChunkReplication(*node->GetMedia(), chunkManager));
            return true;
        }

        case EInternedAttributeKey::TabletCellBundle:
            if (!node->GetTabletCellBundle()) {
                break;
            }
            BuildYsonFluently(consumer)
                .Value(node->GetTabletCellBundle()->GetName());
            return true;

        default:
            break;
    }

    return TNontemplateCypressNodeProxyBase::GetBuiltinAttribute(key, consumer);
}

bool TNontemplateCompositeCypressNodeProxyBase::SetBuiltinAttribute(TInternedAttributeKey key, const TYsonString& value)
{
    auto* node = GetThisImpl<TCompositeNodeBase>();

    // Attributes "media", "primary_medium", "replication_factor" are interrelated
    // and nullable, which greatly complicates their modification.
    //
    // The rule of thumb is: if possible, consistency of non-null attributes is
    // checked, but an attribute is never required to be set just for the
    // purposes of validation of other attributes. For instance: "media" and
    // "replication_factor" are checked for consistency only when "primary_medium" is
    // set. Without it, it's impossible to tell which medium the "replication_factor"
    // pertains to, and these attributes may be modified virtually independently.

    const auto& chunkManager = Bootstrap_->GetChunkManager();

    auto throwReplicationFactorMismatch = [&] (int mediumIndex) {
        const auto& medium = chunkManager->GetMediumByIndexOrThrow(mediumIndex);
        THROW_ERROR_EXCEPTION(
            "Attributes \"media\" and \"replication_factor\" have contradicting values for medium %Qv",
            medium->GetName());
    };

    switch (key) {
        case EInternedAttributeKey::PrimaryMedium: {
            ValidateNoTransaction();

            auto mediumName = ConvertTo<TString>(value);
            auto* medium = chunkManager->GetMediumByNameOrThrow(mediumName);
            const auto mediumIndex = medium->GetIndex();
            const auto replication = node->GetMedia();

            if (!replication) {
                ValidatePermission(medium, EPermission::Use);
                node->SetPrimaryMediumIndex(mediumIndex);
                return true;
            }

            TChunkReplication newReplication;
            if (ValidatePrimaryMediumChange(
                medium,
                *replication,
                node->GetPrimaryMediumIndex(), // may be null
                &newReplication))
            {
                const auto replicationFactor = node->GetReplicationFactor();
                if (replicationFactor &&
                    *replicationFactor != newReplication.Get(mediumIndex).GetReplicationFactor())
                {
                    throwReplicationFactorMismatch(mediumIndex);
                }

                node->SetMedia(newReplication);
                node->SetPrimaryMediumIndex(mediumIndex);
            } // else no change is required

            return true;
        }

        case EInternedAttributeKey::Media: {
            ValidateNoTransaction();

            auto serializableReplication = ConvertTo<TSerializableChunkReplication>(value);
            TChunkReplication replication;
            // Vitality isn't a part of TSerializableChunkReplication, assume true.
            replication.SetVital(true);
            serializableReplication.ToChunkReplication(&replication, chunkManager);

            const auto oldReplication = node->GetMedia();

            if (replication == oldReplication) {
                return true;
            }

            const auto primaryMediumIndex = node->GetPrimaryMediumIndex();
            const auto replicationFactor = node->GetReplicationFactor();
            if (primaryMediumIndex && replicationFactor) {
                if (replication.Get(*primaryMediumIndex).GetReplicationFactor() != *replicationFactor) {
                    throwReplicationFactorMismatch(*primaryMediumIndex);
                }
            }

            // NB: primary medium index may be null, in which case corresponding
            // parts of validation will be skipped.
            ValidateMediaChange(oldReplication, primaryMediumIndex, replication);
            node->SetMedia(replication);

            return true;
        }

        case EInternedAttributeKey::ReplicationFactor: {
            ValidateNoTransaction();

            auto replicationFactor = ConvertTo<int>(value);
            if (replicationFactor == node->GetReplicationFactor()) {
                return true;
            }

            if (replicationFactor == 0) {
                THROW_ERROR_EXCEPTION("Inheritable replication factor must not be zero; consider removing the attribute altogether");
            }

            ValidateReplicationFactor(replicationFactor);

            const auto mediumIndex = node->GetPrimaryMediumIndex();
            if (mediumIndex) {
                const auto replication = node->GetMedia();
                if (replication) {
                    if (replication->Get(*mediumIndex).GetReplicationFactor() != replicationFactor) {
                        throwReplicationFactorMismatch(*mediumIndex);
                    }
                } else if (!node->GetReplicationFactor()) {
                    auto* medium = chunkManager->GetMediumByIndex(*mediumIndex);
                    ValidatePermission(medium, EPermission::Use);
                }
            }

            node->SetReplicationFactor(replicationFactor);

            return true;
        }

        case EInternedAttributeKey::TabletCellBundle: {
            ValidateNoTransaction();

            auto name = ConvertTo<TString>(value);

            const auto& tabletManager = Bootstrap_->GetTabletManager();
            auto* newBundle = tabletManager->GetTabletCellBundleByNameOrThrow(name);
            newBundle->ValidateActiveLifeStage();

            tabletManager->SetTabletCellBundle(node, newBundle);

            return true;
        }

#define XX(camelCaseName, snakeCaseName) \
        case EInternedAttributeKey::camelCaseName: \
            ValidateNoTransaction(); \
            node->Set##camelCaseName(ConvertTo<decltype(node->Get##camelCaseName())>(value)); \
            return true; \

        // Can't use FOR_EACH_SIMPLE_INHERITABLE_ATTRIBUTE here as
        // replication_factor is "simple" yet must be handled separately.
        XX(CompressionCodec, compression_codec)
        XX(ErasureCodec, erasure_codec)
        XX(Vital, vital)
        XX(Atomicity, atomicity)
        XX(CommitOrdering, commit_ordering)
        XX(InMemoryMode, in_memory_mode)
        XX(OptimizeFor, optimize_for)
#undef XX

        default:
            break;
    }

    return TNontemplateCypressNodeProxyBase::SetBuiltinAttribute(key, value);
}

bool TNontemplateCompositeCypressNodeProxyBase::RemoveBuiltinAttribute(TInternedAttributeKey key)
{
    auto* node = GetThisImpl<TCompositeNodeBase>();

    switch (key) {

        case EInternedAttributeKey::Annotation: {
            const auto& objectManager = Bootstrap_->GetObjectManager();
            const auto& handler = objectManager->GetHandler(Object_);

            if (Any(handler->GetFlags() & ETypeFlags::ForbidAnnotationRemoval)) {
                THROW_ERROR_EXCEPTION("Cannot remove annotation from portal node; consider overriding it somewhere down the tree or setting it to an empty string");
            }

            auto* lockedNode = LockThisImpl();
            lockedNode->SetAnnotation(std::nullopt);
            return true;
        }

#define XX(camelCaseName, snakeCaseName) \
        case EInternedAttributeKey::camelCaseName: \
            ValidateNoTransaction(); \
            node->Set##camelCaseName(std::nullopt); \
            return true; \

        FOR_EACH_SIMPLE_INHERITABLE_ATTRIBUTE(XX);
        XX(Media, media);
#undef XX

        case EInternedAttributeKey::PrimaryMedium:
            ValidateNoTransaction();
            node->SetPrimaryMediumIndex(std::nullopt);
            return true;

        case EInternedAttributeKey::TabletCellBundle: {
            ValidateNoTransaction();

            auto* bundle = node->GetTabletCellBundle();
            if (bundle) {
                const auto& objectManager = Bootstrap_->GetObjectManager();
                objectManager->UnrefObject(bundle);
                node->SetTabletCellBundle(nullptr);
            }

            return true;
        }

        default:
            break;
    }

    return TNontemplateCypressNodeProxyBase::RemoveBuiltinAttribute(key);
}

// May return nullptr if there are no annotations available.
TCypressNode* TNontemplateCypressNodeProxyBase::FindClosestAncestorWithAnnotation(TCypressNode* node)
{
    auto* result = node;
    while (result && !result->GetAnnotation()) {
        result = result->GetParent();
    }
    return result;
}

bool TNontemplateCompositeCypressNodeProxyBase::CanHaveChildren() const
{
    return true;
}

////////////////////////////////////////////////////////////////////////////////

TInheritedAttributeDictionary::TInheritedAttributeDictionary(TBootstrap* bootstrap)
    : Bootstrap_(bootstrap)
{ }

std::vector<TString> TInheritedAttributeDictionary::ListKeys() const
{
    std::vector<TString> result;
#define XX(camelCaseName, snakeCaseName) \
    if (InheritedAttributes_.camelCaseName) { \
        result.push_back(#snakeCaseName); \
    }

    FOR_EACH_INHERITABLE_ATTRIBUTE(XX)
#undef XX

    if (Fallback_) {
        auto fallbackKeys = Fallback_->ListKeys();
        result.insert(result.end(), fallbackKeys.begin(), fallbackKeys.end());
        SortUnique(result);
    }

    return result;
}

std::vector<IAttributeDictionary::TKeyValuePair> TInheritedAttributeDictionary::ListPairs() const
{
    return ListAttributesPairs(*this);
}

TYsonString TInheritedAttributeDictionary::FindYson(TStringBuf key) const
{
#define XX(camelCaseName, snakeCaseName) \
    if (key == #snakeCaseName) { \
        const auto& value = InheritedAttributes_.camelCaseName; \
        return value ? ConvertToYsonString(*value) : TYsonString(); \
    }

    FOR_EACH_SIMPLE_INHERITABLE_ATTRIBUTE(XX);

#undef XX

    if (key == "primary_medium") {
        const auto& primaryMediumIndex = InheritedAttributes_.PrimaryMediumIndex;
        if (!primaryMediumIndex) {
            return {};
        }
        const auto& chunkManager = Bootstrap_->GetChunkManager();
        auto* medium = chunkManager->GetMediumByIndex(*primaryMediumIndex);
        return ConvertToYsonString(medium->GetName());
    }

    if (key == "media") {
        const auto& replication = InheritedAttributes_.Media;
        if (!replication) {
            return {};
        }
        const auto& chunkManager = Bootstrap_->GetChunkManager();
        return ConvertToYsonString(TSerializableChunkReplication(*replication, chunkManager));
    }

    if (key == "tablet_cell_bundle") {
        auto* tabletCellBundle = InheritedAttributes_.TabletCellBundle;
        if (!tabletCellBundle) {
            return {};
        }
        return ConvertToYsonString(tabletCellBundle->GetName());
    }

    return Fallback_ ? Fallback_->FindYson(key) : TYsonString();
}

void TInheritedAttributeDictionary::SetYson(const TString& key, const TYsonString& value)
{
#define XX(camelCaseName, snakeCaseName) \
    if (key == #snakeCaseName) { \
        auto& attr = InheritedAttributes_.camelCaseName; \
        using TAttr = std::remove_reference<decltype(*attr)>::type; \
        attr = ConvertTo<TAttr>(value); \
        return; \
    }

    FOR_EACH_SIMPLE_INHERITABLE_ATTRIBUTE(XX);

#undef XX

    if (key == "primary_medium") {
        const auto& chunkManager = Bootstrap_->GetChunkManager();
        const auto& mediumName = ConvertTo<TString>(value);
        auto* medium = chunkManager->GetMediumByNameOrThrow(mediumName);
        InheritedAttributes_.PrimaryMediumIndex = medium->GetIndex();
        return;
    }

    if (key == "media") {
        const auto& chunkManager = Bootstrap_->GetChunkManager();
        auto serializableReplication = ConvertTo<TSerializableChunkReplication>(value);
        TChunkReplication replication;
        replication.SetVital(true);
        serializableReplication.ToChunkReplication(&replication, chunkManager);
        InheritedAttributes_.Media = replication;
        return;
    }

    if (key == "tablet_cell_bundle") {
        auto bundleName = ConvertTo<TString>(value);
        const auto& tabletManager = Bootstrap_->GetTabletManager();
        auto* bundle = tabletManager->GetTabletCellBundleByNameOrThrow(bundleName);
        bundle->ValidateActiveLifeStage();
        InheritedAttributes_.TabletCellBundle = bundle;
        return;
    }

    if (!Fallback_) {
        Fallback_ = CreateEphemeralAttributes();
    }

    Fallback_->SetYson(key, value);
}

bool TInheritedAttributeDictionary::Remove(const TString& key)
{
#define XX(camelCaseName, snakeCaseName) \
    if (key == #snakeCaseName) { \
        if (InheritedAttributes_.camelCaseName) { \
            InheritedAttributes_.camelCaseName = decltype(InheritedAttributes_.camelCaseName)(); \
        } \
        return true; \
    }

    FOR_EACH_INHERITABLE_ATTRIBUTE(XX)
#undef XX

    if (Fallback_) {
        return Fallback_->Remove(key);
    }

    return false;
}

TCompositeNodeBase::TAttributes& TInheritedAttributeDictionary::Attributes()
{
    return InheritedAttributes_;
}

////////////////////////////////////////////////////////////////////////////////

void TMapNodeProxy::SetRecursive(
    const TYPath& path,
    TReqSet* request,
    TRspSet* response,
    const TCtxSetPtr& context)
{
    context->SetRequestInfo();
    TMapNodeMixin::SetRecursive(path, request, response, context);
}

void TMapNodeProxy::Clear()
{
    // Take shared lock for the node itself.
    auto* impl = LockThisImpl(ELockMode::Shared);

    // Construct children list.
    THashMap<TString, TCypressNode*> keyToChildMapStorage;
    const auto& keyToChildMap = GetMapNodeChildMap(
        Bootstrap_->GetCypressManager(),
        TrunkNode_->As<TMapNode>(),
        Transaction_,
        &keyToChildMapStorage);
    auto keyToChildList = SortHashMapByKeys(keyToChildMap);

    // Take shared locks for children.
    typedef std::pair<TString, TCypressNode*> TChild;
    std::vector<TChild> children;
    children.reserve(keyToChildList.size());
    for (const auto& pair : keyToChildList) {
        LockThisImpl(TLockRequest::MakeSharedChild(pair.first));
        auto* childImpl = LockImpl(pair.second);
        children.push_back(std::make_pair(pair.first, childImpl));
    }

    // Insert tombstones (if in transaction).
    for (const auto& pair : children) {
        const auto& key = pair.first;
        auto* child = pair.second;
        DoRemoveChild(impl, key, child);
    }

    SetModified();
}

int TMapNodeProxy::GetChildCount() const
{
    const auto& cypressManager = Bootstrap_->GetCypressManager();
    auto originators = cypressManager->GetNodeOriginators(Transaction_, TrunkNode_);

    int result = 0;
    for (const auto* node : originators) {
        const auto* mapNode = node->As<TMapNode>();
        result += mapNode->ChildCountDelta();

        if (mapNode->GetLockMode() == ELockMode::Snapshot) {
            break;
        }
    }
    return result;
}

std::vector<std::pair<TString, INodePtr>> TMapNodeProxy::GetChildren() const
{
    THashMap<TString, TCypressNode*> keyToChildStorage;
    const auto& keyToChildMap = GetMapNodeChildMap(
        Bootstrap_->GetCypressManager(),
        TrunkNode_->As<TMapNode>(),
        Transaction_,
        &keyToChildStorage);

    std::vector<std::pair<TString, INodePtr>> result;
    result.reserve(keyToChildMap.size());
    for (const auto& pair : keyToChildMap) {
        result.push_back(std::make_pair(pair.first, GetProxy(pair.second)));
    }

    return result;
}

std::vector<TString> TMapNodeProxy::GetKeys() const
{
    THashMap<TString, TCypressNode*> keyToChildStorage;
    const auto& keyToChildMap = GetMapNodeChildMap(
        Bootstrap_->GetCypressManager(),
        TrunkNode_->As<TMapNode>(),
        Transaction_,
        &keyToChildStorage);

    std::vector<TString> result;
    for (const auto& pair : keyToChildMap) {
        result.push_back(pair.first);
    }

    return result;
}

INodePtr TMapNodeProxy::FindChild(const TString& key) const
{
    auto* trunkChildNode = FindMapNodeChild(
        Bootstrap_->GetCypressManager(),
        TrunkNode_->As<TMapNode>(),
        Transaction_,
        key);
    return trunkChildNode ? GetProxy(trunkChildNode) : nullptr;
}

bool TMapNodeProxy::AddChild(const TString& key, const NYTree::INodePtr& child)
{
    YT_ASSERT(!key.empty());

    if (FindChild(key)) {
        return false;
    }

    auto* impl = LockThisImpl(TLockRequest::MakeSharedChild(key));
    auto* trunkChildImpl = ICypressNodeProxy::FromNode(child.Get())->GetTrunkNode();
    auto* childImpl = LockImpl(trunkChildImpl);

    const auto& objectManager = Bootstrap_->GetObjectManager();

    auto& keyToChild = impl->MutableKeyToChild(objectManager);
    auto& childToKey = impl->MutableChildToKey(objectManager);

    keyToChild[key] = trunkChildImpl;
    YT_VERIFY(childToKey.insert(std::make_pair(trunkChildImpl, key)).second);
    ++impl->ChildCountDelta();

    AttachChild(Bootstrap_->GetObjectManager(), TrunkNode_, childImpl);

    SetModified();

    return true;
}

bool TMapNodeProxy::RemoveChild(const TString& key)
{
    auto* trunkChildImpl = FindMapNodeChild(
        Bootstrap_->GetCypressManager(),
        TrunkNode_->As<TMapNode>(),
        Transaction_,
        key);
    if (!trunkChildImpl) {
        return false;
    }

    auto* childImpl = LockImpl(trunkChildImpl, ELockMode::Exclusive, true);
    auto* impl = LockThisImpl(TLockRequest::MakeSharedChild(key));
    DoRemoveChild(impl, key, childImpl);

    SetModified();

    return true;
}

void TMapNodeProxy::RemoveChild(const INodePtr& child)
{
    auto optionalKey = FindChildKey(child);
    if (!optionalKey) {
        THROW_ERROR_EXCEPTION("Node is not a child");
    }
    const auto& key = *optionalKey;

    auto* trunkChildImpl = ICypressNodeProxy::FromNode(child.Get())->GetTrunkNode();

    auto* childImpl = LockImpl(trunkChildImpl, ELockMode::Exclusive, true);
    auto* impl = LockThisImpl(TLockRequest::MakeSharedChild(key));
    DoRemoveChild(impl, key, childImpl);

    SetModified();
}

void TMapNodeProxy::ReplaceChild(const INodePtr& oldChild, const INodePtr& newChild)
{
    if (oldChild == newChild) {
        return;
    }

    auto optionalKey = FindChildKey(oldChild);
    if (!optionalKey) {
        THROW_ERROR_EXCEPTION("Node is not a child");
    }
    const auto& key = *optionalKey;

    auto* oldTrunkChildImpl = ICypressNodeProxy::FromNode(oldChild.Get())->GetTrunkNode();
    auto* oldChildImpl = LockImpl(oldTrunkChildImpl, ELockMode::Exclusive, true);

    auto* newTrunkChildImpl = ICypressNodeProxy::FromNode(newChild.Get())->GetTrunkNode();
    auto* newChildImpl = LockImpl(newTrunkChildImpl);

    auto* impl = LockThisImpl(TLockRequest::MakeSharedChild(key));

    const auto& objectManager = Bootstrap_->GetObjectManager();

    auto& keyToChild = impl->MutableKeyToChild(objectManager);
    auto& childToKey = impl->MutableChildToKey(objectManager);

    bool ownsOldChild = keyToChild.find(key) != keyToChild.end();
    DetachChild(objectManager, TrunkNode_, oldChildImpl, ownsOldChild);

    keyToChild[key] = newTrunkChildImpl;
    childToKey.erase(oldTrunkChildImpl);
    YT_VERIFY(childToKey.insert(std::make_pair(newTrunkChildImpl, key)).second);
    AttachChild(objectManager, TrunkNode_, newChildImpl);

    SetModified();
}

std::optional<TString> TMapNodeProxy::FindChildKey(const IConstNodePtr& child)
{
    return FindNodeKey(
        Bootstrap_->GetCypressManager(),
        ICypressNodeProxy::FromNode(child.Get())->GetTrunkNode(),
        Transaction_);
}

bool TMapNodeProxy::DoInvoke(const NRpc::IServiceContextPtr& context)
{
    DISPATCH_YPATH_SERVICE_METHOD(List);
    return TBase::DoInvoke(context);
}

void TMapNodeProxy::SetChildNode(
    INodeFactory* factory,
    const TYPath& path,
    const INodePtr& child,
    bool recursive)
{
    TMapNodeMixin::SetChild(
        factory,
        path,
        child,
        recursive);
}

int TMapNodeProxy::GetMaxChildCount() const
{
    return GetDynamicCypressManagerConfig()->MaxNodeChildCount;
}

int TMapNodeProxy::GetMaxKeyLength() const
{
    return GetDynamicCypressManagerConfig()->MaxMapNodeKeyLength;
}

IYPathService::TResolveResult TMapNodeProxy::ResolveRecursive(
    const TYPath& path,
    const IServiceContextPtr& context)
{
    return TMapNodeMixin::ResolveRecursive(path, context);
}

void TMapNodeProxy::DoRemoveChild(
    TMapNode* impl,
    const TString& key,
    TCypressNode* childImpl)
{
    const auto& objectManager = Bootstrap_->GetObjectManager();
    auto* trunkChildImpl = childImpl->GetTrunkNode();
    auto& keyToChild = impl->MutableKeyToChild(objectManager);
    auto& childToKey = impl->MutableChildToKey(objectManager);
    if (Transaction_) {
        auto it = keyToChild.find(key);
        if (it == keyToChild.end()) {
            YT_VERIFY(keyToChild.insert(std::make_pair(key, nullptr)).second);
            DetachChild(objectManager, TrunkNode_, childImpl, false);
        } else {
            it->second = nullptr;
            YT_VERIFY(childToKey.erase(trunkChildImpl) == 1);
            DetachChild(objectManager, TrunkNode_, childImpl, true);
        }
    } else {
        YT_VERIFY(keyToChild.erase(key) == 1);
        YT_VERIFY(childToKey.erase(trunkChildImpl) == 1);
        DetachChild(objectManager, TrunkNode_, childImpl, true);
    }
    --impl->ChildCountDelta();
}

void TMapNodeProxy::ListSelf(
    TReqList* request,
    TRspList* response,
    const TCtxListPtr& context)
{
    ValidatePermission(EPermissionCheckScope::This, EPermission::Read);

    auto attributeKeys = request->has_attributes()
        ? std::make_optional(FromProto<std::vector<TString>>(request->attributes().keys()))
        : std::nullopt;

    auto limit = request->has_limit()
        ? std::make_optional(request->limit())
        : std::nullopt;

    context->SetRequestInfo("AttributeKeys: %v, Limit: %v",
        attributeKeys,
        limit);

    TAsyncYsonWriter writer;

    const auto& cypressManager = Bootstrap_->GetCypressManager();
    const auto& securityManager = Bootstrap_->GetSecurityManager();

    THashMap<TString, TCypressNode*> keyToChildMapStorage;
    const auto& keyToChildMap = GetMapNodeChildMap(
        cypressManager,
        TrunkNode_->As<TMapNode>(),
        Transaction_,
        &keyToChildMapStorage);

    if (limit && keyToChildMap.size() > *limit) {
        writer.OnBeginAttributes();
        writer.OnKeyedItem("incomplete");
        writer.OnBooleanScalar(true);
        writer.OnEndAttributes();
    }

    i64 counter = 0;

    writer.OnBeginList();
    for (const auto& pair : keyToChildMap) {
        const auto& key = pair.first;
        auto* trunkChild  = pair.second;
        writer.OnListItem();

        if (CheckItemReadPermissions(TrunkNode_, trunkChild, securityManager)) {
            auto proxy = cypressManager->GetNodeProxy(trunkChild, Transaction_);
            proxy->WriteAttributes(&writer, attributeKeys, false);
        }

        writer.OnStringScalar(key);

        if (limit && ++counter >= *limit) {
            break;
        }
    }
    writer.OnEndList();

    writer.Finish().Subscribe(BIND([=] (const TErrorOr<TYsonString>& resultOrError) {
        if (resultOrError.IsOK()) {
            response->set_value(resultOrError.Value().GetData());
            context->Reply();
        } else {
            context->Reply(resultOrError);
        }
    }));
}

////////////////////////////////////////////////////////////////////////////////

void TListNodeProxy::SetRecursive(
    const TYPath& path,
    TReqSet* request,
    TRspSet* response,
    const TCtxSetPtr& context)
{
    context->SetRequestInfo();
    TListNodeMixin::SetRecursive(path, request, response, context);
}

void TListNodeProxy::Clear()
{
    auto* impl = LockThisImpl();

    // Lock children and collect impls.
    std::vector<TCypressNode*> children;
    for (auto* trunkChild : impl->IndexToChild()) {
        children.push_back(LockImpl(trunkChild));
    }

    // Detach children.
    for (auto* child : children) {
        DetachChild(Bootstrap_->GetObjectManager(), TrunkNode_, child, true);
    }

    impl->IndexToChild().clear();
    impl->ChildToIndex().clear();

    SetModified();
}

int TListNodeProxy::GetChildCount() const
{
    const auto* impl = GetThisImpl();
    return impl->IndexToChild().size();
}

std::vector<INodePtr> TListNodeProxy::GetChildren() const
{
    std::vector<INodePtr> result;
    const auto* impl = GetThisImpl();
    const auto& indexToChild = impl->IndexToChild();
    result.reserve(indexToChild.size());
    for (auto* child : indexToChild) {
        result.push_back(GetProxy(child));
    }
    return result;
}

INodePtr TListNodeProxy::FindChild(int index) const
{
    const auto* impl = GetThisImpl();
    const auto& indexToChild = impl->IndexToChild();
    return index >= 0 && index < indexToChild.size() ? GetProxy(indexToChild[index]) : nullptr;
}

void TListNodeProxy::AddChild(const INodePtr& child, int beforeIndex /*= -1*/)
{
    auto* impl = LockThisImpl();
    auto& list = impl->IndexToChild();

    auto* trunkChildImpl = ICypressNodeProxy::FromNode(child.Get())->GetTrunkNode();
    auto* childImpl = LockImpl(trunkChildImpl);

    if (beforeIndex < 0) {
        YT_VERIFY(impl->ChildToIndex().insert(std::make_pair(trunkChildImpl, static_cast<int>(list.size()))).second);
        list.push_back(trunkChildImpl);
    } else {
        // Update indices.
        for (auto it = list.begin() + beforeIndex; it != list.end(); ++it) {
            ++impl->ChildToIndex()[*it];
        }

        // Insert the new child.
        YT_VERIFY(impl->ChildToIndex().insert(std::make_pair(trunkChildImpl, beforeIndex)).second);
        list.insert(list.begin() + beforeIndex, trunkChildImpl);
    }

    AttachChild(Bootstrap_->GetObjectManager(), TrunkNode_, childImpl);

    SetModified();
}

bool TListNodeProxy::RemoveChild(int index)
{
    auto* impl = LockThisImpl();
    auto& list = impl->IndexToChild();

    if (index < 0 || index >= list.size()) {
        return false;
    }

    auto* trunkChildImpl = list[index];
    auto* childImpl = LockImpl(trunkChildImpl, ELockMode::Exclusive, true);

    // Update the indices.
    for (auto it = list.begin() + index + 1; it != list.end(); ++it) {
        --impl->ChildToIndex()[*it];
    }

    // Remove the child.
    list.erase(list.begin() + index);
    YT_VERIFY(impl->ChildToIndex().erase(trunkChildImpl));
    DetachChild(Bootstrap_->GetObjectManager(), TrunkNode_, childImpl, true);

    SetModified();
    return true;
}

void TListNodeProxy::RemoveChild(const INodePtr& child)
{
    int index = GetChildIndexOrThrow(child);
    YT_VERIFY(RemoveChild(index));
}

void TListNodeProxy::ReplaceChild(const INodePtr& oldChild, const INodePtr& newChild)
{
    if (oldChild == newChild)
        return;

    auto* impl = LockThisImpl();

    auto* oldTrunkChildImpl = ICypressNodeProxy::FromNode(oldChild.Get())->GetTrunkNode();
    auto* oldChildImpl = LockImpl(oldTrunkChildImpl);

    auto* newTrunkChildImpl = ICypressNodeProxy::FromNode(newChild.Get())->GetTrunkNode();
    auto* newChildImpl = LockImpl(newTrunkChildImpl);

    auto it = impl->ChildToIndex().find(oldTrunkChildImpl);
    YT_ASSERT(it != impl->ChildToIndex().end());

    int index = it->second;

    const auto& objectManager = Bootstrap_->GetObjectManager();
    DetachChild(objectManager, TrunkNode_, oldChildImpl, true);

    impl->IndexToChild()[index] = newTrunkChildImpl;
    impl->ChildToIndex().erase(it);
    YT_VERIFY(impl->ChildToIndex().insert(std::make_pair(newTrunkChildImpl, index)).second);
    AttachChild(objectManager, TrunkNode_, newChildImpl);

    SetModified();
}

std::optional<int> TListNodeProxy::FindChildIndex(const IConstNodePtr& child)
{
    const auto* impl = GetThisImpl();

    auto* trunkChildImpl = ICypressNodeProxy::FromNode(child.Get())->GetTrunkNode();

    auto it = impl->ChildToIndex().find(trunkChildImpl);
    return it == impl->ChildToIndex().end() ? std::nullopt : std::make_optional(it->second);
}

void TListNodeProxy::SetChildNode(
    INodeFactory* factory,
    const TYPath& path,
    const INodePtr& child,
    bool recursive)
{
    TListNodeMixin::SetChild(
        factory,
        path,
        child,
        recursive);
}

int TListNodeProxy::GetMaxChildCount() const
{
    return GetDynamicCypressManagerConfig()->MaxNodeChildCount;
}

IYPathService::TResolveResult TListNodeProxy::ResolveRecursive(
    const TYPath& path,
    const IServiceContextPtr& context)
{
    return TListNodeMixin::ResolveRecursive(path, context);
}

////////////////////////////////////////////////////////////////////////////////

} // namespace NYT::NCypressServer<|MERGE_RESOLUTION|>--- conflicted
+++ resolved
@@ -1730,22 +1730,7 @@
         }
     }
 
-<<<<<<< HEAD
-    ValidateCopyPermissionsDestination(replace && !inplace);
-=======
-    if (replace && !inplace) {
-        ValidatePermission(EPermissionCheckScope::This | EPermissionCheckScope::Descendants, EPermission::Remove);
-        ValidatePermission(EPermissionCheckScope::Parent, EPermission::Write);
-        if (preserveAcl) {
-            ValidatePermission(EPermissionCheckScope::Parent, EPermission::Administer);
-        }
-    } else {
-        ValidatePermission(EPermissionCheckScope::This, EPermission::Write);
-        if (preserveAcl) {
-            ValidatePermission(EPermissionCheckScope::This, EPermission::Administer);
-        }
-    }
->>>>>>> 880567ab
+    ValidateCopyPermissionsDestination(replace && !inplace, preserveAcl);
 
     auto* account = (replace && !inplace)
         ? ICypressNodeProxy::FromNode(parentProxy.Get())->GetTrunkNode()->GetAccount()
