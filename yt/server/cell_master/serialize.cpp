--- conflicted
+++ resolved
@@ -7,11 +7,7 @@
 
 int GetCurrentSnapshotVersion()
 {
-<<<<<<< HEAD
     return 500;
-=======
-    return 352;
->>>>>>> b91452b6
 }
 
 bool ValidateSnapshotVersion(int version)
@@ -39,7 +35,7 @@
         version == 304 ||
         version == 350 ||
         version == 351 ||
-<<<<<<< HEAD
+        version == 352 ||
         version == 400 ||
         version == 401 ||
         version == 402 ||
@@ -48,9 +44,6 @@
         version == 405 ||
         version == 406 ||
         version == 500;
-=======
-        version == 352;
->>>>>>> b91452b6
 }
 
 ////////////////////////////////////////////////////////////////////////////////
