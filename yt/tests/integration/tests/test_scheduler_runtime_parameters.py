from yt_env_setup import YTEnvSetup, wait
from yt.test_helpers import are_almost_equal
from yt_commands import *

import pytest

class TestRuntimeParameters(YTEnvSetup):

    NUM_MASTERS = 1
    NUM_NODES = 3
    NUM_SCHEDULERS = 1

    DELTA_SCHEDULER_CONFIG = {
        "scheduler": {
            "fair_share_update_period": 100
        }
    }

    def test_runtime_parameters(self):
        create_user("u")
        create_test_tables()

        op = map(
            command="sleep 100",
            in_="//tmp/t_in",
            out="//tmp/t_out",
            spec={"weight": 5},
            dont_track=True)

        time.sleep(1.0)

        progress_path = "//sys/scheduler/orchid/scheduler/operations/{0}/progress/scheduling_info_per_pool_tree/default".format(op.id)

        assert check_permission("u", "write", "//sys/operations/" + op.id)["action"] == "deny"
        assert get(progress_path + "/weight") == 5.0

        set("//sys/operations/{0}/@owners/end".format(op.id), "u")
        set("//sys/operations/{0}/@weight".format(op.id), 3)
        set("//sys/operations/{0}/@resource_limits".format(op.id), {"user_slots": 0})

        time.sleep(1.0)

        assert check_permission("u", "write", "//sys/operations/" + op.id)["action"] == "allow"
        assert get(progress_path + "/weight") == 3.0
        assert get(progress_path + "/resource_limits")["user_slots"] == 0

        set("//sys/operations/{0}/@owners/end".format(op.id), "missing_user")

        get_alerts = lambda: get("//sys/operations/{0}/@alerts".format(op.id))
        wait(get_alerts)
        alerts = get_alerts()
        assert alerts.keys() == ["invalid_acl"]

        get("//sys/operations/{0}/@owners".format(op.id))

        self.Env.kill_schedulers()
        time.sleep(1)
        self.Env.start_schedulers()

        time.sleep(1)

        get("//sys/operations/{0}/@owners".format(op.id))

        alerts = get_alerts()
        assert alerts.keys() == ["invalid_acl"]

        remove("//sys/operations/{0}/@owners/-1".format(op.id))
        time.sleep(1.0)

        wait(lambda: not get_alerts())

    def test_update_runtime_parameters(self):
        create_user("u")
        create_test_tables()

        op = map(
            command="sleep 100",
            in_="//tmp/t_in",
            out="//tmp/t_out",
            spec={"weight": 5},
            dont_track=True)

        wait(lambda: op.get_state() == "running", iter=10)

        progress_path = "//sys/scheduler/orchid/scheduler/operations/{0}/progress/scheduling_info_per_pool_tree/default".format(op.id)

        assert check_permission("u", "write", "//sys/operations/" + op.id)["action"] == "deny"
        assert get(progress_path + "/weight") == 5.0

        update_op_parameters(op.id, parameters={"owners": ["u"]})
        assert check_permission("u", "write", "//sys/operations/" + op.id)["action"] == "allow"

        update_op_parameters(op.id, parameters={
            "scheduling_options_per_pool_tree": {
                "default": {
                    "weight": 3.0,
                    "resource_limits": {
                        "user_slots": 0
                    }
                }
            }
        })

        default_tree_parameters_path = "//sys/operations/{0}/@runtime_parameters/scheduling_options_per_pool_tree/default".format(op.id)

        assert are_almost_equal(get(default_tree_parameters_path + "/weight"), 3.0)
        assert get(default_tree_parameters_path + "/resource_limits/user_slots") == 0

        assert are_almost_equal(get(progress_path + "/weight"), 3.0)

        # wait() here is essential since resource limits are recomputed during fair-share update.
        wait(lambda: get(progress_path + "/resource_limits")["user_slots"] == 0, iter=5)

        self.Env.kill_schedulers()
        self.Env.start_schedulers()

        wait(lambda: op.get_state() == "running", iter=10)

        assert are_almost_equal(get(progress_path + "/weight"), 3.0)
        assert get(progress_path + "/resource_limits")["user_slots"] == 0

<<<<<<< HEAD
    @pytest.mark.xfail(run = False, reason = "YT-9226")
=======
    @pytest.mark.xfail(run=False, reason="YT-9226")
>>>>>>> bb697b74
    def test_update_pool_default_pooltree(self):
        create("map_node", "//sys/pools/initial_pool")
        create("map_node", "//sys/pools/changed_pool")

        create_test_tables()

        op = map(
            command="sleep 100",
            in_="//tmp/t_in",
            out="//tmp/t_out",
            spec={"pool": "initial_pool"},
            dont_track=True)

        wait(lambda: op.get_state() == "running", iter=10)

        update_op_parameters(op.id, parameters={"pool": "changed_pool"})

        path = "//sys/scheduler/orchid/scheduler/operations/{0}/progress/scheduling_info_per_pool_tree/default/pool".format(op.id)
        assert get(path) == "changed_pool"

<<<<<<< HEAD
    @pytest.mark.xfail(run = False, reason = "YT-9226")
=======
    @pytest.mark.xfail(run=False, reason="YT-9226")
>>>>>>> bb697b74
    def test_running_operation_counts_on_update_pool(self):
        create("map_node", "//sys/pools/initial_pool")
        create("map_node", "//sys/pools/changed_pool")

        create_test_tables()

        op = map(
            command="sleep 100",
            in_="//tmp/t_in",
            out="//tmp/t_out",
            spec={"pool": "initial_pool"},
            dont_track=True)

        wait(lambda: op.get_state() == "running", iter=10)

        pools_path = "//sys/scheduler/orchid/scheduler/pools/"
        wait(lambda: get(pools_path + "initial_pool/running_operation_count") == 1)
        wait(lambda: get(pools_path + "changed_pool/running_operation_count") == 0)

        update_op_parameters(op.id, parameters={"pool": "changed_pool"})

        wait(lambda: get(pools_path + "initial_pool/running_operation_count") == 0)
        wait(lambda: get(pools_path + "changed_pool/running_operation_count") == 1)

<<<<<<< HEAD
    @pytest.mark.xfail(run = False, reason = "YT-9226")
=======
    @pytest.mark.xfail(run=False, reason="YT-9226")
>>>>>>> bb697b74
    def test_update_pool_of_multitree_operation(self):
        self.create_custom_pool_tree_with_one_node(pool_tree="custom")
        create("map_node", "//sys/pools/default_pool")
        create("map_node", "//sys/pool_trees/custom/custom_pool1")
        create("map_node", "//sys/pool_trees/custom/custom_pool2")
        create_test_tables()

        op = map(
            command="sleep 100",
            in_="//tmp/t_in",
            out="//tmp/t_out",
            spec={
                "pool_trees": ["default", "custom"],
                "scheduling_options_per_pool_tree": {
                    "default": {"pool": "default_pool"},
                    "custom": {"pool": "custom_pool1"}
                }
            },
            dont_track=True)

        wait(lambda: op.get_state() == "running", iter=10)

        update_op_parameters(op.id, parameters={"scheduling_options_per_pool_tree": {"custom": {"pool": "custom_pool2"}}})

        path = "//sys/scheduler/orchid/scheduler/operations/{0}/progress/scheduling_info_per_pool_tree/custom/pool".format(op.id)
        assert get(path) == "custom_pool2"

    def create_custom_pool_tree_with_one_node(self, pool_tree):
        tag = pool_tree
        node = ls("//sys/nodes")[0]
        set("//sys/nodes/" + node + "/@user_tags/end", tag)
        create("map_node", "//sys/pool_trees/" + pool_tree, attributes={"nodes_filter": tag})
        set("//sys/pool_trees/default/@nodes_filter", "!" + tag)
        return node<|MERGE_RESOLUTION|>--- conflicted
+++ resolved
@@ -119,11 +119,7 @@
         assert are_almost_equal(get(progress_path + "/weight"), 3.0)
         assert get(progress_path + "/resource_limits")["user_slots"] == 0
 
-<<<<<<< HEAD
-    @pytest.mark.xfail(run = False, reason = "YT-9226")
-=======
     @pytest.mark.xfail(run=False, reason="YT-9226")
->>>>>>> bb697b74
     def test_update_pool_default_pooltree(self):
         create("map_node", "//sys/pools/initial_pool")
         create("map_node", "//sys/pools/changed_pool")
@@ -144,11 +140,7 @@
         path = "//sys/scheduler/orchid/scheduler/operations/{0}/progress/scheduling_info_per_pool_tree/default/pool".format(op.id)
         assert get(path) == "changed_pool"
 
-<<<<<<< HEAD
-    @pytest.mark.xfail(run = False, reason = "YT-9226")
-=======
     @pytest.mark.xfail(run=False, reason="YT-9226")
->>>>>>> bb697b74
     def test_running_operation_counts_on_update_pool(self):
         create("map_node", "//sys/pools/initial_pool")
         create("map_node", "//sys/pools/changed_pool")
@@ -173,11 +165,7 @@
         wait(lambda: get(pools_path + "initial_pool/running_operation_count") == 0)
         wait(lambda: get(pools_path + "changed_pool/running_operation_count") == 1)
 
-<<<<<<< HEAD
-    @pytest.mark.xfail(run = False, reason = "YT-9226")
-=======
     @pytest.mark.xfail(run=False, reason="YT-9226")
->>>>>>> bb697b74
     def test_update_pool_of_multitree_operation(self):
         self.create_custom_pool_tree_with_one_node(pool_tree="custom")
         create("map_node", "//sys/pools/default_pool")
