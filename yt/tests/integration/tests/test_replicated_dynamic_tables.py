--- conflicted
+++ resolved
@@ -640,11 +640,7 @@
 
     def test_sync_replication_switch(self):
         self._create_cells()
-<<<<<<< HEAD
-        self._create_replicated_table("//tmp/t", SIMPLE_SCHEMA, replicated_table_options={"enable_replicated_table_manager": "true"})
-=======
-        self._create_replicated_table("//tmp/t", SIMPLE_SCHEMA, {"replicated_table_options": {"enable_replicated_table_tracker": True}})
->>>>>>> 23dccd94
+        self._create_replicated_table("//tmp/t", SIMPLE_SCHEMA, replicated_table_options={"enable_replicated_table_tracker": "true"})
         replica_id1 = create_table_replica("//tmp/t", self.REPLICA_CLUSTER_NAME, "//tmp/r1", attributes={"mode": "sync"})
         replica_id2 = create_table_replica("//tmp/t", self.REPLICA_CLUSTER_NAME, "//tmp/r2", attributes={"mode": "async"})
         self._create_replica_table("//tmp/r1", replica_id1)
