--- conflicted
+++ resolved
@@ -123,29 +123,9 @@
 
     YASSERT(args.Length());
 
-<<<<<<< HEAD
     Shutdown();
-=======
-    // TODO(sandello): Refactor this.
-    // XXX(sandello): Keep in sync with...
-    //   server/main.cpp
-    //   driver/main.cpp
-    //   unittests/utmain.cpp
-    //   nodejs/src/common.cpp
-    //   ../python/yt/bindings/shutdown.cpp
-    // Feel free to add your cpp here. Welcome to the Shutdown Club!
-
-    NDriver::TDispatcher::Get()->Shutdown();
-    NChunkClient::TDispatcher::Get()->Shutdown();
-    NRpc::TDispatcher::Get()->Shutdown();
-    NBus::TTcpDispatcher::Get()->Shutdown();
-    NConcurrency::TDelayedExecutor::Shutdown();
-    NProfiling::TProfilingManager::Get()->Shutdown();
-    TAddressResolver::Get()->Shutdown();
-    NLog::TLogManager::Get()->Shutdown();
 
     return Undefined();
->>>>>>> 641a2843
 }
 
 } // namespace
