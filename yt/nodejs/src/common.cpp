#include "common.h"
#include "config.h"
#include "node.h"

#include <core/misc/address.h>

#include <core/logging/log_manager.h>

#include <core/profiling/profiling_manager.h>

#include <core/bus/tcp_dispatcher.h>

#include <core/rpc/dispatcher.h>

#include <ytlib/chunk_client/dispatcher.h>

extern "C" {
    // XXX(sandello): This is extern declaration of eio's internal functions.
    // -lrt will dynamically bind these symbols. We do this dirty-dirty stuff
    // because we would like to alter the thread pool size.

    extern void eio_set_min_parallel (unsigned int nthreads);
    extern void eio_set_max_parallel (unsigned int nthreads);

    extern unsigned int eio_nreqs    (void); /* number of requests in-flight */
    extern unsigned int eio_nready   (void); /* number of not-yet handled requests */
    extern unsigned int eio_npending (void); /* number of finished but unhandled requests */
    extern unsigned int eio_nthreads (void); /* number of worker threads in use currently */
}

namespace NYT {
namespace NNodeJS {

////////////////////////////////////////////////////////////////////////////////

COMMON_V8_USES

using namespace NYTree;
using namespace NConcurrency;

////////////////////////////////////////////////////////////////////////////////

namespace {

////////////////////////////////////////////////////////////////////////////////
// Stuff related to EIO

Handle<Value> GetEioInformation(const Arguments& args)
{
    THREAD_AFFINITY_IS_V8();
    HandleScope scope;

    YASSERT(args.Length() == 0);

    Local<Object> result = Object::New();
    result->Set(String::NewSymbol("nreqs"),    Integer::NewFromUnsigned(eio_nreqs()));
    result->Set(String::NewSymbol("nready"),   Integer::NewFromUnsigned(eio_nready()));
    result->Set(String::NewSymbol("npending"), Integer::NewFromUnsigned(eio_npending()));
    result->Set(String::NewSymbol("nthreads"), Integer::NewFromUnsigned(eio_nthreads()));
    return scope.Close(result);
}

Handle<Value> SetEioConcurrency(const Arguments& args)
{
    THREAD_AFFINITY_IS_V8();
    HandleScope scope;

    YASSERT(args.Length() == 1);
    EXPECT_THAT_IS(args[0], Uint32);

    unsigned int numberOfThreads = args[0]->Uint32Value();
    YCHECK(numberOfThreads > 0);
    eio_set_min_parallel(numberOfThreads);
    eio_set_max_parallel(numberOfThreads);
    return Undefined();
}

////////////////////////////////////////////////////////////////////////////////
// Stuff related to global subsystems

Handle<Value> ConfigureSingletons(const Arguments& args)
{
    THREAD_AFFINITY_IS_V8();
    HandleScope scope;

    YASSERT(args.Length() == 1);

    EXPECT_THAT_IS(args[0], Object);

    TryCatch catcher;
    INodePtr configNode = ConvertV8ValueToNode(args[0]);
    if (!configNode) {
        return catcher.HasCaught() ? catcher.ReThrow() : ThrowException(
            Exception::TypeError(String::New("Error converting from V8 to YSON")));
    }

    NNodeJS::THttpProxyConfigPtr config;
    try {
        // Qualify namespace to avoid collision with class method New().
        config = ::NYT::New<NYT::NNodeJS::THttpProxyConfig>();
        config->Load(configNode);
    } catch (const std::exception& ex) {
        return catcher.HasCaught() ? catcher.ReThrow() : ThrowException(
            Exception::TypeError(String::Concat(
                String::New("Error loading configuration: "),
                String::New(ex.what()))));
    }

    try {
        NLog::TLogManager::Get()->Configure(config->Logging);
        NChunkClient::TDispatcher::Get()->Configure(config->ChunkClientDispatcher);
        TAddressResolver::Get()->Configure(config->AddressResolver);
    } catch (const std::exception& ex) {
        return catcher.HasCaught() ? catcher.ReThrow() : ThrowException(
            Exception::TypeError(String::Concat(
                String::New("Error initializing driver instance: "),
                String::New(ex.what()))));
    }

    return Undefined();
}

Handle<Value> ShutdownSingletons(const Arguments& args)
{
    THREAD_AFFINITY_IS_V8();
    HandleScope scope;

    YASSERT(args.Length());

    // TODO(sandello): Refactor this.
    // XXX(sandello): Keep in sync with...
    //   server/main.cpp
    //   driver/main.cpp
    //   unittests/utmain.cpp
    //   nodejs/src/common.cpp
    //   ../python/yt/bindings/shutdown.cpp
    // Feel free to add your cpp here. Welcome to the Shutdown Club!

    NChunkClient::TDispatcher::Get()->Shutdown();
    NRpc::TDispatcher::Get()->Shutdown();
    NBus::TTcpDispatcher::Get()->Shutdown();
    NConcurrency::TDelayedExecutor::Shutdown();
    NProfiling::TProfilingManager::Get()->Shutdown();
<<<<<<< HEAD
=======
    TAddressResolver::Get()->Shutdown();
>>>>>>> e6b3a5e8
    NLog::TLogManager::Get()->Shutdown();
    TAddressResolver::Get()->Shutdown();

    return Undefined();
}

} // namespace

////////////////////////////////////////////////////////////////////////////////

void InitializeCommon(Handle<Object> target)
{
    target->Set(
        String::NewSymbol("GetEioInformation"),
        FunctionTemplate::New(GetEioInformation)->GetFunction());
    target->Set(
        String::NewSymbol("SetEioConcurrency"),
        FunctionTemplate::New(SetEioConcurrency)->GetFunction());
    target->Set(
        String::NewSymbol("ConfigureSingletons"),
        FunctionTemplate::New(ConfigureSingletons)->GetFunction());
    target->Set(
        String::NewSymbol("ShutdownSingletons"),
        FunctionTemplate::New(ShutdownSingletons)->GetFunction());
}

////////////////////////////////////////////////////////////////////////////////

} // namespace NNodeJS
} // namespace NYT<|MERGE_RESOLUTION|>--- conflicted
+++ resolved
@@ -141,12 +141,8 @@
     NBus::TTcpDispatcher::Get()->Shutdown();
     NConcurrency::TDelayedExecutor::Shutdown();
     NProfiling::TProfilingManager::Get()->Shutdown();
-<<<<<<< HEAD
-=======
     TAddressResolver::Get()->Shutdown();
->>>>>>> e6b3a5e8
     NLog::TLogManager::Get()->Shutdown();
-    TAddressResolver::Get()->Shutdown();
 
     return Undefined();
 }
