--- conflicted
+++ resolved
@@ -151,15 +151,10 @@
 
     bool canPushAgain = false;
 
-<<<<<<< HEAD
     ProtectedUpdateAndNotifyReader([&] () {
         if (!IsPushable_) {
             return;
         }
-=======
-    TInputPart* part = new TInputPart();
-    Y_ASSERT(part);
->>>>>>> 27a3bcda
 
         auto part = std::make_unique<TInputPart>();
         part->Handle = handle;
