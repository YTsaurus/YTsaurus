// Register at-exit callback.
var binding = require("./lib/ytnode");
process.on("exit", binding.ShutdownSingletons);

// Ability to configure singletons.
exports.configureSingletons = binding.ConfigureSingletons;

// Middleware.
exports.YtApplicationApi = require("./lib/middleware/application_api").that;
exports.YtApplicationAuth = require("./lib/middleware/application_auth").that;
exports.YtApplicationHosts = require("./lib/middleware/application_hosts").that;
exports.YtApplicationUpravlyator = require("./lib/middleware/application_upravlyator").that;

exports.YtAcao = require("./lib/middleware/acao").that;
exports.YtAuthentication = require("./lib/middleware/authentication").that;
exports.YtIsolateRequest = require("./lib/middleware/isolate_request").that;
exports.YtLogRequest = require("./lib/middleware/log_request").that;
exports.YtLogSocket = require("./lib/middleware/log_socket").that;

// Objects.
exports.YtAuthority = require("./lib/authority").that;
exports.YtCoordinator = require("./lib/coordinator").that;
exports.YtDriver = require("./lib/driver").that;
exports.YtError = require("./lib/error").that;
exports.YtRegistry = require("./lib/registry").that;

// Utilities.
exports.Pause = require("./lib/utils").Pause;
exports.utils = require("./lib/utils");
<<<<<<< HEAD

exports.configureSingletons = function(config)
{
    var binding = require("./lib/ytnode");
    process.on("exit", binding.ShutdownSingletons);
    binding.ConfigureSingletons(config);
};
=======
>>>>>>> 641a2843
<|MERGE_RESOLUTION|>--- conflicted
+++ resolved
@@ -27,13 +27,3 @@
 // Utilities.
 exports.Pause = require("./lib/utils").Pause;
 exports.utils = require("./lib/utils");
-<<<<<<< HEAD
-
-exports.configureSingletons = function(config)
-{
-    var binding = require("./lib/ytnode");
-    process.on("exit", binding.ShutdownSingletons);
-    binding.ConfigureSingletons(config);
-};
-=======
->>>>>>> 641a2843
