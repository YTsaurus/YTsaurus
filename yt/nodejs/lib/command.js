var url = require("url");

var buffertools = require("buffertools");
var qs = require("qs");

var Q = require("bluebird");

var utils = require("./utils");
var binding = require("./ytnode");

var YtError = require("./error").that;

////////////////////////////////////////////////////////////////////////////////

var __DBG = require("./debug").that("C", "Command");

// This mapping defines the supported API versions.
var _VERSION_TO_FACADE = {
    "v2": require("./driver_facade_v2").that,
    "v3": require("./driver_facade_v3").that,
};

// This mapping defines how MIME types map onto YT format specifications.
var _MIME_TO_FORMAT = {
    "application/json": binding.CreateV8Node({
        $value: "json"
    }),
    "application/x-yamr-delimited": binding.CreateV8Node({
        $attributes: { lenval: false, has_subkey: false },
        $value: "yamr",
    }),
    "application/x-yamr-lenval": binding.CreateV8Node({
        $attributes: { lenval: true, has_subkey: false },
        $value: "yamr"
    }),
    "application/x-yamr-subkey-delimited": binding.CreateV8Node({
        $attributes: { lenval: false, has_subkey: true },
        $value: "yamr"
    }),
    "application/x-yamr-subkey-lenval": binding.CreateV8Node({
        $attributes: { lenval: true, has_subkey: true },
        $value: "yamr"
    }),
    "application/x-yt-yson-binary": binding.CreateV8Node({
        $attributes: { format: "binary" },
        $value: "yson"
    }),
    "application/x-yt-yson-pretty": binding.CreateV8Node({
        $attributes: { format: "pretty" },
        $value: "yson"
    }),
    "application/x-yt-yson-text": binding.CreateV8Node({
        $attributes: { format: "text" },
        $value: "yson"
    }),
    "text/csv": binding.CreateV8Node({
        $attributes: { record_separator: ",", key_value_separator: ":" },
        $value: "dsv"
    }),
    "text/tab-separated-values": binding.CreateV8Node({
        $value: "dsv"
    }),
    "text/x-tskv": binding.CreateV8Node({
        $attributes: { line_prefix: "tskv" },
        $value: "dsv"
    }),
};

// This mapping defines which MIME types could be used to encode specific data type.
var _MIME_BY_OUTPUT_TYPE = {};
_MIME_BY_OUTPUT_TYPE[binding.EDataType_Structured] = [
    "application/json",
    "application/x-yt-yson-pretty",
    "application/x-yt-yson-text",
    "application/x-yt-yson-binary",
];
_MIME_BY_OUTPUT_TYPE[binding.EDataType_Tabular] = [
    "application/json",
    "application/x-yamr-delimited",
    "application/x-yamr-lenval",
    "application/x-yamr-subkey-delimited",
    "application/x-yamr-subkey-lenval",
    "application/x-yt-yson-binary",
    "application/x-yt-yson-text",
    "application/x-yt-yson-pretty",
    "text/csv",
    "text/tab-separated-values",
    "text/x-tskv",
];

// This mapping defines default output formats for data types.
var _MIME_DEFAULT = {};
_MIME_DEFAULT[binding.EDataType_Structured] = "application/json";
_MIME_DEFAULT[binding.EDataType_Tabular] = "application/x-yt-yson-text";

// This mapping defines how Content-Encoding and Accept-Encoding map onto YT compressors.
var _ENCODING_TO_COMPRESSION = {
    "gzip"     : binding.ECompression_Gzip,
    "deflate"  : binding.ECompression_Deflate,
    "x-lzop"   : binding.ECompression_LZOP,
    "y-lzo"    : binding.ECompression_LZO,
    "y-lzf"    : binding.ECompression_LZF,
    "y-snappy" : binding.ECompression_Snappy,
    "identity" : binding.ECompression_None,
};

var _ENCODING_ALL = Object.keys(_ENCODING_TO_COMPRESSION);

var _PREDEFINED_JSON_FORMAT = binding.CreateV8Node("json");
var _PREDEFINED_YSON_FORMAT = binding.CreateV8Node("yson");

// === HTTP Status Codes
// http://www.w3.org/Protocols/rfc2616/rfc2616-sec10.html
// === V8 Optimization
// http://blog.mrale.ph/post/14403172501/simple-optimization-checklist/
// https://mkw.st/p/gdd11-berlin-v8-performance-tuning-tricks/
// http://s3.mrale.ph/nodecamp.eu/
// http://v8-io12.appspot.com/index.html
// http://floitsch.blogspot.dk/2012/03/optimizing-for-v8-introduction.html

////////////////////////////////////////////////////////////////////////////////

function YtCommand(logger, driver, coordinator, watcher, sticky_cache, pause) {
    "use strict";
    this.__DBG = __DBG.Tagged();

    this.logger = logger;
    this.driver = driver;
    this.coordinator = coordinator;
    this.watcher = watcher;
    this.sticky_cache = sticky_cache;
    this.pause = pause;

    // This is a total list of class fields; keep this up to date to improve V8
    // performance (JIT code reuse depends on so-called "hidden class"; see links
    // on V8 optimization for more details).

    this.req = null;
    this.rsp = null;

    this.omit_trailers = undefined;
    this.request_id = undefined;

    this.command = undefined;
    this.user = undefined;

    this.header_format = _PREDEFINED_JSON_FORMAT;

    this.parameters = undefined;
    this.response_parameters = binding.CreateV8Node({});

    this.descriptor = undefined;

    this.input_compression = undefined;
    this.input_format = undefined;
    this.input_stream = undefined;

    this.output_compression = undefined;
    this.output_format = undefined;
    this.output_stream = undefined;
    this.memory_output = undefined;

    this.mime_compression = undefined;
    this.mime_type = undefined;

    this.__DBG("New");
}

YtCommand.prototype.dispatch = function(req, rsp) {
    this.__DBG("dispatch");

    var self = this;

    self.req = req;
    self.rsp = rsp;

    if (typeof(self.req.tags) === "undefined") {
        self.req.tags = {};
    }

    self.request_id = self.req.uuid_ui64;

    self.rsp.statusCode = 200;

    Q
        .try(function() {
            self._parseRequest();
            self._getName();
            self._getUser();
            self._getDescriptor();
            self._checkHttpMethod();
            self._checkAvailability();
            self._redirectHeavyRequests();
            self._getHeaderFormat();
            self._getInputFormat();
            self._getInputCompression();
            self._getOutputFormat();
            self._getOutputCompression();
        })
        .then(self._captureParameters.bind(self))
        .then(function() {
            self._logRequest();
            self._addHeaders();
        })
        .then(self._execute.bind(self))
        .catch(function(err) {
            var error = YtError.ensureWrapped(
                err,
                "Unhandled error in the command pipeline");
            return [error, 0, 0];
        })
        .spread(function(result, bytes_in, bytes_out) {
            self._epilogue(result, bytes_in, bytes_out);
        })
        .done();
};

YtCommand.prototype._epilogue = function(result, bytes_in, bytes_out) {
    this.__DBG("_epilogue");

    if (result.code === 0) {
        this.rsp.statusCode = 200;
    } else if (result.code !== 0 && this.rsp.statusCode === 200) {
        this.rsp.statusCode = 400;
    }

    if (result.isUnavailable() || result.isAllTargetNodesFailed()) {
        this.rsp.statusCode = 503;
        this.rsp.setHeader("Retry-After", "60");
    }

    if (result.isUserBanned()) {
        this.rsp.statusCode = 403;
    }

    if (result.isRequestRateLimitExceeded()) {
        this.rsp.statusCode = 429;
    }

    if (result.isUserBanned() || result.isRequestRateLimitExceeded()) {
        this.sticky_cache.set(this.user, {
            code: this.rsp.statusCode,
            body: result.toJson()
        });
    }

    var extra_headers = {
        "X-YT-Error": result.toJson(),
        "X-YT-Response-Code": utils.escapeHeader(result.getCode()),
        "X-YT-Response-Message": utils.escapeHeader(result.getMessage()),
        "X-YT-Response-Parameters": this.response_parameters.Print(binding.ECompression_None, this.header_format),
    };
    var sent_headers = !!this.rsp._header;
    if (!sent_headers) {
        this.rsp.removeHeader("Trailer");
        for (var p in extra_headers) {
            if (extra_headers.hasOwnProperty(p)) {
                this.rsp.setHeader(p, extra_headers[p]);
            }
        }
    } else if (!this.omit_trailers) {
        this.rsp.addTrailers(extra_headers);
    }

    this.logger.debug("Done (" + (result.isOK() ? "success" : "failure") + ")", {
        bytes_in: bytes_in,
        bytes_out: bytes_out,
        result: result,
    });

<<<<<<< HEAD
    if (!result.isOK()) {
        if (result.isUserBanned() || result.isRequestQueueSizeLimitExceeded()) {
            this.sticky_cache.set(this.user, {
                code: this.rsp.statusCode,
                body: result.toJson()
            });
        }

        if (!sent_headers) {
            if (!this.rsp.statusCode ||
                (this.rsp.statusCode >= 200 && this.rsp.statusCode < 300))
            {
                this.rsp.statusCode = 400;
=======
    if (!result.isOK() && !sent_headers) {
        utils.dispatchAs(
            this.rsp,
            result.toJson(),
            "application/json");
    } else {
        if (this.memory_output) {
            var chunks = this.output_stream.chunks;
            var length = 0;
            var i, n;
            for (i = 0, n = chunks.length; i < n; ++i) {
                length += chunks[i].length;
            }
            this.rsp.removeHeader("Transfer-Encoding");
            this.rsp.setHeader("Content-Length", length);
            for (i = 0, n = chunks.length; i < n; ++i) {
                this.rsp.write(chunks[i]);
>>>>>>> 7c73a8bd
            }
        }
        this.rsp.end();
    }
};

YtCommand.prototype._parseRequest = function() {
    this.__DBG("_parseRequest");

    this.req.parsedUrl = url.parse(this.req.url);
    this.req.parsedQuery = qs.parse(this.req.parsedUrl.query);

    // Do not care about 'null' or 'undefined' in code below.
    var ua = this.req.headers["user-agent"] + "";
    var is_ie = ua.indexOf("Trident") !== -1;

    // XXX(sandello): IE is bugged; it fails to parse request with trailing
    // headers that include colons. Remarkable.
    this.omit_trailers = is_ie;
};

YtCommand.prototype._getName = function() {
    this.__DBG("_getName");

    var versioned_name = this.req.parsedUrl.pathname.slice(1).toLowerCase();

    var version;
    var name;
    var facade;
    var driver;

    if (!versioned_name.length) {
        utils.dispatchJson(this.rsp, Object.keys(_VERSION_TO_FACADE));
        throw new YtError();
    }

    var p = versioned_name.indexOf("/");
    if (p === -1) {
        if (/^v[0-9]+$/.test(versioned_name)) {
            version = versioned_name;
            name = "";
        } else {
            throw new YtError("Unspecified API version");
        }
    } else {
        version = versioned_name.substr(0, p);
        name = versioned_name.substr(p + 1);
    }

    if (!_VERSION_TO_FACADE.hasOwnProperty(version)) {
        throw new YtError("Unsupported API version " + JSON.stringify(version));
    }

    facade = _VERSION_TO_FACADE[version];
    driver = facade(this.logger, this.driver);

    if (!name.length) {
        // Bail out to API description.
        utils.dispatchJson(
            this.rsp,
            driver.get_command_descriptors());
        throw new YtError();
    }

    if (!/^[a-z_]+$/.test(name)) {
        throw new YtError("Malformed command name " + JSON.stringify(name));
    }

    this.req.tags.api_version = version;
    this.req.tags.api_command = name;

    this.command = name;
    this.driver = driver;
};

YtCommand.prototype._getUser = function() {
    this.__DBG("_getUser");

    if (typeof(this.req.authenticated_user) === "string") {
        this.user = this.req.authenticated_user;
    } else {
        throw new YtError("Failed to identify user credentials");
    }

    this.req.tags.user = this.user;

    if (this.command === "ping_tx" || this.command === "parse_ypath") {
        // Do not check stickness for `ping_tx` command.
        return;
    }

    var sticky_result = this.sticky_cache.get(this.user);
    if (typeof(sticky_result) !== "undefined") {
        this.rsp.statusCode = sticky_result.code;
        utils.dispatchAs(this.rsp, sticky_result.body, "application/json");
        throw new YtError();
    }
};

YtCommand.prototype._getDescriptor = function() {
    this.__DBG("_getDescriptor");

    this.descriptor = this.driver.find_command_descriptor(this.command);

    if (!this.descriptor) {
        this.rsp.statusCode = 404;
        throw new YtError("Command '" + this.command + "' is not registered");
    }
};

YtCommand.prototype._checkHttpMethod = function() {
    this.__DBG("_checkHttpMethod");

    var expected_http_method, actual_http_method = this.req.method;

    if (this.descriptor.input_type_as_integer !== binding.EDataType_Null) {
        expected_http_method = "PUT";
    } else {
        if (this.descriptor.is_volatile) {
            expected_http_method = "POST";
        } else {
            expected_http_method = "GET";
        }
    }

    if (actual_http_method !== expected_http_method) {
        this.rsp.statusCode = 405;
        this.rsp.setHeader("Allow", expected_http_method);
        throw new YtError(
            "Command '" + this.command +
            "' have to be executed with the " +
            expected_http_method +
            " HTTP method while the actual one is " +
            actual_http_method);
    }
};

YtCommand.prototype._checkAvailability = function() {
    this.__DBG("_checkAvailability");

    if (this.coordinator.getSelf().banned) {
        this.rsp.statusCode = 503;
        this.rsp.setHeader("Retry-After", "60");
        throw new YtError(
            "This proxy is banned");
    }

    if (this.descriptor.is_heavy && this.watcher.isChoking()) {
        this.rsp.statusCode = 503;
        this.rsp.setHeader("Retry-After", "60");
        throw new YtError(
            "Command '" + this.command +
            "' is heavy and the proxy is currently under heavy load; " +
            "please try another proxy or try again later");
    }
};

YtCommand.prototype._redirectHeavyRequests = function() {
    this.__DBG("_redirectHeavyRequests");

    if (this.descriptor.is_heavy && this.coordinator.getSelf().role !== "data") {
        var target = this.coordinator.allocateProxy("data");
        if (target) {
            var is_ssl;
            is_ssl = this.req.connection.getCipher && this.req.connection.getCipher();
            is_ssl = !!is_ssl;
            var url =
                (is_ssl ? "https://" : "http://") +
                target.name +
                this.req.originalUrl;
            utils.redirectTo(this.rsp, url, 307);
            throw new YtError();
        } else {
            this.rsp.statusCode = 503;
            this.rsp.setHeader("Retry-After", "60");
            throw new YtError(
                "There are no data proxies available");
        }
    }
};

YtCommand.prototype._getHeaderFormat = function() {
    this.__DBG("_getHeaderFormat");

    var header = this.req.headers["x-yt-header-format"];
    if (typeof(header) === "string") {
        this.header_format = new binding.TNodeWrap(
            header.trim(),
            binding.ECompression_None,
            _PREDEFINED_YSON_FORMAT);
    }
};

YtCommand.prototype._getInputFormat = function() {
    this.__DBG("_getInputFormat");

    var result, header;

    // Firstly, try to deduce input format from Content-Type header.
    header = this.req.headers["content-type"];
    if (typeof(header) === "string") {
        header = header.trim();
        for (var mime in _MIME_TO_FORMAT) {
            if (_MIME_TO_FORMAT.hasOwnProperty(mime) && utils.matches(mime, header)) {
                result = _MIME_TO_FORMAT[mime];
                break;
            }
        }
    }

    // Secondly, try to deduce output format from our custom header.
    header = this.req.headers["x-yt-input-format"];
    if (typeof(header) === "string") {
        try {
            result = new binding.TNodeWrap(
                header.trim(),
                binding.ECompression_None,
                this.header_format);
        } catch (err) {
            throw new YtError("Unable to parse X-YT-Input-Format header", err);
        }
    }

    // Lastly, provide a default option, i. e. YSON.
    if (typeof(result) === "undefined") {
        var default_mime = _MIME_DEFAULT[this.descriptor.input_type_as_integer];
        result = default_mime ? _MIME_TO_FORMAT[default_mime] : _PREDEFINED_YSON_FORMAT;
    }

    this.input_format = result;
};

YtCommand.prototype._getInputCompression = function() {
    this.__DBG("_getInputCompression");

    var result, header;

    header = this.req.headers["content-encoding"];
    if (typeof(header) === "string") {
        header = header.trim();
        if (_ENCODING_TO_COMPRESSION.hasOwnProperty(header)) {
            result = _ENCODING_TO_COMPRESSION[header];
        } else {
            throw new YtError(
                "Unsupported Content-Encoding " + JSON.stringify(header) + "; " +
                "candidates are: " + _ENCODING_ALL.join(", "));
        }
    }

    if (typeof(result) === "undefined") {
        result = binding.ECompression_None;
    }

    this.input_compression = result;
};

YtCommand.prototype._getOutputFormat = function() {
    this.__DBG("_getOutputFormat");

    var result_format, result_mime, header;
    var filename;
    var disposition = "attachment";

    // First, resolve content disposition.
    if (this.descriptor.is_heavy) {
        // Do our best to guess filename.
        var passed_path = this.req.parsedQuery.path;
        if (typeof(passed_path) !== "undefined") {
            filename = "yt_" + passed_path;
        }
        var passed_filename = this.req.parsedQuery.filename;
        if (typeof(passed_filename) !== "undefined") {
            filename = passed_filename;
        }

        // Sanitize filename.
        if (typeof(filename) !== "undefined") {
            filename = filename
                .replace(/[^a-zA-Z0-9-.]/g, '_')
                .replace(/_+/, '_')
                .replace(/^_/, '')
                .replace(/_$/, '');
        }

        // Do our best to guess disposition.
        // XXX(sandello): For STDERRs -- use inline disposition.
        if (typeof(filename) !== "undefined") {
            if (filename.match(/sys_operations_.*_stderr$/)) {
                disposition = "inline";
            }
        }
        var passed_disposition = this.req.parsedQuery["disposition"];
        if (typeof(passed_disposition) !== "undefined") {
            disposition = passed_disposition.toLowerCase();
        }

        // Sanitize disposition.
        if (disposition !== "attachment" && disposition !== "inline") {
            disposition = "attachment";
        }

        // Construct header.
        var resulting_header = disposition;
        if (typeof(filename) !== "undefined") {
            resulting_header += "; filename=\"" + filename + "\"";
        }

        this.rsp.setHeader("Content-Disposition", resulting_header);
    }

    // Now, check whether the command either produces no data or an octet stream.
    if (this.descriptor.output_type_as_integer === binding.EDataType_Null) {
        this.output_format = _PREDEFINED_YSON_FORMAT;
        this.mime_type = undefined;
        return;
    }

    if (this.descriptor.output_type_as_integer === binding.EDataType_Binary) {
        this.output_format = _PREDEFINED_YSON_FORMAT;
        // XXX(sandello): Allow browsers to display data inline.
        if (disposition === "inline") {
            this.mime_type = "text/plain; charset=\"utf-8\"";
        } else {
            this.mime_type = "application/octet-stream";
        }
        return;
    }

    // Now, try to deduce output format from Accept header.
    header = this.req.headers["accept"];
    if (typeof(header) === "string") {
        result_mime = utils.bestAcceptedType(
            _MIME_BY_OUTPUT_TYPE[this.descriptor.output_type_as_integer],
            header);

        if (!result_mime) {
            this.rsp.statusCode = 406;
            throw new YtError(
                "Could not determine feasible Content-Type given Accept constraints; " +
                "candidates are: " + _MIME_BY_OUTPUT_TYPE[this.descriptor.output_type_as_integer].join(", "));
        }

        result_format = _MIME_TO_FORMAT[result_mime];
    }

    // Now, try to deduce output format from our custom header.
    header = this.req.headers["x-yt-output-format"];
    if (typeof(header) === "string") {
        try {
            result_mime = "application/octet-stream";
            result_format = new binding.TNodeWrap(
                header.trim(),
                binding.ECompression_None,
                this.header_format);
        } catch (err) {
            throw new YtError("Unable to parse X-YT-Output-Format header", err);
        }
    }

    // Lastly, provide a default option.
    if (typeof(result_format) === "undefined") {
        result_mime = _MIME_DEFAULT[this.descriptor.output_type_as_integer];
        result_format = _MIME_TO_FORMAT[result_mime];
    }

    this.output_format = result_format;
    this.mime_type = result_mime;
};

YtCommand.prototype._getOutputCompression = function() {
    this.__DBG("_getOutputCompression");

    var result_compression, result_mime, header;

    header = this.req.headers["accept-encoding"];
    if (typeof(header) === "string" && this.descriptor.compression !== false) {
        result_mime = utils.bestAcceptedEncoding(
            _ENCODING_ALL,
            header);

        // XXX(sandello): This is not implemented yet.
        if (result_mime === "x-lzop") { result_mime = undefined; }

        if (!result_mime) {
            this.rsp.statusCode = 415;
            throw new YtError(
                "Could not determine feasible Content-Encoding given Accept-Encoding constraints; " +
                "candidates are: " + _ENCODING_ALL.join(", "));
        }

        result_compression = _ENCODING_TO_COMPRESSION[result_mime];
    }

    if (typeof(result_compression) === "undefined") {
        result_mime = "identity";
        result_compression = binding.ECompression_None;
    }

    this.output_compression = result_compression;
    this.mime_compression = result_mime;
};

YtCommand.prototype._captureParameters = function() {
    this.__DBG("_captureParameters");

    var header;
    var from_formats, from_url, from_header, from_body;

    try {
        from_formats = {
            input_format: this.input_format,
            output_format: this.output_format
        };
        from_formats = binding.CreateV8Node(from_formats);
    } catch (err) {
        throw new YtError("Unable to parse formats", err);
    }

    try {
        from_url = utils.numerify(qs.parse(this.req.parsedUrl.query));

        // XXX(sandello): Once user overrided format specification,
        // we cannot do really much to infer MIME.
        if (typeof(from_url.output_format) !== "undefined") {
            this.mime_type = "application/octet-stream";
        }

        from_url = binding.CreateV8Node(from_url);
    } catch (err) {
        throw new YtError("Unable to parse parameters from the query string", err);
    }

    try {
        header = this.req.headers["x-yt-parameters"];
        if (typeof(header) === "string") {
            from_header = new binding.TNodeWrap(
                header,
                binding.ECompression_None,
                this.header_format);
        }
    } catch (err) {
        throw new YtError("Unable to parse parameters from the request header X-YT-Parameters", err);
    }

    if (this.req.method === "POST") {
        // Here we heavily rely on fact that HTTP method was checked beforehand.
        // Moreover, there is a convention that mutating commands with structured input
        // are served with POST method (see |_checkHttpMethod|).
        from_body = this._captureBody();
        this.input_stream = new utils.NullStream();
        this.output_stream = this.rsp;
        this.pause = utils.Pause(this.input_stream);
    } else {
        from_body = Q.resolve();
        this.input_stream = this.req;
        if (this.descriptor.output_type_as_integer === binding.EDataType_Null ||
            this.descriptor.output_type_as_integer === binding.EDataType_Structured) {
            this.output_stream = new utils.MemoryOutputStream();
            this.memory_output = true;
        } else {
            this.output_stream = this.rsp;
            this.memory_output = false;
        }
    }

    var self = this;

    return Q
        .all([from_formats, from_url, from_header, from_body])
        .spread(function() {
            self.parameters = binding.CreateMergedNode.apply(
                undefined,
                arguments);
            if (self.parameters.GetNodeType() !== "map") {
                throw new YtError("Parameters must be a map");
            }
        });
};

YtCommand.prototype._captureBody = function() {
    this.__DBG("_captureBody");

    // Avoid capturing |this| to avoid back references.
    var input_compression = this.input_compression;
    var input_format = this.input_format;
    var req = this.req;
    var pause = this.pause;

    return new Q(function(resolve, reject) {
        var clean = false;
        var chunks = [];

        function resolve_and_clear(value) {
            if (!clean) {
                cleanup();
                clean = true;
            }
            resolve(value);
        }

        function reject_and_clear(err) {
            if (!clean) {
                cleanup();
                clean = true;
            }
            reject(err);
        }

        function capture_body_on_data(chunk) {
            chunks.push(chunk);
        }

        function capture_body_on_end() {
            try {
                var body = buffertools.concat.apply(undefined, chunks);
                if (body.length) {
                    resolve_and_clear(new binding.TNodeWrap(body, input_compression, input_format));
                } else {
                    resolve_and_clear();
                }
            } catch (err) {
                reject_and_clear(new YtError("Unable to parse parameters from the request body", err));
            }
        }

        function capture_body_on_close() {
            reject_and_clear(new YtError("Stream was closed"));
        }

        function capture_body_on_error(err) {
            reject_and_clear(new YtError("An error occured", err));
        }

        req.on("data", capture_body_on_data);
        req.on("end", capture_body_on_end);
        req.on("close", capture_body_on_close);
        req.on("error", capture_body_on_error);

        function cleanup() {
            req.removeListener("data", capture_body_on_data);
            req.removeListener("end", capture_body_on_end);
            req.removeListener("close", capture_body_on_close);
            req.removeListener("error", capture_body_on_error);
        }

        pause.unpause();
    });
};

YtCommand.prototype._logRequest = function() {
    this.__DBG("_logRequest");

    this.logger.debug("Gathered request parameters", {
        command            : this.command,
        user               : this.user,
        parameters         : this.parameters.Print(),
        input_format       : this.input_format.Print(),
        input_compression  : binding.ECompression[this.input_compression],
        output_format      : this.output_format.Print(),
        output_compression : binding.ECompression[this.output_compression]
    });
};

YtCommand.prototype._addHeaders = function() {
    this.__DBG("_addHeaders");

    if (this.mime_type) {
        this.rsp.setHeader("Content-Type", this.mime_type);
    }

    if (this.output_compression !== binding.ECompression_None) {
        this.rsp.setHeader("Content-Encoding", this.mime_compression);
        this.rsp.setHeader("Vary", "Content-Encoding");
    }

    this.rsp.setHeader("Transfer-Encoding", "chunked");

    if (!this.omit_trailers) {
        this.rsp.setHeader("Trailer", "X-YT-Error, X-YT-Response-Code, X-YT-Response-Message");
    }
};

YtCommand.prototype._execute = function(cb) {
    this.__DBG("_execute");

    var self = this;

    var watcher_tags = JSON.parse(JSON.stringify(self.req.tags));

    if (!self.watcher.acquireThread(watcher_tags)) {
        self.rsp.statusCode = 503;
        self.rsp.setHeader("Retry-After", "60");
        return Q.reject(new YtError(
            "There are too many concurrent requests being served at the moment; " +
            "please try another proxy or try again later"));
    }

    self.logger.debug("Command '" + self.command + "' is being executed");
    return this.driver.execute(this.command, this.user,
        this.input_stream, this.input_compression,
        this.output_stream, this.output_compression,
        this.parameters, this.request_id,
        this.pause,
        function execute$response_parameters_consumer(key, value) {
            self.logger.debug(
                "Got a response parameter",
                { key: key, value: value.Print() });

            self.response_parameters.SetByYPath(
                "/" + utils.escapeYPath(key),
                value);

            // If headers are not sent yet, then update the header value.
            if (!self.rsp._header) {
                self.rsp.setHeader(
                    "X-YT-Response-Parameters",
                    self.response_parameters.Print(
                        binding.ECompression_None,
                        self.header_format));
            }
        },
        function execute$interceptor(result, bytes_in, bytes_out) {
            self.watcher.releaseThread(watcher_tags);
            self.logger.debug(
                "Command '" + self.command + "' has finished executing",
                { result: result });
        })
<<<<<<< HEAD
    .spread(function() { return arguments; }, function() { return arguments; })
    .spread(function(result, bytes_in, bytes_out) {
        self.bytes_in = bytes_in;
        self.bytes_out = bytes_out;

        if (result.code === 0) {
            self.rsp.statusCode = 200;
        } else if (result.code < 0) {
            self.rsp.statusCode = 500;
        } else if (result.code > 0) {
            self.rsp.statusCode = 400;
        }

        if (result.isUnavailable() || result.isAllTargetNodesFailed()) {
            self.rsp.statusCode = 503;
            self.rsp.setHeader("Retry-After", "60");
        }

        if (result.isUserBanned()) {
            self.rsp.statusCode = 403;
        }

        if (result.isRequestQueueSizeLimitExceeded()) {
            self.rsp.statusCode = 429;
        }

        return result;
    });
=======
    .spread(function() { return arguments; }, function() { return arguments; });
>>>>>>> 7c73a8bd
};

////////////////////////////////////////////////////////////////////////////////

exports.that = YtCommand;<|MERGE_RESOLUTION|>--- conflicted
+++ resolved
@@ -233,11 +233,11 @@
         this.rsp.statusCode = 403;
     }
 
-    if (result.isRequestRateLimitExceeded()) {
+    if (result.isRequestQueueSizeLimitExceeded()) {
         this.rsp.statusCode = 429;
     }
 
-    if (result.isUserBanned() || result.isRequestRateLimitExceeded()) {
+    if (result.isUserBanned() || result.isRequestQueueSizeLimitExceeded()) {
         this.sticky_cache.set(this.user, {
             code: this.rsp.statusCode,
             body: result.toJson()
@@ -268,21 +268,6 @@
         result: result,
     });
 
-<<<<<<< HEAD
-    if (!result.isOK()) {
-        if (result.isUserBanned() || result.isRequestQueueSizeLimitExceeded()) {
-            this.sticky_cache.set(this.user, {
-                code: this.rsp.statusCode,
-                body: result.toJson()
-            });
-        }
-
-        if (!sent_headers) {
-            if (!this.rsp.statusCode ||
-                (this.rsp.statusCode >= 200 && this.rsp.statusCode < 300))
-            {
-                this.rsp.statusCode = 400;
-=======
     if (!result.isOK() && !sent_headers) {
         utils.dispatchAs(
             this.rsp,
@@ -300,7 +285,6 @@
             this.rsp.setHeader("Content-Length", length);
             for (i = 0, n = chunks.length; i < n; ++i) {
                 this.rsp.write(chunks[i]);
->>>>>>> 7c73a8bd
             }
         }
         this.rsp.end();
@@ -928,38 +912,7 @@
                 "Command '" + self.command + "' has finished executing",
                 { result: result });
         })
-<<<<<<< HEAD
-    .spread(function() { return arguments; }, function() { return arguments; })
-    .spread(function(result, bytes_in, bytes_out) {
-        self.bytes_in = bytes_in;
-        self.bytes_out = bytes_out;
-
-        if (result.code === 0) {
-            self.rsp.statusCode = 200;
-        } else if (result.code < 0) {
-            self.rsp.statusCode = 500;
-        } else if (result.code > 0) {
-            self.rsp.statusCode = 400;
-        }
-
-        if (result.isUnavailable() || result.isAllTargetNodesFailed()) {
-            self.rsp.statusCode = 503;
-            self.rsp.setHeader("Retry-After", "60");
-        }
-
-        if (result.isUserBanned()) {
-            self.rsp.statusCode = 403;
-        }
-
-        if (result.isRequestQueueSizeLimitExceeded()) {
-            self.rsp.statusCode = 429;
-        }
-
-        return result;
-    });
-=======
     .spread(function() { return arguments; }, function() { return arguments; });
->>>>>>> 7c73a8bd
 };
 
 ////////////////////////////////////////////////////////////////////////////////
