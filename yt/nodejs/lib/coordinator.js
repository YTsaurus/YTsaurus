--- conflicted
+++ resolved
@@ -54,11 +54,7 @@
 
     // COMPAT(sandello): Web-interface requires `host` for now.
     Object.defineProperty(this, "host", {
-<<<<<<< HEAD
-        value: name,
-=======
         value: name.split(":")[0],
->>>>>>> 43a41311
         writable: false,
         enumerable: true
     });
