#include "public.h"
#include "buffered_stream.h"
#include "descriptor.h"
#include "helpers.h"
#include "response.h"
#include "serialize.h"
#include "shutdown.h"
#include "stream.h"

#include <yt/ytlib/api/admin.h>
#include <yt/ytlib/api/connection.h>
#include <yt/ytlib/api/transaction.h>

#include <yt/ytlib/driver/config.h>
#include <yt/ytlib/driver/driver.h>

#include <yt/ytlib/formats/format.h>

#include <yt/ytlib/hydra/hydra_service_proxy.h>

#include <yt/ytlib/object_client/object_service_proxy.h>

#include <yt/ytlib/tablet_client/public.h>

#include <yt/core/concurrency/async_stream.h>

#include <yt/core/logging/log_manager.h>
#include <yt/core/logging/config.h>

#include <yt/core/misc/intrusive_ptr.h>
#include <yt/core/misc/crash_handler.h>

#include <yt/core/tracing/trace_manager.h>
#include <yt/core/tracing/config.h>

#include <yt/core/ytree/convert.h>

#include <contrib/libs/pycxx/Extensions.hxx>
#include <contrib/libs/pycxx/Objects.hxx>

namespace NYT {
namespace NPython {

////////////////////////////////////////////////////////////////////////////////

using namespace NFormats;
using namespace NDriver;
using namespace NYson;
using namespace NYTree;
using namespace NConcurrency;
using namespace NTabletClient;

////////////////////////////////////////////////////////////////////////////////

static const NLogging::TLogger Logger("PythonDriver");
static yhash<TGuid, TWeakPtr<IDriver>> ActiveDrivers;

////////////////////////////////////////////////////////////////////////////////

Py::Exception CreateYtError(const std::string& message, const NYT::TError& error = TError())
{
    auto ytModule = Py::Module(PyImport_ImportModule("yt.common"), true);
    auto ytErrorClass = Py::Callable(GetAttr(ytModule, "YtError"));

    std::vector<TError> innerErrors({error});

    Py::Dict options;
    options.setItem("message", ConvertTo<Py::Object>(message));
    options.setItem("code", ConvertTo<Py::Object>(1));
    options.setItem("inner_errors", ConvertTo<Py::Object>(innerErrors));
    auto ytError = ytErrorClass.apply(Py::Tuple(), options);
    return Py::Exception(*ytError.type(), ytError);
}

#define CATCH(message) \
    catch (const NYT::TErrorException& error) { \
        throw CreateYtError(message, error.Error()); \
    } catch (const std::exception& ex) { \
        if (PyErr_ExceptionMatches(PyExc_BaseException)) { \
            throw; \
        } else { \
            throw CreateYtError(message, TError(ex)); \
        } \
    }

////////////////////////////////////////////////////////////////////////////////

INodePtr ConvertObjectToNode(const Py::Object& obj)
{
    auto factory = GetEphemeralNodeFactory();
    auto builder = CreateBuilderFromFactory(factory);
    builder->BeginTree();
    Serialize(obj, builder.get(), MakeNullable<TString>("utf-8"));
    return builder->EndTree();
}

class TDriver
    : public Py::PythonClass<TDriver>
{
public:
    TDriver(Py::PythonClassInstance *self, Py::Tuple& args, Py::Dict& kwargs)
        : Py::PythonClass<TDriver>::PythonClass(self, args, kwargs)
        , Id_(TGuid::Create())
        , Logger(NLogging::TLogger(NYT::NPython::Logger)
            .AddTag("DriverId: %v", Id_))
    {
        auto configDict = ExtractArgument(args, kwargs, "config");
        ValidateArgumentsEmpty(args, kwargs);

        try {
            ConfigNode_ = ConvertObjectToNode(configDict);
            UnderlyingDriver_ = CreateDriver(ConfigNode_);
        } catch(const std::exception& ex) {
            throw Py::RuntimeError(TString("Error creating driver\n") + ex.what());
        }

        YCHECK(ActiveDrivers.emplace(Id_, UnderlyingDriver_).second);
    }

    ~TDriver()
    {
        UnderlyingDriver_->Terminate();
        ActiveDrivers.erase(Id_);
    }

    static void InitType()
    {
        behaviors().name("Driver");
        behaviors().doc("Represents a YT driver");
        behaviors().supportGetattro();
        behaviors().supportSetattro();

        PYCXX_ADD_KEYWORDS_METHOD(execute, Execute, "Executes the request");
        PYCXX_ADD_KEYWORDS_METHOD(get_command_descriptor, GetCommandDescriptor, "Describes the command");
        PYCXX_ADD_KEYWORDS_METHOD(get_command_descriptors, GetCommandDescriptors, "Describes all commands");
        PYCXX_ADD_KEYWORDS_METHOD(kill_process, KillProcess, "Forces a remote YT process (node, scheduler or master) to exit immediately");
        PYCXX_ADD_KEYWORDS_METHOD(write_core_dump, WriteCoreDump, "Writes a core dump of a remote YT process (node, scheduler or master)");
        PYCXX_ADD_KEYWORDS_METHOD(build_snapshot, BuildSnapshot, "Forces to build a snapshot");
        PYCXX_ADD_KEYWORDS_METHOD(gc_collect, GCCollect, "Runs garbage collection");
        PYCXX_ADD_KEYWORDS_METHOD(clear_metadata_caches, ClearMetadataCaches, "Clears metadata caches");

        PYCXX_ADD_KEYWORDS_METHOD(get_config, GetConfig, "Get config");

        behaviors().readyType();
    }

    Py::Object Execute(Py::Tuple& args, Py::Dict& kwargs)
    {
        LOG_DEBUG("Preparing driver request");

        auto pyRequest = ExtractArgument(args, kwargs, "request");
        ValidateArgumentsEmpty(args, kwargs);

        Py::Callable classType(TDriverResponse::type());
        Py::PythonClassObject<TDriverResponse> pythonResponse(classType.apply(Py::Tuple(), Py::Dict()));
        auto* response = pythonResponse.getCxxObject();

        TDriverRequest request;
        request.CommandName = ConvertStringObjectToString(GetAttr(pyRequest, "command_name"));
        request.Parameters = ConvertObjectToNode(GetAttr(pyRequest, "parameters"))->AsMap();
        request.ResponseParametersConsumer = response->GetResponseParametersConsumer();

        auto user = GetAttr(pyRequest, "user");
        if (!user.isNone()) {
            request.AuthenticatedUser = ConvertStringObjectToString(user);
        }

        if (pyRequest.hasAttr("id")) {
            auto id = GetAttr(pyRequest, "id");
            if (!id.isNone()) {
                request.Id = Py::ConvertToLongLong(id);
            }
        }

        auto inputStreamObj = GetAttr(pyRequest, "input_stream");
        if (!inputStreamObj.isNone()) {
            std::unique_ptr<TInputStreamWrap> inputStream(new TInputStreamWrap(inputStreamObj));
            request.InputStream = CreateAsyncAdapter(inputStream.get());
            response->OwnInputStream(inputStream);
        }

        auto outputStreamObj = GetAttr(pyRequest, "output_stream");
        TBufferedStreamWrap* bufferedOutputStream = nullptr;
        if (!outputStreamObj.isNone()) {
            bool isBufferedStream = PyObject_IsInstance(outputStreamObj.ptr(), TBufferedStreamWrap::type().ptr());
            if (isBufferedStream) {
                bufferedOutputStream = dynamic_cast<TBufferedStreamWrap*>(Py::getPythonExtensionBase(outputStreamObj.ptr()));
                request.OutputStream = bufferedOutputStream->GetStream();
            } else {
                std::unique_ptr<TOutputStreamWrap> outputStream(new TOutputStreamWrap(outputStreamObj));
                request.OutputStream = CreateAsyncAdapter(outputStream.get());
                response->OwnOutputStream(outputStream);
            }
        }

        try {
            auto driverResponse = UnderlyingDriver_->Execute(request);
            response->SetResponse(driverResponse);
            if (bufferedOutputStream) {
                auto outputStream = bufferedOutputStream->GetStream();
                driverResponse.Subscribe(BIND([=] (TError error) {
                    outputStream->Finish();
                }));
            }
        } CATCH("Driver command execution failed");

        LOG_DEBUG("Request execution started (RequestId: %v, CommandName: %v, User: %v)",
            request.Id,
            request.CommandName,
            request.AuthenticatedUser);

        return pythonResponse;
    }
    PYCXX_KEYWORDS_METHOD_DECL(TDriver, Execute)

    Py::Object GetCommandDescriptor(Py::Tuple& args, Py::Dict& kwargs)
    {
        auto commandName = ConvertStringObjectToString(ExtractArgument(args, kwargs, "command_name"));
        ValidateArgumentsEmpty(args, kwargs);

        Py::Callable class_type(TCommandDescriptor::type());
        Py::PythonClassObject<TCommandDescriptor> descriptor(class_type.apply(Py::Tuple(), Py::Dict()));
        try {
            descriptor.getCxxObject()->SetDescriptor(UnderlyingDriver_->GetCommandDescriptor(commandName));
        } CATCH("Failed to get command descriptor");

        return descriptor;
    }
    PYCXX_KEYWORDS_METHOD_DECL(TDriver, GetCommandDescriptor)

    Py::Object GetCommandDescriptors(Py::Tuple& args, Py::Dict& kwargs)
    {
        ValidateArgumentsEmpty(args, kwargs);

        try {
            auto descriptors = Py::Dict();
            for (const auto& nativeDescriptor : UnderlyingDriver_->GetCommandDescriptors()) {
                Py::Callable class_type(TCommandDescriptor::type());
                Py::PythonClassObject<TCommandDescriptor> descriptor(class_type.apply(Py::Tuple(), Py::Dict()));
                descriptor.getCxxObject()->SetDescriptor(nativeDescriptor);
                descriptors.setItem(~nativeDescriptor.CommandName, descriptor);
            }
            return descriptors;
        } CATCH("Failed to get command descriptors");
    }
    PYCXX_KEYWORDS_METHOD_DECL(TDriver, GetCommandDescriptors)

    Py::Object GCCollect(Py::Tuple& args, Py::Dict& kwargs)
    {
        try {
            auto admin = UnderlyingDriver_->GetConnection()->CreateAdmin();
            WaitFor(admin->GCCollect())
                .ThrowOnError();
            return Py::None();
        } CATCH("Failed to perform garbage collect");
    }
    PYCXX_KEYWORDS_METHOD_DECL(TDriver, GCCollect)

    Py::Object KillProcess(Py::Tuple& args, Py::Dict& kwargs)
    {
        auto options = NApi::TKillProcessOptions();

        if (!HasArgument(args, kwargs, "address")) {
            throw CreateYtError("Missing argument 'address'");
        }
        auto address = ConvertStringObjectToString(ExtractArgument(args, kwargs, "address"));

        if (HasArgument(args, kwargs, "exit_code")) {
            options.ExitCode = static_cast<int>(Py::Int(ExtractArgument(args, kwargs, "exit_code")));
        }

        ValidateArgumentsEmpty(args, kwargs);

        try {
            auto admin = UnderlyingDriver_->GetConnection()->CreateAdmin();
            WaitFor(admin->KillProcess(address, options))
                .ThrowOnError();
            return Py::None();
        } CATCH("Failed to kill process");
    }
    PYCXX_KEYWORDS_METHOD_DECL(TDriver, KillProcess)

    Py::Object WriteCoreDump(Py::Tuple& args, Py::Dict& kwargs)
    {
        auto options = NApi::TWriteCoreDumpOptions();

        if (!HasArgument(args, kwargs, "address")) {
            throw CreateYtError("Missing argument 'address'");
        }
        auto address = ConvertStringObjectToString(ExtractArgument(args, kwargs, "address"));

        ValidateArgumentsEmpty(args, kwargs);

        try {
            auto admin = UnderlyingDriver_->GetConnection()->CreateAdmin();
            auto path = WaitFor(admin->WriteCoreDump(address, options))
                .ValueOrThrow();
            return Py::String(path);
        } CATCH("Failed to write core dump");
    }
    PYCXX_KEYWORDS_METHOD_DECL(TDriver, WriteCoreDump)

    Py::Object BuildSnapshot(Py::Tuple& args, Py::Dict& kwargs)
    {
        auto options = NApi::TBuildSnapshotOptions();

        if (HasArgument(args, kwargs, "set_read_only")) {
            options.SetReadOnly = static_cast<bool>(Py::Boolean(ExtractArgument(args, kwargs, "set_read_only")));
        }

        if (!HasArgument(args, kwargs, "cell_id")) {
            throw CreateYtError("Missing argument 'cell_id'");
        }

        auto cellId = ExtractArgument(args, kwargs, "cell_id");
        if (!cellId.isNone()) {
            options.CellId = TTabletCellId::FromString(ConvertStringObjectToString(cellId));
        }

        ValidateArgumentsEmpty(args, kwargs);

        try {
            auto admin = UnderlyingDriver_->GetConnection()->CreateAdmin();
            int snapshotId = WaitFor(admin->BuildSnapshot(options))
                .ValueOrThrow();
            return Py::Long(snapshotId);
        } CATCH("Failed to build snapshot");
    }
    PYCXX_KEYWORDS_METHOD_DECL(TDriver, BuildSnapshot)

    Py::Object ClearMetadataCaches(Py::Tuple& args, Py::Dict& kwargs)
    {
        ValidateArgumentsEmpty(args, kwargs);

        try {
            UnderlyingDriver_->GetConnection()->ClearMetadataCaches();
            return Py::None();
        } CATCH("Failed to clear metadata caches");
    }
    PYCXX_KEYWORDS_METHOD_DECL(TDriver, ClearMetadataCaches)

    Py::Object GetConfig(Py::Tuple& args, Py::Dict& kwargs)
    {
        ValidateArgumentsEmpty(args, kwargs);

<<<<<<< HEAD
        return ConvertTo<Py::Object>(ConfigNode_);
=======
        Py::Object object;
#if PY_MAJOR_VERSION < 3
        Deserialize(object, NYTree::ConvertToNode(Config_), Null);
#else
        Deserialize(object, NYTree::ConvertToNode(Config_), MakeNullable<Stroka>("utf-8"));
#endif
        return object;
>>>>>>> e5211216
    }
    PYCXX_KEYWORDS_METHOD_DECL(TDriver, GetConfig)

private:
    const TGuid Id_;
    const NLogging::TLogger Logger;

    INodePtr ConfigNode_;
    IDriverPtr UnderlyingDriver_;
};

////////////////////////////////////////////////////////////////////////////////

class TDriverModule
    : public Py::ExtensionModule<TDriverModule>
{
public:
    TDriverModule()
        // This should be the same as .so file name.
        : Py::ExtensionModule<TDriverModule>("driver_lib")
    {
        PyEval_InitThreads();

        RegisterShutdown(BIND([=] () {
            LOG_INFO("Module shutdown started");
            for (const auto& pair : ActiveDrivers) {
                auto driver = pair.second.Lock();
                if (!driver) {
                    continue;
                }
                LOG_INFO("Terminating leaked driver (DriverId: %v)", pair.first);
                driver->Terminate();
            }
            ActiveDrivers.clear();
            LOG_INFO("Module shutdown finished");
        }));

        InstallCrashSignalHandler(std::set<int>({SIGSEGV}));

        TDriver::InitType();
        TBufferedStreamWrap::InitType();
        TDriverResponse::InitType();
        TCommandDescriptor::InitType();

        add_keyword_method("configure_logging", &TDriverModule::ConfigureLogging, "Configures YT driver logging");
        add_keyword_method("configure_tracing", &TDriverModule::ConfigureTracing, "Configures YT driver tracing");

        initialize("Python bindings for YT driver");

        Py::Dict moduleDict(moduleDictionary());
        moduleDict["Driver"] = TDriver::type();
        moduleDict["BufferedStream"] = TBufferedStreamWrap::type();
        moduleDict["Response"] = TDriverResponse::type();
    }

    virtual ~TDriverModule() = default;

    Py::Object ConfigureLogging(const Py::Tuple& args_, const Py::Dict& kwargs_)
    {
        auto args = args_;
        auto kwargs = kwargs_;

        auto configNode = ConvertObjectToNode(ExtractArgument(args, kwargs, "config"));
        ValidateArgumentsEmpty(args, kwargs);
        auto config = ConvertTo<NLogging::TLogConfigPtr>(configNode);

        NLogging::TLogManager::Get()->Configure(config);

        return Py::None();
    }

    Py::Object ConfigureTracing(const Py::Tuple& args_, const Py::Dict& kwargs_)
    {
        auto args = args_;
        auto kwargs = kwargs_;

        auto configNode = ConvertObjectToNode(ExtractArgument(args, kwargs, "config"));
        ValidateArgumentsEmpty(args, kwargs);
        auto config = ConvertTo<NTracing::TTraceManagerConfigPtr>(configNode);

        NTracing::TTraceManager::Get()->Configure(config);

        return Py::None();
    }
};

////////////////////////////////////////////////////////////////////////////////

} // namespace NPython
} // namespace NYT

////////////////////////////////////////////////////////////////////////////////

#if defined( _WIN32 )
#define EXPORT_SYMBOL __declspec( dllexport )
#else
#define EXPORT_SYMBOL
#endif

static PyObject* init_module()
{
    static auto* driverModule = new NYT::NPython::TDriverModule;
    return driverModule->module().ptr();
}

#if PY_MAJOR_VERSION < 3
extern "C" EXPORT_SYMBOL void initdriver_lib() { Y_UNUSED(init_module()); }
extern "C" EXPORT_SYMBOL void initdriver_lib_d() { initdriver_lib(); }
#else
extern "C" EXPORT_SYMBOL PyObject* PyInit_driver_lib() { return init_module(); }
extern "C" EXPORT_SYMBOL PyObject* PyInit_driver_lib_d() { return PyInit_driver_lib(); }
#endif<|MERGE_RESOLUTION|>--- conflicted
+++ resolved
@@ -343,17 +343,13 @@
     {
         ValidateArgumentsEmpty(args, kwargs);
 
-<<<<<<< HEAD
-        return ConvertTo<Py::Object>(ConfigNode_);
-=======
         Py::Object object;
 #if PY_MAJOR_VERSION < 3
-        Deserialize(object, NYTree::ConvertToNode(Config_), Null);
+        Deserialize(object, ConfigNode_, Null);
 #else
-        Deserialize(object, NYTree::ConvertToNode(Config_), MakeNullable<Stroka>("utf-8"));
+        Deserialize(object, ConfigNode_, MakeNullable<Stroka>("utf-8"));
 #endif
         return object;
->>>>>>> e5211216
     }
     PYCXX_KEYWORDS_METHOD_DECL(TDriver, GetConfig)
 
