from yt.environment import YTInstance
from yt.environment.api import LocalYtConfig
from yt.environment.helpers import wait_for_removing_file_lock, is_file_locked, is_dead, yatest_common
from yt.wrapper.constants import LOCAL_MODE_URL_PATTERN
from yt.wrapper.common import generate_uuid, GB, MB
from yt.common import YtError, require, is_process_alive, get_fqdn


import yt.yson as yson

try:
    from yt.packages.six.moves import map as imap, filter as ifilter
except ImportError:
    from six.moves import map as imap, filter as ifilter

import yt.wrapper as yt

import errno
import importlib
import logging
import os
import shutil
import signal
import time

logger = logging.getLogger("YtLocal")

YT_LOCAL_STOP_WAIT_TIME = 5


def _to_camelcase(snakecase_str):
    return "".join(x.capitalize() for x in snakecase_str.lower().split("_"))


def _load_config(config):
    if config is None:
        return {}

    if isinstance(config, dict):
        return config

    path = config
    with open(path, "rb") as fin:
        return yson.load(fin)


def get_root_path(path=None):
    if path is not None:
        return path
    else:
        return os.environ.get("YT_LOCAL_ROOT_PATH", os.getcwd())


def get_main_process_pid_file_path(path):
    return os.path.join(path, "main_process_pid.txt")


def touch(path):
    open(path, 'a').close()


def _get_bool_from_env(name, default=False):
    value = os.environ.get(name, None)
    if value is None:
        return default
    try:
        value = int(value)
    except:  # noqa
        return default
    return value == 1


def _read_pids_file(pids_file_path):
    with open(pids_file_path) as f:
        return list(imap(int, f))


def log_started_instance_info(environment, start_proxy, start_rpc_proxy, prepare_only):
    logger.info("Local YT {0}, id: {1}".format(
        "prepared" if prepare_only else "started",
        environment.id))
    if start_proxy:
        logger.info("HTTP proxy addresses: %s", environment.get_http_proxy_addresses())
        if "localhost" not in environment.get_proxy_address():
            logger.info("UI address: http://%s", LOCAL_MODE_URL_PATTERN.format(local_mode_address=environment.get_proxy_address()))
    if start_rpc_proxy:
        logger.info("GRPC proxy address: %s", environment.get_grpc_proxy_address())


def _safe_kill(pid, signal_number=signal.SIGKILL):
    try:
        os.killpg(pid, signal_number)
    except OSError as err:
        if err.errno == errno.EPERM:
            logger.error("Failed to kill process with pid {0}, access denied".format(pid))
        elif err.errno == errno.ESRCH:
            logger.warning("Failed to kill process with pid {0}, process not found".format(pid))
        else:
            # According to "man 2 killpg" possible error values are
            # (EINVAL, EPERM, ESRCH)
            raise


def _safe_remove(path):
    try:
        os.remove(path)
    except OSError as err:
        if err.errno != errno.ENOENT:
            raise


def start(master_count=1,
          node_count=1,
          scheduler_count=1,
          controller_agent_count=1,
          rpc_proxy_count=0,
          master_cache_count=0,
          tablet_balancer_count=0,
          discovery_server_count=0,
          queue_agent_count=0,
          kafka_proxy_count=0,
          cypress_proxy_count=0,
          rpc_proxy_config=None,
          master_config=None,
          node_config=None,
          scheduler_config=None,
          proxy_config=None,
          driver_config=None,
          global_cluster_connection_config=None,
          controller_agent_config=None,
          queue_agent_config=None,
          kafka_proxy_config=None,
          master_cache_config=None,
          http_proxy_ports=None,
          https_proxy_ports=None,
          http_proxy_count=1,
          rpc_proxy_ports=None,
          discovery_server_ports=None,
          id=None,
          local_cypress_dir=None,
          enable_debug_logging=False,
          enable_structured_logging=False,
          enable_logging_compression=False,
          enable_tls=False,
          mock_tvm_id=None,
          tmpfs_path=None,
          port_range_start=None,
          node_port_set_size=None,
          listen_port_pool=None,
          fqdn=None,
          path=None,
          prepare_only=False,
          jobs_environment_type=None,
          jobs_memory_limit=None,
          jobs_cpu_limit=None,
          jobs_user_slot_count=None,
          jobs_resource_limits=None,
          node_chunk_store_quota=7*GB,
          allow_chunk_storage_in_tmpfs=True,
          store_location_count=1,
          wait_tablet_cell_initialization=False,
          init_operations_archive=False,
          meta_files_suffix=None,
          set_pdeath_sig=False,
          watcher_config=None,
          cell_tag=1,
          ytserver_all_path=None,
          secondary_master_cell_count=0,
          log_compression_method=None,
          enable_master_cache=False,
          clock_count=0,
          chaos_node_count=0,
          replicated_table_tracker_count=0,
          job_proxy_logging_mode=None,
          native_client_supported=False,
          timestamp_provider_count=0,
          components=None,
          enable_auth=False):
    require(master_count >= 1, lambda: YtError("Cannot start local YT instance without masters"))

    path = get_root_path(path)
    sandbox_id = id if id is not None else generate_uuid()
    require("/" not in sandbox_id, lambda: YtError('Instance id should not contain path separator "/"'))

    sandbox_path = os.path.join(path, sandbox_id)
    sandbox_tmpfs_path = os.path.join(tmpfs_path, sandbox_id) if tmpfs_path else None

    watcher_config = _load_config(watcher_config)

    if jobs_resource_limits is None:
        jobs_resource_limits = {
            "memory": 16 * GB,
            "cpu": 1,
            "user_slots": 10,
        }

    if jobs_cpu_limit is not None:
        jobs_resource_limits["cpu"] = jobs_cpu_limit
    if jobs_memory_limit is not None:
        jobs_resource_limits["memory"] = jobs_memory_limit
    if jobs_user_slot_count is not None:
        jobs_resource_limits["user_slots"] = jobs_user_slot_count

    if scheduler_count == 0:
        controller_agent_count = 0

    job_proxy_logging = {
        "mode": job_proxy_logging_mode or "simple",
    }

    job_proxy_log_manager = {
        "sharding_key_length": 3,
        "logs_storage_period": "7d",
        "directory_traversal_concurrency": None,
    }

    yt_config = LocalYtConfig(
        master_count=master_count,
        clock_count=clock_count,
        node_count=node_count,
        chaos_node_count=chaos_node_count,
        scheduler_count=scheduler_count,
        controller_agent_count=controller_agent_count,
        secondary_cell_count=secondary_master_cell_count,
        rpc_proxy_count=rpc_proxy_count,
        http_proxy_count=http_proxy_count,
        master_cache_count=master_cache_count,
        tablet_balancer_count=tablet_balancer_count,
        cypress_proxy_count=cypress_proxy_count,
        replicated_table_tracker_count=replicated_table_tracker_count,
        # TODO: Should we default to a fixed name, like "primary" in integration tests?
        cluster_name=sandbox_id,
        discovery_server_count=discovery_server_count,
        queue_agent_count=queue_agent_count,
        kafka_proxy_count=kafka_proxy_count,
        delta_queue_agent_config=_load_config(queue_agent_config),
        delta_kafka_proxy_config=_load_config(kafka_proxy_config),
        delta_master_config=_load_config(master_config),
        delta_scheduler_config=_load_config(scheduler_config),
        delta_controller_agent_config=_load_config(controller_agent_config),
        delta_node_config=_load_config(node_config),
        delta_rpc_proxy_config=_load_config(rpc_proxy_config),
        delta_http_proxy_config=_load_config(proxy_config),
        delta_master_cache_config=_load_config(master_cache_config),
        delta_driver_config=_load_config(driver_config),
        delta_global_cluster_connection_config=_load_config(global_cluster_connection_config),

        http_proxy_ports=http_proxy_ports,
        https_proxy_ports=https_proxy_ports,
        rpc_proxy_ports=rpc_proxy_ports,
        discovery_server_ports=discovery_server_ports,
        enable_master_cache=enable_master_cache,
        enable_debug_logging=enable_debug_logging,
        enable_structured_logging=enable_structured_logging,
        enable_log_compression=enable_logging_compression,
        enable_tls=enable_tls,
        mock_tvm_id=mock_tvm_id,
        log_compression_method=log_compression_method,
        port_range_start=port_range_start,
        jobs_environment_type=jobs_environment_type,
        use_slot_user_id=False,
        jobs_resource_limits=jobs_resource_limits,
        node_port_set_size=node_port_set_size,
        listen_port_pool=listen_port_pool,
        fqdn=fqdn or get_fqdn(),
        optimize_config=True,
        node_memory_limit_addition=500*MB + 200*MB + 500*MB,
        primary_cell_tag=cell_tag,
        allow_chunk_storage_in_tmpfs=allow_chunk_storage_in_tmpfs,
        store_location_count=store_location_count,
        initialize_world=True,
        local_cypress_dir=local_cypress_dir,
        meta_files_suffix=meta_files_suffix,
        wait_tablet_cell_initialization=wait_tablet_cell_initialization,
        init_operations_archive=init_operations_archive,
        job_proxy_logging=job_proxy_logging,
        job_proxy_log_manager=job_proxy_log_manager,
<<<<<<< HEAD
        use_native_client=use_native_client,
        timestamp_provider_count=timestamp_provider_count,
        enable_auth=enable_auth,
    )
=======
        native_client_supported=native_client_supported,
        timestamp_provider_count=timestamp_provider_count)
>>>>>>> 08615669

    environment = YTInstance(
        sandbox_path,
        yt_config,
        preserve_working_dir=True,
        tmpfs_path=sandbox_tmpfs_path,
        kill_child_processes=set_pdeath_sig,
        watcher_config=watcher_config,
        ytserver_all_path=ytserver_all_path)

    require(_is_stopped(sandbox_id, path),
            lambda: YtError("Instance with id {0} is already running".format(sandbox_id)))

    pids_filename = os.path.join(environment.path, "pids.txt")
    if os.path.isfile(pids_filename):
        pids = _read_pids_file(pids_filename)
        alive_pids = list(ifilter(is_process_alive, pids))
        for pid in alive_pids:
            logger.warning("Killing alive process (pid: {0}) from previously run instance".format(pid))
            _safe_kill(pid)
        os.remove(pids_filename)

    is_started_file = os.path.join(sandbox_path, "started")
    if os.path.exists(is_started_file):
        os.remove(is_started_file)

    if not prepare_only:
        environment.start()

    component_runners = []
    if components is not None:
        for component in components:
            name = component["name"]
            snakecase_name = name.replace("-", "_")
            camelcase_name = _to_camelcase(snakecase_name)

            if "module_name" not in component:
                component["module_name"] = f"yt.environment.components.{snakecase_name}"

            if "class_name" not in component:
                component["class_name"] = camelcase_name

            if "config" not in component:
                component["config"] = {"count": 1}

            module_name = component["module_name"]
            class_name = component["class_name"]
            config = component["config"]

            module = None
            try:
                module = importlib.import_module(module_name)
            except ImportError:
                logger.warning(f"Failed to import {module_name}, install it if you want to start {name}")
                continue

            c = getattr(module, class_name)()
            c.prepare(environment, config)
            c.run()
            component_runners.append(c)

    for c in component_runners:
        c.wait()
        c.init()

    log_started_instance_info(environment, http_proxy_count > 0, rpc_proxy_count > 0, prepare_only)
    touch(is_started_file)

    return environment


def _is_stopped(id, path=None, verbose=False):
    sandbox_path = os.path.join(get_root_path(path), id)

    if not os.path.isdir(sandbox_path):
        return True

    lock_file_path = os.path.join(sandbox_path, "lock_file")

    # Debug info for tests.
    if yatest_common is not None:
        if verbose and not os.path.exists(lock_file_path):
            logger.warning("File %s does not exist", lock_file_path)

    if is_file_locked(lock_file_path):
        return False
    else:
        if verbose and yatest_common is not None:
            logger.warning("Lock is not acquired on %s", lock_file_path)

    return True


def _is_exists(id, path=None):
    sandbox_path = os.path.join(get_root_path(path), id)
    return os.path.isdir(sandbox_path)


def stop(id, remove_working_dir=False, remove_runtime_data=False, path=None, ignore_lock=False):
    require(_is_exists(id, path),
            lambda: yt.YtError("Local YT with id {0} not found".format(id)))
    if not ignore_lock:
        require(not _is_stopped(id, path, verbose=True),
                lambda: yt.YtError("Local YT with id {0} is already stopped".format(id)))

    sandbox_dir = os.path.join(get_root_path(path), id)
    pids_file_path = os.path.join(sandbox_dir, "pids.txt")
    main_process_pid_file = get_main_process_pid_file_path(sandbox_dir)

    if os.path.exists(main_process_pid_file):
        pid = _read_pids_file(main_process_pid_file)[0]
        _safe_kill(pid, signal_number=signal.SIGINT)

        start_time = time.time()
        killed = False

        while time.time() - start_time < YT_LOCAL_STOP_WAIT_TIME:
            if is_dead(pid):
                killed = True
                break

        if not killed:
            logger.warning("Failed to kill YT local main process with SIGINT, SIGKILL will be used")
            _safe_kill(pid, signal_number=signal.SIGKILL)

            for path in (pids_file_path, main_process_pid_file):
                _safe_remove(path)
    else:
        for pid in _read_pids_file(pids_file_path):
            _safe_kill(pid)
        os.remove(pids_file_path)

    wait_for_removing_file_lock(os.path.join(get_root_path(path), id, "lock_file"))

    if remove_working_dir:
        delete(id, force=True, path=path)
    elif remove_runtime_data:
        runtime_data_path = os.path.join(sandbox_dir, "runtime_data")
        shutil.rmtree(runtime_data_path, ignore_errors=True)


def delete(id, force=False, path=None):
    require(_is_exists(id, path) or force,
            lambda: yt.YtError("Local YT with id {0} not found".format(id)))
    require(_is_stopped(id, path),
            lambda: yt.YtError("Local YT environment with id {0} is not stopped".format(id)))
    shutil.rmtree(os.path.join(get_root_path(path), id), ignore_errors=True)


def get_proxy(id, path=None):
    require(_is_exists(id, path), lambda: yt.YtError("Local YT with id {0} not found".format(id)))

    info_file_path = os.path.join(get_root_path(path), id, "info.yson")
    require(os.path.exists(info_file_path),
            lambda: yt.YtError("Information file for local YT with id {0} not found".format(id)))

    with open(info_file_path, "rb") as f:
        info = yson.load(f)
        if "http_proxies" in info:
            return info["http_proxies"][0]["address"]
        # COMPAT(max42)
        elif "proxy" in info:
            return info["proxy"]["address"]
        else:
            raise yt.YtError("Local YT with id {0} does not have started proxy".format(id))


def list_instances(path=None):
    path = get_root_path(path)
    result = []
    for dir_ in os.listdir(path):
        full_path = os.path.join(path, dir_)
        if not os.path.isdir(full_path):
            logger.info("Found unknown object in instances root: %s", full_path)
            continue

        info_file = os.path.join(full_path, "info.yson")
        if not os.path.exists(info_file):
            logger.info("Path %s does not seem to contain valid local YT instance", full_path)
            continue

        stopped = _is_stopped(dir_, path)
        if stopped:
            result.append((dir_, "stopped", None))
        else:
            try:
                proxy_address = get_proxy(dir_, path)
            except yt.YtError:
                proxy_address = None
            result.append((dir_, "running", proxy_address))

    return result<|MERGE_RESOLUTION|>--- conflicted
+++ resolved
@@ -275,15 +275,10 @@
         init_operations_archive=init_operations_archive,
         job_proxy_logging=job_proxy_logging,
         job_proxy_log_manager=job_proxy_log_manager,
-<<<<<<< HEAD
-        use_native_client=use_native_client,
+        native_client_supported=native_client_supported,
         timestamp_provider_count=timestamp_provider_count,
         enable_auth=enable_auth,
     )
-=======
-        native_client_supported=native_client_supported,
-        timestamp_provider_count=timestamp_provider_count)
->>>>>>> 08615669
 
     environment = YTInstance(
         sandbox_path,
