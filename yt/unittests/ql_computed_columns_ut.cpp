--- conflicted
+++ resolved
@@ -122,15 +122,8 @@
             MakeId(EObjectType::Table, 0x42, counter, 0xdeadbabe));
 
         if (path.GetPath() == "//t") {
-<<<<<<< HEAD
-            SetKeyColumns(&dataSplit, Schema_.GetKeyColumns());
             SetTableSchema(&dataSplit, Schema_);
         } else {
-            SetKeyColumns(&dataSplit, SecondarySchema_.GetKeyColumns());
-=======
-            SetTableSchema(&dataSplit, Schema_);
-        } else {
->>>>>>> 21e4b210
             SetTableSchema(&dataSplit, SecondarySchema_);
         }
 
