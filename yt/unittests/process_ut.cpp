#include "framework.h"

#include <yt/core/actions/bind.h>

#include <yt/core/concurrency/action_queue.h>
#include <yt/core/concurrency/delayed_executor.h>
#include <yt/core/concurrency/scheduler.h>

<<<<<<< HEAD
=======
#include <yt/core/misc/common.h>
#include <yt/core/misc/proc.h>
>>>>>>> 8280470d
#include <yt/core/misc/process.h>

namespace NYT {
namespace {

using namespace NConcurrency;

////////////////////////////////////////////////////////////////////////////////

#ifdef _unix_

TEST(TProcessTest, Basic)
{
    auto p = New<TProcess>("/bin/ls");
    TFuture<void> finished;

    ASSERT_NO_THROW(finished = p->Spawn());
    ASSERT_TRUE(p->IsStarted());
    auto error = WaitFor(finished);
    EXPECT_TRUE(error.IsOK()) << ToString(error);
    EXPECT_TRUE(p->IsFinished());
}

TEST(TProcessTest, InvalidPath)
{
    auto p = New<TProcess>("/some/bad/path/binary");

    TFuture<void> finished;
    ASSERT_NO_THROW(finished = p->Spawn());
    ASSERT_TRUE(p->IsStarted());
    auto error = WaitFor(finished);
    EXPECT_TRUE(p->IsFinished());
    EXPECT_FALSE(error.IsOK());
    EXPECT_EQ("Error starting child process: execve failed", error.GetMessage());
}

TEST(TProcessTest, BadDup)
{
    auto p = New<TProcess>("/bin/date");
    p->AddDup2FileAction(1000, 1);

    TFuture<void> finished;
    ASSERT_NO_THROW(finished = p->Spawn());
    ASSERT_TRUE(p->IsStarted());
    auto error = WaitFor(finished);
    EXPECT_TRUE(p->IsFinished());
    EXPECT_FALSE(error.IsOK());
    EXPECT_EQ("Error duplicating 1000 file descriptor to 1 in the child", error.GetMessage());
}

TEST(TProcessTest, GoodDup)
{
    auto p = New<TProcess>("/bin/date");
    p->AddDup2FileAction(2, 3);

    TFuture<void> finished;
    ASSERT_NO_THROW(finished = p->Spawn());
    ASSERT_TRUE(p->IsStarted());
    auto error = WaitFor(finished);
    EXPECT_TRUE(error.IsOK()) << ToString(error);
    EXPECT_TRUE(p->IsFinished());
}

TEST(TProcess, GetCommandLine)
{
    auto p = New<TProcess>("/bin/bash");
    EXPECT_EQ("/bin/bash", p->GetCommandLine());
    p->AddArgument("-c");
    EXPECT_EQ("/bin/bash -c", p->GetCommandLine());
    p->AddArgument("exit 0");
    EXPECT_EQ("/bin/bash -c \"exit 0\"", p->GetCommandLine());
}

TEST(TProcess, IgnoreCloseInvalidFD)
{
    auto p = New<TProcess>("/bin/bash");
    p->AddArgument("-c");
    p->AddArgument("exit 0");
    p->AddCloseFileAction(74);

    TFuture<void> finished;
    ASSERT_NO_THROW(finished = p->Spawn());
    ASSERT_TRUE(p->IsStarted());
    auto error = WaitFor(finished);
    EXPECT_TRUE(error.IsOK()) << ToString(error);
    EXPECT_TRUE(p->IsFinished());
}

TEST(TProcessTest, ProcessReturnCode0)
{
    auto p = New<TProcess>("/bin/bash");
    p->AddArgument("-c");
    p->AddArgument("exit 0");

    TFuture<void> finished;
    ASSERT_NO_THROW(finished = p->Spawn());
    ASSERT_TRUE(p->IsStarted());
    auto error = WaitFor(finished);
    EXPECT_TRUE(error.IsOK()) << ToString(error);
    EXPECT_TRUE(p->IsFinished());
}

TEST(TProcessTest, ProcessReturnCode123)
{
    auto p = New<TProcess>("/bin/bash");
    p->AddArgument("-c");
    p->AddArgument("exit 123");

    TFuture<void> finished;
    ASSERT_NO_THROW(finished = p->Spawn());
    ASSERT_TRUE(p->IsStarted());
    auto error = WaitFor(finished);
    EXPECT_FALSE(error.IsOK());
    EXPECT_EQ("Process exited with code 123", error.GetMessage());
    EXPECT_EQ(TErrorCode(static_cast<int>(EExitStatus::SignalBase) + 123), error.GetCode());
    EXPECT_TRUE(p->IsFinished());
}

TEST(TProcessTest, Params1)
{
    auto p = New<TProcess>("/bin/bash");
    p->AddArgument("-c");
    p->AddArgument("if test 3 -gt 1; then exit 7; fi");

    auto error = WaitFor(p->Spawn());
    EXPECT_FALSE(error.IsOK());
    EXPECT_TRUE(p->IsFinished());
}

TEST(TProcessTest, Params2)
{
    auto p = New<TProcess>("/bin/bash");
    p->AddArgument("-c");
    p->AddArgument("if test 1 -gt 3; then exit 7; fi");

    auto error = WaitFor(p->Spawn());
    EXPECT_TRUE(error.IsOK()) << ToString(error);
    EXPECT_TRUE(p->IsFinished());
}

TEST(TProcessTest, InheritEnvironment)
{
    const char* name = "SPAWN_TEST_ENV_VAR";
    const char* value = "42";
    setenv(name, value, 1);

    auto p = New<TProcess>("/bin/bash");
    p->AddArgument("-c");
    p->AddArgument("if test $SPAWN_TEST_ENV_VAR = 42; then exit 7; fi");

    auto error = WaitFor(p->Spawn());
    EXPECT_FALSE(error.IsOK());
    EXPECT_TRUE(p->IsFinished());

    unsetenv(name);
}

TEST(TProcessTest, Kill)
{
    auto p = New<TProcess>("/bin/sleep");
    p->AddArgument("1");

    auto finished = p->Spawn();

    NConcurrency::TDelayedExecutor::Submit(
        BIND([&] () {
            p->Kill(SIGKILL);
        }),
        TDuration::MilliSeconds(100));

    auto error = WaitFor(finished);
    EXPECT_FALSE(error.IsOK());
    EXPECT_TRUE(p->IsFinished());
}

TEST(TProcessTest, KillFinished)
{
    auto p = New<TProcess>("/bin/bash");
    p->AddArgument("-c");
    p->AddArgument("true");

    auto finished = p->Spawn();

    auto error = WaitFor(finished);
    EXPECT_TRUE(error.IsOK());

    p->Kill(SIGKILL);
}

TEST(TProcessTest, KillZombie)
{
    auto p = New<TProcess>("/bin/bash");
    p->AddArgument("-c");
    p->AddArgument("true");

    auto finished = p->Spawn();

    siginfo_t infop;
    auto res = ::waitid(P_PID, p->GetProcessId(), &infop, WEXITED | WNOWAIT);
    EXPECT_TRUE(res == 0);
    EXPECT_EQ(p->GetProcessId(), infop.si_pid);

    p->Kill(SIGKILL);
    auto error = WaitFor(finished);
    EXPECT_TRUE(error.IsOK());
}

TEST(TProcessTest, PollDuration)
{
    auto p = New<TProcess>("/bin/sleep", true, TDuration::MilliSeconds(1));
    p->AddArgument("0.1");

    auto error = WaitFor(p->Spawn());
    EXPECT_TRUE(error.IsOK()) << ToString(error);
    EXPECT_TRUE(p->IsFinished());
}

#endif

////////////////////////////////////////////////////////////////////////////////

} // namespace
} // namespace NYT<|MERGE_RESOLUTION|>--- conflicted
+++ resolved
@@ -6,12 +6,8 @@
 #include <yt/core/concurrency/delayed_executor.h>
 #include <yt/core/concurrency/scheduler.h>
 
-<<<<<<< HEAD
-=======
-#include <yt/core/misc/common.h>
+#include <yt/core/misc/process.h>
 #include <yt/core/misc/proc.h>
->>>>>>> 8280470d
-#include <yt/core/misc/process.h>
 
 namespace NYT {
 namespace {
@@ -58,7 +54,7 @@
     auto error = WaitFor(finished);
     EXPECT_TRUE(p->IsFinished());
     EXPECT_FALSE(error.IsOK());
-    EXPECT_EQ("Error duplicating 1000 file descriptor to 1 in the child", error.GetMessage());
+    EXPECT_EQ("Error duplicating 1000 file descriptor to 1 in child process", error.GetMessage());
 }
 
 TEST(TProcessTest, GoodDup)
