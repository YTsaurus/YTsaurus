#:yt-updatable
set( BASE ${CMAKE_SOURCE_DIR}/yt/unittests )
set( SRCS
  #${BASE}/async_change_log_ut.cpp
  ${BASE}/async_result_ut.cpp
  ${BASE}/attributes_ut.cpp
  ${BASE}/bind_ut.cpp
  ${BASE}/bus_ut.cpp
  ${BASE}/callback_ut.cpp
  ${BASE}/checkpointable_stream_ut.cpp
  ${BASE}/sync_file_changelog_ut.cpp
  ${BASE}/chunk_tree_traversing_ut.cpp
  ${BASE}/compression_ut.cpp
  ${BASE}/coroutines_ut.cpp
  ${BASE}/dsv_parser_ut.cpp
  ${BASE}/dsv_writer_ut.cpp
  ${BASE}/enum_ut.cpp
  ${BASE}/erasure_ut.cpp
  ${BASE}/fibers_ut.cpp
  ${BASE}/foreach_ut.cpp
  ${BASE}/guid_ut.cpp
  ${BASE}/heap_ut.cpp
  ${BASE}/intrusive_ptr_ut.cpp
  ${BASE}/json_parser_ut.cpp
  ${BASE}/json_writer_ut.cpp
  ${BASE}/lexer_ut.cpp
  ${BASE}/logging_ut.cpp
  #${BASE}/meta_state_map_ut.cpp
  ${BASE}/metric_ut.cpp
  ${BASE}/mpl_ut.cpp
  ${BASE}/network_address_ut.cpp
  ${BASE}/nullable_ut.cpp
  ${BASE}/pattern_formatter_ut.cpp
  ${BASE}/phoenix_ut.cpp
  ${BASE}/preprocessor_ut.cpp
  ${BASE}/random_ut.cpp
  ${BASE}/ref_counted_tracker_ut.cpp
  ${BASE}/rpc_ut.cpp
  ${BASE}/schema_ut.cpp
  ${BASE}/schemed_dsv_parser_ut.cpp
  ${BASE}/schemed_dsv_writer_ut.cpp
  ${BASE}/serialize_ut.cpp
  ${BASE}/small_string_ut.cpp
  ${BASE}/small_vector_ut.cpp
  #${BASE}/snapshot_ut.cpp
  ${BASE}/spawn_ut.cpp
  ${BASE}/string_ut.cpp
  ${BASE}/table_consumer_ut.cpp
  ${BASE}/thread_affinity_ut.cpp
  ${BASE}/tree_builder_ut.cpp
  ${BASE}/url_ut.cpp
  ${BASE}/main.cpp
  ${BASE}/varint_ut.cpp
  ${BASE}/versioned_table_client_ut.cpp
  ${BASE}/weak_ptr_ut.cpp
  ${BASE}/yamr_parser_ut.cpp
  ${BASE}/yamr_writer_ut.cpp
  ${BASE}/yamred_dsv_parser_ut.cpp
  ${BASE}/yamred_dsv_writer_ut.cpp
  ${BASE}/ypath_tokenizer_ut.cpp
  ${BASE}/ypath_ut.cpp
  ${BASE}/yson_parser_ut.cpp
  ${BASE}/yson_serializable_ut.cpp
  ${BASE}/yson_ut.cpp
  ${BASE}/yson_writer_ut.cpp
  ${BASE}/ytree_fluent_ut.cpp
  ${BASE}/yverify_ut.cpp
  ${BASE}/zigzag_ut.cpp
<<<<<<< HEAD
  ${BASE}/rcu_tree_ut.cpp
  ${BASE}/query_client_ut.cpp
  ${BASE}/row_ut.cpp
  ${BASE}/memory_store_ut.h
  ${BASE}/static_memory_store_ut.cpp
  ${BASE}/dynamic_memory_store_ut.cpp
  ${BASE}/memory_store_pt.cpp
=======
  ${BASE}/fls_ut.cpp
  ${BASE}/framework.h
  ${BASE}/framework.cpp
>>>>>>> 13255ee7
)

protoc( ${BASE}/rpc_ut.proto SRCS )

add_msvc_precompiled_header(
  "stdafx.h"
  "stdafx.cpp"
  SRCS
)

if (MSVC)
  add_definitions( -D_VARIADIC_MAX=10 )
endif()

include_directories(
  ${CMAKE_CURRENT_SOURCE_DIR}
)

add_executable( unittester
  ${CMAKE_SOURCE_DIR}/contrib/testing/framework.cpp
  ${SRCS}
)

target_link_libraries( unittester
  ytlib
  ytserver_lib
)
<|MERGE_RESOLUTION|>--- conflicted
+++ resolved
@@ -66,7 +66,6 @@
   ${BASE}/ytree_fluent_ut.cpp
   ${BASE}/yverify_ut.cpp
   ${BASE}/zigzag_ut.cpp
-<<<<<<< HEAD
   ${BASE}/rcu_tree_ut.cpp
   ${BASE}/query_client_ut.cpp
   ${BASE}/row_ut.cpp
@@ -74,11 +73,9 @@
   ${BASE}/static_memory_store_ut.cpp
   ${BASE}/dynamic_memory_store_ut.cpp
   ${BASE}/memory_store_pt.cpp
-=======
   ${BASE}/fls_ut.cpp
   ${BASE}/framework.h
   ${BASE}/framework.cpp
->>>>>>> 13255ee7
 )
 
 protoc( ${BASE}/rpc_ut.proto SRCS )
