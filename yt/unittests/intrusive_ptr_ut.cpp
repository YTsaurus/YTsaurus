--- conflicted
+++ resolved
@@ -113,19 +113,12 @@
     }
 };
 
-<<<<<<< HEAD
-    //! This is an object which creates intrusive pointers to the self
-    //! during its construction.
-    class TObjectWithSelfPointers
-        : public TRefCounted
-=======
 // This is an object which throws an exception during its construction.
 class TObjectThrowingException
-    : public TRefCountedBase
+    : public TRefCounted
 {
 public:
     TObjectThrowingException()
->>>>>>> 3baba530
     {
         ythrow yexception() << "Sample Exception";   
     }
