--- conflicted
+++ resolved
@@ -20,6 +20,7 @@
     XX(ActualTabletState, actual_tablet_state) \
     XX(AcquisitionTime, acquisition_time) \
     XX(Addresses, addresses) \
+    XX(Aevum, aevum) \
     XX(AlertCount, alert_count) \
     XX(AllowIdleCpuPolicy, allow_idle_cpu_policy) \
     XX(Alerts, alerts) \
@@ -27,7 +28,6 @@
     XX(AlienConfigVersions, alien_config_versions) \
     XX(AllowChildrenLimitOvercommit, allow_children_limit_overcommit) \
     XX(AllowRegularJobsOnSsdNodes, allow_regular_jobs_on_ssd_nodes) \
-    XX(AllowRegularAllocationsOnSsdNodes, allow_regular_allocations_on_ssd_nodes) \
     XX(AllowedProfilingTags, allowed_profiling_tags) \
     XX(AllowAggressivePreemption, allow_aggressive_preemption) \
     XX(AllowAggressiveStarvationPreemption, allow_aggressive_starvation_preemption) \
@@ -44,8 +44,6 @@
     XX(Atomicity, atomicity) \
     XX(AttributeKey, attribute_key) \
     XX(AttributeRevision, attribute_revision) \
-    XX(AuxiliaryCellId, auxiliary_cell_id) \
-    XX(AuxiliaryState, auxiliary_state) \
     XX(Available, available) \
     XX(AvailableSpace, available_space) \
     XX(AvailableSpacePerMedium, available_space_per_medium) \
@@ -74,7 +72,6 @@
     XX(ChildCount, child_count) \
     XX(ChildIds, child_ids) \
     XX(ChildKey, child_key) \
-    XX(Children, children) \
     XX(ChunkCount, chunk_count) \
     XX(ChunkFormat, chunk_format) \
     XX(ChunkFormatStatistics, chunk_format_statistics) \
@@ -84,7 +81,6 @@
     XX(ChunkLocations, chunk_locations) \
     XX(ChunkMediaStatistics, chunk_media_statistics) \
     XX(ChunkMergerMode, chunk_merger_mode) \
-    XX(ChunkMergerStatus, chunk_merger_status) \
     XX(ChunkMergerNodeTraversalConcurrency, chunk_merger_node_traversal_concurrency) \
     XX(ChunkMergerCriteria, chunk_merger_criteria) \
     XX(ChunkMergerTraversalInfo, chunk_merger_traversal_info) \
@@ -100,19 +96,16 @@
     XX(ChunkWriter, chunk_writer) \
     XX(ClusterConnection, cluster_connection) \
     XX(ClusterName, cluster_name) \
-    XX(CollocatedReplicationCardIds, collocated_replication_card_ids) \
     XX(CommitOrdering, commit_ordering) \
     XX(CommittedResourceUsage, committed_resource_usage) \
     XX(CompressedDataSize, compressed_data_size) \
     XX(CompressionCodec, compression_codec) \
-    XX(CompressionDictionaryId, compression_dictionary_id) \
     XX(CompressionRatio, compression_ratio) \
     XX(CompressionStatistics, compression_statistics) \
     XX(CollocationType, collocation_type) \
     XX(ComputePromisedGuaranteeFairShare, compute_promised_guarantee_fair_share) \
     XX(Config, config) \
     XX(ConfigPreset, config_preset) \
-    XX(ConfigPresets, config_presets) \
     XX(ConfigVersion, config_version) \
     XX(Confirmed, confirmed) \
     XX(UsePoolSatisfactionForScheduling, use_pool_satisfaction_for_scheduling) \
@@ -131,7 +124,6 @@
     XX(CurrentMountTransactionId, current_mount_transaction_id) \
     XX(CustomProfilingTagFilter, custom_profiling_tag_filter) \
     XX(CypressTransaction, cypress_transaction) \
-    XX(RegisteredInCypress, registered_in_cypress) \
     XX(DataCenter, data_center) \
     XX(DataWeight, data_weight) \
     XX(Deadline, deadline) \
@@ -153,7 +145,6 @@
     XX(DiskSpace, disk_space) \
     XX(Domestic, domestic) \
     XX(Dynamic, dynamic) \
-    XX(DynamicallyPropagatedMastersCellTags, dynamically_propagated_masters_cell_tags) \
     XX(DynamicConfigVersion, dynamic_config_version) \
     XX(DynamicOptions, dynamic_options) \
     XX(Eden, eden) \
@@ -171,11 +162,6 @@
     XX(EnableDynamicStoreRead, enable_dynamic_store_read) \
     XX(EnableLightweightOperations, enable_lightweight_operations) \
     XX(EnablePrioritySchedulingSegmentModuleAssignment, enable_priority_scheduling_segment_module_assignment) \
-<<<<<<< HEAD
-=======
-    XX(EnablePriorityStrongGuaranteeAdjustment, enable_priority_strong_guarantee_adjustment) \
-    XX(EnablePriorityStrongGuaranteeAdjustmentDonorship, enable_priority_strong_guarantee_adjustment_donorship) \
->>>>>>> afbbe841
     XX(EnableReplicatedTableTracker, enable_replicated_table_tracker) \
     XX(EnableSequoiaReplicas, enable_sequoia_replicas) \
     XX(EnableSkynetSharing, enable_skynet_sharing) \
@@ -244,8 +230,6 @@
     XX(HunkChunkWriter, hunk_chunk_writer) \
     XX(HunkCount, hunk_count) \
     XX(HunkErasureCodec, hunk_erasure_codec) \
-    XX(HunkMedia, hunk_media) \
-    XX(HunkPrimaryMedium, hunk_primary_medium) \
     XX(HunkStatistics, hunk_statistics) \
     XX(HunkStoreWriter, hunk_store_writer) \
     XX(HunkStorageNode, hunk_storage_node) \
@@ -257,20 +241,16 @@
     XX(ImportedObjectIds, imported_object_ids) \
     XX(InMemoryMode, in_memory_mode) \
     XX(Index, index) \
-    XX(IndexTo, index_to) \
-    XX(IndexTableId, index_table_id) \
-    XX(IndexTablePath, index_table_path) \
     XX(InferChildrenWeightsFromHistoricUsage, infer_children_weights_from_historic_usage) \
     XX(InheritAcl, inherit_acl) \
     XX(IntegralGuarantees, integral_guarantees) \
     XX(IOStatistics, io_statistics) \
     XX(IOStatisticsPerMedium, io_statistics_per_medium) \
     XX(IOWeights, io_weights) \
+    XX(IsBeingMerged, is_being_merged) \
     XX(Jobs, jobs) \
     XX(JobProxyVersion, job_proxy_build_version) \
-    XX(PendingAclsUpdate, pending_acls_update) \
     XX(PendingRestart, pending_restart) \
-    XX(PendingRemoval, pending_removal) \
     XX(KeepFinished, keep_finished) \
     XX(Key, key) \
     XX(KeyColumns, key_columns) \
@@ -284,10 +264,7 @@
     XX(LastSeenTime, last_seen_time) \
     XX(LastWriteTimestamp, last_write_timestamp) \
     XX(LeadingPeerId, leading_peer_id) \
-    XX(LeaseCellIds, lease_cell_ids) \
-    XX(LeasesState, leases_state) \
     XX(LeaseTransactionId, lease_transaction_id) \
-    XX(LeaseTransactionIds, lease_transaction_ids) \
     XX(LifeStage, life_stage) \
     XX(LocalExportedObjectCount, local_exported_object_count) \
     XX(LocalJobs, local_jobs) \
@@ -391,7 +368,6 @@
     XX(PivotKey, pivot_key) \
     XX(PivotKeys, pivot_keys) \
     XX(PoolConfigPresets, pool_config_presets) \
-    XX(Predicate, predicate) \
     XX(PreloadState, preload_state) \
     XX(PrerequisiteTransactionId, prerequisite_transaction_id) \
     XX(PrerequisiteTransactionIds, prerequisite_transaction_ids) \
@@ -415,20 +391,16 @@
     XX(QueueConsumerPartitions, queue_consumer_partitions) \
     XX(QueueStatus, queue_status) \
     XX(QueuePartitions, queue_partitions) \
-    XX(QueueProducerPartitions, queue_producer_partitions) \
-    XX(QueueProducerStatus, queue_producer_status) \
     XX(QuorumInfo, quorum_info) \
     XX(QuorumRowCount, quorum_row_count) \
     XX(Rack, rack) \
     XX(Racks, racks) \
-    XX(Reachable, reachable) \
     XX(ReadQuorum, read_quorum) \
     XX(ReadRequestRateLimit, read_request_rate_limit) \
     XX(RecursiveCommittedResourceUsage, recursive_committed_resource_usage) \
     XX(RecursiveResourceUsage, recursive_resource_usage) \
     XX(RecursiveViolatedResourceLimits, recursive_violated_resource_limits) \
     XX(RecursiveLockCount, recursive_lock_count) \
-    XX(RedirectToCluster, redirect_to_cluster) \
     XX(RefCounter, ref_counter) \
     XX(ReferencingAccounts, referencing_accounts) \
     XX(RegisterTime, register_time) \
@@ -477,7 +449,6 @@
     XX(Servants, servants) \
     XX(Sequoia, sequoia) \
     XX(SharedToSkynet, shared_to_skynet) \
-    XX(SuccessorTransactionLeaseCount, successor_transaction_lease_count) \
     XX(ReplicatedToCellTags, replicated_to_cell_tags) \
     XX(ResolveCached, resolve_cached) \
     XX(SecondaryIndices, secondary_indices) \
@@ -546,18 +517,15 @@
     XX(TotalResourceLimits, total_resource_limits) \
     XX(TotalResourceUsage, total_resource_usage) \
     XX(TotalStatistics, total_statistics) \
-    XX(TouchTime, touch_time) \
     XX(TransactionId, transaction_id) \
     XX(Transient, transient) \
     XX(TransientMasterMemoryUsage, transient_master_memory_usage) \
     XX(TreatAsQueueConsumer, treat_as_queue_consumer) \
-    XX(TreatAsQueueProducer, treat_as_queue_producer) \
     XX(Tree, tree) \
     XX(TrimmedChildCount, trimmed_child_count) \
     XX(TrimmedRowCount, trimmed_row_count) \
     XX(TruncateFifoPoolUnsatisfiedChildFairShare, truncate_fifo_pool_unsatisfied_child_fair_share) \
     XX(Type, type) \
-    XX(UnapprovedSequoiaReplicas, unapproved_sequoia_replicas) \
     XX(UncompressedDataSize, uncompressed_data_size) \
     XX(UnconfirmedDynamicTableLocks, unconfirmed_dynamic_table_locks) \
     XX(UnflushedTimestamp, unflushed_timestamp) \
@@ -575,7 +543,6 @@
     XX(UsedSpacePerMedium, used_space_per_medium) \
     XX(UserAttributes, user_attributes) \
     XX(UserAttributeKeys, user_attribute_keys) \
-    XX(CustomRuntimeData, custom_runtime_data) \
     XX(UserTags, user_tags) \
     XX(AssociatedNodes, associated_nodes) \
     XX(Value, value) \
@@ -583,7 +550,6 @@
     XX(Version, version) \
     XX(VersionedResourceUsage, versioned_resource_usage) \
     XX(ViolatedResourceLimits, violated_resource_limits) \
-    XX(Virtual, virtual) \
     XX(Vital, vital) \
     XX(VitalQueueConsumer, vital_queue_consumer) \
     XX(Weight, weight) \
