#pragma once

#include "public.h"
#include "automaton.h"

#include <yt/yt/server/master/chunk_server/public.h>

#include <yt/yt/server/master/cypress_server/public.h>

#include <yt/yt/server/lib/hydra/serialize.h>
#include <yt/yt/server/lib/hydra/checkpointable_stream.h>

#include <yt/yt/server/master/node_tracker_server/public.h>

#include <yt/yt/server/master/object_server/public.h>

#include <yt/yt/server/master/security_server/public.h>

#include <yt/yt/server/master/table_server/public.h>

#include <yt/yt/server/master/tablet_server/public.h>

#include <yt/yt/server/master/transaction_server/public.h>

#include <yt/yt/core/concurrency/thread_pool.h>

namespace NYT::NCellMaster {

////////////////////////////////////////////////////////////////////////////////

NHydra::TReign GetCurrentReign();
bool ValidateSnapshotReign(NHydra::TReign reign);
NHydra::EFinalRecoveryAction GetActionToRecoverFromReign(NHydra::TReign reign);

////////////////////////////////////////////////////////////////////////////////

DEFINE_ENUM(EMasterReign,
    // 23.2 starts here.
    ((TabletServants)                                               (2400))  // ifsmirnov
    ((MediumBase)                                                   (2401))  // gritukan
    ((S3Medium)                                                     (2402))  // gritukan
    ((ColumnRenamingSeparateFlags)                                  (2403))  // orlovorlov
    ((MasterCellChunkStatisticsCollectorConfig)                     (2404))  // kvk1920
    ((QueueReplicatedTablesList)                                    (2405))  // cherepashka
    ((PendingRestartMaintenanceFlag)                                (2406))  // danilalexeev
    ((MakeDestroyedReplicasSetSharded)                              (2407))  // danilalexeev
    ((AvenuesInTabletManager)                                       (2408))  // ifsmirnov
    ((ChaosReplicatedQueuesAndConsumersList)                        (2409))  // cherepashka
    ((ValidateTableSettingsInTabletActions)                         (2410))  // alexelexa
    ((GetRidOfCellIndex)                                            (2411))  // kvk1920
    ((DontForgetToCommitInSetNodeByYPath)                           (2412))  // kvk1920
    ((ResetErrorCountOfUnmountedTablets)                            (2413))  // alexelexa
    ((SequoiaReplicas)                                              (2414))  // aleksandra-zh
    ((AutoTurnOffPendingRestartMaintenanceFlag)                     (2415))  // danilalexeev
    ((AllowSetMountConfigUnderTransaction)                          (2416))  // dave11ar
    ((AddChunkSchemas)                                              (2417))  // h0pless
    ((ChaosManagerSnapshotSaveAndLoadMovement)                      (2418))  // cherepashka
    ((ForbidChangeBuiltinAttributesInExperiments)                   (2419))  // dave11ar
    ((InMemoryModeAndBundleInExperimentDescriptor)                  (2420))  // dave11ar
    ((PortalPermissionValidationBugFix)                             (2421))  // shakurov
    ((ForbidIrreversibleChanges)                                    (2422))  // vovamelnikov
    ((AddSchemafulNodeTypeHandler)                                  (2423))  // h0pless
    ((UseSequoiaReplicas)                                           (2424))  // aleksandra-zh
    ((PerRequestReadComplexityLimits)                               (2425))  // kvk1920
    ((ProxyMaintenanceRequests)                                     (2426))  // kvk1920
    ((AccountsProfilingInSecurityManager)                           (2427))  // vovamelnikov
    ((ReworkClusterResourceLimitsInfinityRelatedBehavior)           (2428))  // kvk1920
    ((KeyPrefixFilter)                                              (2429))  // akozhikhov
    ((MulticellChunkReincarnator)                                   (2430))  // kvk1920
    ((CypressTransactionService)                                    (2431))  // h0pless
    ((SequoiaMapNode)                                               (2432))  // kvk1920
    ((ConcatToSingleCellChunkOwner)                                 (2433))  // shakurov
    ((ChunkMergerQueuesUsagePerAccount)                             (2434))  // vovamelnikov
    ((EnableChangelogChunkPreallocationByDefault)                   (2435))  // akozhikhov
    ((ReplicateAlienClusterRegistry)                                (2436))  // ponasenko-rs
    ((ChunkMergerModeUnderTransaction)                              (2437))  // cherepashka
    ((FixSystemTransactionReplication)                              (2438))  // h0pless
    ((QueueAgentStageForChaos)                                      (2439))  // nadya73
    ((FixMergerStatistics)                                          (2440))  // aleksandra-zh
    ((DisposalNodesLimit)                                           (2441))  // cherepashka
    ((FixTransientAbort_23_2)                                       (2442))  // babenko
    ((ZombieACOs)                                                   (2443))  // shakurov
    ((ReinitializeRootResourceLimits_23_2)                          (2444))  // kvk1920
    ((LastSeenUserAttribute)                                        (2445))  // cherepashka
    ((ChunkReincarnatorTestingUtilities_23_2)                       (2446))  // kvk1920
    ((ConfigurablePoolNameValidationRegex_23_2)                     (2447))  // renadeen
    ((ChunkReincarnatorMinorFixes)                                  (2448))  // kvk1920
    ((AddGroundSupport)                                             (2449))  // h0pless
    ((FixTransactionACLs)                                           (2450))  // h0pless
    ((AddTransactionCompatibilityWithMethodCheck)                   (2451))  // h0pless
    ((DontValidatePermissionsOnNodeUnregistration)                  (2452))  // kvk1920
    ((LimitForChunkCountInMergePipeline)                            (2453))  // cherepashka
    ((SequoiaChunkPurgatory)                                        (2454))  // aleksandra-zh
    ((AttributeBasedAccessControl)                                  (2455))  // shakurov
    ((CreateHunkStorageWithProperAttributes_23_2)                   (2456))  // akozhikhov
    ((FixChunkMergerCopy)                                           (2457))  // aleksandra-zh
    ((ChaosReplicatedConsumersFix)                                  (2458))  // cherepashka
    ((FixListNodeDeprecation_23_2)                                  (2459))  // kvk1920
    ((ValueDictionaryCompression_23_2)                              (2460))  // akozhikhov
    ((CheckChunkCountPerTabletBeforeMount_23_2)                     (2461))  // alexelexa
    ((PersistLastSeenLeaseTransactionTimeout_23_2)                  (2462))  // danilalexeev
    ((AccountProfilingIncumbency_23_2)                              (2463))  // h0pless
    ((FixLastSeenPersistance_23_2)                                  (2464))  // cherepashka
    ((IncreasedMaxKeyColumnInDynamicTableTo128_23_2)                (2465))  // sabdenovch
    // 24.1 starts here.
    ((SecondaryIndex)                                               (2500))  // sabdenovch
    ((SecondaryIndexReplication)                                    (2501))  // sabdenovch
    ((RemoveChunkJobDynamicConfig)                                  (2502))  // danilalexeev
    ((SecondaryIndexUnmountedCheck)                                 (2503))  // sabdenovch
    ((ReinitializeRootResourceLimits)                               (2504))  // kvk1920
    ((NoMountRevisionCheckInBulkInsert)                             (2505))  // ifsmirnov
    ((FixSharedRangeMove)                                           (2506))  // ponasenko-rs
    ((TabletSharedWriteLocks)                                       (2507))  // ponasenko-rs
    ((HunksForever)                                                 (2508))  // babenko
    ((ConfigurablePoolNameValidationRegex)                          (2509))  // renadeen
    ((ChunkReincarnatorTestingUtilities)                            (2510))  // kvk1920
    ((SecondaryIndexForbidsPortal)                                  (2511))  // sabdenovch
    ((SchedulerSystemOutputCompletionTransaction)                   (2512))  // kvk1920
    ((SequoiaPropertiesBeingCreated)                                (2513))  // danilalexeev
    ((TabletPrerequisites)                                          (2514))  // gritukan
    ((FixErrorSerialization)                                        (2515))  // gritukan
    ((Uint32ForNodeId)                                              (2516))  // babenko
    ((HiveManagerLamportTimestamp)                                  (2517))  // danilalexeev
    ((FixAsyncTableStatisticsUpdate)                                (2518))  // danilalexeev
    ((CreateHunkStorageWithProperAttributes)                        (2519))  // akozhikhov
    ((SecondaryIndexOverReplicatedTables)                           (2520))  // sabdenovch
    ((MakeRequisitionComputationSharded)                            (2521))  // danilalexeev
    ((FixMutationTypeNaming)                                        (2522))  // babenko
    ((FixListNodeDeprecation)                                       (2523))  // kvk1920
    ((IncreasedMaxKeyColumnInDynamicTable)                          (2524))  // sabdenovch
    ((EnableRealChunkLocationsByDefault)                            (2525))  // kvk1920
    ((SaneTxActionAbort)                                            (2526))  // kvk1920
    ((ValueDictionaryCompression)                                   (2527))  // akozhikhov
    ((SaneTxActionAbortFix)                                         (2528))  // kvk1920
    ((FixResponseHash)                                              (2529))  // babenko
    ((SmoothTabletMovement)                                         (2530))  // ifsmirnov
    ((DistributedTabletPrerequisites)                               (2531))  // gritukan
    ((SecondaryIndexUnfolding)                                      (2532))  // sabdenovch
    ((TablesInSequoia)                                              (2533))  // h0pless
    ((CheckChunkCountPerTabletBeforeMount)                          (2534))  // alexelexa
    ((ErasureHunkStorage_24_1)                                      (2535))  // akozhikhov
    ((TabletCellsHydraPersistenceMigration)                         (2536))  // danilalexeev
    ((ErasureHunkCodecInDoCopy)                                     (2537))  // akozhikhov
    ((CachedMaxSnapshotId)                                          (2538))  // ifsmirnov
    ((MasterCellsCompositionReconfigurationOnNodes)                 (2539))  // cherepashka
    ((ImproveMaintenanceRequestsApi)                                (2540))  // kvk1920
    ((PersistLastSeenLeaseTransactionTimeout)                       (2541))  // danilalexeev
    ((WideDateTimeTypes)                                            (2542))  // whatsername
    ((HunkMedia)                                                    (2543))  // kivedernikov
    ((SequoiaQueues)                                                (2544))  // aleksandra-zh
    ((ChunkListTraversalIncumbency)                                 (2545))  // danilalexeev
    ((UsersInSequoia)                                               (2546))  // cherepashka
    ((RemoveEnableSharedWriteLocksFlag_24_1)                        (2547))  // ponasenko-rs
    ((AddTtlSystemColumn_24_1)                                      (2548))  // alexelexa
    ((ChunkMergerModeFix)                                           (2549))  // cherepashka
    ((DynamizeLocalJanitorConfig)                                   (2550))  // danilalexeev
    ((SchemalessEndUploadPreservesTableSchemaByDefault)             (2551))  // shakurov
    ((MirrorCypressTransactionsToSequoia)                           (2552))  // kvk1920
    ((SecondaryIndexUser_24_1)                                      (2553))  // sabdenovch
    ((RemoveEnableSharedWriteLocksFlagLeftovers_24_1)               (2554))  // ponasenko-rs
    ((BundleResourceUsageGossipNotToIncludeSelfUsage)               (2555))  // ifsmirnov
    ((RemoveChaosIndependentPeersAssumption_24_1)                   (2556))  // ponasenko-rs
    ((ZombifyTabletAction)                                          (2557))  // ifsmirnov
    ((AccountProfilingIncumbency_24_1)                              (2558))  // h0pless
    ((RemoveParameterizedBalancingMetricSetting_24_1)               (2559))  // alexelexa
    ((SecondaryIndexSchemaValidation_24_1)                          (2560))  // sabdenovch
    ((NodeReplicationMutation)                                      (2561))  // cherepashka
    ((TraceIdInSequoia)                                             (2562))  // cherepashka
    ((DynamicMasterCellReconfigurationOnNodes)                      (2563))  // cherepashka
    ((MissingRackAttribute_24_1)                                    (2564))  // danilalexeev
    ((FixMakeChunkLocationsOnline)                                  (2565))  // cherepashka
    ((FixLastSeenPersistance)                                       (2566))  // cherepashka
    ((AnyTypedKeysInSortedTables)                                   (2567))  // whatsername
    ((SecondaryIndexPredicate_24_1)                                 (2568))  // sabdenovch
    ((IncreasedMaxKeyColumnInDynamicTableTo128_24_1)                (2569))  // sabdenovch
    ((FixEarlyInitializingUnregisteredMasters)                      (2570))  // cherepashka
    ((ForceRackAwarenessForErasureParts)                            (2571))  // danilalexeev
    ((FixCypressTransactionMirroring_24_1)                          (2572))  // kvk1920
    ((QueueProducers_24_1)                                          (2573))  // apachee
    ((PendingRemovalUserAttribute)                                  (2574))  // cherepashka
    ((DynamizationCypressConfig)                                    (2575))  // kivedernikov
    ((ChunkMetaLimit)                                               (2576))  // kivedernikov
    ((RemovedRedundantStatisticsFromChunkOwnerBase)                 (2577))  // cherepashka
    ((SerializationOfDataStatistics)                                (2578))  // cherepashka
    ((ReturnedHandleOfInvalidDataWeight)                            (2579))  // cherepashka
    ((SequoiaReplicasConfig)                                        (2580))  // aleksandra-zh
    ((HunkStorageRemovalInTableZombify)                             (2581))  // akozhikhov
    ((DeltaStatisticsPointer)                                       (2582))  // cherepashka
    ((InheritChunkMergerModeWhenCopy_24_1)                          (2583))  // cherepashka
    ((ForbidExportChunkWithHunks)                                   (2584))  // kivedernikov
    ((RemovedDuplicateChunkCountFromSnapshot)                       (2585))  // cherepashka
    ((UnapprovedSequoiaReplicas)                                    (2586))  // aleksandra-zh
    ((ChunkMergerBackoff)                                           (2587))  // cherepashka
    ((ForbiddenErasureCodecs_ForbiddenComprCodecsRefactoring_24_1)  (2588))  // abogutskiy, shakurov
    // 24.2 starts here.
    ((DropLegacyClusterNodeMap)                                     (2600))  // babenko
    ((ErasureHunkStorage)                                           (2601))  // akozhikhov
    ((YsonDeserializeMicroseconds)                                  (2602))  // dgolear
    ((RemoveEnableSharedWriteLocksFlag)                             (2603))  // ponasenko-rs
    ((AdminsGroup)                                                  (2604))  // aleksandr.gaev
    ((FixAlterTableReplicaWithRTT)                                  (2605))  // ngc224
    ((AddTtlSystemColumn)                                           (2606))  // alexelexa
    ((RemoveChaosIndependentPeersAssumption)                        (2607))  // ponasenko-rs
    ((SecondaryIndexUser)                                           (2608))  // sabdenovch
    ((RemoveEnableSharedWriteLocksFlagLeftovers)                    (2609))  // ponasenko-rs
    ((AccountProfilingIncumbency)                                   (2610))  // h0pless
    ((RemoveParameterizedBalancingMetricSetting)                    (2611))  // alexelexa
    ((RipAevum)                                                     (2612))  // babenko
    ((SecondaryIndexSchemaValidation)                               (2613))  // sabdenovch
    ((ErasureChunksCanBeNonVital)                                   (2614))  // achulkov2
    ((MissingRackAttribute)                                         (2615))  // danilalexeev
    ((SecondaryIndexPredicate)                                      (2616))  // sabdenovch
    ((AddTableNodeCustomRuntimeData)                                (2617))  // gryzlov-ad
    ((IncreasedMaxKeyColumnInDynamicTableTo128)                     (2618))  // sabdenovch
    ((FixCypressTransactionMirroring)                               (2619))  // kvk1920
    ((QueueProducers)                                               (2620))  // apachee
    ((AddForbiddenErasureCodecsOption)                              (2621))  // abogutskiy
    ((InheritChunkMergerModeWhenCopy)                               (2622))  // cherepashka
    ((ForbiddenCompressionCodecsOptionRefactoring)                  (2623))  // abogutskiy
    ((MultipleTableUpdateQueues)                                    (2624))  // babenko
    ((RefactorCrossCellCopyInPreparationForSequoia)                 (2625))  // h0pless
<<<<<<< HEAD
    ((RackDataCenter)                                               (2626))  // proller
=======
    ((CypressNodeReachability)                                      (2626))  // danilalexeev
>>>>>>> 900d2f92
);

static_assert(TEnumTraits<EMasterReign>::IsMonotonic, "Master reign enum is not monotonic");

////////////////////////////////////////////////////////////////////////////////

class TSaveContext
    : public NHydra::TSaveContext
{
public:
    TSaveContext(
        NHydra::ICheckpointableOutputStream* output,
        NLogging::TLogger logger,
        NConcurrency::IThreadPoolPtr backgroundThreadPool);
    TSaveContext(
        IZeroCopyOutput* output,
        const TSaveContext* parentContext);

    TEntitySerializationKey RegisterInternedYsonString(NYson::TYsonString str);

    EMasterReign GetVersion();

private:
    const TSaveContext* const ParentContext_ = nullptr;

    using TYsonStringMap = THashMap<NYson::TYsonString, TEntitySerializationKey>;
    TYsonStringMap InternedYsonStrings_;
};

////////////////////////////////////////////////////////////////////////////////

class TLoadContext
    : public NHydra::TLoadContext
{
public:
    DEFINE_BYVAL_RO_PROPERTY(TBootstrap*, Bootstrap);

public:
    TLoadContext(
        TBootstrap* bootstrap,
        NHydra::ICheckpointableInputStream* input,
        NConcurrency::IThreadPoolPtr backgroundThreadPool);
    TLoadContext(
        IZeroCopyInput* input,
        const TLoadContext* parentContext);

    NObjectServer::TObject* GetWeakGhostObject(NObjectServer::TObjectId id) const;

    template <class T>
    const TInternRegistryPtr<T>& GetInternRegistry() const;

    NYson::TYsonString GetInternedYsonString(TEntitySerializationKey key);
    TEntitySerializationKey RegisterInternedYsonString(NYson::TYsonString str);

    EMasterReign GetVersion();

private:
    std::vector<NYson::TYsonString> InternedYsonStrings_;
};

////////////////////////////////////////////////////////////////////////////////

} // namespace NYT::NCellMaster

#define SERIALIZE_INL_H_
#include "serialize-inl.h"
#undef SERIALIZE_INL_H_<|MERGE_RESOLUTION|>--- conflicted
+++ resolved
@@ -219,11 +219,8 @@
     ((ForbiddenCompressionCodecsOptionRefactoring)                  (2623))  // abogutskiy
     ((MultipleTableUpdateQueues)                                    (2624))  // babenko
     ((RefactorCrossCellCopyInPreparationForSequoia)                 (2625))  // h0pless
-<<<<<<< HEAD
-    ((RackDataCenter)                                               (2626))  // proller
-=======
     ((CypressNodeReachability)                                      (2626))  // danilalexeev
->>>>>>> 900d2f92
+    ((RackDataCenter)                                               (2627))  // proller
 );
 
 static_assert(TEnumTraits<EMasterReign>::IsMonotonic, "Master reign enum is not monotonic");
