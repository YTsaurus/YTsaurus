--- conflicted
+++ resolved
@@ -127,17 +127,8 @@
         const NApi::TFileReaderOptions& options) override;
 
     virtual NApi::IFileWriterPtr CreateFileWriter(
-<<<<<<< HEAD
-        const NYPath::TYPath& path,
+        const NYPath::TRichYPath& path,
         const NApi::TFileWriterOptions& options) override;
-=======
-        const NYPath::TRichYPath&,
-        const NApi::TFileWriterOptions&) override
-    {
-        ThrowUnimplemented("write_file");
-    }
-
->>>>>>> 764be885
 
     // Journals
     virtual NApi::IJournalReaderPtr CreateJournalReader(
