--- conflicted
+++ resolved
@@ -485,11 +485,7 @@
         spans, i, j = [], 0, 0
         while i < len(updated_spans):
             j = i + 1
-<<<<<<< HEAD
-            while j < len(updated_spans) and (updated_spans[j].first_index - updated_spans[i].last_index) <= 1:
-=======
             while j < len(updated_spans) and (updated_spans[j].first_index - updated_spans[j - 1].last_index) <= 1:
->>>>>>> ffdf4c34
                 j += 1
             if (j - i) == 1:
                 spans.append(updated_spans[i])
@@ -596,16 +592,11 @@
 
     if len(args.include) + len(args.exclude) > 0:
         all_tables = []
-<<<<<<< HEAD
-        for table in yt.search("/", node_type="table", attributes=["tablets"]):
-            tablets = table.attributes.get("tablets", [])
-=======
         for table in yt.search("/", node_type="table", attributes=["tablets", "locks"]):
             tablets = table.attributes.get("tablets", [])
             locks = table.attributes.get("locks", [])
             if len(locks) > 0:
                 continue
->>>>>>> ffdf4c34
             sizes = [tablet["statistics"]["uncompressed_data_size"] for tablet in tablets]
             if sum(sizes) < args.desired_size_gbs * GB / 2:
                 continue
