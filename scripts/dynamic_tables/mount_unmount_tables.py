#!/usr/bin/env python

from yt.wrapper.common import parse_bool
import yt.wrapper as yt

import argparse
import logging
import time
from threading import Thread

def do_action(action, tables, args, **kwargs):
    def _mount(table, **kwargs):
        logging.info("Mounting table %s", table)
        try:
            yt.mount_table(table, **kwargs)
            return True
        except:
            logging.exception("Unable to unmount table %s", table)
            return False

    def _unmount(table, **kwargs):
        logging.info("Unmounting table %s", table)
        try:
            yt.unmount_table(table, **kwargs)
            return True
        except:
            logging.exception("Unable to unmount table %s", table)
            return False

    def _remount(table, **kwargs):
        logging.info("Remounting table %s", table)
        try:
            yt.remount_table(table, **kwargs)
            return True
        except:
            logging.exception("Unable to unmount table %s", table)
            return False

    ops = []
    if action == "mount":
        ops.append([_mount, "mounted"])
    if action == "unmount":
        ops.append([_unmount, "unmounted"])
    if action == "remount":
        ops.append([_remount, "mounted"])
    if action == "unmount_mount":
        ops.append([_unmount, "unmounted"])
        ops.append([_mount, "mounted"])

    skipped_tables = []
    success_tables = []
    failed_tables = []

    check_state = lambda: all(tablet["state"] == state for tablet in yt.get(table + "/@tablets"))
    for fn, state in ops:
        for table in tables:
<<<<<<< HEAD
            fn(table, **kwargs)
        for table in tables:
            while not all(tablet["state"] == state for tablet in yt.get(table + "/@tablets")):
=======
            if check_state():
                skipped_tables.append(table)
                continue
            if args.read_only:
                yt.set(table + "/@read_only", True)
            if args.read_write:
                yt.remove(table + "/@read_only", force=True)
            ok = fn(table, **kwargs)
            if ok:
                success_tables.append(table)
            else:
                failed_tables.append(table)
        for table in success_tables:
            while not check_state():
>>>>>>> b91452b6
                logging.info("Waiting for table %s tablets to become %s", table, state)
                time.sleep(1)

    logging.info("Done; skipped %s tables, succeded in %s tables, failed in %s tables",
                 len(skipped_tables), len(success_tables), len(failed_tables))


def main():
    parser = argparse.ArgumentParser()
    parser.add_argument("action", choices=("mount", "unmount", "remount", "unmount_mount"))
    parser.add_argument("--thread-count", type=int, default=20)
    parser.add_argument("--force", action="store_true", default=False,
                        help="Do not wait for transactions and flushes while unmounting")
    parser.add_argument("--silent", action="store_true", default=False,
                        help="Do not log anything")
    parser.add_argument("--read-only", action="store_true", default=False,
                        help="Set read-only mode for table")
    parser.add_argument("--read-write", action="store_true", default=False,
                        help="Set read-write mode for table")
    parser.add_argument("--path", default="/", help="Path to operate on")

    args = parser.parse_args()

    if args.silent:
        logging.basicConfig(level=logging.ERROR)
    else:
        logging.basicConfig(format="%(asctime)s - %(levelname)s - %(message)s", level=logging.INFO)

    if args.action == "unmount" or args.action == "unmount_mount":
        kwargs = {"force": args.force}
    else:
        kwargs = {}

    logging.info("Operating on %s", args.path)

    tables = []
    for table in yt.search(args.path, node_type="table", attributes=["dynamic"]):
        dynamic = parse_bool(table.attributes.get("dynamic", "false"))
        if not dynamic:
            continue
        tables.append(str(table))

    tables_per_thread = 1 + (len(tables) / args.thread_count)

    threads = []
    for thread_index in xrange(args.thread_count):
        start_index = thread_index * tables_per_thread
        end_index = min(len(tables), (thread_index + 1) * tables_per_thread)
        if start_index >= end_index:
            break
        tables_for_thread = tables[start_index:end_index]
        thread = Thread(target=do_action, args=(args.action, tables_for_thread, args), kwargs=kwargs)
        thread.start()
        threads.append(thread)

    for thread in threads:
        thread.join()


if __name__ == "__main__":
    main()<|MERGE_RESOLUTION|>--- conflicted
+++ resolved
@@ -54,11 +54,6 @@
     check_state = lambda: all(tablet["state"] == state for tablet in yt.get(table + "/@tablets"))
     for fn, state in ops:
         for table in tables:
-<<<<<<< HEAD
-            fn(table, **kwargs)
-        for table in tables:
-            while not all(tablet["state"] == state for tablet in yt.get(table + "/@tablets")):
-=======
             if check_state():
                 skipped_tables.append(table)
                 continue
@@ -73,7 +68,6 @@
                 failed_tables.append(table)
         for table in success_tables:
             while not check_state():
->>>>>>> b91452b6
                 logging.info("Waiting for table %s tablets to become %s", table, state)
                 time.sleep(1)
 
