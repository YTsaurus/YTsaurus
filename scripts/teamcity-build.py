--- conflicted
+++ resolved
@@ -212,14 +212,10 @@
         raise StepFailedWithNonCriticalError(str(err))
 
 
-<<<<<<< HEAD
 def run_pytest(options, suite_name, suite_path, pytest_args=None):
     if options.build_enable_python != "YES":
         return
 
-=======
-def run_python_tests(options, suite_name, suite_path, pytest_args=None):
->>>>>>> cf189a03
     if pytest_args is None:
         pytest_args = []
 
@@ -242,12 +238,8 @@
                 "--capture=no",
                 "--tb=native",
                 "--timeout=300",
-<<<<<<< HEAD
                 "--junitxml={0}".format(handle.name)]
                 + pytest_args,
-=======
-                "--junitxml={0}".format(handle.name)] + pytest_args,
->>>>>>> cf189a03
                 cwd=suite_path,
                 env={
                     "PATH": "{0}/bin:{0}/yt/nodejs:{1}".format(options.working_directory, os.environ.get("PATH", "")),
@@ -302,7 +294,6 @@
 @yt_register_build_step
 def run_python_libraries_tests(options):
     kill_by_name("ytserver")
-<<<<<<< HEAD
     run_pytest(options, "python_libraries", "{0}/python".format(options.checkout_directory), pytest_args=["--ignore=pyinstaller"])
 
 @yt_register_build_step
@@ -341,10 +332,6 @@
         return
     kill_by_name("ytserver")
     run_pytest(options, "perl", "{0}/perl/tests".format(options.checkout_directory))
-=======
-    run_python_tests(options, "python_libraries", "{0}/python".format(options.checkout_directory), pytest_args=["--ignore=pyinstaller"])
->>>>>>> cf189a03
-
 
 @yt_register_cleanup_step
 def clean_artifacts(options, n=10):
