#!/usr/bin/env python

import os
import sys
# TODO(asaitgalin): Maybe replace it with PYTHONPATH=... in teamcity command?
sys.path.insert(0, os.path.join(os.path.dirname(__file__), "teamcity-build", "python"))

from teamcity import build_step, cleanup_step, teamcity_main, \
                     teamcity_message, teamcity_interact, \
                     StepFailedWithNonCriticalError

from helpers import mkdirp, run, run_captured, cwd, copytree, \
                    kill_by_name, sudo_rmtree, ls, get_size, \
                    rmtree, ChildHasNonZeroExitCode

from pytest_helpers import get_sandbox_dirs, save_failed_test

import argparse
import glob
import os.path
import pprint
import re
import socket
import tempfile
import xml.etree.ElementTree as etree

@build_step
def prepare(options):
    os.environ["LANG"] = "en_US.UTF-8"
    os.environ["LC_ALL"] = "en_US.UTF-8"

    script_directory = os.path.dirname(os.path.realpath(__file__))

    options.build_number = os.environ["BUILD_NUMBER"]
    options.build_vcs_number = os.environ["BUILD_VCS_NUMBER"]
    options.build_git_depth = run_captured(
        [os.path.join(script_directory, "git-depth.py")],
        cwd=options.checkout_directory)

    def checked_yes_no(s):
        s = s.upper()
        if s != "YES" and s != "NO":
            raise RuntimeError("'{0}' should be either 'YES' or 'NO'".format(s))
        return s

    options.build_enable_nodejs = checked_yes_no(os.environ.get("BUILD_ENABLE_NODEJS", "YES"))
    options.build_enable_python_2_7 = checked_yes_no(os.environ.get("BUILD_ENABLE_PYTHON_2_7", "YES"))
    options.build_enable_python_skynet = checked_yes_no(os.environ.get("BUILD_ENABLE_PYTHON_SKYNET", "YES"))
    options.build_enable_perl = checked_yes_no(os.environ.get("BUILD_ENABLE_PERL", "YES"))

    options.branch = re.sub(r"^refs/heads/", "", options.branch)
    options.branch = options.branch.split("/")[0]

    codename = run_captured(["lsb_release", "-c"])
    codename = re.sub(r"^Codename:\s*", "", codename)

    if codename not in ["lucid", "precise", "trusty"]:
        raise RuntimeError("Unknown LSB distribution code name: {0}".format(codename))

    options.codename = codename
    options.repositories = ["yt-" + codename]

    # Now determine the compiler.
    options.cc = run_captured(["which", options.cc])
    options.cxx = run_captured(["which", options.cxx])

    if not options.cc:
        raise RuntimeError("Failed to locate C compiler")

    if not options.cxx:
        raise RuntimeError("Failed to locate CXX compiler")

    # Temporaly turn off
    # options.use_lto = (options.type != "Debug")
    options.use_lto = False

    if os.path.exists(options.working_directory) and options.clean_working_directory:
        teamcity_message("Cleaning working directory...", status="WARNING")
        rmtree(options.working_directory)
    mkdirp(options.working_directory)

    if os.path.exists(options.sandbox_directory) and options.clean_sandbox_directory:
        teamcity_message("Cleaning sandbox directory...", status="WARNING")
        rmtree(options.sandbox_directory)

        sandbox_storage = os.path.expanduser("~/sandbox_storage/")
        if os.path.exists(sandbox_storage):
            rmtree(sandbox_storage)

    teamcity_message("Creating cgroups...", status="WARNING")
    cgroup_names = ("blkio", "cpu", "cpuacct", "freezer", "memory")
    teamcity_cgpaths = [os.path.join("/sys/fs/cgroup", name, "teamcity") for name in cgroup_names]
    yt_cgpaths = [os.path.join(path, "yt") for path in teamcity_cgpaths]
    run(["sudo", "mkdir", "-p"] + yt_cgpaths)
    run(["sudo", "chown", "-R", str(os.getuid())+":"+str(os.getgid())] + teamcity_cgpaths)
    run(["sudo", "chmod", "-R", "u+rw"] + teamcity_cgpaths)

    teamcity_message("Cleaning cgroups...", status="WARNING")
    for cgpath in yt_cgpaths:
        for root, subFolders, files in os.walk(cgpath, topdown=False):
            if root != cgpath:
                try:
                    os.rmdir(root)
                except:
                    pass

    mkdirp(options.sandbox_directory)

    os.chdir(options.sandbox_directory)

    teamcity_message(pprint.pformat(options.__dict__))


@build_step
def configure(options):
    run([
        "cmake",
        "-DCMAKE_INSTALL_PREFIX=/usr",
        "-DCMAKE_BUILD_TYPE={0}".format(options.type),
        "-DCMAKE_COLOR_MAKEFILE:BOOL=OFF",
        "-DYT_BUILD_ENABLE_EXPERIMENTS:BOOL=ON",
        "-DYT_BUILD_ENABLE_TESTS:BOOL=ON",
        "-DYT_BUILD_BRANCH={0}".format(options.branch),
        "-DYT_BUILD_NUMBER={0}".format(options.build_number),
        "-DYT_BUILD_VCS_NUMBER={0}".format(options.build_vcs_number[0:7]),
        "-DYT_BUILD_GIT_DEPTH={0}".format(options.build_git_depth),
        "-DYT_BUILD_ENABLE_NODEJS={0}".format(options.build_enable_nodejs),
        "-DYT_BUILD_ENABLE_PYTHON_2_7={0}".format(options.build_enable_python_2_7),
        "-DYT_BUILD_ENABLE_PYTHON_SKYNET={0}".format(options.build_enable_python_skynet),
        "-DYT_BUILD_ENABLE_PERL={0}".format(options.build_enable_perl),
        "-DYT_USE_LTO={0}".format(options.use_lto),
        "-DCMAKE_CXX_COMPILER={0}".format(options.cxx),
        "-DCMAKE_C_COMPILER={0}".format(options.cc),
        options.checkout_directory],
        cwd=options.working_directory)


@build_step
def fast_build(options):
    cpus = int(os.sysconf("SC_NPROCESSORS_ONLN"))
    try:
        run(["make", "-j", str(cpus)], cwd=options.working_directory, silent_stdout=True)
    except ChildHasNonZeroExitCode:
        teamcity_message("(ignoring child failure to provide meaningful diagnostics in `slow_build`)")


@build_step
def slow_build(options):
    run(["make"], cwd=options.working_directory)


@build_step
def set_suid_bit(options):
    path = "{0}/bin/ytserver".format(options.working_directory)
    run(["sudo", "chown", "root", path])
    run(["sudo", "chmod", "4755", path])


@build_step
def package(options):
    if not options.package:
        return

    with cwd(options.working_directory):
        run(["make", "-j", "8", "package"])
        run(["make", "-j", "8", "python-package"])
        run(["make", "version"])

        with open("ytversion") as handle:
            version = handle.read().strip()

        teamcity_message("We have built a package")
        teamcity_interact("setParameter", name="yt.package_built", value=1)
        teamcity_interact("setParameter", name="yt.package_version", value=version)
        teamcity_interact("buildStatus", text="{{build.status.text}}; Package: {0}".format(version))

        artifacts = glob.glob("./ARTIFACTS/yandex-yt*{0}*.changes".format(version))
        if artifacts:
            for repository in options.repositories:
                run(["dupload", "--to", repository, "--nomail", "--force"] + artifacts)
                teamcity_message("We have uploaded a package to " + repository)
                teamcity_interact("setParameter", name="yt.package_uploaded." + repository, value=1)


@build_step
def run_prepare(options):
    with cwd(options.checkout_directory):
        run(["make", "-C", "./python/yt/wrapper"])
        run(["make", "-C", "./python", "version"])

    with cwd(options.working_directory, "yt/nodejs"):
        if os.path.exists("node_modules"):
            rmtree("node_modules")
        run(["npm", "install"])


@build_step
def run_unit_tests(options):
    sandbox_current = os.path.join(options.sandbox_directory, "unit_tests")
    sandbox_archive = os.path.join(options.failed_tests_path,
        "__".join([options.btid, options.build_number, "unit_tests"]))

    mkdirp(sandbox_current)
    try:
        run([
            "gdb",
            "--batch",
            "--return-child-result",
            "--command={0}/scripts/teamcity-build/teamcity-gdb-script".format(options.checkout_directory),
            "--args",
            os.path.join(options.working_directory, "bin", "unittester"),
            "--gtest_color=no",
            "--gtest_death_test_style=threadsafe",
            "--gtest_output=xml:" + os.path.join(options.working_directory, "gtest_unittester.xml")],
            cwd=sandbox_current,
            timeout=10 * 60)
    except ChildHasNonZeroExitCode as err:
        teamcity_message('Copying unit tests sandbox from "{0}" to "{1}"'.format(
            sandbox_current, sandbox_archive), status="WARNING")
        copytree(sandbox_current, sandbox_archive)

        raise StepFailedWithNonCriticalError(str(err))
    finally:
        rmtree(sandbox_current)


@build_step
def run_javascript_tests(options):
    if options.build_enable_nodejs != "YES":
        return

    try:
        run(
            ["./run_tests.sh", "-R", "xunit"],
            cwd="{0}/yt/nodejs".format(options.working_directory),
            env={"MOCHA_OUTPUT_FILE": "{0}/junit_nodejs_run_tests.xml".format(options.working_directory)})
    except ChildHasNonZeroExitCode as err:
        raise StepFailedWithNonCriticalError(str(err))


<<<<<<< HEAD
def run_pytest(options, suite_name, suite_path, pytest_args=None, env=None):
    if options.build_enable_python != "YES":
=======
def run_pytest(options, suite_name, suite_path, pytest_args=None):
    if options.build_enable_python_2_7 != "YES":
>>>>>>> c78a3c2a
        return

    if pytest_args is None:
        pytest_args = []

    sandbox_current, sandbox_storage = get_sandbox_dirs(options, suite_name)
    mkdirp(sandbox_current)

    failed = False

    if env is None:
        env = {}

    env["PATH"] = "{0}/bin:{0}/yt/nodejs:{1}".format(options.working_directory, os.environ.get("PATH", ""))
    env["PYTHONPATH"] = "{0}/python:{1}".format(options.checkout_directory, os.environ.get("PYTHONPATH", ""))
    env["TESTS_SANDBOX"] = sandbox_current
    env["TESTS_SANDBOX_STORAGE"] = sandbox_storage
    env["YT_CAPTURE_STDERR_TO_FILE"] = "1"
    env["YT_ENABLE_VERBOSE_LOGGING"] = "1"

    with tempfile.NamedTemporaryFile() as handle:
        try:
            run([
                "py.test",
                "-r", "x",
                "--verbose",
                "--capture=fd",
                "--tb=native",
                "--timeout=600",
                "--debug",
                "--junitxml={0}".format(handle.name)]
                + pytest_args,
                cwd=suite_path,
                env=env)
        except ChildHasNonZeroExitCode:
            teamcity_message("(ignoring child failure since we are reading test results from XML)")
            failed = True

        if hasattr(etree, "ParseError"):
            ParseError = etree.ParseError
        else:
            # Lucid case.
            ParseError = TypeError

        try:
            result = etree.parse(handle)
            for node in (result.iter() if hasattr(result, "iter") else result.getiterator()):
                if isinstance(node.text, str):
                    node.text = node.text \
                        .replace("&quot;", "\"") \
                        .replace("&apos;", "\'") \
                        .replace("&amp;", "&") \
                        .replace("&lt;", "<") \
                        .replace("&gt;", ">")

            with open("{0}/junit_python_{1}.xml".format(options.working_directory, suite_name), "w+b") as handle:
                result.write(handle, encoding="utf-8")

        except (UnicodeDecodeError, ParseError):
            failed = True
            teamcity_message("Failed to parse pytest output:\n" + open(handle.name).read())

    try:
        if failed:
            save_failed_test(options, suite_name, suite_path)
            raise StepFailedWithNonCriticalError("Tests '{0}' failed".format(suite_name))
    finally:
        # Note: ytserver tests may create files with that cannot be deleted by teamcity user.
        sudo_rmtree(sandbox_current)
        if os.path.exists(sandbox_storage):
            sudo_rmtree(sandbox_storage)


@build_step
def run_integration_tests(options):
    kill_by_name("^ytserver")

    pytest_args = []
    if options.enable_parallel_testing:
        pytest_args.extend(["--process-count", "6"])

    run_pytest(options, "integration", "{0}/tests/integration".format(options.checkout_directory),
               pytest_args=pytest_args)


@build_step
def run_python_libraries_tests(options):
    kill_by_name("^ytserver")
    kill_by_name("^node")

    pytest_args = []
    if options.enable_parallel_testing:
        pytest_args.extend(["--process-count", "4"])

    run_pytest(options, "python_libraries", "{0}/python".format(options.checkout_directory),
               pytest_args=pytest_args,
               env={"TESTS_JOB_CONTROL": "1"})


@build_step
def build_python_packages(options):
    if not options.package:
        return

    packages = ["yandex-yt-python", "yandex-yt-python-tools", "yandex-yt-python-yson",
                "yandex-yt-transfer-manager", "yandex-yt-transfer-manager-client",
                "yandex-yt-python-fennel", "yandex-yt-local"]

    for package in packages:
        with cwd(options.checkout_directory, "python", package):
            package_version = run_captured(
                "dpkg-parsechangelog | grep Version | awk '{print $2}'", shell=True).strip()
            run(["dch", "-r", package_version, "'Resigned by teamcity'"])
        with cwd(options.checkout_directory, "python"):
            run(["./deploy.sh", package], cwd=os.path.join(options.checkout_directory, "python"))


@build_step
def run_perl_tests(options):
    if options.build_enable_perl != "YES":
        return
    kill_by_name("^ytserver")
    run_pytest(options, "perl", "{0}/perl/tests".format(options.checkout_directory))


@cleanup_step
def clean_artifacts(options, n=10):
    for path in ls("{0}/ARTIFACTS".format(options.working_directory),
                   reverse=True,
                   select=os.path.isfile,
                   start=n,
                   stop=sys.maxint):
        teamcity_message("Removing {0}...".format(path), status="WARNING")
        if os.path.isdir(path):
            rmtree(path)
        else:
            os.unlink(path)


@cleanup_step
def clean_failed_tests(options, max_allowed_size=None):
    if options.is_bare_metal:
        max_allowed_size = 200 * 1024 * 1024 * 1024
    else:
        max_allowed_size = 50 * 1024 * 1024 * 1024

    total_size = 0
    for path in ls(options.failed_tests_path,
                   select=os.path.isdir,
                   stop=sys.maxint):
        size = get_size(path, enable_cache=True)
        if total_size + size > max_allowed_size:
            teamcity_message("Removing {0}...".format(path), status="WARNING")
            if os.path.isdir(path):
                rmtree(path)
                if os.path.exists(path + ".size"):
                    os.remove(path + ".size")
            else:
                os.unlink(path)
        else:
            total_size += size


################################################################################
# This is an entry-point. Just boiler-plate.

def main():
    def parse_bool(s):
        if s == "YES":
            return True
        if s == "NO":
            return False
        raise argparse.ArgumentTypeError("Expected YES or NO")
    parser = argparse.ArgumentParser(description="YT Build Script")

    parser.add_argument("--btid", type=str, action="store", required=True)
    parser.add_argument("--branch", type=str, action="store", required=True)

    parser.add_argument(
        "--checkout_directory", metavar="DIR",
        type=str, action="store", required=True)

    parser.add_argument(
        "--working_directory", metavar="DIR",
        type=str, action="store", required=True)
    parser.add_argument(
        "--clean_working_directory",
        type=parse_bool, action="store", default=False)

    parser.add_argument(
        "--sandbox_directory", metavar="DIR",
        type=str, action="store", required=True)
    parser.add_argument(
        "--clean_sandbox_directory",
        type=parse_bool, action="store", default=True)

    parser.add_argument(
        "--type",
        type=str, action="store", required=True, choices=("Debug", "Release", "RelWithDebInfo"))

    parser.add_argument(
        "--package",
        type=parse_bool, action="store", default=False)

    parser.add_argument(
        "--cc",
        type=str, action="store", required=False, default="gcc-4.8")
    parser.add_argument(
        "--cxx",
        type=str, action="store", required=False, default="g++-4.8")

    options = parser.parse_args()
    options.failed_tests_path = os.path.expanduser("~/failed_tests")
    options.is_bare_metal = socket.getfqdn().endswith("tc.yt.yandex.net")
    # NB: parallel testing is enabled by default only for bare metal machines.
    options.enable_parallel_testing = options.is_bare_metal
    teamcity_main(options)


if __name__ == "__main__":
    main()<|MERGE_RESOLUTION|>--- conflicted
+++ resolved
@@ -238,13 +238,8 @@
         raise StepFailedWithNonCriticalError(str(err))
 
 
-<<<<<<< HEAD
 def run_pytest(options, suite_name, suite_path, pytest_args=None, env=None):
-    if options.build_enable_python != "YES":
-=======
-def run_pytest(options, suite_name, suite_path, pytest_args=None):
     if options.build_enable_python_2_7 != "YES":
->>>>>>> c78a3c2a
         return
 
     if pytest_args is None:
