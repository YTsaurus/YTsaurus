#!/usr/bin/env python

"""
## Introduction

This script provides the assistance functions to synchronize YT in Arcadia and in GitHub.

The main source tree is composed of different directories with two main synchronization strategies.

First, `contrib/`, `library/` and `util/` are mirrored from Arcadia to GitHub, and YT pins
a snapshot + a patchset. These directories are mirrored with `git-svn` to the `upstream` branch in GitHub.
The patchset is typically applied on the `master` branch, and the `master` branch is a fork of
the `upstream` branch.  When updating these directories, one usually pins the old `master` branch
under the name `old/YYYY_MM_DD__HH_mm_ss` (to make sure that all the old commits are reachable)
and rebases the `master` branch on top of the `upstream` branch.

Second, `yt/` is mirrored from GitHub to Arcadia as a snapshot. `git-svn` is used to commit the appropriate
subtree into SVN, and the lineage is preserved with the commit marks. Namely, every push commit in SVN
contains the textual reference to the original Git commit. This information is used to properly pull changes
from SVN to Git.

## Glossary

**(Git) Commit**. Changeset for a repository with lineage information. Identified by a SHA1 hash.

**(Git) Reference**. Named pointed to a particular commit. Fully qualified reference starts with `refs/`.
Examples: `HEAD`, `origin/master`, `refs/remotes/origin/master`, `branch`, `refs/heads/branch`.

**(Svn) Revision**. Changeset for a repository. Identified by a natural number. Revisions are totally ordered.

## How To Add New Arcadia Submodule

(1) Create a Git repository on GitHub.
(2) Add submodule to list below (search for: `SUBMODULES`)
(3) Call `git submodule add`
(4) Call this script with `submodule-init` and `submodule-fetch` commands
(5) Call `git submodule add` (again!)# {}
(6) Create subdirectory in `cmake/` and write `CMakeLists.txt`
(7) Add `add_subdirectory` in root `CMakeLists.txt`
"""

import sys
import os
sys.path.insert(0, os.path.join(os.path.dirname(os.path.abspath(__file__)), "git-svn"))

from git_svn_lib import (Git, Svn, CheckError, make_remote_ref, abbrev, git_dry_run, make_head_ref,
                         get_all_symbolic_refs, check_git_version, check_git_working_tree, check_svn_url,
                         extract_git_svn_revision_to_commit_mapping_as_list,
                         extract_git_svn_revision_to_commit_mapping_as_dict,
                         init_git_svn, fetch_git_svn, push_git_svn, pull_git_svn)

import os
import argparse
import logging
import re
import time

from collections import namedtuple

logger = logging.getLogger("Yt.GitSvn")

ARC = "svn+ssh://arcadia.yandex.ru/arc/trunk/arcadia"
GH = "git@github.yandex-team.ru:yt"

SCRIPT_PATH = os.path.dirname(os.path.realpath(__file__))
PROJECT_PATH = os.path.abspath(os.path.join(SCRIPT_PATH, ".."))

def get_abi_major_minor_from_git_branch(git):
    ref = git.call("rev-parse", "--abbrev-ref", "HEAD").strip()
    match = re.match(r"^(?:pre)?stable/(\d+).(\d+)$", ref)
    if not match:
        raise CheckError("Current branch must be either 'prestable/X.Y' or 'stable/X.Y'")
    major, minor = map(int, [match.group(1), match.group(2)])
    return major, minor

def stitch_git_svn(git, ref, svn_remote, svn_url):
    """
    Stitches the committed and de-facto SVN histories together.

    Rarely (but still!) SVN history gets rewritten.
    While the commit patches remain the same, their commit messages may vary.
    We assume that the latest remote history is the correct one,
    and enumerate all the commits that are now not reachable from the remote branch reference.
    """
    logger.debug(
        "Stitching commits reachable from '%s' and commits in git-svn remote '%s'",
        ref,
        svn_remote)

    head_mapping = extract_git_svn_revision_to_commit_mapping_as_list(
        git, svn_url, ref)
    remote_mapping = extract_git_svn_revision_to_commit_mapping_as_dict(
        git, svn_url, make_remote_ref(svn_remote))

    for revision, head_commit in head_mapping:
        remote_commit = remote_mapping.get(revision, None)
        if not remote_commit:
            logger.warning(
                "SVN commit for revision %s (%s) is present in history '%s' but missing in remote '%s'",
                revision, head_commit, ref, svn_remote)
            continue
        if head_commit != remote_commit:
            replaced_commit = git.resolve_ref("refs/replace/%s" % head_commit)
            if replaced_commit:
                if replaced_commit != remote_commit:
                    raise CheckError("Git is screwed up badly ://")
            else:
                logger.warn(
                    "SVN commit for revision %s was rewritten: %s -> %s",
                    revision, head_commit, remote_commit)
                git.call("replace", head_commit, remote_commit)

    git.call("pack-refs", "--all")

def action_init(ctx, args):
    init_git_svn(ctx.git, ctx.arc_git_remote, ctx.arc_url)

def action_fetch(ctx, args):
    fetch_git_svn(ctx.git, ctx.svn, ctx.arc_git_remote, one_by_one=True)

def action_stitch(ctx, args):
    stitch_git_svn(ctx.git, "HEAD", ctx.arc_git_remote, ctx.arc_url)

def action_push(ctx, args):
    push_git_svn(
        ctx.git,
        ctx.svn,
        ctx.arc_url,
        ctx.arc_git_remote,
        "yt/",
        "yt/%s/" % ctx.abi,
        review=args.review,
        force=args.force,
        dry_run=not args.yes)

def action_pull(ctx, args):
    pull_git_svn(
        ctx.git,
        ctx.svn,
        ctx.arc_url,
        ctx.arc_git_remote,
        "yt/",
        "yt/%s/" % ctx.abi,
        revision=args.revision)

def snapshot_main(args):
    class Ctx(namedtuple("Ctx", ["git", "svn", "abi_major", "abi_minor"])):
        @property
        def abi(self):
            return "%s_%s" % (self.abi_major, self.abi_minor)

        @property
        def arc_url(self):
            return "%s/yt/%s/yt" % (ARC, self.abi)

        @property
        def arc_git_remote(self):
            return "arcadia_svn_%s" % (self.abi)

    git = Git(repo=PROJECT_PATH)
    svn = Svn()

    if args.check_git_version:
        check_git_version(git)
    if args.check_git_working_tree:
        check_git_working_tree(git)
    abi_major, abi_minor = get_abi_major_minor_from_git_branch(git)

    ctx = Ctx(git, svn, abi_major, abi_minor)
    if args.check_svn_url:
        check_svn_url(ctx.svn, ctx.arc_url)

    args.action(ctx, args)

def action_submodule_init(ctx, args):
    init_git_svn(ctx.git, ctx.arc_git_remote, ctx.arc_url)

    remotes = ctx.git.call("remote").split()
    if ctx.gh_git_remote in remotes:
        ctx.git.call("remote", "remove", ctx.gh_git_remote)
    ctx.git.call("remote", "add", "-m", ctx.gh_arc_branch, ctx.gh_git_remote, ctx.gh_url)
    ctx.git.call("remote", "update", ctx.gh_git_remote)
    ctx.git.call(
        "config", "--local", "remote.%s.push" % ctx.gh_git_remote,
        "+%s:%s" % (ctx.arc_git_remote_ref, make_head_ref(ctx.gh_arc_branch)))
    ctx.git.call(
        "config", "--local", "remote.%s.mirror" % ctx.gh_git_remote,
        "false")

    arc_branch_ref = ctx.gh_git_remote_ref + "/" + ctx.gh_arc_branch
    arc_branch_commit = ctx.git.resolve_ref(arc_branch_ref)
    if arc_branch_commit:
        ctx.git.call("update-ref", ctx.arc_git_remote_ref, arc_branch_commit)


def action_submodule_fetch(ctx, args):
    fetch_git_svn(ctx.git, ctx.svn, ctx.arc_git_remote, one_by_one=False)
    ctx.git.call("fetch", ctx.gh_git_remote)
    ctx.git.call("remote", "prune", ctx.gh_git_remote)

    old_head = ctx.git.resolve_ref(ctx.gh_git_remote_ref + "/" + ctx.gh_arc_branch)
    new_head = ctx.git.resolve_ref(ctx.arc_git_remote_ref)

    assert new_head is not None

    push = False
    if old_head is None:
        push = True
    elif old_head == new_head:
        logger.info(
            "'%s' is up-to-date: %s is latest commit in '%s'",
            ctx.name, abbrev(old_head), ctx.arc_git_remote)
    elif ctx.git.is_ancestor(old_head, new_head):
        push = True
    else:
        logger.warning(
            "Upstream has diverged in '%s'! %s is not parent for %s!",
            ctx.name, new_head, old_head)

    if push:
        logger.info(
            "Updating '%s': %s -> %s",
            ctx.name, abbrev(old_head), abbrev(new_head))
        ctx.git.call("push", ctx.gh_git_remote, "%s:%s" % (new_head, make_head_ref(ctx.gh_arc_branch)))


def action_submodule_stitch(ctx, args):
    if ctx.name in ["contrib-libs-protobuf"]:
        return

    refs = get_all_symbolic_refs(ctx.git)

    for _, ref in refs:
        if not ref.startswith(ctx.gh_git_remote_ref):
            continue
        stitch_git_svn(ctx.git, ref, ctx.arc_git_remote, ctx.arc_url)
    stitch_git_svn(ctx.git, "HEAD", ctx.arc_git_remote, ctx.arc_url)


def check_pinning_required(git, ref, prefixes):
    for _, symbolic_ref in get_all_symbolic_refs(git):
        if not any(symbolic_ref.startswith(prefix) for prefix in prefixes):
            continue
        if git.is_ancestor(ref, symbolic_ref):
            return True, symbolic_ref
    return False, None


def action_submodule_pin(ctx, args):
    head_ref = args.commit  # assume references are passed via args
    head_commit = ctx.git.resolve_ref(args.commit)

    logger.info("Pinning commits that are reachable from '%s' (%s)", head_ref, abbrev(head_commit))

    holder_prefixes = [
        ctx.gh_git_remote_ref + "/old",
        ctx.gh_git_remote_ref + "/" + ctx.gh_arc_branch]
    held, holder_ref = check_pinning_required(ctx.git, head_commit, holder_prefixes)

    if held:
        logger.info("Commit %s is already held by reference '%s'", abbrev(head_commit), holder_ref)
    else:
        pin = "old/" + time.strftime("%Y_%m_%d__%H_%M_%S")
        ctx.git.call("push", ctx.gh_git_remote, "%s:%s" % (head_commit, make_head_ref(pin)))


def action_submodule_fast_pull(ctx, args):
    old_head = ctx.git.resolve_ref("HEAD")
    new_head = ctx.git.resolve_ref(ctx.arc_git_remote_ref)

    assert old_head is not None
    assert new_head is not None

    if old_head == new_head:
        logger.info(
            "'%s' is up-to-date: %s is latest commit in '%s'",
            ctx.name, abbrev(old_head), ctx.arc_git_remote)
    elif ctx.git.is_ancestor(new_head, old_head):
        logger.info(
            "'%s' is up-to-date: %s superseedes latest commit %s in '%s'",
            ctx.name, abbrev(old_head), abbrev(new_head), ctx.arc_git_remote)
    elif ctx.git.is_ancestor(old_head, new_head):
<<<<<<< HEAD
        ctx.git.call("checkout", new_head)
        logging.info(
            "'%s' has been updated with the fast-forward merge: %s -> %s",
=======
        logger.info(
            "Checking out '%s': %s -> %s",
>>>>>>> b4f9ac25
            ctx.name, abbrev(old_head), abbrev(new_head))
    else:
<<<<<<< HEAD
        if ctx.git.test("rebase", "--quiet", new_head):
            rebased_head = ctx.git.resolve_ref("HEAD")
            logging.info(
                "'%s' has been updated with the rebase: %s -> %s over %s",
                ctx.name, abbrev(old_head), abbrev(rebased_head), abbrev(new_head))
        else:
            ctx.git.call("rebase", "--abort")
            logging.warning("Manual pull is required in '%s'!", ctx.name)


def git_dry_run(flag, ctx, *args):
    if flag:
        ctx.git.call(*args, capture=False)
    else:
        def _escape(s):
            if re.match(r"^[a-zA-Z0-9_-]*$", s):
                return s
            if "'" in s:
                return '"' + s.replace('"', '\\"') + '"'
            else:
                return "'" + s + "'"
        print("git " + " ".join(map(_escape, args)))

=======
        logger.warning("Manual pull is required in '%s'!", ctx.name)
>>>>>>> b4f9ac25

def action_submodule_fast_push(ctx, args):
    old_head = ctx.git.resolve_ref(ctx.gh_git_remote_ref + "/" + ctx.gh_branch)
    new_head = ctx.git.resolve_ref("HEAD")

    assert new_head is not None

    push = False
    if old_head is None:
        push = True
    elif old_head == new_head:
        logger.info(
            "'%s' is up-to-date: %s is latest commit in '%s/%s'",
            ctx.name, abbrev(old_head), ctx.gh_git_remote, ctx.gh_branch)
    else:
        holder_prefixes = [
            ctx.gh_git_remote_ref + "/old",
            ctx.gh_git_remote_ref + "/" + ctx.gh_arc_branch]
        held, holder_ref = check_pinning_required(ctx.git, old_head, holder_prefixes)

        if held or ctx.git.is_ancestor(old_head, new_head):
            push = True
        else:
            logger.warning("Manual push is required in '%s'!", ctx.name)

    if push:
        logger.info(
            "Pushing '%s' to '%s/%s': %s -> %s",
            ctx.name, ctx.gh_git_remote, ctx.gh_branch, abbrev(old_head), abbrev(new_head))
        git_dry_run(
            not args.yes, ctx,
            "push", "--force", ctx.gh_git_remote, "%s:%s" % (new_head, make_head_ref(ctx.gh_branch)))


def submodule_main(args):
    class Ctx(namedtuple("Ctx", ["git", "svn", "name"])):
        @property
        def splitname(self):
            assert "!" not in self.name
            return self.name.replace("-", "!").replace("!!", "-").split("!")

        @property
        def relpath(self):
            return os.path.join(*self.splitname)

        @property
        def arc_url(self):
            return "%s/%s" % (ARC, self.relpath)

        @property
        def arc_git_remote(self):
            return "arcadia"

        @property
        def arc_git_remote_ref(self):
            return make_remote_ref(self.arc_git_remote)

        @property
        def gh_url(self):
            return "%s/arcadia-%s.git" % (GH, self.name)

        @property
        def gh_git_remote(self):
            return "origin"

        @property
        def gh_git_remote_ref(self):
            return make_remote_ref(self.gh_git_remote)

        @property
        def gh_branch(self):
            return "master"

        @property
        def gh_arc_branch(self):
            return "upstream"

    if not args.submodules:
        logger.info("No submodules specified; use `--submodule ...` or `--all`")

    for submodule in args.submodules:
        logger.debug("Processing submodule '%s'", submodule)

        ctx = Ctx(git=None, svn=None, name=submodule)
        git = Git(repo=os.path.join(PROJECT_PATH, ctx.relpath))
        svn = Svn()
        ctx = ctx._replace(git=git, svn=svn)

        args.action(ctx, args)


SUBMODULES = """
contrib-libs-base64
contrib-libs-brotli
contrib-libs-c--ares
contrib-libs-double--conversion
contrib-libs-farmhash
contrib-libs-gmock
contrib-libs-grpc
contrib-libs-gtest
contrib-libs-libbz2
contrib-libs-lz4
contrib-libs-lzmasdk
contrib-libs-minilzo
contrib-libs-nanopb
contrib-libs-openssl
contrib-libs-protobuf
contrib-libs-re2
contrib-libs-snappy
contrib-libs-sparsehash
contrib-libs-yajl
contrib-libs-zlib
contrib-libs-cctz
library-colorizer
library-getopt
library-http
library-lfalloc
library-malloc-api
library-openssl
library-streams-brotli
library-streams-lz
library-streams-lzop
library-string_utils-base64
library-threading-future
mapreduce-yt-interface-protos
util
""".split()

if __name__ == "__main__":
    parser = argparse.ArgumentParser(description=__doc__)
    parser.add_argument(
        "--skip-git-version-check", action="store_false", dest="check_git_version", default=True,
        help="(dangerous, do not use)")
    parser.add_argument(
        "--skip-git-working-tree-check", action="store_false", dest="check_git_working_tree", default=True,
        help="(dangerous, do not use)")
    parser.add_argument(
        "--skip-svn-url", action="store_false", dest="check_svn_url", default=True,
        help="(dangerous, do not use)")

    logging_parser = parser.add_mutually_exclusive_group()
    logging_parser.add_argument(
        "-s", "--silent", action="store_const", help="minimize logging",
        dest="log_level", const=logging.WARNING)
    logging_parser.add_argument(
        "-v", "--verbose", action="store_const", help="maximize logging",
        dest="log_level", const=logging.DEBUG)
    logging_parser.set_defaults(log_level=logging.INFO)

    subparsers = parser.add_subparsers()

    def add_parser(*args, **kwargs):
        parser = subparsers.add_parser(*args, **kwargs)
        parser.set_defaults(main=snapshot_main)
        return parser

    init_parser = add_parser(
        "init", help="prepare the main repository for further operations")
    init_parser.set_defaults(action=action_init)

    fetch_parser = add_parser(
        "fetch", help="fetch svn revisions from the remote repository")
    fetch_parser.set_defaults(action=action_fetch)

    stitch_parser = add_parser(
        "stitch", help="stitch svn revisions to converge git-svn histories")
    stitch_parser.set_defaults(action=action_stitch)

    pull_parser = add_parser(
        "pull", help="initiate a merge from arcadia to github")
    pull_parser.add_argument("--revision", "-r", help="revision to merge", type=int)
    pull_parser.set_defaults(action=action_pull)

    push_parser = add_parser(
        "push", help="initiate a merge from github to arcadia")
    push_parser.add_argument("--force", "-f", action="store_true", default=False,
                             help="force commit")
    push_parser.add_argument("--review", "-r", nargs="?", default=None,
                             help="review commit (you may provide the review id)")
    push_parser.add_argument("--yes", "-y", action="store_true", default=False,
                             help="do something indeed")
    push_parser.set_defaults(action=action_push)

    def add_submodule_parser(*args, **kwargs):
        parser = subparsers.add_parser(*args, **kwargs)
        parser.set_defaults(main=submodule_main, submodules=[])
        submodule_parser = parser.add_mutually_exclusive_group()
        submodule_parser.add_argument(
            "--all", action="store_const", help="apply to all submodules",
            dest="submodules", const=SUBMODULES)
        submodule_parser.add_argument(
            "--submodule", action="append", help="apply to the particular submodule",
            dest="submodules", metavar="SUBMODULE", choices=SUBMODULES)
        return parser

    submodule_init_parser = add_submodule_parser(
        "submodule-init", help="prepare the submodule for further operations")
    submodule_init_parser.set_defaults(action=action_submodule_init)

    submodule_fetch_parser = add_submodule_parser(
        "submodule-fetch", help="fetch svn revisions from the remote repository")
    submodule_fetch_parser.set_defaults(action=action_submodule_fetch)

    submodule_stitch_parser = add_submodule_parser(
        "submodule-stitch", help="(advanced) stitch svn revisions to converge git-svn histories")
    submodule_stitch_parser.set_defaults(action=action_submodule_stitch)

    submodule_pin_parser = add_submodule_parser(
        "submodule-pin", help="(advanced) pin the git commit in the remote repository")
    submodule_pin_parser.add_argument("--commit", "-c", default="HEAD",
                                      help="commit to pin")
    submodule_pin_parser.set_defaults(action=action_submodule_pin)

    submodule_fast_pull_parser = add_submodule_parser(
        "submodule-fast-pull", help="pull the submodule up to the upstream revision")
    submodule_fast_pull_parser.set_defaults(action=action_submodule_fast_pull)

    submodule_fast_push_parser = add_submodule_parser(
        "submodule-fast-push", help="push the submodule to the 'master' branch")
    submodule_fast_push_parser.add_argument("--yes", "-y", action="store_true", default=False,
                                            help="do something indeed")
    submodule_fast_push_parser.set_defaults(action=action_submodule_fast_push)

    args = parser.parse_args()

    logger.setLevel(args.log_level)
    if not logger.handlers:
        handler = logging.StreamHandler()
        formatter = logging.Formatter("%(asctime)s - %(levelname)s - %(message)s")
        handler.setFormatter(formatter)
        logger.handlers.append(handler)

    args.main(args)<|MERGE_RESOLUTION|>--- conflicted
+++ resolved
@@ -280,25 +280,18 @@
             "'%s' is up-to-date: %s superseedes latest commit %s in '%s'",
             ctx.name, abbrev(old_head), abbrev(new_head), ctx.arc_git_remote)
     elif ctx.git.is_ancestor(old_head, new_head):
-<<<<<<< HEAD
-        ctx.git.call("checkout", new_head)
         logging.info(
-            "'%s' has been updated with the fast-forward merge: %s -> %s",
-=======
-        logger.info(
             "Checking out '%s': %s -> %s",
->>>>>>> b4f9ac25
             ctx.name, abbrev(old_head), abbrev(new_head))
     else:
-<<<<<<< HEAD
         if ctx.git.test("rebase", "--quiet", new_head):
             rebased_head = ctx.git.resolve_ref("HEAD")
-            logging.info(
+            logger.info(
                 "'%s' has been updated with the rebase: %s -> %s over %s",
                 ctx.name, abbrev(old_head), abbrev(rebased_head), abbrev(new_head))
         else:
             ctx.git.call("rebase", "--abort")
-            logging.warning("Manual pull is required in '%s'!", ctx.name)
+            logger.warning("Manual pull is required in '%s'!", ctx.name)
 
 
 def git_dry_run(flag, ctx, *args):
@@ -314,9 +307,6 @@
                 return "'" + s + "'"
         print("git " + " ".join(map(_escape, args)))
 
-=======
-        logger.warning("Manual pull is required in '%s'!", ctx.name)
->>>>>>> b4f9ac25
 
 def action_submodule_fast_push(ctx, args):
     old_head = ctx.git.resolve_ref(ctx.gh_git_remote_ref + "/" + ctx.gh_branch)
