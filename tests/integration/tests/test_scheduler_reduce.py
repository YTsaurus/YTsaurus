import pytest

from yt_env_setup import YTEnvSetup
from yt_commands import *


##################################################################

class TestSchedulerReduceCommands(YTEnvSetup):
    NUM_MASTERS = 3
    NUM_NODES = 5
    NUM_SCHEDULERS = 1

    @only_linux
    def test_tricky_chunk_boundaries(self):
        create('table', '//tmp/in1')
        write(
            '//tmp/in1',
            [
                {'key': "0", 'value': 1},
                {'key': "2", 'value': 2}
            ],
            sorted_by = ['key', 'value'])

        create('table', '//tmp/in2')
        write(
            '//tmp/in2',
            [
                {'key': "2", 'value': 6},
                {'key': "5", 'value': 8}
            ],
            sorted_by = ['key', 'value'])

        create('table', '//tmp/out')

        reduce(
            in_=['//tmp/in1{key}', '//tmp/in2{key}'],
            out=['<sorted_by=[key]>//tmp/out'],
            command='uniq',
            reduce_by='key',
            spec={"reducer": {"format": yson.loads("<line_prefix=tskv>dsv")},
                  "data_size_per_job": 1})

        assert read('//tmp/out') == \
            [
                {'key': "0"},
                {'key': "2"},
                {'key': "5"}
            ]

        assert get('//tmp/out/@sorted')

    @only_linux
    def test_cat(self):
        create('table', '//tmp/in1')
        write(
            '//tmp/in1',
            [
                {'key': 0, 'value': 1},
                {'key': 2, 'value': 2},
                {'key': 4, 'value': 3},
                {'key': 7, 'value': 4}
            ],
            sorted_by = 'key')

        create('table', '//tmp/in2')
        write(
            '//tmp/in2',
            [
                {'key': -1,'value': 5},
                {'key': 1, 'value': 6},
                {'key': 3, 'value': 7},
                {'key': 5, 'value': 8}
            ],
            sorted_by = 'key')

        create('table', '//tmp/out')

        reduce(
            in_=['//tmp/in1', '//tmp/in2'],
            out='<sorted_by=[key]>//tmp/out',
            command='cat',
            spec={"reducer": {"format": "dsv"}})

        assert read('//tmp/out') == \
            [
                {'key': "-1",'value': "5"},
                {'key': "0", 'value': "1"},
                {'key': "1", 'value': "6"},
                {'key': "2", 'value': "2"},
                {'key': "3", 'value': "7"},
                {'key': "4", 'value': "3"},
                {'key': "5", 'value': "8"},
                {'key': "7", 'value': "4"}
            ]

        assert get('//tmp/out/@sorted')

    @only_linux
    def test_control_attributes_yson(self):
        create('table', '//tmp/in1')
        write(
            '//tmp/in1',
            {'key': 4, 'value': 3},
            sorted_by = 'key')

        create('table', '//tmp/in2')
        write(
            '//tmp/in2',
            {'key': 1, 'value': 6},
            sorted_by = 'key')

        create('table', '//tmp/out')

        op_id = reduce(
            dont_track=True,
            in_=['//tmp/in1', '//tmp/in2'],
            out='<sorted_by=[key]>//tmp/out',
            command='cat > /dev/stderr',
            spec={
                "reducer" : {"format" : yson.loads("<format=text>yson")},
                "job_io" : 
                    {"control_attributes" : 
                        {"enable_table_index" : "true", 
                         "enable_row_index" : "true"}},
                "job_count" : 1})
        
        track_op(op_id)
        
        job_ids = ls('//sys/operations/{0}/jobs'.format(op_id))
        assert len(job_ids) == 1
        assert download('//sys/operations/{0}/jobs/{1}/stderr'.format(op_id, job_ids[0])) == \
            '<"table_index"=1>#;\n' \
            '<"row_index"=0>#;\n' \
            '{"key"=1;"value"=6};\n' \
            '<"table_index"=0>#;\n' \
            '<"row_index"=0>#;\n' \
            '{"key"=4;"value"=3};\n'

    @only_linux
    def test_cat_teleport(self):
        create('table', '//tmp/in1')
        write(
            '//tmp/in1',
            [
                {'key': 0, 'value': 1},
                {'key': 2, 'value': 2},
                {'key': 4, 'value': 3},
                {'key': 7, 'value': 4}
            ],
            sorted_by = ['key', 'value'])

        create('table', '//tmp/in2')
        write(
            '//tmp/in2',
            [
                {'key': 8,'value': 5},
                {'key': 9, 'value': 6},
            ],
            sorted_by = ['key', 'value'])

        create('table', '//tmp/in3')
        write(
            '//tmp/in3',
            [ {'key': 8,'value': 1}, ],
            sorted_by = ['key', 'value'])

        create('table', '//tmp/in4')
        write(
            '//tmp/in4',
            [ {'key': 9,'value': 7}, ],
            sorted_by = ['key', 'value'])

        create('table', '//tmp/out1')
        create('table', '//tmp/out2')

        reduce(
            in_ = ['<teleport=true>//tmp/in1', '<teleport=true>//tmp/in2', '//tmp/in3', '//tmp/in4'],
            out = ['<sorted_by=[key]; teleport=true>//tmp/out1', '<sorted_by=[key]>//tmp/out2'],
            command = 'cat>/dev/fd/4',
            reduce_by = 'key',
            spec={"reducer": {"format": "dsv"}})

        assert read('//tmp/out1') == \
            [
                {'key': 0, 'value': 1},
                {'key': 2, 'value': 2},
                {'key': 4, 'value': 3},
                {'key': 7, 'value': 4}
            ]

        assert read('//tmp/out2') == \
            [
                {'key': "8",'value': "1"},
                {'key': "8",'value': "5"},
                {'key': "9", 'value': "6"},
                {'key': "9",'value': "7"},
            ]

        assert get('//tmp/out1/@sorted')
        assert get('//tmp/out2/@sorted')

    @only_linux
    def test_maniac_chunk(self):
        create('table', '//tmp/in1')
        write(
            '//tmp/in1',
            [
                {'key': 0, 'value': 1},
                {'key': 2, 'value': 9}
            ],
            sorted_by = 'key')

        create('table', '//tmp/in2')
        write(
            '//tmp/in2',
            [
                {'key': 2, 'value': 6},
                {'key': 2, 'value': 7},
                {'key': 2, 'value': 8}
            ],
            sorted_by = 'key')

        create('table', '//tmp/out')

        reduce(
            in_ = ['//tmp/in1', '//tmp/in2'],
            out = ['<sorted_by=[key]>//tmp/out'],
            command = 'cat',
            spec={"reducer": {"format": "dsv"}})

        assert read('//tmp/out') == \
            [
                {'key': "0", 'value': "1"},
                {'key': "2", 'value': "9"},
                {'key': "2", 'value': "6"},
                {'key': "2", 'value': "7"},
                {'key': "2", 'value': "8"}
            ]

        assert get('//tmp/out/@sorted')


    def test_empty_in(self):
        create('table', '//tmp/in')

        # TODO(panin): replace it with sort of empty input (when it will be fixed)
        write('//tmp/in', {'foo': 'bar'}, sorted_by='a')
        erase('//tmp/in')

        create('table', '//tmp/out')

        reduce(
            in_ = '//tmp/in',
            out = '//tmp/out',
            command = 'cat')

        assert read('//tmp/out') == []

<<<<<<< HEAD
    def test_duplicate_columns(self):
=======
    def test_duplicate_key_columns(self):
>>>>>>> 5e26ca2b
        create('table', '//tmp/in')
        create('table', '//tmp/out')

        with pytest.raises(YtError):
            reduce(
                in_ = '//tmp/in',
                out = '//tmp/out',
                command = 'cat',
                reduce_by=["a", "b", "a"])

    def test_unsorted_input(self):
        create('table', '//tmp/in')
        create('table', '//tmp/out')
        write('//tmp/in', {'foo': 'bar'})

        with pytest.raises(YtError):
            reduce(
                in_ = '//tmp/in',
                out = '//tmp/out',
                command = 'cat')

    def test_non_prefix(self):
        create('table', '//tmp/in')
        create('table', '//tmp/out')
        write('//tmp/in', {'key': '1', 'subkey': '2'}, sorted_by=['key', 'subkey'])

        with pytest.raises(YtError):
            reduce(
                in_ = '//tmp/in',
                out = '//tmp/out',
                command = 'cat',
                reduce_by='subkey')

    @only_linux
    def test_many_output_tables(self):
        output_tables = ['//tmp/t%d' % i for i in range(3)]

        create('table', '//tmp/t_in')
        for table_path in output_tables:
            create('table', table_path)

        write('//tmp/t_in', [{"k": 10}], sorted_by='k')

        reducer = \
"""
cat  > /dev/null
echo {v = 0} >&1
echo {v = 1} >&4
echo {v = 2} >&7

"""
        create('file', '//tmp/reducer.sh')
        upload('//tmp/reducer.sh', reducer)

        reduce(in_='//tmp/t_in',
            out=output_tables,
            command='bash reducer.sh',
            file='//tmp/reducer.sh')

        assert read(output_tables[0]) == [{'v': 0}]
        assert read(output_tables[1]) == [{'v': 1}]
        assert read(output_tables[2]) == [{'v': 2}]
        
    def test_job_count(self):
        create('table', '//tmp/in', attributes={"compression_codec": "none"})
        create('table', '//tmp/out')

        count = 10000

        # Job count works only if we have enough splits in input chunks.
        # Its default rate 0.0001, so we should have enough rows in input table
        write(
            '//tmp/in',
            [ {'key': "%.010d" % num} for num in xrange(count) ],
            sorted_by = ['key'],
            table_writer = {"block_size": 1024})

        reduce(
            in_ = '//tmp/in',
            out = '//tmp/out',
            command = 'cat; echo "key=10"',
            reduce_by=['key'],
            spec={"reducer": {"format": "dsv"},
                  "data_size_per_job": 1})

        # Check that operation has more than 1 job
        assert get("//tmp/out/@row_count") >= count + 2

    def test_key_switch_yamr(self):
        create('table', '//tmp/in')
        create('table', '//tmp/out')

        write(
            '//tmp/in',
            [
                {'key': 'a', 'value': ''},
                {'key': 'b', 'value': ''},
                {'key': 'b', 'value': ''}
            ],
            sorted_by = ['key'])

        op_id = reduce(
            in_='//tmp/in',
            out='//tmp/out',
            command='cat 1>&2',
            reduce_by=['key'],
            spec={
                "job_io": {"control_attributes": {"enable_key_switch": "true"}},
                "reducer": {"format": yson.loads("<lenval=true>yamr")},
                "job_count": 1
            })

        jobs_path = "//sys/operations/{0}/jobs".format(op_id)
        job_ids = ls(jobs_path)
        assert len(job_ids) == 1
        stderr_bytes = download("{0}/{1}/stderr".format(jobs_path, job_ids[0]))

        assert stderr_bytes.encode("hex") == \
            "010000006100000000" \
            "feffffff" \
            "010000006200000000" \
            "010000006200000000"

    def test_key_switch_yson(self):
        create('table', '//tmp/in')
        create('table', '//tmp/out')

        write(
            '//tmp/in',
            [
                {'key': 'a', 'value': ''},
                {'key': 'b', 'value': ''},
                {'key': 'b', 'value': ''}
            ],
            sorted_by = ['key'])

        op_id = reduce(
            in_='//tmp/in',
            out='//tmp/out',
            command='cat 1>&2',
            reduce_by=['key'],
            spec={
                "job_io": {"control_attributes": {"enable_key_switch": "true"}},
                "reducer": {"format": yson.loads("<format=text>yson")},
                "job_count": 1
            })

        jobs_path = "//sys/operations/{0}/jobs".format(op_id)
        job_ids = ls(jobs_path)
        assert len(job_ids) == 1
        stderr_bytes = download("{0}/{1}/stderr".format(jobs_path, job_ids[0]))

        assert stderr_bytes == \
            '{"key"="a";"value"=""};\n' \
            '<"key_switch"=%true>#;\n' \
            '{"key"="b";"value"=""};\n' \
            '{"key"="b";"value"=""};\n'<|MERGE_RESOLUTION|>--- conflicted
+++ resolved
@@ -257,11 +257,7 @@
 
         assert read('//tmp/out') == []
 
-<<<<<<< HEAD
-    def test_duplicate_columns(self):
-=======
     def test_duplicate_key_columns(self):
->>>>>>> 5e26ca2b
         create('table', '//tmp/in')
         create('table', '//tmp/out')
 
