import pytest

from yt_env_setup import YTEnvSetup
from yt_commands import *


##################################################################

class TestSchedulerReduceCommands(YTEnvSetup):
    NUM_MASTERS = 3
    NUM_NODES = 5
    NUM_SCHEDULERS = 1

    @only_linux
    def test_tricky_chunk_boundaries(self):
        create('table', '//tmp/in1')
        write_table(
            '//tmp/in1',
            [
                {'key': "0", 'value': 1},
                {'key': "2", 'value': 2}
            ],
            sorted_by = ['key', 'value'])

        create('table', '//tmp/in2')
        write_table(
            '//tmp/in2',
            [
                {'key': "2", 'value': 6},
                {'key': "5", 'value': 8}
            ],
            sorted_by = ['key', 'value'])

        create('table', '//tmp/out')

        reduce(
            in_=['//tmp/in1{key}', '//tmp/in2{key}'],
            out=['<sorted_by=[key]>//tmp/out'],
            command='uniq',
            reduce_by='key',
            spec={"reducer": {"format": yson.loads("<line_prefix=tskv>dsv")},
                  "data_size_per_job": 1})

        assert read_table('//tmp/out') == \
            [
                {'key': "0"},
                {'key': "2"},
                {'key': "5"}
            ]

        assert get('//tmp/out/@sorted')

    @only_linux
    def test_cat(self):
        create('table', '//tmp/in1')
        write_table(
            '//tmp/in1',
            [
                {'key': 0, 'value': 1},
                {'key': 2, 'value': 2},
                {'key': 4, 'value': 3},
                {'key': 7, 'value': 4}
            ],
            sorted_by = 'key')

        create('table', '//tmp/in2')
        write_table(
            '//tmp/in2',
            [
                {'key': -1,'value': 5},
                {'key': 1, 'value': 6},
                {'key': 3, 'value': 7},
                {'key': 5, 'value': 8}
            ],
            sorted_by = 'key')

        create('table', '//tmp/out')

        reduce(
            in_=['//tmp/in1', '//tmp/in2'],
            out='<sorted_by=[key]>//tmp/out',
            command='cat',
            spec={"reducer": {"format": "dsv"}})

        assert read_table('//tmp/out') == \
            [
                {'key': "-1",'value': "5"},
                {'key': "0", 'value': "1"},
                {'key': "1", 'value': "6"},
                {'key': "2", 'value': "2"},
                {'key': "3", 'value': "7"},
                {'key': "4", 'value': "3"},
                {'key': "5", 'value': "8"},
                {'key': "7", 'value': "4"}
            ]

        assert get('//tmp/out/@sorted')


    @only_linux
    def test_cat_teleport(self):
        create('table', '//tmp/in1')
        write_table(
            '//tmp/in1',
            [
                {'key': 0, 'value': 1},
                {'key': 2, 'value': 2},
                {'key': 4, 'value': 3},
                {'key': 7, 'value': 4}
            ],
            sorted_by = ['key', 'value'])

        create('table', '//tmp/in2')
        write_table(
            '//tmp/in2',
            [
                {'key': 8,'value': 5},
                {'key': 9, 'value': 6},
            ],
            sorted_by = ['key', 'value'])

        create('table', '//tmp/in3')
        write_table(
            '//tmp/in3',
            [ {'key': 8,'value': 1}, ],
            sorted_by = ['key', 'value'])

        create('table', '//tmp/in4')
        write_table(
            '//tmp/in4',
            [ {'key': 9,'value': 7}, ],
            sorted_by = ['key', 'value'])

        create('table', '//tmp/out1')
        create('table', '//tmp/out2')

        reduce(
            in_ = ['<teleport=true>//tmp/in1', '<teleport=true>//tmp/in2', '//tmp/in3', '//tmp/in4'],
            out = ['<sorted_by=[key]; teleport=true>//tmp/out1', '<sorted_by=[key]>//tmp/out2'],
            command = 'cat>/dev/fd/4',
            reduce_by = 'key',
            spec={"reducer": {"format": "dsv"}})

        assert read_table('//tmp/out1') == \
            [
                {'key': 0, 'value': 1},
                {'key': 2, 'value': 2},
                {'key': 4, 'value': 3},
                {'key': 7, 'value': 4}
            ]

        assert read_table('//tmp/out2') == \
            [
                {'key': "8",'value': "1"},
                {'key': "8",'value': "5"},
                {'key': "9", 'value': "6"},
                {'key': "9",'value': "7"},
            ]

        assert get('//tmp/out1/@sorted')
        assert get('//tmp/out2/@sorted')

    @only_linux
    def test_maniac_chunk(self):
        create('table', '//tmp/in1')
        write_table(
            '//tmp/in1',
            [
                {'key': 0, 'value': 1},
                {'key': 2, 'value': 9}
            ],
            sorted_by = 'key')

        create('table', '//tmp/in2')
        write_table(
            '//tmp/in2',
            [
                {'key': 2, 'value': 6},
                {'key': 2, 'value': 7},
                {'key': 2, 'value': 8}
            ],
            sorted_by = 'key')

        create('table', '//tmp/out')

        reduce(
            in_ = ['//tmp/in1', '//tmp/in2'],
            out = ['<sorted_by=[key]>//tmp/out'],
            command = 'cat',
            spec={"reducer": {"format": "dsv"}})

        assert read_table('//tmp/out') == \
            [
                {'key': "0", 'value': "1"},
                {'key': "2", 'value': "6"},
                {'key': "2", 'value': "7"},
                {'key': "2", 'value': "8"},
                {'key': "2", 'value': "9"}
            ]

        assert get('//tmp/out/@sorted')


    def test_empty_in(self):
        create('table', '//tmp/in')

        # TODO(panin): replace it with sort of empty input (when it will be fixed)
        write_table('//tmp/in', {'foo': 'bar'}, sorted_by='a')
        erase('//tmp/in')

        create('table', '//tmp/out')

        reduce(
            in_ = '//tmp/in',
            out = '//tmp/out',
            command = 'cat')

        assert read_table('//tmp/out') == []

    def test_unsorted_input(self):
        create('table', '//tmp/in')
        create('table', '//tmp/out')
        write_table('//tmp/in', {'foo': 'bar'})

        with pytest.raises(YtError):
            reduce(
                in_ = '//tmp/in',
                out = '//tmp/out',
                command = 'cat')

    def test_non_prefix(self):
        create('table', '//tmp/in')
        create('table', '//tmp/out')
        write_table('//tmp/in', {'key': '1', 'subkey': '2'}, sorted_by=['key', 'subkey'])

        with pytest.raises(YtError):
            reduce(
                in_ = '//tmp/in',
                out = '//tmp/out',
                command = 'cat',
                reduce_by='subkey')

    @only_linux
    def test_many_output_tables(self):
        output_tables = ['//tmp/t%d' % i for i in range(3)]

        create('table', '//tmp/t_in')
        for table_path in output_tables:
            create('table', table_path)

        write_table('//tmp/t_in', [{"k": 10}], sorted_by='k')

        reducer = \
"""
cat  > /dev/null
echo {v = 0} >&1
echo {v = 1} >&4
echo {v = 2} >&7

"""
        create('file', '//tmp/reducer.sh')
        write_file('//tmp/reducer.sh', reducer)

        reduce(in_='//tmp/t_in',
            out=output_tables,
            command='bash reducer.sh',
            file='//tmp/reducer.sh')

<<<<<<< HEAD
        assert read_table(output_tables[0]) == [{'v': 0}]
        assert read_table(output_tables[1]) == [{'v': 1}]
        assert read_table(output_tables[2]) == [{'v': 2}]

=======
        assert read(output_tables[0]) == [{'v': 0}]
        assert read(output_tables[1]) == [{'v': 1}]
        assert read(output_tables[2]) == [{'v': 2}]
        
>>>>>>> fac53408
    def test_job_count(self):
        create('table', '//tmp/in', attributes={"compression_codec": "none"})
        create('table', '//tmp/out')

        count = 10000

        # Job count works only if we have enough splits in input chunks.
        # Its default rate 0.0001, so we should have enough rows in input table
        write_table(
            '//tmp/in',
            [ {'key': "%.010d" % num} for num in xrange(count) ],
            sorted_by = ['key'],
            table_writer = {"block_size": 1024})

        reduce(
            in_ = '//tmp/in',
            out = '//tmp/out',
            command = 'cat; echo "key=10"',
            reduce_by=['key'],
            spec={"reducer": {"format": "dsv"},
                  "data_size_per_job": 1})

        # Check that operation has more than 1 job
        assert get("//tmp/out/@row_count") >= count + 2<|MERGE_RESOLUTION|>--- conflicted
+++ resolved
@@ -266,17 +266,10 @@
             command='bash reducer.sh',
             file='//tmp/reducer.sh')
 
-<<<<<<< HEAD
         assert read_table(output_tables[0]) == [{'v': 0}]
         assert read_table(output_tables[1]) == [{'v': 1}]
         assert read_table(output_tables[2]) == [{'v': 2}]
-
-=======
-        assert read(output_tables[0]) == [{'v': 0}]
-        assert read(output_tables[1]) == [{'v': 1}]
-        assert read(output_tables[2]) == [{'v': 2}]
         
->>>>>>> fac53408
     def test_job_count(self):
         create('table', '//tmp/in', attributes={"compression_codec": "none"})
         create('table', '//tmp/out')
