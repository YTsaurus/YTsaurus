import pytest

from yt_env_setup import YTEnvSetup, linux_only
from yt_commands import *
from yt.yson import YsonEntity


##################################################################

class TestSchedulerReduceCommands(YTEnvSetup):
    NUM_MASTERS = 3
    NUM_NODES = 5
    NUM_SCHEDULERS = 1

    @linux_only
    def test_tricky_chunk_boundaries(self):
        create('table', '//tmp/in1')
        write_table(
            '//tmp/in1',
            [
                {'key': "0", 'value': 1},
                {'key': "2", 'value': 2}
            ],
            sorted_by = ['key', 'value'])

        create('table', '//tmp/in2')
        write_table(
            '//tmp/in2',
            [
                {'key': "2", 'value': 6},
                {'key': "5", 'value': 8}
            ],
            sorted_by = ['key', 'value'])

        create('table', '//tmp/out')

        reduce(
            in_=['//tmp/in1{key}', '//tmp/in2{key}'],
            out=['<sorted_by=[key]>//tmp/out'],
            command='uniq',
            reduce_by='key',
            spec={"reducer": {"format": yson.loads("<line_prefix=tskv>dsv")},
                  "data_size_per_job": 1})

        assert read_table('//tmp/out') == \
            [
                {'key': "0"},
                {'key': "2"},
                {'key': "5"}
            ]

        assert get('//tmp/out/@sorted')

    @linux_only
    def test_cat(self):
        create('table', '//tmp/in1')
        write_table(
            '//tmp/in1',
            [
                {'key': 0, 'value': 1},
                {'key': 2, 'value': 2},
                {'key': 4, 'value': 3},
                {'key': 7, 'value': 4}
            ],
            sorted_by = 'key')

        create('table', '//tmp/in2')
        write_table(
            '//tmp/in2',
            [
                {'key': -1,'value': 5},
                {'key': 1, 'value': 6},
                {'key': 3, 'value': 7},
                {'key': 5, 'value': 8}
            ],
            sorted_by = 'key')

        create('table', '//tmp/out')

        reduce(
            in_=['//tmp/in1', '//tmp/in2'],
            out='<sorted_by=[key]>//tmp/out',
            command='cat',
            spec={"reducer": {"format": "dsv"}})

        assert read_table('//tmp/out') == \
            [
                {'key': "-1",'value': "5"},
                {'key': "0", 'value': "1"},
                {'key': "1", 'value': "6"},
                {'key': "2", 'value': "2"},
                {'key': "3", 'value': "7"},
                {'key': "4", 'value': "3"},
                {'key': "5", 'value': "8"},
                {'key': "7", 'value': "4"}
            ]

        assert get('//tmp/out/@sorted')

    @linux_only
    def test_control_attributes_yson(self):
        create('table', '//tmp/in1')
        write_table(
            '//tmp/in1',
            {'key': 4, 'value': 3},
            sorted_by = 'key')

        create('table', '//tmp/in2')
        write_table(
            '//tmp/in2',
            {'key': 1, 'value': 6},
            sorted_by = 'key')

        create('table', '//tmp/out')

        op_id = reduce(
            dont_track=True,
            in_=['//tmp/in1', '//tmp/in2'],
            out='<sorted_by=[key]>//tmp/out',
            command='cat > /dev/stderr',
            spec={
                "reducer" : {"format" : yson.loads("<format=text>yson")},
                "job_io" :
                    {"control_attributes" :
                        {"enable_table_index" : "true",
                         "enable_row_index" : "true"}},
                "job_count" : 1})

        track_op(op_id)

        job_ids = ls('//sys/operations/{0}/jobs'.format(op_id))
        assert len(job_ids) == 1
        assert read_file('//sys/operations/{0}/jobs/{1}/stderr'.format(op_id, job_ids[0])) == \
            '<"table_index"=1;>#;\n' \
            '<"row_index"=0;>#;\n' \
            '{"key"=1;"value"=6;};\n' \
            '<"table_index"=0;>#;\n' \
            '<"row_index"=0;>#;\n' \
            '{"key"=4;"value"=3;};\n'

    @linux_only
    def test_cat_teleport(self):
        create('table', '//tmp/in1')
        write_table(
            '//tmp/in1',
            [
                {'key': 0, 'value': 1},
                {'key': 2, 'value': 2},
                {'key': 4, 'value': 3},
                {'key': 7, 'value': 4}
            ],
            sorted_by = ['key', 'value'])

        create('table', '//tmp/in2')
        write_table(
            '//tmp/in2',
            [
                {'key': 8,'value': 5},
                {'key': 9, 'value': 6},
            ],
            sorted_by = ['key', 'value'])

        create('table', '//tmp/in3')
        write_table(
            '//tmp/in3',
            [ {'key': 8,'value': 1}, ],
            sorted_by = ['key', 'value'])

        create('table', '//tmp/in4')
        write_table(
            '//tmp/in4',
            [ {'key': 9,'value': 7}, ],
            sorted_by = ['key', 'value'])

        create('table', '//tmp/out1')
        create('table', '//tmp/out2')

        reduce(
            in_ = ['<teleport=true>//tmp/in1', '<teleport=true>//tmp/in2', '//tmp/in3', '//tmp/in4'],
            out = ['<sorted_by=[key]; teleport=true>//tmp/out1', '<sorted_by=[key]>//tmp/out2'],
            command = 'cat>/dev/fd/4',
            reduce_by = 'key',
            spec={"reducer": {"format": "dsv"}})

        assert read_table('//tmp/out1') == \
            [
                {'key': 0, 'value': 1},
                {'key': 2, 'value': 2},
                {'key': 4, 'value': 3},
                {'key': 7, 'value': 4}
            ]

        assert read_table('//tmp/out2') == \
            [
                {'key': "8",'value': "1"},
                {'key': "8",'value': "5"},
                {'key': "9", 'value': "6"},
                {'key': "9",'value': "7"},
            ]

        assert get('//tmp/out1/@sorted')
        assert get('//tmp/out2/@sorted')

    @linux_only
    def test_maniac_chunk(self):
        create('table', '//tmp/in1')
        write_table(
            '//tmp/in1',
            [
                {'key': 0, 'value': 1},
                {'key': 2, 'value': 9}
            ],
            sorted_by = 'key')

        create('table', '//tmp/in2')
        write_table(
            '//tmp/in2',
            [
                {'key': 2, 'value': 6},
                {'key': 2, 'value': 7},
                {'key': 2, 'value': 8}
            ],
            sorted_by = 'key')

        create('table', '//tmp/out')

        reduce(
            in_ = ['//tmp/in1', '//tmp/in2'],
            out = ['<sorted_by=[key]>//tmp/out'],
            command = 'cat',
            spec={"reducer": {"format": "dsv"}})

        assert read_table('//tmp/out') == \
            [
                {'key': "0", 'value': "1"},
                {'key': "2", 'value': "9"},
                {'key': "2", 'value': "6"},
                {'key': "2", 'value': "7"},
                {'key': "2", 'value': "8"}
            ]

        assert get('//tmp/out/@sorted')


    def test_empty_in(self):
        create('table', '//tmp/in')

        # TODO(panin): replace it with sort of empty input (when it will be fixed)
        write_table('//tmp/in', {'foo': 'bar'}, sorted_by='a')
        erase('//tmp/in')

        create('table', '//tmp/out')

        reduce(
            in_ = '//tmp/in',
            out = '//tmp/out',
            command = 'cat')

        assert read_table('//tmp/out') == []

    def test_duplicate_key_columns(self):
        create('table', '//tmp/in')
        create('table', '//tmp/out')

        with pytest.raises(YtError):
            reduce(
                in_ = '//tmp/in',
                out = '//tmp/out',
                command = 'cat',
                reduce_by=["a", "b", "a"])

    def test_unsorted_input(self):
        create('table', '//tmp/in')
        create('table', '//tmp/out')
        write_table('//tmp/in', {'foo': 'bar'})

        with pytest.raises(YtError):
            reduce(
                in_ = '//tmp/in',
                out = '//tmp/out',
                command = 'cat')

    def test_non_prefix(self):
        create('table', '//tmp/in')
        create('table', '//tmp/out')
        write_table('//tmp/in', {'key': '1', 'subkey': '2'}, sorted_by=['key', 'subkey'])

        with pytest.raises(YtError):
            reduce(
                in_ = '//tmp/in',
                out = '//tmp/out',
                command = 'cat',
                reduce_by='subkey')

    def test_short_limits(self):
        create('table', '//tmp/in1')
        create('table', '//tmp/in2')
        create('table', '//tmp/out')
        write_table('//tmp/in1', [{'key': '1', 'subkey': '2'}, {'key': '2'}], sorted_by=['key', 'subkey'])
        write_table('//tmp/in2', [{'key': '1', 'subkey': '2'}, {'key': '2'}], sorted_by=['key', 'subkey'])

        reduce(
            in_ = ['//tmp/in1["1":"2"]', '//tmp/in2'],
            out = '<sorted_by=[key; subkey]>//tmp/out',
            command = 'cat',
            reduce_by=['key', 'subkey'],
            spec={"reducer": {"format": yson.loads("<line_prefix=tskv>dsv")},
              "data_size_per_job": 1})

        assert read_table('//tmp/out') == \
            [
                {'key': "1", 'subkey': "2"},
                {'key': "1", 'subkey': "2"},
                {'key': "2", 'subkey' : YsonEntity()}
            ]

    @linux_only
    def test_many_output_tables(self):
        output_tables = ['//tmp/t%d' % i for i in range(3)]

        create('table', '//tmp/t_in')
        for table_path in output_tables:
            create('table', table_path)

        write_table('//tmp/t_in', [{"k": 10}], sorted_by='k')

        reducer = \
"""
cat  > /dev/null
echo {v = 0} >&1
echo {v = 1} >&4
echo {v = 2} >&7

"""
        create('file', '//tmp/reducer.sh')
        write_file('//tmp/reducer.sh', reducer)

        reduce(in_='//tmp/t_in',
            out=output_tables,
            command='bash reducer.sh',
            file='//tmp/reducer.sh')

        assert read_table(output_tables[0]) == [{'v': 0}]
        assert read_table(output_tables[1]) == [{'v': 1}]
        assert read_table(output_tables[2]) == [{'v': 2}]

    def test_job_count(self):
        create('table', '//tmp/in', attributes={"compression_codec": "none"})
        create('table', '//tmp/out')

        count = 10000

        # Job count works only if we have enough splits in input chunks.
        # Its default rate 0.0001, so we should have enough rows in input table
        write_table(
            '//tmp/in',
            [ {'key': "%.010d" % num} for num in xrange(count) ],
            sorted_by = ['key'],
            table_writer = {"block_size": 1024})

        reduce(
            in_ = '//tmp/in',
            out = '//tmp/out',
            command = 'cat; echo "key=10"',
            reduce_by=['key'],
            spec={"reducer": {"format": "dsv"},
                  "data_size_per_job": 1})

        # Check that operation has more than 1 job
        assert get("//tmp/out/@row_count") >= count + 2

    def test_key_switch_yamr(self):
        create('table', '//tmp/in')
        create('table', '//tmp/out')

        write_table(
            '//tmp/in',
            [
                {'key': 'a', 'value': ''},
                {'key': 'b', 'value': ''},
                {'key': 'b', 'value': ''}
            ],
            sorted_by = ['key'])

        op_id = reduce(
            in_='//tmp/in',
            out='//tmp/out',
            command='cat 1>&2',
            reduce_by=['key'],
            spec={
                "job_io": {"control_attributes": {"enable_key_switch": "true"}},
                "reducer": {"format": yson.loads("<lenval=true>yamr")},
                "job_count": 1
            })

        jobs_path = "//sys/operations/{0}/jobs".format(op_id)
        job_ids = ls(jobs_path)
        assert len(job_ids) == 1
        stderr_bytes = read_file("{0}/{1}/stderr".format(jobs_path, job_ids[0]))

        assert stderr_bytes.encode("hex") == \
            "010000006100000000" \
            "feffffff" \
            "010000006200000000" \
            "010000006200000000"

    def test_key_switch_yson(self):
        create('table', '//tmp/in')
        create('table', '//tmp/out')

        write_table(
            '//tmp/in',
            [
                {'key': 'a', 'value': ''},
                {'key': 'b', 'value': ''},
                {'key': 'b', 'value': ''}
            ],
            sorted_by = ['key'])

        op_id = reduce(
            in_='//tmp/in',
            out='//tmp/out',
            command='cat 1>&2',
            reduce_by=['key'],
            spec={
                "job_io": {"control_attributes": {"enable_key_switch": "true"}},
                "reducer": {"format": yson.loads("<format=text>yson")},
                "job_count": 1
            })

        jobs_path = "//sys/operations/{0}/jobs".format(op_id)
        job_ids = ls(jobs_path)
        assert len(job_ids) == 1
        stderr_bytes = read_file("{0}/{1}/stderr".format(jobs_path, job_ids[0]))

        assert stderr_bytes == \
<<<<<<< HEAD
            '{"key"="a";"value"="";};\n' \
            '<"key_switch"=%true;>#;\n' \
            '{"key"="b";"value"="";};\n' \
            '{"key"="b";"value"="";};\n'

##################################################################

class TestSchedulerReduceCommandsMulticell(TestSchedulerReduceCommands):
    NUM_SECONDARY_MASTER_CELLS = 2
=======
            '{"key"="a";"value"=""};\n' \
            '<"key_switch"=%true>#;\n' \
            '{"key"="b";"value"=""};\n' \
            '{"key"="b";"value"=""};\n'

    def test_reduce_with_small_block_size(self):
        create('table', '//tmp/in', attributes={"compression_codec": "none"})
        create('table', '//tmp/out')

        count = 300

        write_table(
            '//tmp/in',
            [ {'key': "%05d"%num} for num in xrange(count) ],
            sorted_by = ['key'],
            table_writer = {"block_size": 1024})
        write_table(
            '<append=true>//tmp/in',
            [ {'key': "%05d"%num} for num in xrange(count, 2*count) ],
            sorted_by = ['key'],
            table_writer = {"block_size": 1024})

        reduce(
            in_ = '<ranges=[{lower_limit={row_index=100;key=["00010"]};upper_limit={row_index=540;key=["00560"]}}]>//tmp/in',
            out = '//tmp/out',
            command = 'cat',
            reduce_by=['key'],
            spec={"reducer": {"format": "dsv"},
                  "data_size_per_job": 500})

        # Expected the same number of rows in output table
        assert get("//tmp/out/@row_count") == 440
>>>>>>> 6fe962ba
<|MERGE_RESOLUTION|>--- conflicted
+++ resolved
@@ -434,22 +434,15 @@
         stderr_bytes = read_file("{0}/{1}/stderr".format(jobs_path, job_ids[0]))
 
         assert stderr_bytes == \
-<<<<<<< HEAD
             '{"key"="a";"value"="";};\n' \
             '<"key_switch"=%true;>#;\n' \
             '{"key"="b";"value"="";};\n' \
             '{"key"="b";"value"="";};\n'
-
-##################################################################
-
-class TestSchedulerReduceCommandsMulticell(TestSchedulerReduceCommands):
-    NUM_SECONDARY_MASTER_CELLS = 2
-=======
-            '{"key"="a";"value"=""};\n' \
-            '<"key_switch"=%true>#;\n' \
-            '{"key"="b";"value"=""};\n' \
-            '{"key"="b";"value"=""};\n'
-
+            #'{"key"="a";"value"=""};\n' \
+            #'<"key_switch"=%true>#;\n' \
+            #'{"key"="b";"value"=""};\n' \
+            #'{"key"="b";"value"=""};\n'
+    
     def test_reduce_with_small_block_size(self):
         create('table', '//tmp/in', attributes={"compression_codec": "none"})
         create('table', '//tmp/out')
@@ -477,4 +470,8 @@
 
         # Expected the same number of rows in output table
         assert get("//tmp/out/@row_count") == 440
->>>>>>> 6fe962ba
+
+##################################################################
+
+class TestSchedulerReduceCommandsMulticell(TestSchedulerReduceCommands):
+    NUM_SECONDARY_MASTER_CELLS = 2