import pytest

from yt_env_setup import YTEnvSetup
from yt_commands import *

from time import sleep

##################################################################

class TestTablets(YTEnvSetup):
    NUM_MASTERS = 3
    NUM_NODES = 5
    NUM_SCHEDULERS = 0

<<<<<<< HEAD
    def _wait(self, predicate):
        while not predicate():
            sleep(1)

    def _wait_for_cells(self, ids):
        print "Waiting for tablet cells to become healthy..."
        self._wait(lambda: all(get("//sys/tablet_cells/" + id + "/@health") == "good" for id in ids))

    def _sync_create_cells(self, size, count):
        ids = []
        for _ in xrange(count):
            ids.append(create_tablet_cell(size))
        self._wait_for_cells(ids)
        return ids

=======
>>>>>>> a26963c6
    def _create_table(self, path):
        create("table", path,
            attributes = {
                "schema": [{"name": "key", "type": "int64"}, {"name": "value", "type": "string"}],
                "key_columns": ["key"]
            })

    def _create_table_with_computed_column(self, path):
        create("table", path,
            attributes = {
                "schema": [
                    {"name": "key1", "type": "int64"},
                    {"name": "key2", "type": "int64", "expression": "key1 * 100 + 3"},
                    {"name": "value", "type": "string"}],
                "key_columns": ["key1", "key2"]
            })

    def _create_table_with_hash(self, path):
        create("table", path,
            attributes = {
                "schema": [
                    {"name": "hash", "type": "uint64", "expression": "farm_hash(key)"},
                    {"name": "key", "type": "int64"},
                    {"name": "value", "type": "string"}],
                "key_columns": ["hash", "key"]
            })

    def _get_tablet_leader_address(self, tablet_id):
        cell_id = get("//sys/tablets/" + tablet_id + "/@cell_id")
        peers = get("//sys/tablet_cells/" + cell_id + "/@peers")
        leader_peer = list(x for x in peers if x["state"] == "leading")[0]
        return leader_peer["address"]
 
    def _find_tablet_orchid(self, address, tablet_id):
        cells = get("//sys/nodes/" + address + "/orchid/tablet_cells", ignore_opaque=True)
        for (cell_id, cell_data) in cells.iteritems():
            if cell_data["state"] == "leading":
                tablets = cell_data["tablets"]
                if tablet_id in tablets:
                    return tablets[tablet_id]
        return None
 
    def _get_pivot_keys(self, path):
        tablets = get(path + "/@tablets")
        return [tablet["pivot_key"] for tablet in tablets]
           

    def test_mount(self):
        self._sync_create_cells(1, 1)
        self._create_table("//tmp/t")

        mount_table("//tmp/t")
        tablets = get("//tmp/t/@tablets")
        assert len(tablets) == 1
        tablet_id = tablets[0]["tablet_id"]
        cell_id = tablets[0]["cell_id"]

        tablet_ids = get("//sys/tablet_cells/" + cell_id + "/@tablet_ids")
        assert tablet_ids == [tablet_id]

    def test_unmount(self):
        self._sync_create_cells(1, 1)
        self._create_table("//tmp/t")

        mount_table("//tmp/t")

        tablets = get("//tmp/t/@tablets")
        assert len(tablets) == 1

        tablet = tablets[0]
        assert tablet["pivot_key"] == []

        self._sync_mount_table("//tmp/t")
        self._sync_unmount_table("//tmp/t")
        
    def test_mount_unmount(self):
        self._sync_create_cells(1, 1)
        self._create_table("//tmp/t")
        self._sync_mount_table("//tmp/t")

        rows = [{"key": 1, "value": "2"}]
        keys = [{"key": 1}]
        insert_rows("//tmp/t", rows)
        actual = lookup_rows("//tmp/t", keys);
        self.assertItemsEqual(actual, rows);

        self._sync_unmount_table("//tmp/t")
        with pytest.raises(YtError): lookup_rows("//tmp/t", keys)

        self._sync_mount_table("//tmp/t")
        actual = lookup_rows("//tmp/t", keys);
        self.assertItemsEqual(actual, rows);

    def test_reshard_unmounted(self):
        self._sync_create_cells(1, 1)
        create("table", "//tmp/t",
            attributes = {
                "schema": [
                    {"name": "k", "type": "int64"},
                    {"name": "l", "type": "uint64"},
                    {"name": "value", "type": "int64"}],
                "key_columns": ["k", "l"]
            })

        reshard_table("//tmp/t", [[]])
        assert self._get_pivot_keys("//tmp/t") == [[]]

        reshard_table("//tmp/t", [[], [100]])
        assert self._get_pivot_keys("//tmp/t") == [[], [100]]

        with pytest.raises(YtError): reshard_table("//tmp/t", [[], []])
        assert self._get_pivot_keys("//tmp/t") == [[], [100]]

        reshard_table("//tmp/t", [[100], [200]], first_tablet_index=1, last_tablet_index=1)
        assert self._get_pivot_keys("//tmp/t") == [[], [100], [200]]

        with pytest.raises(YtError): reshard_table("//tmp/t", [[101]], first_tablet_index=1, last_tablet_index=1)
        assert self._get_pivot_keys("//tmp/t") == [[], [100], [200]]

        with pytest.raises(YtError): reshard_table("//tmp/t", [[300]], first_tablet_index=3, last_tablet_index=3)
        assert self._get_pivot_keys("//tmp/t") == [[], [100], [200]]

        with pytest.raises(YtError): reshard_table("//tmp/t", [[100], [200]], first_tablet_index=1, last_tablet_index=1)
        assert self._get_pivot_keys("//tmp/t") == [[], [100], [200]]

        reshard_table("//tmp/t", [[100], [150], [200]], first_tablet_index=1, last_tablet_index=2)
        assert self._get_pivot_keys("//tmp/t") == [[], [100], [150], [200]]

        with pytest.raises(YtError): reshard_table("//tmp/t", [[100], [100]], first_tablet_index=1, last_tablet_index=1)
        assert self._get_pivot_keys("//tmp/t") == [[], [100], [150], [200]]

        with pytest.raises(YtError): reshard_table("//tmp/t", [[], [100, 200]])
        assert self._get_pivot_keys("//tmp/t") == [[], [100], [150], [200]]

    def test_force_unmount_on_remove(self):
        self._sync_create_cells(1, 1)
        self._create_table("//tmp/t")
        self._sync_mount_table("//tmp/t")

        tablet_id = get("//tmp/t/@tablets/0/tablet_id")
        address = self._get_tablet_leader_address(tablet_id)
        assert self._find_tablet_orchid(address, tablet_id) is not None
       
        remove("//tmp/t")
        sleep(1)
        assert self._find_tablet_orchid(address, tablet_id) is None
         
    def test_read_write(self):
        self._sync_create_cells(1, 1)
        self._create_table("//tmp/t")
        self._sync_mount_table("//tmp/t")

        with pytest.raises(YtError): read("//tmp/t")
        with pytest.raises(YtError): write("//tmp/t", [{"key": 1, "value": "2"}])

    @pytest.mark.skipif('os.environ.get("BUILD_ENABLE_LLVM", None) == "NO"')
    def test_computed_columns(self):
        self._sync_create_cells(1, 1)

        create("table", "//tmp/t1",
            attributes = {
                "schema": [
                    {"name": "key1", "type": "int64", "expression": "key2"},
                    {"name": "key2", "type": "uint64"},
                    {"name": "value", "type": "string"}],
                "key_columns": ["key1", "key2"]
            })
        with pytest.raises(YtError): self._sync_mount_table("//tmp/t1")

        self._create_table_with_computed_column("//tmp/t")
        self._sync_mount_table("//tmp/t")

        insert_rows("//tmp/t", [{"key1": 1, "value": "2"}])
        expected = [{"key1": 1, "key2": 103, "value": "2"}]
        actual = select_rows("* from [//tmp/t]")
        self.assertItemsEqual(actual, expected)

        insert_rows("//tmp/t", [{"key1": 2, "value": "2"}])
        expected = [{"key1": 1, "key2": 103, "value": "2"}]
        actual = lookup_rows("//tmp/t", [{"key1" : 1}])
        self.assertItemsEqual(actual, expected)
        expected = [{"key1": 2, "key2": 203, "value": "2"}]
        actual = lookup_rows("//tmp/t", [{"key1": 2}])
        self.assertItemsEqual(actual, expected)

        delete_rows("//tmp/t", [{"key1": 1}])
        expected = [{"key1": 2, "key2": 203, "value": "2"}]
        actual = select_rows("* from [//tmp/t]")
        self.assertItemsEqual(actual, expected)

        with pytest.raises(YtError): insert_rows("//tmp/t", [{"key1": 3, "key2": 3, "value": "3"}])
        with pytest.raises(YtError): lookup_rows("//tmp/t", [{"key1": 2, "key2": 203}])
        with pytest.raises(YtError): delete_rows("//tmp/t", [{"key1": 2, "key2": 203}])

        expected = []
        actual = lookup_rows("//tmp/t", [{"key1": 3}])
        self.assertItemsEqual(actual, expected)

        expected = [{"key1": 2, "key2": 203, "value": "2"}]
        actual = select_rows("* from [//tmp/t]")
        self.assertItemsEqual(actual, expected)

    @pytest.mark.skipif('os.environ.get("BUILD_ENABLE_LLVM", None) == "NO"')
    def test_computed_hash(self):
        self._sync_create_cells(1, 1)

        self._create_table_with_hash("//tmp/t")
        self._sync_mount_table("//tmp/t")

        row1 = [{"key": 1, "value": "2"}]
        insert_rows("//tmp/t", row1)
        actual = select_rows("key, value from [//tmp/t]")
        self.assertItemsEqual(actual, row1)

        row2 = [{"key": 2, "value": "2"}]
        insert_rows("//tmp/t", row2)
        actual = lookup_rows("//tmp/t", [{"key": 1}], column_names=["key", "value"])
        self.assertItemsEqual(actual, row1)
        actual = lookup_rows("//tmp/t", [{"key": 2}], column_names=["key", "value"])
        self.assertItemsEqual(actual, row2)

        delete_rows("//tmp/t", [{"key": 1}])
        actual = select_rows("key, value from [//tmp/t]")
        self.assertItemsEqual(actual, row2)

    @pytest.mark.skipif('os.environ.get("BUILD_ENABLE_LLVM", None) == "NO"')
    def test_computed_column_update_consistency(self):
        self._sync_create_cells(1, 1)

        create("table", "//tmp/t",
            attributes = {
                "schema": [
                    {"name": "key1", "type": "int64", "expression": "key2"},
                    {"name": "key2", "type": "int64"},
                    {"name": "value1", "type": "string"},
                    {"name": "value2", "type": "string"}],
                "key_columns": ["key1", "key2"]
            })
        self._sync_mount_table("//tmp/t")

        insert_rows("//tmp/t", [{"key2": 1, "value1": "2"}])
        expected = [{"key1": 1, "key2": 1, "value1": "2"}]
        actual = lookup_rows("//tmp/t", [{"key2" : 1}])
        self.assertItemsEqual(actual, expected)

        insert_rows("//tmp/t", [{"key2": 1, "value2": "3"}], update=True)
        expected = [{"key1": 1, "key2": 1, "value1": "2", "value2": "3"}]
        actual = lookup_rows("//tmp/t", [{"key2" : 1}])
        self.assertItemsEqual(actual, expected)

        insert_rows("//tmp/t", [{"key2": 1, "value1": "4"}], update=True)
        expected = [{"key1": 1, "key2": 1, "value1": "4", "value2": "3"}]
        actual = lookup_rows("//tmp/t", [{"key2" : 1}])
        self.assertItemsEqual(actual, expected)

    def test_reshard_data(self):
        self._sync_create_cells(1, 1)
        self._create_table("//tmp/t1")
        self._sync_mount_table("//tmp/t1")

        def reshard(pivots):
            self._sync_unmount_table("//tmp/t1")
            reshard_table("//tmp/t1", pivots)
            self._sync_mount_table("//tmp/t1")
            #clear_metadata_caches()

        rows = [{"key": i, "value": str(i)} for i in xrange(3)]
        insert_rows("//tmp/t1", rows)
        self.assertItemsEqual(select_rows("* from [//tmp/t1]"), rows)

        reshard([[], [1]])
        self.assertItemsEqual(select_rows("* from [//tmp/t1]"), rows)

        reshard([[], [1], [2]])
        self.assertItemsEqual(select_rows("* from [//tmp/t1]"), rows)

        reshard([[]])
        self.assertItemsEqual(select_rows("* from [//tmp/t1]"), rows)

    def test_no_copy(self):
        self._sync_create_cells(1, 1)
        self._create_table("//tmp/t1")
        self._sync_mount_table("//tmp/t1")

        with pytest.raises(YtError): copy("//tmp/t1", "//tmp/t2")

    def test_no_move_mounted(self):
        self._sync_create_cells(1, 1)
        self._create_table("//tmp/t1")
        self._sync_mount_table("//tmp/t1")

        with pytest.raises(YtError): move("//tmp/t1", "//tmp/t2")

    def test_move_unmounted(self):
        self._sync_create_cells(1, 1)
        self._create_table("//tmp/t1")
        self._sync_mount_table("//tmp/t1")
        self._sync_unmount_table("//tmp/t1")

        table_id1 = get("//tmp/t1/@id")
        tablet_id = get("//tmp/t1/@tablets/0/tablet_id")
        assert get("#" + tablet_id + "/@table_id") == table_id1

        move("//tmp/t1", "//tmp/t2")

        table_id2 = get("//tmp/t2/@id")
        assert get("#" + tablet_id + "/@table_id") == table_id2

        
    def test_any_value_type(self):
        self._sync_create_cells(1, 1)
        create("table", "//tmp/t1",
            attributes = {
                "schema": [{"name": "key", "type": "int64"}, {"name": "value", "type": "any"}],
                "key_columns": ["key"]
            })
        self._sync_mount_table("//tmp/t1")

        rows = [
            {"key": 11, "value": 100},
            {"key": 12, "value": False},
            {"key": 13, "value": True},
            {"key": 14, "value": 2**63 + 1 },
            {"key": 15, "value": 'stroka'},
            {"key": 16, "value": [1, {"attr": 3}, 4]},
            {"key": 17, "value": {"numbers": [0,1,42]}}]

        insert_rows("//tmp/t1", rows)
        actual = select_rows("* from [//tmp/t1]")
        self.assertItemsEqual(actual, rows)
        actual = lookup_rows("//tmp/t1", [{"key": row["key"]} for row in rows])
        self.assertItemsEqual(actual, rows)

    def test_swap(self):
        self.test_move_unmounted()

        self._create_table("//tmp/t3")
        self._sync_mount_table("//tmp/t3")
        self._sync_unmount_table("//tmp/t3")
        
        reshard_table("//tmp/t3", [[], [100], [200], [300], [400]])
        self._sync_mount_table("//tmp/t3")
        self._sync_unmount_table("//tmp/t3")

        move("//tmp/t3", "//tmp/t1")

        assert self._get_pivot_keys("//tmp/t1") == [[], [100], [200], [300], [400]]

    def _prepare_allowed(self, permission):
        self._sync_create_cells(1, 1)
        self._create_table("//tmp/t")
        self._sync_mount_table("//tmp/t")
        create_user("u")
        set("//tmp/t/@inherit_acl", False)
        set("//tmp/t/@acl", [{"permissions": [permission], "action": "allow", "subjects": ["u"]}])
        
    def _prepare_denied(self, permission):
        self._sync_create_cells(1, 1)
        self._create_table("//tmp/t")
        self._sync_mount_table("//tmp/t")
        create_user("u")
        set("//tmp/t/@acl", [{"permissions": [permission], "action": "deny", "subjects": ["u"]}])
        
    def test_select_allowed(self):
        self._prepare_allowed("read")
        insert_rows("//tmp/t", [{"key": 1, "value": "test"}])
        expected = [{"key": 1, "value": "test"}]
        actual = select_rows("* from [//tmp/t]", user="u")
        self.assertItemsEqual(actual, expected)

    def test_select_denied(self):
        self._prepare_denied("read")
        with pytest.raises(YtError): select_rows("* from [//tmp/t]", user="u")

    def test_lookup_allowed(self):
        self._prepare_allowed("read")
        insert_rows("//tmp/t", [{"key": 1, "value": "test"}])
        expected = [{"key": 1, "value": "test"}]
        actual = lookup_rows("//tmp/t", [{"key" : 1}], user="u")
        self.assertItemsEqual(actual, expected)

    def test_lookup_denied(self):
        self._prepare_denied("read")
        insert_rows("//tmp/t", [{"key": 1, "value": "test"}])
        with pytest.raises(YtError): lookup_rows("//tmp/t", [{"key" : 1}], user="u")

    def test_insert_allowed(self):
        self._prepare_allowed("write")
        insert_rows("//tmp/t", [{"key": 1, "value": "test"}], user="u")
        expected = [{"key": 1, "value": "test"}]
        actual = lookup_rows("//tmp/t", [{"key" : 1}])
        self.assertItemsEqual(actual, expected)

    def test_insert_denied(self):
        self._prepare_denied("write")
        with pytest.raises(YtError): insert_rows("//tmp/t", [{"key": 1, "value": "test"}], user="u")

    def test_delete_allowed(self):
        self._prepare_allowed("write")
        insert_rows("//tmp/t", [{"key": 1, "value": "test"}])
        delete_rows("//tmp/t", [{"key": 1}], user="u")
        expected = []
        actual = lookup_rows("//tmp/t", [{"key" : 1}])
        self.assertItemsEqual(actual, expected)

    def test_delete_denied(self):
        self._prepare_denied("write")
        with pytest.raises(YtError): delete_rows("//tmp/t", [{"key": 1}], user="u")

    def test_read_from_chunks(self):
        self._sync_create_cells(1, 1)
        self._create_table("//tmp/t")

        pivots = [[]] + [[x] for x in range(100, 1000, 100)]
        reshard_table("//tmp/t", pivots)
        assert self._get_pivot_keys("//tmp/t") == pivots

        self._sync_mount_table("//tmp/t")

        rows = [{"key": i, "value": str(i)} for i in xrange(0, 1000, 2)]
        insert_rows("//tmp/t", rows)

        self._sync_unmount_table("//tmp/t")
        self._sync_mount_table("//tmp/t")

        actual = lookup_rows("//tmp/t", [{'key': i} for i in xrange(0, 1000)])
        self.assertItemsEqual(actual, rows)

        rows = [{"key": i, "value": str(i)} for i in xrange(1, 1000, 2)]
        insert_rows("//tmp/t", rows)

        self._sync_unmount_table("//tmp/t")
        self._sync_mount_table("//tmp/t")

        rows = [{"key": i, "value": str(i)} for i in xrange(0, 1000)]
        actual = lookup_rows("//tmp/t", [{'key': i} for i in xrange(0, 1000)])
        self.assertItemsEqual(actual, rows)

        sleep(1)
        for tablet in xrange(10):
            path = "//tmp/t/@tablets/%s/performance_counters" % tablet
            assert get(path + "/static_chunk_row_lookup_count") == 200
            #assert get(path + "/static_chunk_row_lookup_false_positive_count") < 4
            #assert get(path + "/static_chunk_row_lookup_true_negative_count") > 90

    def test_store_rotation(self):
        self._sync_create_cells(1, 1)
        self._create_table("//tmp/t")

        set("//tmp/t/@max_memory_store_key_count", 10)
        self._sync_mount_table("//tmp/t")

        tablet_id = get("//tmp/t/@tablets/0/tablet_id")
        address = self._get_tablet_leader_address(tablet_id)
        
        rows = [{"key": i, "value": str(i)} for i in xrange(10)]
        insert_rows("//tmp/t", rows)

        sleep(3.0)

        tablet_data = self._find_tablet_orchid(address, tablet_id)
        assert len(tablet_data["eden"]["stores"]) == 1
        assert len(tablet_data["partitions"]) == 1
        assert len(tablet_data["partitions"][0]["stores"]) == 1

    def _test_in_memory(self, mode):
        self._sync_create_cells(1, 1)
        self._create_table("//tmp/t")

        set("//tmp/t/@in_memory_mode", mode)
        set("//tmp/t/@max_memory_store_key_count", 10)
        self._sync_mount_table("//tmp/t")

        tablet_id = get("//tmp/t/@tablets/0/tablet_id")
        address = self._get_tablet_leader_address(tablet_id)
        
        rows = [{"key": i, "value": str(i)} for i in xrange(10)]
        insert_rows("//tmp/t", rows)

        sleep(3.0)

        def _get_store_orchid():
            tablet_data = self._find_tablet_orchid(address, tablet_id)
            assert len(tablet_data["eden"]["stores"]) == 1
            assert len(tablet_data["partitions"]) == 1
            assert len(tablet_data["partitions"][0]["stores"]) == 1
            store_id = tablet_data["partitions"][0]["stores"].keys()[0]
            return tablet_data["partitions"][0]["stores"][store_id]

        store_data = _get_store_orchid()
        assert store_data["preload_state"] == "complete"

        set("//tmp/t/@in_memory_mode", "none")
        remount_table("//tmp/t")

        sleep(3.0)
        
        store_data = _get_store_orchid()
        assert store_data["preload_state"] == "disabled"

        set("//tmp/t/@in_memory_mode", mode)
        remount_table("//tmp/t")

        sleep(3.0)
        
        store_data = _get_store_orchid()
        assert store_data["preload_state"] == "complete"

    def test_in_memory_compressed(self):
        self._test_in_memory("compressed")

    def test_in_memory_uncompressed(self):
        self._test_in_memory("uncompressed")

    def test_update_key_columns_fail1(self):
        self._sync_create_cells(1, 1)
        self._create_table("//tmp/t")
        self._sync_mount_table("//tmp/t")
        with pytest.raises(YtError): set("//tmp/t/@key_columns", ["key", "key2"])

    def test_update_key_columns_fail2(self):
        self._sync_create_cells(1, 1)
        self._create_table("//tmp/t")
        with pytest.raises(YtError): set("//tmp/t/@key_columns", ["key2", "key3"])

    def test_update_key_columns_fail3(self):
        self._sync_create_cells(1, 1)
        self._create_table("//tmp/t")
        with pytest.raises(YtError): set("//tmp/t/@key_columns", [])

    def test_update_key_columns_success(self):
        self._sync_create_cells(1, 1)
        self._create_table("//tmp/t")
        
        self._sync_mount_table("//tmp/t")
        rows1 = [{"key": i, "value": str(i)} for i in xrange(100)]
        insert_rows("//tmp/t", rows1)
        self._sync_unmount_table("//tmp/t")

        set("//tmp/t/@key_columns", ["key", "key2"])
        set("//tmp/t/@schema/after:0", {"name": "key2", "type": "int64"})
        self._sync_mount_table("//tmp/t")

        rows2 = [{"key": i, "key2": 0, "value": str(i)} for i in xrange(100)]
        insert_rows("//tmp/t", rows2)
        
        assert lookup_rows("//tmp/t", [{"key" : 77}]) == [{"key": 77, "value": "77"}]
        assert lookup_rows("//tmp/t", [{"key" : 77, "key2": 1}]) == []
        assert lookup_rows("//tmp/t", [{"key" : 77, "key2": 0}]) == [{"key": 77, "key2": 0, "value": "77"}]
        assert select_rows("sum(1) as s from [//tmp/t] where is_null(key2) group by 0") == [{"s": 100}]

    def test_snapshots(self):
        cell_ids = self._sync_create_cells(1, 1)
        assert len(cell_ids) == 1
        cell_id = cell_ids[0]

        self._create_table("//tmp/t")
        self._sync_mount_table("//tmp/t")
        
        rows = [{"key": i, "value": str(i)} for i in xrange(100)]
        insert_rows("//tmp/t", rows)

        build_snapshot(cell_id=cell_id)

        snapshots = ls("//sys/tablet_cells/" + cell_id + "/snapshots")
        assert len(snapshots) == 1

        self.Env.kill_service("node")
        # Wait for make sure all leases have expired
        time.sleep(3.0)
        self.Env.start_nodes("node")

        self._wait_for_cells(cell_ids)

        keys = [{"key": i} for i in xrange(100)]
        actual = lookup_rows("//tmp/t", keys);
        self.assertItemsEqual(actual, rows);<|MERGE_RESOLUTION|>--- conflicted
+++ resolved
@@ -12,7 +12,6 @@
     NUM_NODES = 5
     NUM_SCHEDULERS = 0
 
-<<<<<<< HEAD
     def _wait(self, predicate):
         while not predicate():
             sleep(1)
@@ -28,8 +27,6 @@
         self._wait_for_cells(ids)
         return ids
 
-=======
->>>>>>> a26963c6
     def _create_table(self, path):
         create("table", path,
             attributes = {
