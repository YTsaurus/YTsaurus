import pytest

from yt_env_setup import YTEnvSetup
from yt_commands import *
from yt.yson import YsonEntity

from yt.environment.helpers import assert_items_equal

from time import sleep

from yt.environment.helpers import assert_items_equal

##################################################################

class TestTablets(YTEnvSetup):
    NUM_MASTERS = 3
    NUM_NODES = 5
    NUM_SCHEDULERS = 0

    def _create_table(self, path, atomicity="full"):
        create("table", path,
            attributes = {
                "atomicity": atomicity
            },
            schema = [{"name": "key", "type": "int64", "sort_order": "ascending"}, {"name": "value", "type": "string"}]
        )
                
    def _create_table_with_computed_column(self, path):
        create("table", path,
            schema = [
                {"name": "key1", "type": "int64", "sort_order": "ascending"},
                {"name": "key2", "type": "int64", "sort_order": "ascending", "expression": "key1 * 100 + 3"},
                {"name": "value", "type": "string"}]
            )

    def _create_table_with_hash(self, path):
        create("table", path,
            schema = [
                {"name": "hash", "type": "uint64", "expression": "farm_hash(key)", "sort_order": "ascending"},
                {"name": "key", "type": "int64", "sort_order": "ascending"},
                {"name": "value", "type": "string"}]
            )

    def _create_table_with_aggregate_column(self, path, aggregate = "sum"):
        create("table", path,
            schema = [
                {"name": "key", "type": "int64", "sort_order": "ascending"},
                {"name": "time", "type": "int64"},
                {"name": "value", "type": "int64", "aggregate": aggregate}]
            )

    def _get_tablet_leader_address(self, tablet_id):
        cell_id = get("//sys/tablets/" + tablet_id + "/@cell_id")
        peers = get("//sys/tablet_cells/" + cell_id + "/@peers")
        leader_peer = list(x for x in peers if x["state"] == "leading")[0]
        return leader_peer["address"]

    def _find_tablet_orchid(self, address, tablet_id):
        cells = get("//sys/nodes/" + address + "/orchid/tablet_cells", ignore_opaque=True)
        for (cell_id, cell_data) in cells.iteritems():
            if cell_data["state"] == "leading":
                tablets = cell_data["tablets"]
                if tablet_id in tablets:
                    return tablets[tablet_id]
        return None

    def _get_pivot_keys(self, path):
        tablets = get(path + "/@tablets")
        return [tablet["pivot_key"] for tablet in tablets]
           
    def test_table_cell_bundle(self):
        id = create_tablet_cell_bundle("test_bundle")
        assert ls("//sys/tablet_cell_bundles") == ["test_bundle"]

        test_bundle = get("//sys/tablet_cell_bundles/test_bundle/@")
        assert test_bundle["id"] == id

        remove_tablet_cell_bundle("test_bundle")
        assert ls ("//sys/tablet_cell_bundles") == []

    def test_mount(self):
        self.sync_create_cells(1, 1)
        self._create_table("//tmp/t")

        self.sync_mount_table("//tmp/t")
        tablets = get("//tmp/t/@tablets")
        assert len(tablets) == 1
        tablet_id = tablets[0]["tablet_id"]
        cell_id = tablets[0]["cell_id"]

        tablet_ids = get("//sys/tablet_cells/" + cell_id + "/@tablet_ids")
        assert tablet_ids == [tablet_id]

    def test_unmount(self):
        self.sync_create_cells(1, 1)
        self._create_table("//tmp/t")

        self.sync_mount_table("//tmp/t")

        tablets = get("//tmp/t/@tablets")
        assert len(tablets) == 1

        tablet = tablets[0]
        assert tablet["pivot_key"] == []

        self.sync_mount_table("//tmp/t")
        self.sync_unmount_table("//tmp/t")

    def test_mount_unmount(self):
        self.sync_create_cells(1, 1)
        self._create_table("//tmp/t")
        self.sync_mount_table("//tmp/t")

        rows = [{"key": 1, "value": "2"}]
        keys = [{"key": 1}]
        insert_rows("//tmp/t", rows)
        actual = lookup_rows("//tmp/t", keys);
        assert_items_equal(actual, rows);

        self.sync_unmount_table("//tmp/t")
        with pytest.raises(YtError): lookup_rows("//tmp/t", keys)

        self.sync_mount_table("//tmp/t")
        actual = lookup_rows("//tmp/t", keys);
        assert_items_equal(actual, rows);

    def test_reshard_unmounted(self):
        self.sync_create_cells(1, 1)
        create("table", "//tmp/t",
            schema = [
                {"name": "k", "type": "int64", "sort_order": "ascending"},
                {"name": "l", "type": "uint64", "sort_order": "ascending"},
                {"name": "value", "type": "int64"}]
            )

        reshard_table("//tmp/t", [[]])
        assert self._get_pivot_keys("//tmp/t") == [[]]

        reshard_table("//tmp/t", [[], [100]])
        assert self._get_pivot_keys("//tmp/t") == [[], [100]]

        with pytest.raises(YtError): reshard_table("//tmp/t", [[], []])
        assert self._get_pivot_keys("//tmp/t") == [[], [100]]

        reshard_table("//tmp/t", [[100], [200]], first_tablet_index=1, last_tablet_index=1)
        assert self._get_pivot_keys("//tmp/t") == [[], [100], [200]]

        with pytest.raises(YtError): reshard_table("//tmp/t", [[101]], first_tablet_index=1, last_tablet_index=1)
        assert self._get_pivot_keys("//tmp/t") == [[], [100], [200]]

        with pytest.raises(YtError): reshard_table("//tmp/t", [[300]], first_tablet_index=3, last_tablet_index=3)
        assert self._get_pivot_keys("//tmp/t") == [[], [100], [200]]

        with pytest.raises(YtError): reshard_table("//tmp/t", [[100], [200]], first_tablet_index=1, last_tablet_index=1)
        assert self._get_pivot_keys("//tmp/t") == [[], [100], [200]]

        reshard_table("//tmp/t", [[100], [150], [200]], first_tablet_index=1, last_tablet_index=2)
        assert self._get_pivot_keys("//tmp/t") == [[], [100], [150], [200]]

        with pytest.raises(YtError): reshard_table("//tmp/t", [[100], [100]], first_tablet_index=1, last_tablet_index=1)
        assert self._get_pivot_keys("//tmp/t") == [[], [100], [150], [200]]

        with pytest.raises(YtError): reshard_table("//tmp/t", [[], [100, 200]])
        assert self._get_pivot_keys("//tmp/t") == [[], [100], [150], [200]]

    def test_force_unmount_on_remove(self):
        self.sync_create_cells(1, 1)
        self._create_table("//tmp/t")
        self.sync_mount_table("//tmp/t")

        tablet_id = get("//tmp/t/@tablets/0/tablet_id")
        address = self._get_tablet_leader_address(tablet_id)
        assert self._find_tablet_orchid(address, tablet_id) is not None

        remove("//tmp/t")
        sleep(1)
        assert self._find_tablet_orchid(address, tablet_id) is None
         
    def test_read_table(self):
        self.sync_create_cells(1, 1)

        self._create_table("//tmp/t")
        self.sync_mount_table("//tmp/t")

        rows1 = [{"key": i, "value": str(i)} for i in xrange(10)]
        insert_rows("//tmp/t", rows1)
        self.sync_unmount_table("//tmp/t")

        assert read_table("//tmp/t") == rows1
        assert get("//tmp/t/@chunk_count") == 1

    def test_read_snapshot_lock(self):
        self.sync_create_cells(1, 1)
        self._create_table("//tmp/t")
        self.sync_mount_table("//tmp/t")

        def get_chunk_tree(path):
            root_chunk_list_id = get(path + "/@chunk_list_id")
            root_chunk_list = get("#" + root_chunk_list_id + "/@")
            tablet_chunk_lists = [get("#" + x + "/@") for x in root_chunk_list["children_ids"]]
            assert all([root_chunk_list_id in chunk_list["parent_ids"] for chunk_list in tablet_chunk_lists]) 
            assert get("//tmp/t/@chunk_count") == sum([len(chunk_list["children_ids"]) for chunk_list in tablet_chunk_lists])
            return root_chunk_list, tablet_chunk_lists

        def verify_chunk_tree_refcount(path, root_ref_count, tablet_ref_counts):
            root, tablets = get_chunk_tree(path)
            assert root["ref_counter"] == root_ref_count
            assert [tablet["ref_counter"] for tablet in tablets] == tablet_ref_counts

        verify_chunk_tree_refcount("//tmp/t", 1, [1])

        tx = start_transaction()
        lock("//tmp/t", mode="snapshot", tx=tx)
        verify_chunk_tree_refcount("//tmp/t", 2, [1])

        rows1 = [{"key": i, "value": str(i)} for i in xrange(0, 10, 2)]
        insert_rows("//tmp/t", rows1)
        self.sync_unmount_table("//tmp/t")
        verify_chunk_tree_refcount("//tmp/t", 1, [1])
        assert read_table("//tmp/t") == rows1
        assert read_table("//tmp/t", tx=tx) == []

        abort_transaction(tx)
        verify_chunk_tree_refcount("//tmp/t", 1, [1])

        tx = start_transaction()
        lock("//tmp/t", mode="snapshot", tx=tx)
        verify_chunk_tree_refcount("//tmp/t", 2, [1])

        reshard_table("//tmp/t", [[], [5]])
        verify_chunk_tree_refcount("//tmp/t", 1, [1, 1])

        abort_transaction(tx)
        verify_chunk_tree_refcount("//tmp/t", 1, [1, 1])

        tx = start_transaction()
        lock("//tmp/t", mode="snapshot", tx=tx)
        verify_chunk_tree_refcount("//tmp/t", 2, [1, 1])

        self.sync_mount_table("//tmp/t", first_tablet_index=0, last_tablet_index=0)

        rows2 = [{"key": i, "value": str(i)} for i in xrange(1, 5, 2)]
        insert_rows("//tmp/t", rows2)
        self.sync_unmount_table("//tmp/t")
        verify_chunk_tree_refcount("//tmp/t", 1, [1, 2])
        assert_items_equal(read_table("//tmp/t"), rows1 + rows2)
        assert read_table("//tmp/t", tx=tx) == rows1

        self.sync_mount_table("//tmp/t")
        rows3 = [{"key": i, "value": str(i)} for i in xrange(5, 10, 2)]
        insert_rows("//tmp/t", rows3)
        self.sync_unmount_table("//tmp/t")
        verify_chunk_tree_refcount("//tmp/t", 1, [1, 1])
        assert_items_equal(read_table("//tmp/t"), rows1 + rows2 + rows3)
        assert read_table("//tmp/t", tx=tx) == rows1

        abort_transaction(tx)
        verify_chunk_tree_refcount("//tmp/t", 1, [1, 1])

    def test_write_table(self):
        self.sync_create_cells(1, 1)
        self._create_table("//tmp/t")
        self.sync_mount_table("//tmp/t")

        with pytest.raises(YtError): write_table("//tmp/t", [{"key": 1, "value": 2}])

    def test_computed_columns(self):
        self.sync_create_cells(1, 1)
        with pytest.raises(YtError): 
            create("table", "//tmp/t1",
                schema = [
                    {"name": "key1", "type": "int64", "expression": "key2", "sort_order": "ascending"},
                    {"name": "key2", "type": "uint64", "sort_order": "ascending"},
                    {"name": "value", "type": "string"}]
                )

        self._create_table_with_computed_column("//tmp/t")
        self.sync_mount_table("//tmp/t")

        insert_rows("//tmp/t", [{"key1": 1, "value": "2"}])
        expected = [{"key1": 1, "key2": 103, "value": "2"}]
        actual = select_rows("* from [//tmp/t]")
        assert_items_equal(actual, expected)

        insert_rows("//tmp/t", [{"key1": 2, "value": "2"}])
        expected = [{"key1": 1, "key2": 103, "value": "2"}]
        actual = lookup_rows("//tmp/t", [{"key1" : 1}])
        assert_items_equal(actual, expected)
        expected = [{"key1": 2, "key2": 203, "value": "2"}]
        actual = lookup_rows("//tmp/t", [{"key1": 2}])
        assert_items_equal(actual, expected)

        delete_rows("//tmp/t", [{"key1": 1}])
        expected = [{"key1": 2, "key2": 203, "value": "2"}]
        actual = select_rows("* from [//tmp/t]")
        assert_items_equal(actual, expected)

        with pytest.raises(YtError): insert_rows("//tmp/t", [{"key1": 3, "key2": 3, "value": "3"}])
        with pytest.raises(YtError): lookup_rows("//tmp/t", [{"key1": 2, "key2": 203}])
        with pytest.raises(YtError): delete_rows("//tmp/t", [{"key1": 2, "key2": 203}])

        expected = []
        actual = lookup_rows("//tmp/t", [{"key1": 3}])
        assert_items_equal(actual, expected)

        expected = [{"key1": 2, "key2": 203, "value": "2"}]
        actual = select_rows("* from [//tmp/t]")
        assert_items_equal(actual, expected)

    def test_computed_hash(self):
        self.sync_create_cells(1, 1)

        self._create_table_with_hash("//tmp/t")
        self.sync_mount_table("//tmp/t")

        row1 = [{"key": 1, "value": "2"}]
        insert_rows("//tmp/t", row1)
        actual = select_rows("key, value from [//tmp/t]")
        assert_items_equal(actual, row1)

        row2 = [{"key": 2, "value": "2"}]
        insert_rows("//tmp/t", row2)
        actual = lookup_rows("//tmp/t", [{"key": 1}], column_names=["key", "value"])
        assert_items_equal(actual, row1)
        actual = lookup_rows("//tmp/t", [{"key": 2}], column_names=["key", "value"])
        assert_items_equal(actual, row2)

        delete_rows("//tmp/t", [{"key": 1}])
        actual = select_rows("key, value from [//tmp/t]")
        assert_items_equal(actual, row2)

    def test_computed_column_update_consistency(self):
        self.sync_create_cells(1, 1)

        create("table", "//tmp/t",
            schema = [
                {"name": "key1", "type": "int64", "expression": "key2", "sort_order": "ascending"},
                {"name": "key2", "type": "int64", "sort_order": "ascending"},
                {"name": "value1", "type": "string"},
                {"name": "value2", "type": "string"}]
            )
        self.sync_mount_table("//tmp/t")

        insert_rows("//tmp/t", [{"key2": 1, "value1": "2"}])
        expected = [{"key1": 1, "key2": 1, "value1": "2", "value2" : YsonEntity()}]
        actual = lookup_rows("//tmp/t", [{"key2" : 1}])
        assert_items_equal(actual, expected)

        insert_rows("//tmp/t", [{"key2": 1, "value2": "3"}], update=True)
        expected = [{"key1": 1, "key2": 1, "value1": "2", "value2": "3"}]
        actual = lookup_rows("//tmp/t", [{"key2" : 1}])
        assert_items_equal(actual, expected)

        insert_rows("//tmp/t", [{"key2": 1, "value1": "4"}], update=True)
        expected = [{"key1": 1, "key2": 1, "value1": "4", "value2": "3"}]
        actual = lookup_rows("//tmp/t", [{"key2" : 1}])
        assert_items_equal(actual, expected)

    @pytest.mark.skipif('os.environ.get("BUILD_ENABLE_LLVM", None) == "NO"')
    def test_aggregate_columns(self):
        self.sync_create_cells(1, 1)
        self._create_table_with_aggregate_column("//tmp/t")
        self.sync_mount_table("//tmp/t")

        def verify_row(key, expected):
            actual = lookup_rows("//tmp/t", [{"key": key}])
            assert_items_equal(actual, expected)
            actual = select_rows("key, time, value from [//tmp/t]")
            assert_items_equal(actual, expected)

        def test_row(row, expected, **kwargs):
            insert_rows("//tmp/t", [row], **kwargs)
            verify_row(row["key"], [expected])

        def verify_after_flush(row):
            verify_row(row["key"], [row])
            assert_items_equal(read_table("//tmp/t"), [row])

        test_row({"key": 1, "time": 1, "value": 10}, {"key": 1, "time": 1, "value": 10}, aggregate=True)
        test_row({"key": 1, "time": 2, "value": 10}, {"key": 1, "time": 2, "value": 20}, aggregate=True)
        test_row({"key": 1, "time": 3, "value": 10}, {"key": 1, "time": 3, "value": 30}, aggregate=True)

        self.sync_unmount_table("//tmp/t")
        self.sync_mount_table("//tmp/t")

        verify_after_flush({"key": 1, "time": 3, "value": 30})
        test_row({"key": 1, "time": 4, "value": 10}, {"key": 1, "time": 4, "value": 40}, aggregate=True)
        test_row({"key": 1, "time": 5, "value": 10}, {"key": 1, "time": 5, "value": 50}, aggregate=True)
        test_row({"key": 1, "time": 6, "value": 10}, {"key": 1, "time": 6, "value": 60}, aggregate=True)

        self.sync_unmount_table("//tmp/t")
        self.sync_mount_table("//tmp/t")

        verify_after_flush({"key": 1, "time": 6, "value": 60})
        test_row({"key": 1, "time": 7, "value": 10}, {"key": 1, "time": 7, "value": 70}, aggregate=True)
        test_row({"key": 1, "time": 8, "value": 10}, {"key": 1, "time": 8, "value": 80}, aggregate=True)
        test_row({"key": 1, "time": 9, "value": 10}, {"key": 1, "time": 9, "value": 90}, aggregate=True)

        delete_rows("//tmp/t", [{"key": 1}])
        verify_row(1, [])
        test_row({"key": 1, "time": 10, "value": 10}, {"key": 1, "time": 10, "value": 10}, aggregate=True)
        test_row({"key": 1, "time": 11, "value": 10}, {"key": 1, "time": 11, "value": 20}, aggregate=True)
        test_row({"key": 1, "time": 12, "value": 10}, {"key": 1, "time": 12, "value": 30}, aggregate=True)

        self.sync_unmount_table("//tmp/t")
        self.sync_mount_table("//tmp/t")

        verify_after_flush({"key": 1, "time": 12, "value": 30})
        test_row({"key": 1, "time": 13, "value": 10}, {"key": 1, "time": 13, "value": 40}, aggregate=True)
        test_row({"key": 1, "time": 14, "value": 10}, {"key": 1, "time": 14, "value": 50}, aggregate=True)
        test_row({"key": 1, "time": 15, "value": 10}, {"key": 1, "time": 15, "value": 60}, aggregate=True)

        self.sync_unmount_table("//tmp/t")
        self.sync_mount_table("//tmp/t")

        verify_after_flush({"key": 1, "time": 15, "value": 60})
        delete_rows("//tmp/t", [{"key": 1}])
        verify_row(1, [])
        test_row({"key": 1, "time": 16, "value": 10}, {"key": 1, "time": 16, "value": 10}, aggregate=True)
        test_row({"key": 1, "time": 17, "value": 10}, {"key": 1, "time": 17, "value": 20}, aggregate=True)
        test_row({"key": 1, "time": 18, "value": 10}, {"key": 1, "time": 18, "value": 30}, aggregate=True)

        self.sync_compact_table("//tmp/t")

        verify_after_flush({"key": 1, "time": 18, "value": 30})
        test_row({"key": 1, "time": 19, "value": 10}, {"key": 1, "time": 19, "value": 10})
        test_row({"key": 1, "time": 20, "value": 10}, {"key": 1, "time": 20, "value": 20}, aggregate=True)
        test_row({"key": 1, "time": 21, "value": 10}, {"key": 1, "time": 21, "value": 10})

        self.sync_compact_table("//tmp/t")

        verify_after_flush({"key": 1, "time": 21, "value": 10})

    @pytest.mark.skipif('os.environ.get("BUILD_ENABLE_LLVM", None) == "NO"')
    def test_aggregate_min_max(self):
        self.sync_create_cells(1, 1)
        self._create_table_with_aggregate_column("//tmp/t", "min")
        self.sync_mount_table("//tmp/t")

        insert_rows("//tmp/t", [
            {"key": 1, "time": 1, "value": 10},
            {"key": 2, "time": 1, "value": 20},
            {"key": 3, "time": 1}], aggregate=True)
        insert_rows("//tmp/t", [
            {"key": 1, "time": 2, "value": 30},
            {"key": 2, "time": 2, "value": 40},
            {"key": 3, "time": 2}], aggregate=True)
        assert_items_equal(select_rows("max(value) as max from [//tmp/t] group by 1"), [{"max": 20}])

    @pytest.mark.skipif('os.environ.get("BUILD_ENABLE_LLVM", None) == "NO"')
    def test_aggregate_alter(self):
        self.sync_create_cells(1, 1)
        schema = [
            {"name": "key", "type": "int64", "sort_order": "ascending"},
            {"name": "time", "type": "int64"},
            {"name": "value", "type": "int64"}]
        create("table", "//tmp/t", schema=schema)
        self.sync_mount_table("//tmp/t")

        def verify_row(key, expected):
            actual = lookup_rows("//tmp/t", [{"key": key}])
            assert_items_equal(actual, expected)
            actual = select_rows("key, time, value from [//tmp/t]")
            assert_items_equal(actual, expected)

        def test_row(row, expected, **kwargs):
            insert_rows("//tmp/t", [row], **kwargs)
            verify_row(row["key"], [expected])

        test_row({"key": 1, "time": 1, "value": 10}, {"key": 1, "time": 1, "value": 10}, aggregate=True)
        test_row({"key": 1, "time": 2, "value": 20}, {"key": 1, "time": 2, "value": 20}, aggregate=True)

        self.sync_unmount_table("//tmp/t")
        schema[2]["aggregate"] = "sum"
        alter_table("//tmp/t", schema=schema)
        self.sync_mount_table("//tmp/t")

        verify_row(1, [{"key": 1, "time": 2, "value": 20}])
        test_row({"key": 1, "time": 3, "value": 10}, {"key": 1, "time": 3, "value": 30}, aggregate=True)

    def test_reshard_data(self):
        self.sync_create_cells(1, 1)
        self._create_table("//tmp/t1")
        self.sync_mount_table("//tmp/t1")

        def reshard(pivots):
            self.sync_unmount_table("//tmp/t1")
            reshard_table("//tmp/t1", pivots)
<<<<<<< HEAD
            self.sync_mount_table("//tmp/t1")
=======
            self._sync_mount_table("//tmp/t1")
>>>>>>> ceb452bb

        rows = [{"key": i, "value": str(i)} for i in xrange(3)]
        insert_rows("//tmp/t1", rows)
        assert_items_equal(select_rows("* from [//tmp/t1]"), rows)

        reshard([[], [1]])
        assert_items_equal(select_rows("* from [//tmp/t1]"), rows)

        reshard([[], [1], [2]])
        assert_items_equal(select_rows("* from [//tmp/t1]"), rows)

        reshard([[]])
        assert_items_equal(select_rows("* from [//tmp/t1]"), rows)

    def test_metadata_cache_invalidation(self):
        def sync_mount_table_and_preserve_cache(path, **kwargs):
            kwargs["path"] = path
            execute_command("mount_table", kwargs)
            self._wait(lambda: all(x["state"] == "mounted" for x in get(path + "/@tablets")))

        def sync_unmount_table_and_preserve_cache(path, **kwargs):
            kwargs["path"] = path
            execute_command("unmount_table", kwargs)
            self._wait(lambda: all(x["state"] == "unmounted" for x in get(path + "/@tablets")))

        def reshard_and_preserve_cache(path, pivots):
            sync_unmount_table_and_preserve_cache(path)
            reshard_table(path, pivots)
            sync_mount_table_and_preserve_cache(path)

        self._sync_create_cells(1, 1)
        self._create_table("//tmp/t1")
        self._sync_mount_table("//tmp/t1")

        rows = [{"key": i, "value": str(i)} for i in xrange(3)]
        keys = [{"key": row["key"]} for row in rows]
        insert_rows("//tmp/t1", rows)
        assert_items_equal(lookup_rows("//tmp/t1", keys), rows)

        sync_unmount_table_and_preserve_cache("//tmp/t1")
        with pytest.raises(YtError): lookup_rows("//tmp/t1", keys)
        clear_metadata_caches()
        sync_mount_table_and_preserve_cache("//tmp/t1")

        assert_items_equal(lookup_rows("//tmp/t1", keys), rows)

        sync_unmount_table_and_preserve_cache("//tmp/t1")
        with pytest.raises(YtError): select_rows("* from [//tmp/t1]")
        clear_metadata_caches()
        sync_mount_table_and_preserve_cache("//tmp/t1")

        assert_items_equal(select_rows("* from [//tmp/t1]"), rows)

        reshard_and_preserve_cache("//tmp/t1", [[], [1]])
        assert_items_equal(lookup_rows("//tmp/t1", keys), rows)

        reshard_and_preserve_cache("//tmp/t1", [[], [1], [2]])
        assert_items_equal(select_rows("* from [//tmp/t1]"), rows)


    def test_no_copy(self):
        self.sync_create_cells(1, 1)
        self._create_table("//tmp/t1")
        self.sync_mount_table("//tmp/t1")

        with pytest.raises(YtError): copy("//tmp/t1", "//tmp/t2")

    def test_no_move_mounted(self):
        self.sync_create_cells(1, 1)
        self._create_table("//tmp/t1")
        self.sync_mount_table("//tmp/t1")

        with pytest.raises(YtError): move("//tmp/t1", "//tmp/t2")

    def test_move_unmounted(self):
        self.sync_create_cells(1, 1)
        self._create_table("//tmp/t1")
        self.sync_mount_table("//tmp/t1")
        self.sync_unmount_table("//tmp/t1")

        table_id1 = get("//tmp/t1/@id")
        tablet_id = get("//tmp/t1/@tablets/0/tablet_id")
        assert get("#" + tablet_id + "/@table_id") == table_id1

        move("//tmp/t1", "//tmp/t2")

        mount_table("//tmp/t2")
        sleep(1)
        assert get("//tmp/t2/@tablets/0/state") == "mounted"

        table_id2 = get("//tmp/t2/@id")
        assert get("#" + tablet_id + "/@table_id") == table_id2
        assert get("//tmp/t2/@tablets/0/tablet_id") == tablet_id


    def test_any_value_type(self):
        self.sync_create_cells(1, 1)
        create("table", "//tmp/t1",
            schema = [{"name": "key", "type": "int64", "sort_order": "ascending"}, {"name": "value", "type": "any"}]
            )
        self.sync_mount_table("//tmp/t1")

        rows = [
            {"key": 11, "value": 100},
            {"key": 12, "value": False},
            {"key": 13, "value": True},
            {"key": 14, "value": 2**63 + 1 },
            {"key": 15, "value": 'stroka'},
            {"key": 16, "value": [1, {"attr": 3}, 4]},
            {"key": 17, "value": {"numbers": [0,1,42]}}]

        insert_rows("//tmp/t1", rows)
        actual = select_rows("* from [//tmp/t1]")
        assert_items_equal(actual, rows)
        actual = lookup_rows("//tmp/t1", [{"key": row["key"]} for row in rows])
        assert_items_equal(actual, rows)

    def test_swap(self):
        self.test_move_unmounted()

        self._create_table("//tmp/t3")
        self.sync_mount_table("//tmp/t3")
        self.sync_unmount_table("//tmp/t3")
        
        reshard_table("//tmp/t3", [[], [100], [200], [300], [400]])
        self.sync_mount_table("//tmp/t3")
        self.sync_unmount_table("//tmp/t3")

        move("//tmp/t3", "//tmp/t1")

        assert self._get_pivot_keys("//tmp/t1") == [[], [100], [200], [300], [400]]

    def _prepare_allowed(self, permission):
        self.sync_create_cells(1, 1)        
        self._create_table("//tmp/t")
        self.sync_mount_table("//tmp/t")
        create_user("u")
        set("//tmp/t/@inherit_acl", False)
        set("//tmp/t/@acl", [{"permissions": [permission], "action": "allow", "subjects": ["u"]}])

    def _prepare_denied(self, permission):
        self.sync_create_cells(1, 1)
        self._create_table("//tmp/t")
        self.sync_mount_table("//tmp/t")
        create_user("u")
        set("//tmp/t/@acl", [{"permissions": [permission], "action": "deny", "subjects": ["u"]}])

    def test_select_allowed(self):
        self._prepare_allowed("read")
        insert_rows("//tmp/t", [{"key": 1, "value": "test"}])
        expected = [{"key": 1, "value": "test"}]
        actual = select_rows("* from [//tmp/t]", user="u")
        assert_items_equal(actual, expected)

    def test_select_denied(self):
        self._prepare_denied("read")
        with pytest.raises(YtError): select_rows("* from [//tmp/t]", user="u")

    def test_lookup_allowed(self):
        self._prepare_allowed("read")
        insert_rows("//tmp/t", [{"key": 1, "value": "test"}])
        expected = [{"key": 1, "value": "test"}]
        actual = lookup_rows("//tmp/t", [{"key" : 1}], user="u")
        assert_items_equal(actual, expected)

    def test_lookup_denied(self):
        self._prepare_denied("read")
        insert_rows("//tmp/t", [{"key": 1, "value": "test"}])
        with pytest.raises(YtError): lookup_rows("//tmp/t", [{"key" : 1}], user="u")

    def test_insert_allowed(self):
        self._prepare_allowed("write")
        insert_rows("//tmp/t", [{"key": 1, "value": "test"}], user="u")
        expected = [{"key": 1, "value": "test"}]
        actual = lookup_rows("//tmp/t", [{"key" : 1}])
        assert_items_equal(actual, expected)

    def test_insert_denied(self):
        self._prepare_denied("write")
        with pytest.raises(YtError): insert_rows("//tmp/t", [{"key": 1, "value": "test"}], user="u")

    def test_delete_allowed(self):
        self._prepare_allowed("write")
        insert_rows("//tmp/t", [{"key": 1, "value": "test"}])
        delete_rows("//tmp/t", [{"key": 1}], user="u")
        expected = []
        actual = lookup_rows("//tmp/t", [{"key" : 1}])
        assert_items_equal(actual, expected)

    def test_delete_denied(self):
        self._prepare_denied("write")
        with pytest.raises(YtError): delete_rows("//tmp/t", [{"key": 1}], user="u")

    def test_read_from_chunks(self):
        self.sync_create_cells(1, 1)
        self._create_table("//tmp/t")

        pivots = [[]] + [[x] for x in range(100, 1000, 100)]
        reshard_table("//tmp/t", pivots)
        assert self._get_pivot_keys("//tmp/t") == pivots

        self.sync_mount_table("//tmp/t")

        rows = [{"key": i, "value": str(i)} for i in xrange(0, 1000, 2)]
        insert_rows("//tmp/t", rows)

        self.sync_unmount_table("//tmp/t")
        self.sync_mount_table("//tmp/t")

        actual = lookup_rows("//tmp/t", [{'key': i} for i in xrange(0, 1000)])
        assert_items_equal(actual, rows)

        rows = [{"key": i, "value": str(i)} for i in xrange(1, 1000, 2)]
        insert_rows("//tmp/t", rows)

        self.sync_unmount_table("//tmp/t")
        self.sync_mount_table("//tmp/t")

        rows = [{"key": i, "value": str(i)} for i in xrange(0, 1000)]
        actual = lookup_rows("//tmp/t", [{'key': i} for i in xrange(0, 1000)])
        assert_items_equal(actual, rows)

        sleep(1)
        for tablet in xrange(10):
            path = "//tmp/t/@tablets/%s/performance_counters" % tablet
            assert get(path + "/static_chunk_row_lookup_count") == 200
            #assert get(path + "/static_chunk_row_lookup_false_positive_count") < 4
            #assert get(path + "/static_chunk_row_lookup_true_negative_count") > 90

    def test_store_rotation(self):
        self.sync_create_cells(1, 1)
        self._create_table("//tmp/t")

<<<<<<< HEAD
        set("//tmp/t/@max_memory_store_key_count", 10)
        self.sync_mount_table("//tmp/t")
=======
        set("//tmp/t/@soft_memory_store_key_count_limit", 10)
        self._sync_mount_table("//tmp/t")
>>>>>>> ceb452bb

        tablet_id = get("//tmp/t/@tablets/0/tablet_id")
        address = self._get_tablet_leader_address(tablet_id)

        rows = [{"key": i, "value": str(i)} for i in xrange(10)]
        insert_rows("//tmp/t", rows)

        sleep(3.0)

        tablet_data = self._find_tablet_orchid(address, tablet_id)
        assert len(tablet_data["eden"]["stores"]) == 1
        assert len(tablet_data["partitions"]) == 1
        assert len(tablet_data["partitions"][0]["stores"]) == 1

    def _test_in_memory(self, mode):
        self.sync_create_cells(1, 1)
        self._create_table("//tmp/t")

        set("//tmp/t/@in_memory_mode", mode)
<<<<<<< HEAD
        set("//tmp/t/@max_memory_store_key_count", 10)
        self.sync_mount_table("//tmp/t")
=======
        set("//tmp/t/@soft_memory_store_key_count_limit", 10)
        self._sync_mount_table("//tmp/t")
>>>>>>> ceb452bb

        tablet_id = get("//tmp/t/@tablets/0/tablet_id")
        address = self._get_tablet_leader_address(tablet_id)

        def _check_preload_state(state):
            tablet_data = self._find_tablet_orchid(address, tablet_id)
            assert len(tablet_data["eden"]["stores"]) == 1
            assert len(tablet_data["partitions"]) == 1
            assert len(tablet_data["partitions"][0]["stores"]) >= 1
            assert all(s["preload_state"] == state for _, s in tablet_data["partitions"][0]["stores"].iteritems())
            actual_preload_completed = get("//tmp/t/@tablets/0/statistics/preload_completed_store_count")
            if state == "complete":
                assert actual_preload_completed >= 1
            else:
                assert actual_preload_completed == 0
            assert get("//tmp/t/@tablets/0/statistics/preload_pending_store_count") == 0
            assert get("//tmp/t/@tablets/0/statistics/preload_failed_store_count") == 0

        rows = [{"key": i, "value": str(i)} for i in xrange(10)]
        keys = [{"key" : row["key"]} for row in rows]
        insert_rows("//tmp/t", rows)

        sleep(3.0)

        _check_preload_state("complete")
        assert lookup_rows("//tmp/t", keys) == rows

        set("//tmp/t/@in_memory_mode", "none")
        remount_table("//tmp/t")

        sleep(3.0)

        _check_preload_state("disabled")
        assert lookup_rows("//tmp/t", keys) == rows

        set("//tmp/t/@in_memory_mode", mode)
        remount_table("//tmp/t")

        sleep(3.0)

        _check_preload_state("complete")
        assert lookup_rows("//tmp/t", keys) == rows

    def test_in_memory_compressed(self):
        self._test_in_memory("compressed")

    def test_in_memory_uncompressed(self):
        self._test_in_memory("uncompressed")

<<<<<<< HEAD
=======
    def test_lookup_hash_table(self):
        self._sync_create_cells(1, 1)
        self._create_table("//tmp/t")

        set("//tmp/t/@in_memory_mode", "uncompressed")
        set("//tmp/t/@enable_lookup_hash_table", True)
        set("//tmp/t/@soft_memory_store_key_count_limit", 10)
        set("//tmp/t/@hard_memory_store_key_count_limit", 10)
        self._sync_mount_table("//tmp/t")

        rows = [{"key": i, "value": str(i)} for i in xrange(10)]
        keys = [{"key" : row["key"]} for row in rows]
        insert_rows("//tmp/t", rows)
        assert lookup_rows("//tmp/t", keys) == rows

        insert_rows("//tmp/t", rows)
        with pytest.raises(YtError): insert_rows("//tmp/t", [{"key": i, "value": str(i)} for i in xrange(10, 30)])

        self._sync_unmount_table("//tmp/t")
        self._sync_mount_table("//tmp/t")

        assert lookup_rows("//tmp/t", keys) == rows

    def test_update_key_columns_fail1(self):
        self._sync_create_cells(1, 1)
        self._create_table("//tmp/t")
        self._sync_mount_table("//tmp/t")
        with pytest.raises(YtError): set("//tmp/t/@key_columns", ["key", "key2"])

    def test_update_key_columns_fail2(self):
        self._sync_create_cells(1, 1)
        self._create_table("//tmp/t")
        with pytest.raises(YtError): set("//tmp/t/@key_columns", ["key2", "key3"])

    def test_update_key_columns_fail3(self):
        self._sync_create_cells(1, 1)
        self._create_table("//tmp/t")
        with pytest.raises(YtError): set("//tmp/t/@key_columns", [])

>>>>>>> ceb452bb
    def test_update_schema_fails(self):
        self.sync_create_cells(1, 1)
        self._create_table("//tmp/t")
        self.sync_mount_table("//tmp/t")
        # We have to insert at least one row to the table because any
        # valid schema can be set for an empty table without any checks.
        insert_rows("//tmp/t", [{"key": 1, "value": "test"}])
        self.sync_unmount_table("//tmp/t")
        with pytest.raises(YtError): alter_table("//tmp/t", schema=[
            {"name": "key1", "type": "int64", "sort_order": "ascending"},
            {"name": "value", "type": "string"}])
        with pytest.raises(YtError): alter_table("//tmp/t", schema=[
            {"name": "key", "type": "uint64", "sort_order": "ascending"},
            {"name": "value", "type": "string"}])
        with pytest.raises(YtError): alter_table("//tmp/t", schema=[
            {"name": "key", "type": "int64", "sort_order": "ascending"},
            {"name": "value1", "type": "string"}])

        self._create_table_with_computed_column("//tmp/t1")
        self.sync_mount_table("//tmp/t1")
        insert_rows("//tmp/t1", [{"key1": 1, "value": "test"}])
        self.sync_unmount_table("//tmp/t1")
        with pytest.raises(YtError): alter_table("//tmp/t1", schema=[
            {"name": "key1", "type": "int64", "sort_order": "ascending"},
            {"name": "key2", "type": "int64", "sort_order": "ascending"},
            {"name": "value", "type": "string"}])
        with pytest.raises(YtError): alter_table("//tmp/t1", schema=[
            {"name": "key1", "type": "int64", "expression": "key2 * 100 + 3", "sort_order": "ascending"},
            {"name": "key2", "type": "int64", "sort_order": "ascending"},
            {"name": "value", "type": "string"}])
        with pytest.raises(YtError): alter_table("//tmp/t1", schema=[
            {"name": "key1", "type": "int64", "sort_order": "ascending"},
            {"name": "key2", "type": "int64", "expression": "key1 * 100", "sort_order": "ascending"},
            {"name": "value", "type": "string"}])
        with pytest.raises(YtError): alter_table("//tmp/t1", schema=[
            {"name": "key1", "type": "int64", "sort_order": "ascending"},
            {"name": "key2", "type": "int64", "expression": "key1 * 100 + 3", "sort_order": "ascending"},
            {"name": "key3", "type": "int64", "expression": "key1 * 100 + 3", "sort_order": "ascending"},
            {"name": "value", "type": "string"}])

    def test_update_key_columns_success(self):
        self.sync_create_cells(1, 1)
        self._create_table("//tmp/t")
        
        self.sync_mount_table("//tmp/t")
        rows1 = [{"key": i, "value": str(i)} for i in xrange(100)]
        insert_rows("//tmp/t", rows1)
        self.sync_unmount_table("//tmp/t")
        
        alter_table("//tmp/t", schema=[
            {"name": "key", "type": "int64", "sort_order": "ascending"},
            {"name": "key2", "type": "int64", "sort_order": "ascending"},
            {"name": "value", "type": "string"}])
        self.sync_mount_table("//tmp/t")

        rows2 = [{"key": i, "key2": 0, "value": str(i)} for i in xrange(100)]
        insert_rows("//tmp/t", rows2)

        assert lookup_rows("//tmp/t", [{"key" : 77}]) == [{"key": 77, "key2": YsonEntity(), "value": "77"}]
        assert lookup_rows("//tmp/t", [{"key" : 77, "key2": 1}]) == []
        assert lookup_rows("//tmp/t", [{"key" : 77, "key2": 0}]) == [{"key": 77, "key2": 0, "value": "77"}]
        assert select_rows("sum(1) as s from [//tmp/t] where is_null(key2) group by 0") == [{"s": 100}]

    def test_atomicity_mode_should_match(self):
        def do(a1, a2):
            self.sync_create_cells(1, 1)
            self._create_table("//tmp/t", atomicity=a1)
            self.sync_mount_table("//tmp/t")
            rows = [{"key": i, "value": str(i)} for i in xrange(100)]
            with pytest.raises(YtError): insert_rows("//tmp/t", rows, atomicity=a2)
            remove("//tmp/t")

        do("full", "none")
        do("none", "full")

    def _test_snapshots(self, atomicity):
        self.sync_create_cells(1, 1)
        cell_id = ls("//sys/tablet_cells")[0]

        self._create_table("//tmp/t", atomicity=atomicity)
        self.sync_mount_table("//tmp/t")
        
        rows = [{"key": i, "value": str(i)} for i in xrange(100)]
        insert_rows("//tmp/t", rows, atomicity=atomicity)

        build_snapshot(cell_id=cell_id)

        snapshots = ls("//sys/tablet_cells/" + cell_id + "/snapshots")
        assert len(snapshots) == 1

        self.Env.kill_service("node")
        # Wait for make sure all leases have expired
        time.sleep(3.0)
        self.Env.start_nodes("node")

        self.wait_for_cells()

        # Wait for make all tablets are up
        time.sleep(3.0)

        keys = [{"key": i} for i in xrange(100)]
        actual = lookup_rows("//tmp/t", keys);
        assert_items_equal(actual, rows);

    def test_atomic_snapshots(self):
        self._test_snapshots("full")

    def test_nonatomic_snapshots(self):
        self._test_snapshots("none")

    def test_stress_tablet_readers(self):
        self.sync_create_cells(1, 1)
        self._create_table("//tmp/t")
        self.sync_mount_table("//tmp/t")

        values = dict()

        def verify():
            expected = [{"key": key, "value": values[key]} for key in values.keys()]
            actual = select_rows("* from [//tmp/t]")
            assert_items_equal(actual, expected)

            keys = list(values.keys())[::2]
            for i in xrange(len(keys)):
                if i % 3 == 0:
                    j = (i * 34567) % len(keys)
                    keys[i], keys[j] = keys[j], keys[i]

            expected = [{"key": key, "value": values[key]} for key in keys]

            if len(keys) > 0:
                actual = select_rows("* from [//tmp/t] where key in (%s)" % ",".join([str(key) for key in keys]))
                assert_items_equal(actual, expected)

            actual = lookup_rows("//tmp/t", [{"key": key} for key in keys])
            assert actual == expected

        verify()

        rounds = 10
        items = 100

        for wave in xrange(1, rounds):
            rows = [{"key": i, "value": str(i + wave * 100)} for i in xrange(0, items, wave)]
            for row in rows:
                values[row["key"]] = row["value"]
            print "Write rows ", rows
            insert_rows("//tmp/t", rows)

            verify()

            self.sync_unmount_table("//tmp/t")
            pivots = ([[]] + [[x] for x in xrange(0, items, items / wave)]) if wave % 2 == 0 else [[]]
            reshard_table("//tmp/t", pivots)
            self.sync_mount_table("//tmp/t")

            verify()

            keys = sorted(list(values.keys()))[::(wave * 12345) % items]
            print "Delete keys ", keys
            rows = [{"key": key} for key in keys]
            delete_rows("//tmp/t", rows)
            for key in keys:
                values.pop(key)

            verify()

    def test_read_only_mode(self):
        self.sync_create_cells(1, 1)
        self._create_table("//tmp/t")
        set("//tmp/t/@read_only", True)
        self.sync_mount_table("//tmp/t")

        rows = [{"key": i, "value": str(i)} for i in xrange(1)]

        with pytest.raises(YtError): insert_rows("//tmp/t", rows)

        remove("//tmp/t/@read_only")
        remount_table("//tmp/t")

        insert_rows("//tmp/t", rows)

        set("//tmp/t/@read_only", True)
        remount_table("//tmp/t")
<|MERGE_RESOLUTION|>--- conflicted
+++ resolved
@@ -1,6 +1,6 @@
 import pytest
 
-from yt_env_setup import YTEnvSetup
+from yt_env_setup import YTEnvSetup, wait
 from yt_commands import *
 from yt.yson import YsonEntity
 
@@ -486,11 +486,7 @@
         def reshard(pivots):
             self.sync_unmount_table("//tmp/t1")
             reshard_table("//tmp/t1", pivots)
-<<<<<<< HEAD
             self.sync_mount_table("//tmp/t1")
-=======
-            self._sync_mount_table("//tmp/t1")
->>>>>>> ceb452bb
 
         rows = [{"key": i, "value": str(i)} for i in xrange(3)]
         insert_rows("//tmp/t1", rows)
@@ -509,21 +505,21 @@
         def sync_mount_table_and_preserve_cache(path, **kwargs):
             kwargs["path"] = path
             execute_command("mount_table", kwargs)
-            self._wait(lambda: all(x["state"] == "mounted" for x in get(path + "/@tablets")))
+            wait(lambda: all(x["state"] == "mounted" for x in get(path + "/@tablets")))
 
         def sync_unmount_table_and_preserve_cache(path, **kwargs):
             kwargs["path"] = path
             execute_command("unmount_table", kwargs)
-            self._wait(lambda: all(x["state"] == "unmounted" for x in get(path + "/@tablets")))
+            wait(lambda: all(x["state"] == "unmounted" for x in get(path + "/@tablets")))
 
         def reshard_and_preserve_cache(path, pivots):
             sync_unmount_table_and_preserve_cache(path)
             reshard_table(path, pivots)
             sync_mount_table_and_preserve_cache(path)
 
-        self._sync_create_cells(1, 1)
+        self.sync_create_cells(1, 1)
         self._create_table("//tmp/t1")
-        self._sync_mount_table("//tmp/t1")
+        self.sync_mount_table("//tmp/t1")
 
         rows = [{"key": i, "value": str(i)} for i in xrange(3)]
         keys = [{"key": row["key"]} for row in rows]
@@ -724,13 +720,8 @@
         self.sync_create_cells(1, 1)
         self._create_table("//tmp/t")
 
-<<<<<<< HEAD
-        set("//tmp/t/@max_memory_store_key_count", 10)
-        self.sync_mount_table("//tmp/t")
-=======
         set("//tmp/t/@soft_memory_store_key_count_limit", 10)
-        self._sync_mount_table("//tmp/t")
->>>>>>> ceb452bb
+        self.sync_mount_table("//tmp/t")
 
         tablet_id = get("//tmp/t/@tablets/0/tablet_id")
         address = self._get_tablet_leader_address(tablet_id)
@@ -750,13 +741,8 @@
         self._create_table("//tmp/t")
 
         set("//tmp/t/@in_memory_mode", mode)
-<<<<<<< HEAD
-        set("//tmp/t/@max_memory_store_key_count", 10)
-        self.sync_mount_table("//tmp/t")
-=======
         set("//tmp/t/@soft_memory_store_key_count_limit", 10)
-        self._sync_mount_table("//tmp/t")
->>>>>>> ceb452bb
+        self.sync_mount_table("//tmp/t")
 
         tablet_id = get("//tmp/t/@tablets/0/tablet_id")
         address = self._get_tablet_leader_address(tablet_id)
@@ -806,17 +792,15 @@
     def test_in_memory_uncompressed(self):
         self._test_in_memory("uncompressed")
 
-<<<<<<< HEAD
-=======
     def test_lookup_hash_table(self):
-        self._sync_create_cells(1, 1)
+        self.sync_create_cells(1, 1)
         self._create_table("//tmp/t")
 
         set("//tmp/t/@in_memory_mode", "uncompressed")
         set("//tmp/t/@enable_lookup_hash_table", True)
         set("//tmp/t/@soft_memory_store_key_count_limit", 10)
         set("//tmp/t/@hard_memory_store_key_count_limit", 10)
-        self._sync_mount_table("//tmp/t")
+        self.sync_mount_table("//tmp/t")
 
         rows = [{"key": i, "value": str(i)} for i in xrange(10)]
         keys = [{"key" : row["key"]} for row in rows]
@@ -826,28 +810,27 @@
         insert_rows("//tmp/t", rows)
         with pytest.raises(YtError): insert_rows("//tmp/t", [{"key": i, "value": str(i)} for i in xrange(10, 30)])
 
-        self._sync_unmount_table("//tmp/t")
-        self._sync_mount_table("//tmp/t")
+        self.sync_unmount_table("//tmp/t")
+        self.sync_mount_table("//tmp/t")
 
         assert lookup_rows("//tmp/t", keys) == rows
 
     def test_update_key_columns_fail1(self):
-        self._sync_create_cells(1, 1)
-        self._create_table("//tmp/t")
-        self._sync_mount_table("//tmp/t")
+        self.sync_create_cells(1, 1)
+        self._create_table("//tmp/t")
+        self.sync_mount_table("//tmp/t")
         with pytest.raises(YtError): set("//tmp/t/@key_columns", ["key", "key2"])
 
     def test_update_key_columns_fail2(self):
-        self._sync_create_cells(1, 1)
+        self.sync_create_cells(1, 1)
         self._create_table("//tmp/t")
         with pytest.raises(YtError): set("//tmp/t/@key_columns", ["key2", "key3"])
 
     def test_update_key_columns_fail3(self):
-        self._sync_create_cells(1, 1)
+        self.sync_create_cells(1, 1)
         self._create_table("//tmp/t")
         with pytest.raises(YtError): set("//tmp/t/@key_columns", [])
 
->>>>>>> ceb452bb
     def test_update_schema_fails(self):
         self.sync_create_cells(1, 1)
         self._create_table("//tmp/t")
