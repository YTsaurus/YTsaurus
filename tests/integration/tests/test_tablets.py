--- conflicted
+++ resolved
@@ -185,13 +185,8 @@
         self._create_table("//tmp/t")
         self._sync_mount_table("//tmp/t")
 
-<<<<<<< HEAD
         with pytest.raises(YtError): read_table("//tmp/t")
         with pytest.raises(YtError): write_table("//tmp/t", [{"key": 1, "value": 2}])
-=======
-        with pytest.raises(YtError): read("//tmp/t")
-        with pytest.raises(YtError): write("//tmp/t", [{"key": 1, "value": "2"}])
->>>>>>> 4919858e
 
     @pytest.mark.skipif('os.environ.get("BUILD_ENABLE_LLVM", None) == "NO"')
     def test_computed_column(self):
