--- conflicted
+++ resolved
@@ -12,24 +12,6 @@
     NUM_NODES = 5
     NUM_SCHEDULERS = 0
 
-<<<<<<< HEAD
-=======
-    def _wait(self, predicate):
-        while not predicate():
-            sleep(1)
-
-    def _wait_for_cells(self, ids):
-        print >>sys.stderr, "Waiting for tablet cells to become healthy..."
-        self._wait(lambda: all(get("//sys/tablet_cells/" + id + "/@health") == "good" for id in ids))
-
-    def _sync_create_cells(self, size, count):
-        ids = []
-        for _ in xrange(count):
-            ids.append(create_tablet_cell(size))
-        self._wait_for_cells(ids)
-        return ids
-
->>>>>>> 5373dc8b
     def _create_table(self, path, atomicity="full"):
         create("table", path,
             attributes = {
