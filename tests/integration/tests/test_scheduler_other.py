--- conflicted
+++ resolved
@@ -115,12 +115,8 @@
     DELTA_SCHEDULER_CONFIG = {
         "scheduler" : {
             "event_log" : {
-<<<<<<< HEAD
-                "flush_period" : 300
-=======
                 "flush_period" : 300,
                 "retry_backoff_time": 300
->>>>>>> 3ae0222f
             }
         }
     }
