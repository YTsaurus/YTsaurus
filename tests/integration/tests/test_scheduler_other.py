--- conflicted
+++ resolved
@@ -1,12 +1,8 @@
 
 import pytest
 
-<<<<<<< HEAD
 from yt_env_setup import YTEnvSetup, make_ace
-=======
-from yt_env_setup import YTEnvSetup
 from yt.environment.helpers import assert_almost_equal
->>>>>>> 67506b52
 from yt_commands import *
 
 import time
@@ -1403,18 +1399,6 @@
     # This is a mix of options for 18.4 and 18.5
     DELTA_NODE_CONFIG = {
         "exec_agent": {
-<<<<<<< HEAD
-            "scheduler_connector": {
-                "heartbeat_period": 100 # 100 msec
-            },
-            "slot_manager" : {
-                "enforce_job_control" : True,
-                "job_environment" : {
-                    "type": "cgroups",
-                    "memory_watchdog_period": 100,
-                    "supported_cgroups" : [ "cpuacct", "blkio", "memory", "cpu" ],
-                }
-=======
             "enable_cgroups": True,                                       # <= 18.4
             "supported_cgroups": ["cpuacct", "blkio", "memory", "cpu"],   # <= 18.4
             "slot_manager": {
@@ -1429,7 +1413,6 @@
                         "memory",
                         "cpu"],
                 },
->>>>>>> 67506b52
             }
         }
     }
@@ -1469,11 +1452,7 @@
 
         job1_id = running_jobs1.keys()[0]
         job2_id = running_jobs2.keys()[0]
-<<<<<<< HEAD
-      
-=======
-
->>>>>>> 67506b52
+
         for i in xrange(200):
             suspicious1 = get("//sys/scheduler/orchid/scheduler/operations/{0}/running_jobs/{1}/suspicious".format(op1.id, job1_id))
             get("//sys/scheduler/orchid/scheduler/operations/{0}/running_jobs/{1}".format(op1.id, job1_id))
