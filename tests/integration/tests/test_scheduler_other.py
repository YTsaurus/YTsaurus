
import pytest

from yt_env_setup import YTEnvSetup
from yt_commands import *

import time
import __builtin__

##################################################################

def set_banned_flag(value, nodes=None):
    if value:
        flag = True
        state = "offline"
    else:
        flag = False
        state = "online"

    if not nodes:
        nodes = get("//sys/nodes").keys()

    for address in nodes:
        set("//sys/nodes/{0}/@banned".format(address), flag)

    # Give it enough time to register or unregister the node
    time.sleep(1.0)

    for address in nodes:
        assert get("//sys/nodes/{0}/@state".format(address)) == state
        print >>sys.stderr, "Node {0} is {1}".format(address, state)

class TestSchedulerOther(YTEnvSetup):
    NUM_MASTERS = 3
    NUM_NODES = 1
    NUM_SCHEDULERS = 1

    DELTA_SCHEDULER_CONFIG = {
        "scheduler": {
            "operation_time_limit_check_period" : 100,
            "connect_retry_backoff_time": 100,
            "fair_share_update_period": 100,
        }
    }

    def _create_table(self, table):
        create("table", table)
        set(table + "/@replication_factor", 1)

    def _prepare_tables(self):
        self._create_table("//tmp/t_in")
        write_table("//tmp/t_in", {"foo": "bar"})

        self._create_table("//tmp/t_out")

    def test_revive(self):
        self._prepare_tables()

        op = map(dont_track=True, in_="//tmp/t_in", out="//tmp/t_out", command="cat; sleep 3")

        time.sleep(2)
        self.Env.kill_service("scheduler")
        self.Env.start_schedulers("scheduler")

        op.track()

        assert read_table("//tmp/t_out") == [ {"foo" : "bar"} ]

    @pytest.mark.skipif("True")
    def test_disconnect_during_revive(self):
        op_count = 20

        self._create_table("//tmp/t_in")
        write_table("//tmp/t_in", {"foo": "bar"})
        for i in xrange(1, op_count + 1):
            self._create_table("//tmp/t_out" + str(i))

        ops = []
        for i in xrange(1, op_count):
            ops.append(
                map(dont_track=True,
                    command="cat",
                    in_=["//tmp/t_in"],
                    out="//tmp/t_out" + str(i)))

        for i in range(10):
            while True:
                scheduler_locks = get("//sys/scheduler/lock/@locks", verbose=False)
                if len(scheduler_locks) > 0:
                    scheduler_transaction = scheduler_locks[0]["transaction_id"]
                    abort_transaction(scheduler_transaction)
                    break
                time.sleep(0.01)

        for op in ops:
            op.track()

        for i in xrange(1, op_count):
            assert read_table("//tmp/t_out" + str(i)) == [ {"foo" : "bar"} ]



    @pytest.mark.skipif("True")
    def test_aborting(self):
        # To run this test you must insert sleep into scheduler.cpp:TerminateOperation.
        # And then you must manually kill scheduler while scheduler handling this sleep after abort command.

        self._prepare_tables()

        op = map(dont_track=True, in_='//tmp/t_in', out='//tmp/t_out', command='cat; sleep 3')

        time.sleep(2)
        assert "running" == get("//sys/operations/" + op.id + "/@state")

        try:
            op.abort()
            # Here you must kill scheduler manually
        except:
            pass

        assert "aborting" == get("//sys/operations/" + op.id + "/@state")

        self.Env.start_schedulers("scheduler")

        time.sleep(1)

        assert "aborted" == get("//sys/operations/" + op.id + "/@state")

    def test_operation_time_limit(self):
        self._create_table("//tmp/in")
        self._create_table("//tmp/out1")
        self._create_table("//tmp/out2")

        write_table("//tmp/in", [{"foo": i} for i in xrange(5)])

        # Default infinite time limit.
        op1 = map(dont_track=True,
            command="sleep 1.0; cat >/dev/null",
            in_=["//tmp/in"],
            out="//tmp/out1")

        # Operation specific time limit.
        op2 = map(dont_track=True,
            command="sleep 3.0; cat >/dev/null",
            in_=["//tmp/in"],
            out="//tmp/out2",
            spec={'time_limit': 1000})

        # we should wait as least time_limit + heartbeat_period
        time.sleep(1.2)
        assert get("//sys/operations/{0}/@state".format(op1.id)) not in ["failing", "failed"]
        assert get("//sys/operations/{0}/@state".format(op2.id)) in ["failing", "failed"]

        op1.track()
        with pytest.raises(YtError):
            op2.track()

    def test_fifo_default(self):
        self._create_table("//tmp/in")
        self._create_table("//tmp/out1")
        self._create_table("//tmp/out2")
        self._create_table("//tmp/out3")
        write_table("//tmp/in", [{"foo": i} for i in xrange(5)])

        create("map_node", "//sys/pools/fifo_pool", ignore_existing=True)
        set("//sys/pools/fifo_pool/@mode", "fifo")

        # Waiting for updating pool settings.
        time.sleep(0.6)

        ops = []
        for i in xrange(1, 4):
            ops.append(
                map(dont_track=True,
                    command="sleep 0.3; cat >/dev/null",
                    in_=["//tmp/in"],
                    out="//tmp/out" + str(i),
                    spec={"pool": "fifo_pool"}))

        for op in ops:
            op.track()

        finish_times = [get("//sys/operations/{0}/@finish_time".format(op.id)) for op in ops]
        for cur, next in zip(finish_times, finish_times[1:]):
            assert cur < next

    def test_fifo_by_pending_job_count(self):
        for i in xrange(1, 4):
            self._create_table("//tmp/in" + str(i))
            self._create_table("//tmp/out" + str(i))
            write_table("//tmp/in" + str(i), [{"foo": j} for j in xrange(3 * (4 - i))])

        create("map_node", "//sys/pools/fifo_pool", ignore_existing=True)
        set("//sys/pools/fifo_pool/@mode", "fifo")
        set("//sys/pools/fifo_pool/@fifo_sort_parameters", ["pending_job_count"])

        # Wait until pools tree would be updated
        time.sleep(0.6)

        ops = []
        for i in xrange(1, 4):
            ops.append(
                map(dont_track=True,
                    command="sleep 0.5; cat >/dev/null",
                    in_=["//tmp/in" + str(i)],
                    out="//tmp/out" + str(i),
                    spec={"pool": "fifo_pool", "data_size_per_job": 1}))

        for op in ops:
            op.track()

        finish_times = [get("//sys/operations/{0}/@finish_time".format(op.id)) for op in ops]
        for cur, next in zip(finish_times, finish_times[1:]):
            assert cur > next

    def test_preparing_operation_transactions(self):
        self._prepare_tables()

        set_banned_flag(True)
        op = sort(
            dont_track=True,
            in_="//tmp/t_in",
            out="//tmp/t_in",
            command="cat",
            sort_by=["foo"])
        time.sleep(2)

        for tx in ls("//sys/transactions", attributes=["operation_id"]):
            if tx.attributes.get("operation_id", "") == op.id:
                abort_transaction(tx)

        with pytest.raises(YtError):
            op.track()

        set_banned_flag(False)

    def test_abort_custom_error_message(self):
        self._prepare_tables()

        op = map(dont_track=True, in_="//tmp/t_in", out="//tmp/t_out", command="cat; sleep 3")
        op.abort(abort_message="Test abort")

        assert op.get_state() == "aborted"
        assert get("//sys/operations/{0}/@result/error/inner_errors/0/message".format(op.id)) == "Test abort"


class TestStrategies(YTEnvSetup):
    NUM_MASTERS = 1
    NUM_NODES = 2
    NUM_SCHEDULERS = 1

    def _prepare_tables(self):
        create("table", "//tmp/t_in")
        set("//tmp/t_in/@replication_factor", 1)
        write_table("//tmp/t_in", {"foo": "bar"})

        create("table", "//tmp/t_out")
        set("//tmp/t_out/@replication_factor", 1)

    def _get_table_chunk_node(self, table):
        chunk_ids = get(table + "/@chunk_ids")
        chunk_id = chunk_ids[0]
        replicas = get("#{0}/@stored_replicas".format(chunk_id))
        assert len(replicas) == 1

        return replicas[0]

    def test_strategies(self):
        self._prepare_tables()

        node = self._get_table_chunk_node("//tmp/t_in")
        set_banned_flag(True, [ node ])

        print >>sys.stderr,  "Fail strategy"
        with pytest.raises(YtError):
            op = map(in_="//tmp/t_in", out="//tmp/t_out", command="cat", spec={"unavailable_chunk_strategy": "fail"})

        print >>sys.stderr,  "Skip strategy"
        map(in_="//tmp/t_in", out="//tmp/t_out", command="cat", spec={"unavailable_chunk_strategy": "skip"})
        assert read_table("//tmp/t_out") == []

        print >>sys.stderr,  "Wait strategy"
        op = map(dont_track=True, in_="//tmp/t_in", out="//tmp/t_out", command="cat",  spec={"unavailable_chunk_strategy": "wait"})

        set_banned_flag(False, [ node ])
        op.track()

        assert read_table("//tmp/t_out") == [ {"foo" : "bar"} ]

    def test_strategies_in_sort(self):
        v1 = {"key" : "aaa"}
        v2 = {"key" : "bb"}
        v3 = {"key" : "bbxx"}
        v4 = {"key" : "zfoo"}
        v5 = {"key" : "zzz"}

        create("table", "//tmp/t_in")
        set("//tmp/t_in/@replication_factor", 1)
        write_table("//tmp/t_in", [v3, v5, v1, v2, v4]) # some random order

        create("table", "//tmp/t_out")
        set("//tmp/t_out/@replication_factor", 1)

        set_banned_flag(True)

        print >>sys.stderr, "Fail strategy"
        with pytest.raises(YtError):
            op = sort(in_="//tmp/t_in", out="//tmp/t_out", sort_by="key", spec={"unavailable_chunk_strategy": "fail"})

        print >>sys.stderr, "Skip strategy"
        sort(in_="//tmp/t_in", out="//tmp/t_out", sort_by="key", spec={"unavailable_chunk_strategy": "skip"})
        assert read_table("//tmp/t_out") == []

        print >>sys.stderr, "Wait strategy"
        op = sort(dont_track=True, in_="//tmp/t_in", out="//tmp/t_out", sort_by="key", spec={"unavailable_chunk_strategy": "wait"})

        # Give a chance to scraper to work
        time.sleep(1.0)
        set_banned_flag(False)
        op.track()

        assert read_table("//tmp/t_out") == [v1, v2, v3, v4, v5]
        assert get("//tmp/t_out/@sorted") == True
        assert get("//tmp/t_out/@sorted_by") == ["key"]

    def test_strategies_in_merge(self):
        create("table", "//tmp/t1")
        set("//tmp/t1/@replication_factor", 1)
        write_table("<append=true>//tmp/t1", [{"a": 0}, {"a": 2}], sorted_by="a")
        write_table("<append=true>//tmp/t1", [{"a": 4}, {"a": 6}], sorted_by="a")

        create("table", "//tmp/t2")
        set("//tmp/t2/@replication_factor", 1)
        write_table("<append=true>//tmp/t2", [{"a": 1}, {"a": 3}], sorted_by="a")
        write_table("<append=true>//tmp/t2", [{"a": 5}, {"a": 7}], sorted_by="a")

        create("table", "//tmp/t_out")
        set("//tmp/t_out/@replication_factor", 1)

        set_banned_flag(True)

        print >>sys.stderr, "Fail strategy"
        with pytest.raises(YtError):
            op = merge(mode="sorted", in_=["//tmp/t1", "//tmp/t2"], out="//tmp/t_out", spec={"unavailable_chunk_strategy": "fail"})

        print >>sys.stderr, "Skip strategy"
        merge(mode="sorted", in_=["//tmp/t1", "//tmp/t2"], out="//tmp/t_out", spec={"unavailable_chunk_strategy": "skip"})
        assert read_table("//tmp/t_out") == []

        print >>sys.stderr, "Wait strategy"
        op = merge(dont_track=True, mode="sorted", in_=["//tmp/t1", "//tmp/t2"], out="//tmp/t_out", spec={"unavailable_chunk_strategy": "wait"})

        # Give a chance for scraper to work
        time.sleep(1.0)
        set_banned_flag(False)
        op.track()

        assert read_table("//tmp/t_out") == [{"a": i} for i in range(8)]
        assert get("//tmp/t_out/@sorted") == True
        assert get("//tmp/t_out/@sorted_by") == ["a"]

class TestSchedulerMaxChunkPerJob(YTEnvSetup):
    NUM_MASTERS = 3
    NUM_NODES = 3
    NUM_SCHEDULERS = 1

    DELTA_SCHEDULER_CONFIG = {
        "scheduler": {
            "max_chunk_stripes_per_job" : 1,
            "max_chunk_count_per_fetch" : 1
        }
    }

    def test_max_chunk_stripes_per_job(self):
        data = [{"foo": i} for i in xrange(5)]
        create("table", "//tmp/in1")
        create("table", "//tmp/in2")
        create("table", "//tmp/out")
        write_table("//tmp/in1", data, sorted_by="foo")
        write_table("//tmp/in2", data, sorted_by="foo")



        op = merge(mode="ordered", in_=["//tmp/in1", "//tmp/in2"], out="//tmp/out", spec={"force_transform": True})
        assert data + data == read_table("//tmp/out")

        # Must be 2 jobs since input has 2 chunks.
        assert get("//sys/operations/{0}/@progress/jobs/total".format(op.id)) == 2

        op = map(command="cat >/dev/null", in_=["//tmp/in1", "//tmp/in2"], out="//tmp/out")
        assert get("//sys/operations/{0}/@progress/jobs/total".format(op.id)) == 2

        op = merge(mode="sorted", in_=["//tmp/in1", "//tmp/in2"], out="//tmp/out")
        assert get("//sys/operations/{0}/@progress/jobs/total".format(op.id)) == 2

        op = reduce(command="cat >/dev/null", in_=["//tmp/in1", "//tmp/in2"], out="//tmp/out", reduce_by=["foo"])
        assert get("//sys/operations/{0}/@progress/jobs/total".format(op.id)) == 2


class TestSchedulerMaxChildrenPerAttachRequest(YTEnvSetup):
    NUM_MASTERS = 3
    NUM_NODES = 3
    NUM_SCHEDULERS = 1

    DELTA_SCHEDULER_CONFIG = {
        "scheduler": {
            "max_children_per_attach_request": 1,
        }
    }

    def test_max_children_per_attach_request(self):
        data = [{"foo": i} for i in xrange(3)]
        create("table", "//tmp/in")
        create("table", "//tmp/out")
        write_table("//tmp/in", data)

        map(command="cat", in_="//tmp/in", out="//tmp/out", spec={"data_size_per_job": 1})

        assert sorted(read_table("//tmp/out")) == sorted(data)
        assert get("//tmp/out/@row_count") == 3

    def test_max_children_per_attach_request_in_live_preview(self):
        data = [{"foo": i} for i in xrange(3)]
        create("table", "//tmp/in")
        create("table", "//tmp/out")
        write_table("//tmp/in", data)

        op = map(
            waiting_jobs=True,
            dont_track=True,
            command="cat",
            in_="//tmp/in",
            out="//tmp/out",
            spec={"data_size_per_job": 1})

        op.resume_job(op.jobs[0])
        op.resume_job(op.jobs[1])
        time.sleep(2)

        operation_path = "//sys/operations/{0}".format(op.id)
        transaction_id = get(operation_path + "/@async_scheduler_transaction_id")
        assert len(read_table(operation_path + "/output_0", tx=transaction_id)) == 2
        assert get(operation_path + "/output_0/@row_count", tx=transaction_id) == 2

        op.resume_jobs()
        op.track()


class TestSchedulerOperationLimits(YTEnvSetup):
    NUM_MASTERS = 3
    NUM_NODES = 3
    NUM_SCHEDULERS = 1

    DELTA_SCHEDULER_CONFIG = {
        "scheduler": {
            "max_running_operations_per_pool" : 1
        }
    }

    def teardown(self):
        set("//sys/pools", {})

    def _run_operations(self):
        create("table", "//tmp/in")
        create("table", "//tmp/out1")
        create("table", "//tmp/out2")
        create("table", "//tmp/out3")
        write_table("//tmp/in", [{"foo": i} for i in xrange(5)])

        op1 = map(
            dont_track=True,
            waiting_jobs=True,
            command="cat >/dev/null",
            in_=["//tmp/in"],
            out="//tmp/out1",
            spec={"pool": "test_pool_1"})

        op2 = map(
            dont_track=True,
            command="cat >/dev/null",
            in_=["//tmp/in"],
            out="//tmp/out2",
            spec={"pool": "test_pool_1"})

        op3 = map(
            dont_track=True,
            waiting_jobs=True,
            command="cat >/dev/null",
            in_=["//tmp/in"],
            out="//tmp/out3",
            spec={"pool": "test_pool_2"})

        op1.ensure_running()
        with pytest.raises(TimeoutError):
            op2.ensure_running(timeout=1.0)
        op3.ensure_running()

        op1.resume_jobs()
        op3.resume_jobs()

        op1.track()
        op2.track()
        op3.track()

        assert read_table("//tmp/out1") == []
        assert read_table("//tmp/out2") == []
        assert read_table("//tmp/out3") == []

    def test_operations_pool_limit(self):
        create("map_node", "//sys/pools/test_pool_1")
        create("map_node", "//sys/pools/test_pool_2")
        self._run_operations()

    def test_operations_recursive_pool_limit(self):
        create("map_node", "//sys/pools/research")
        set("//sys/pools/research/@max_running_operations", 2)
        create("map_node", "//sys/pools/research/test_pool_1")
        create("map_node", "//sys/pools/research/test_pool_2")
        self._run_operations()

    def test_pending_operations_after_revive(self):
        create("table", "//tmp/in")
        create("table", "//tmp/out1")
        create("table", "//tmp/out2")
        data = [{"foo": i} for i in xrange(5)]
        write_table("//tmp/in", data)

        op1 = map(dont_track=True, command="sleep 5.0; cat", in_=["//tmp/in"], out="//tmp/out1")
        op2 = map(dont_track=True, command="cat", in_=["//tmp/in"], out="//tmp/out2")

        time.sleep(1.5)

        self.Env.kill_service("scheduler")
        self.Env.start_schedulers("scheduler")

        op1.track()
        op2.track()

        assert sorted(read_table("//tmp/out1")) == sorted(data)
        assert sorted(read_table("//tmp/out2")) == sorted(data)

    def test_abort_of_pending_operation(self):
        create("table", "//tmp/in")
        create("table", "//tmp/out1")
        create("table", "//tmp/out2")
        create("table", "//tmp/out3")
        write_table("//tmp/in", [{"foo": i} for i in xrange(5)])

        op1 = map(dont_track=True, waiting_jobs=True, command="cat >/dev/null", in_=["//tmp/in"], out="//tmp/out1")
        op2 = map(dont_track=True, command="cat >/dev/null", in_=["//tmp/in"], out="//tmp/out2")
        op3 = map(dont_track=True, command="cat >/dev/null", in_=["//tmp/in"], out="//tmp/out3")

        time.sleep(1.5)
        assert op1.get_state() == "running"
        assert op2.get_state() == "pending"
        assert op3.get_state() == "pending"

        op2.abort()
        op1.resume_jobs()
        op1.track()
        op3.track()

        assert op1.get_state() == "completed"
        assert op2.get_state() == "aborted"
        assert op3.get_state() == "completed"

    def test_reconfigured_pools_operations_limit(self):
        create("table", "//tmp/in")
        create("table", "//tmp/out1")
        create("table", "//tmp/out2")
        write_table("//tmp/in", [{"foo": i} for i in xrange(5)])

        create("map_node", "//sys/pools/test_pool_1")
        create("map_node", "//sys/pools/test_pool_2")

        op1 = map(
            dont_track=True,
            waiting_jobs=True,
            command="cat",
            in_=["//tmp/in"],
            out="//tmp/out1",
            spec={"pool": "test_pool_1"})

        remove("//sys/pools/test_pool_1")
        create("map_node", "//sys/pools/test_pool_2/test_pool_1")
        time.sleep(0.5)

        op2 = map(
            dont_track=True,
            command="cat",
            in_=["//tmp/in"],
            out="//tmp/out2",
            spec={"pool": "test_pool_2"})

        op1.ensure_running()
        with pytest.raises(TimeoutError):
            op2.ensure_running(timeout=1.0)

        op1.resume_jobs()
        op1.track()
        op2.track()

    def test_total_operations_limit(self):
        create("map_node", "//sys/pools/research")
        create("map_node", "//sys/pools/research/research_subpool")
        create("map_node", "//sys/pools/production")
        set("//sys/pools/research/@max_operations", 3)

        create("table", "//tmp/in")
        write_table("//tmp/in", [{"foo": "bar"}])
        for i in xrange(5):
            create("table", "//tmp/out" + str(i))


        ops = []
        def run(index, pool, should_raise):
            def execute(dont_track):
                return map(
                    dont_track=dont_track,
                    command="sleep 5; cat",
                    in_=["//tmp/in"],
                    out="//tmp/out" + str(index),
                    spec={"pool": pool})

            if should_raise:
                with pytest.raises(YtError):
                    execute(False)
            else:
                ops.append(execute(True))

        for i in xrange(3):
            run(i, "research", False)

        for i in xrange(3, 5):
            run(i, "research", True)

        for i in xrange(3, 5):
            run(i, "research_subpool", True)

        self.Env.kill_service("scheduler")
        self.Env.start_schedulers("scheduler")

        for i in xrange(3, 5):
            run(i, "research", True)

        for i in xrange(3, 5):
            run(i, "production", False)

        for op in ops:
            op.track()


class TestSchedulingTags(YTEnvSetup):
    NUM_MASTERS = 3
    NUM_NODES = 2
    NUM_SCHEDULERS = 1

    DELTA_SCHEDULER_CONFIG = {
        "scheduler" : {
            "event_log" : {
                "flush_period" : 300,
                "retry_backoff_time": 300
            }
        }
    }

    DELTA_NODE_CONFIG = {
        "exec_agent" : {
            "slot_manager" : {
                "enable_cgroups" : False
            },
        }
    }

    def _prepare(self):
        create("table", "//tmp/t_in")
        write_table("//tmp/t_in", {"foo": "bar"})
        create("table", "//tmp/t_out")

        self.node = list(get("//sys/nodes"))[0]
        set("//sys/nodes/{0}/@user_tags".format(self.node), ["tagA", "tagB"])
        # Wait applying scheduling tags.
        time.sleep(0.1)

    def test_failed_cases(self):
        self._prepare()

        map(command="cat", in_="//tmp/t_in", out="//tmp/t_out")
        with pytest.raises(YtError):
            map(command="cat", in_="//tmp/t_in", out="//tmp/t_out", spec={"scheduling_tag": "tagC"})

        map(command="cat", in_="//tmp/t_in", out="//tmp/t_out", spec={"scheduling_tag": "tagA"})
        assert read_table("//tmp/t_out") == [ {"foo" : "bar"} ]

        set("//sys/nodes/{0}/@user_tags".format(self.node), [])
        time.sleep(1.0)
        with pytest.raises(YtError):
            map(command="cat", in_="//tmp/t_in", out="//tmp/t_out", spec={"scheduling_tag": "tagA"})


    def test_pools(self):
        self._prepare()

        create("map_node", "//sys/pools/test_pool", attributes={"node_tag": "tagA"})
        map(command="cat", in_="//tmp/t_in", out="//tmp/t_out", spec={"pool": "test_pool"})
        assert read_table("//tmp/t_out") == [ {"foo" : "bar"} ]

    def test_tag_correctness(self):
        def get_job_nodes(op):
            nodes = __builtin__.set()
            for row in read_table("//sys/scheduler/event_log"):
                if row.get("event_type") == "job_started" and row.get("operation_id") == op.id:
                    nodes.add(row["node_address"])
            return nodes

        self._prepare()
        write_table("//tmp/t_in", [{"foo": "bar"} for _ in xrange(20)])

        set("//sys/nodes/{0}/@user_tags".format(self.node), ["tagB"])
        time.sleep(1.2)
        op = map(command="cat", in_="//tmp/t_in", out="//tmp/t_out", spec={"scheduling_tag": "tagB", "job_count": 20})
        time.sleep(0.8)
        assert get_job_nodes(op) == __builtin__.set([self.node])


        op = map(command="cat", in_="//tmp/t_in", out="//tmp/t_out", spec={"job_count": 20})
        time.sleep(0.8)
        assert len(get_job_nodes(op)) <= 2

##################################################################

class TestSchedulerConfig(YTEnvSetup):
    NUM_MASTERS = 3
    NUM_NODES = 5
    NUM_SCHEDULERS = 1

    DELTA_SCHEDULER_CONFIG = {
        "scheduler" : {
            "event_log" : {
                "retry_backoff_time" : 7,
                "flush_period" : 5000
            },
            "operation_options": {
                "spec_template": {
                    "data_size_per_job": 1000
                }
            },
            "map_operation_options": {
                "spec_template": {
                    "data_size_per_job": 2000,
                    "max_failed_job_count": 10
                }
            }
        }
    }

    def test_basic(self):
        orchid_scheduler_config = "//sys/scheduler/orchid/scheduler/config"
        assert get("{0}/event_log/flush_period".format(orchid_scheduler_config)) == 5000
        assert get("{0}/event_log/retry_backoff_time".format(orchid_scheduler_config)) == 7

        set("//sys/scheduler/config", { "event_log" : { "flush_period" : 10000 } })
        time.sleep(2)

        assert get("{0}/event_log/flush_period".format(orchid_scheduler_config)) == 10000
        assert get("{0}/event_log/retry_backoff_time".format(orchid_scheduler_config)) == 7

        set("//sys/scheduler/config", {})
        time.sleep(2)

        assert get("{0}/event_log/flush_period".format(orchid_scheduler_config)) == 5000
        assert get("{0}/event_log/retry_backoff_time".format(orchid_scheduler_config)) == 7

    def test_specs(self):
        create("table", "//tmp/t_in")
        write_table("<append=true>//tmp/t_in", {"foo": "bar"})

        create("table", "//tmp/t_out")

        op = map(command="cat", in_=["//tmp/t_in"], out="//tmp/t_out")
        assert get("//sys/operations/{0}/@spec/data_size_per_job".format(op.id)) == 2000

        op = merge(in_=["//tmp/t_in"], out="//tmp/t_out")
        assert get("//sys/operations/{0}/@spec/data_size_per_job".format(op.id)) == 1000

    def test_cypress_config(self):
        create("table", "//tmp/t_in")
        write_table("<append=true>//tmp/t_in", {"foo": "bar"})
        create("table", "//tmp/t_out")

        op = map(command="cat", in_=["//tmp/t_in"], out="//tmp/t_out")
        assert get("//sys/operations/{0}/@spec/data_size_per_job".format(op.id)) == 2000
        assert get("//sys/operations/{0}/@spec/max_failed_job_count".format(op.id)) == 10

        set("//sys/scheduler/config", {"map_operation_options": {"spec_template": {"max_failed_job_count": 50}}})
        time.sleep(0.5)

        op = map(command="cat", in_=["//tmp/t_in"], out="//tmp/t_out")
        assert get("//sys/operations/{0}/@spec/data_size_per_job".format(op.id)) == 2000
        assert get("//sys/operations/{0}/@spec/max_failed_job_count".format(op.id)) == 50


class TestSchedulerPools(YTEnvSetup):
    NUM_MASTERS = 3
    NUM_NODES = 1
    NUM_SCHEDULERS = 1

    DELTA_SCHEDULER_CONFIG = {
        "scheduler": {
            "watchers_update_period": 100,
            "default_parent_pool": "default_pool"
        }
    }

    def _prepare(self):
        create("table", "//tmp/t_in")
        set("//tmp/t_in/@replication_factor", 1)
        write_table("//tmp/t_in", {"foo": "bar"})

        create("table", "//tmp/t_out")
        set("//tmp/t_out/@replication_factor", 1)

    def test_pools_reconfiguration(self):
        self._prepare();

        testing_options = {"scheduling_delay": 1000}

        create("map_node", "//sys/pools/test_pool_1")
        create("map_node", "//sys/pools/test_pool_2")
        time.sleep(0.2)

        op = map(
            dont_track=True,
            command="cat",
            in_="//tmp/t_in",
            out="//tmp/t_out",
            spec={"pool": "test_pool_1", "testing": testing_options})
        time.sleep(1)

        remove("//sys/pools/test_pool_1")
        create("map_node", "//sys/pools/test_pool_2/test_pool_1")

        op.track()

    def test_default_parent_pool(self):
        self._prepare();

        create("map_node", "//sys/pools/default_pool")
        time.sleep(0.2)

        op = map(
            dont_track=True,
            waiting_jobs=True,
            command="cat",
            in_="//tmp/t_in",
            out="//tmp/t_out")

        pool = get("//sys/scheduler/orchid/scheduler/pools/root")
        assert pool["parent"] == "default_pool"

        remove("//sys/pools/default_pool")
        time.sleep(0.2)

        op.resume_jobs()
        op.track()


class TestSchedulerSnapshots(YTEnvSetup):
    NUM_MASTERS = 3
    NUM_NODES = 5
    NUM_SCHEDULERS = 1

    DELTA_SCHEDULER_CONFIG = {
        "scheduler": {
            "snapshot_period": 500
        }
    }

    def test_snapshots(self):
        create("table", "//tmp/in")
        write_table("//tmp/in", [{"foo": i} for i in xrange(5)])
        create("table", "//tmp/out")

        testing_options = {"scheduling_delay": 500}

        op = map(
            dont_track=True,
            waiting_jobs=True,
            command="cat",
            in_="//tmp/in",
            out="//tmp/out",
            spec={"data_size_per_job": 1, "testing": testing_options})

        snapshot_path = "//sys/operations/{0}/snapshot".format(op.id)
        track_path(snapshot_path, 10)

        # This is done to avoid read failures due to snapshot file rewriting.
        snapshot_backup_path = snapshot_path + ".backup"
        copy(snapshot_path, snapshot_backup_path)
        assert len(read_file(snapshot_backup_path, verbose=False)) > 0

        op.resume_jobs()
        op.track()

    def test_parallel_snapshots(self):
        create("table", "//tmp/input")

        testing_options = {"scheduling_delay": 100}

        job_count = 1
        original_data = [{"index": i} for i in xrange(job_count)]
        write_table("//tmp/input", original_data)

        operation_count = 5
        ops = []
        for index in range(operation_count):
            output = "//tmp/output" + str(index)
            create("table", output)
            ops.append(
                map(dont_track=True,
                    waiting_jobs=True,
                    command="cat",
                    in_="//tmp/input",
                    out=[output],
                    spec={"data_size_per_job": 1, "testing": testing_options}))

        for op in ops:
            snapshot_path = "//sys/operations/{0}/snapshot".format(op.id)
            track_path(snapshot_path, 10)

            snapshot_backup_path = snapshot_path + ".backup"
            copy(snapshot_path, snapshot_backup_path)
            assert len(read_file(snapshot_backup_path, verbose=False)) > 0
            op.resume_jobs()

class TestSchedulerPreemption(YTEnvSetup):
    NUM_MASTERS = 1
    NUM_NODES = 3
    NUM_SCHEDULERS = 1

    DELTA_SCHEDULER_CONFIG = {
        "scheduler": {
            "min_share_preemption_timeout": 100,
            "fair_share_starvation_tolerance": 0.7,
            "fair_share_starvation_tolerance_limit": 0.9
        }
    }

    def test_preemption(self):
        create("table", "//tmp/t_in")
        for i in xrange(3):
            write_table("<append=true>//tmp/t_in", {"foo": "bar"})

        create("table", "//tmp/t_out1")
        create("table", "//tmp/t_out2")

        op1 = map(dont_track=True, command="sleep 1000; cat", in_=["//tmp/t_in"], out="//tmp/t_out1",
                  spec={"pool": "fake_pool", "job_count": 3, "locality_timeout": 0})
        time.sleep(3)

        assert get("//sys/scheduler/orchid/scheduler/pools/fake_pool/fair_share_ratio") >= 0.999
        assert get("//sys/scheduler/orchid/scheduler/pools/fake_pool/usage_ratio") >= 0.999

        create("map_node", "//sys/pools/test_pool", attributes={"min_share_ratio": 1.0})
        op2 = map(dont_track=True, command="cat", in_=["//tmp/t_in"], out="//tmp/t_out2", spec={"pool": "test_pool"})
        op2.track()

        op1.abort()

    def test_recursive_preemption_settings(self):
        create("map_node", "//sys/pools/p1", attributes={"fair_share_starvation_tolerance_limit": 0.6})
        create("map_node", "//sys/pools/p1/p2")
        create("map_node", "//sys/pools/p1/p3", attributes={"fair_share_starvation_tolerance": 0.5})
        create("map_node", "//sys/pools/p1/p4", attributes={"fair_share_starvation_tolerance": 0.9})
        create("map_node", "//sys/pools/p5", attributes={"fair_share_starvation_tolerance": 0.8})
        create("map_node", "//sys/pools/p5/p6")
        time.sleep(1)

        get_pool_tolerance = lambda pool: \
            get("//sys/scheduler/orchid/scheduler/pools/{0}/adjusted_fair_share_starvation_tolerance".format(pool))

        assert get_pool_tolerance("p1") == 0.7
        assert get_pool_tolerance("p2") == 0.6
        assert get_pool_tolerance("p3") == 0.5
        assert get_pool_tolerance("p4") == 0.6
        assert get_pool_tolerance("p5") == 0.8
        assert get_pool_tolerance("p6") == 0.8

        create("table", "//tmp/t_in")
        write_table("//tmp/t_in", {"foo": "bar"})
        create("table", "//tmp/t_out1")
        create("table", "//tmp/t_out2")
        create("table", "//tmp/t_out3")
        create("table", "//tmp/t_out4")

        op1 = map(
            dont_track=True,
            command="sleep 1000; cat",
            in_="//tmp/t_in",
            out="//tmp/t_out1",
            spec={"pool": "p2", "fair_share_starvation_tolerance": 0.4})

        op2 = map(
            dont_track=True,
            command="sleep 1000; cat",
            in_="//tmp/t_in",
            out="//tmp/t_out2",
            spec={"pool": "p2", "fair_share_starvation_tolerance": 0.8})

        op3 = map(
            dont_track=True,
            command="sleep 1000; cat",
            in_="//tmp/t_in",
            out="//tmp/t_out3",
            spec={"pool": "p6"})

        op4 = map(
            dont_track=True,
            command="sleep 1000; cat",
            in_="//tmp/t_in",
            out="//tmp/t_out4",
            spec={"pool": "p6", "fair_share_starvation_tolerance": 0.9})

        time.sleep(1)

        get_operation_tolerance = lambda op_id: \
            get("//sys/scheduler/orchid/scheduler/operations/{0}/progress/adjusted_fair_share_starvation_tolerance".format(op_id))

        assert get_operation_tolerance(op1.id) == 0.4
        assert get_operation_tolerance(op2.id) == 0.6
        assert get_operation_tolerance(op3.id) == 0.8
        assert get_operation_tolerance(op4.id) == 0.9

        op1.abort();
        op2.abort();

class TestSchedulerHeterogeneousConfiguration(YTEnvSetup):
    NUM_MASTERS = 1
    NUM_NODES = 3
    NUM_SCHEDULERS = 1

    def modify_node_config(self, config):
        if not hasattr(self, "node_counter"):
            self.node_counter = 0
        self.node_counter += 1
        if self.node_counter == 1:
            config["exec_agent"]["job_controller"]["resource_limits"]["user_slots"] = 0

    def test_job_count(self):
        data = [{"foo": i} for i in xrange(3)]
        create("table", "//tmp/in")
        create("table", "//tmp/out")
        write_table("//tmp/in", data)

        assert get("//sys/scheduler/orchid/scheduler/cell/resource_limits/user_slots") == 2
        assert get("//sys/scheduler/orchid/scheduler/cell/resource_usage/user_slots") == 0

        op = map(
            dont_track=True,
            command="sleep 100",
            in_="//tmp/in",
            out="//tmp/out",
            spec={"data_size_per_job": 1, "locality_timeout": 0})

        time.sleep(2)

        assert get("//sys/scheduler/orchid/scheduler/operations/{0}/progress/resource_usage/user_slots".format(op.id)) == 2
        assert get("//sys/scheduler/orchid/scheduler/cell/resource_limits/user_slots") == 2
        assert get("//sys/scheduler/orchid/scheduler/cell/resource_usage/user_slots") == 2

        op.abort()

<<<<<<< HEAD
class TestSchedulerJobStatistics(YTEnvSetup):
    NUM_MASTERS = 1
    NUM_NODES = 3
    NUM_SCHEDULERS = 1
    
    DELTA_NODE_CONFIG = {
        "exec_agent": {
            "scheduler_connector": {
                "heartbeat_period": 100 # 100 msec
            }
        }
    }

    def _create_table(self, table):
        create("table", table)
        set(table + "/@replication_factor", 1)
    
    def test_scheduler_job_statistics(self):
        self._create_table("//tmp/in")
        self._create_table("//tmp/out")
        write_table("//tmp/in", [{"foo": i} for i in xrange(10)])
        
        op = map(
            dont_track=True,
            waiting_jobs=True,
            label="scheduler_job_statistics",
            in_="//tmp/in",
            out="//tmp/out",
            command="cat")
        
        running_jobs = get("//sys/scheduler/orchid/scheduler/operations/{0}/running_jobs".format(op.id))
        job_id = running_jobs.keys()[0]

        statistics_appeared = False
        for iter in xrange(10):
            attributes = get("//sys/scheduler/orchid/scheduler/operations/{0}/running_jobs/{1}".format(op.id, job_id))
            statistics = attributes.get("statistics", {})
            data = statistics.get("data", {})
            _input = data.get("input", {})
            row_count = _input.get("row_count", {})
            _sum = row_count.get("sum", 0)
            if _sum == 10:
                statistics_appeared = True
                break
            time.sleep(1.0)

        assert statistics_appeared

        op.resume_jobs()
        op.track()
=======

class TestResourceLimits(YTEnvSetup):
    NUM_MASTERS = 1
    NUM_NODES = 3
    NUM_SCHEDULERS = 1

    def test_resource_limits(self):
        resource_limits = {"cpu": 1, "memory": 1000 * 1024 * 1024, "network": 10}
        create("map_node", "//sys/pools/test_pool", attributes={"resource_limits": resource_limits})

        while True:
            pools = get("//sys/scheduler/orchid/scheduler/pools")
            if "test_pool" in pools:
                break
            time.sleep(0.1)

        stats = get("//sys/scheduler/orchid/scheduler")
        pool_resource_limits = stats["pools"]["test_pool"]["resource_limits"]
        for resource, limit in resource_limits.iteritems():
            assert pool_resource_limits[resource] == limit

        data = [{"foo": i} for i in xrange(3)]
        create("table", "//tmp/in")
        create("table", "//tmp/out")
        write_table("//tmp/in", data)

        memory_limit = 30 * 1024 * 1024

        testing_options = {"scheduling_delay": 500}

        op = map(
            dont_track=True,
            command="sleep 5",
            in_="//tmp/in",
            out="//tmp/out",
            spec={"job_count": 3, "pool": "test_pool", "mapper": {"memory_limit": memory_limit}, "testing": testing_options})
        time.sleep(3)
        assert get("//sys/scheduler/orchid/scheduler/operations/{0}/progress/jobs/running".format(op.id)) == 1
        op.abort()

        op = map(
            dont_track=True,
            command="sleep 5",
            in_="//tmp/in",
            out="//tmp/out",
            spec={"job_count": 3, "resource_limits": resource_limits, "mapper": {"memory_limit": memory_limit}, "testing": testing_options})
        time.sleep(3)
        op_limits = get("//sys/scheduler/orchid/scheduler/operations/{0}/progress/resource_limits".format(op.id))
        for resource, limit in resource_limits.iteritems():
            assert op_limits[resource] == limit
        assert get("//sys/operations/{0}/@progress/jobs/running".format(op.id)) == 1
        op.abort()
>>>>>>> 4f487088
<|MERGE_RESOLUTION|>--- conflicted
+++ resolved
@@ -1070,7 +1070,6 @@
 
         op.abort()
 
-<<<<<<< HEAD
 class TestSchedulerJobStatistics(YTEnvSetup):
     NUM_MASTERS = 1
     NUM_NODES = 3
@@ -1121,7 +1120,6 @@
 
         op.resume_jobs()
         op.track()
-=======
 
 class TestResourceLimits(YTEnvSetup):
     NUM_MASTERS = 1
@@ -1174,4 +1172,3 @@
             assert op_limits[resource] == limit
         assert get("//sys/operations/{0}/@progress/jobs/running".format(op.id)) == 1
         op.abort()
->>>>>>> 4f487088
