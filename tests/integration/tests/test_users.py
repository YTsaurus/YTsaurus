--- conflicted
+++ resolved
@@ -192,23 +192,21 @@
                 found = True
         assert found
 
-<<<<<<< HEAD
+    def test_remove_group(self):
+        create_user("u")
+        create_group("g")
+        add_member("u", "g")
+
+        self.assertItemsEqual(get("//sys/users/u/@member_of"), ["g", "users"])
+        self.assertItemsEqual(get("//sys/users/u/@member_of_closure"), ["g", "users", "everyone"])
+        
+        remove_group("g")
+        
+        self.assertItemsEqual(get("//sys/users/u/@member_of"), ["users"])
+        self.assertItemsEqual(get("//sys/users/u/@member_of_closure"), ["users", "everyone"])
+
 ##################################################################
 
 @mark_multicell
 class TestUsersMulticell(TestUsers):
     NUM_SECONDARY_MASTER_CELLS = 2
-=======
-    def test_remove_group(self):
-        create_user("u")
-        create_group("g")
-        add_member("u", "g")
-
-        self.assertItemsEqual(get("//sys/users/u/@member_of"), ["g", "users"])
-        self.assertItemsEqual(get("//sys/users/u/@member_of_closure"), ["g", "users", "everyone"])
-        
-        remove_group("g")
-        
-        self.assertItemsEqual(get("//sys/users/u/@member_of"), ["users"])
-        self.assertItemsEqual(get("//sys/users/u/@member_of_closure"), ["users", "everyone"])
->>>>>>> 22ea4b52
