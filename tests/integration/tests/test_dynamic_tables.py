--- conflicted
+++ resolved
@@ -417,7 +417,14 @@
         with pytest.raises(YtError): freeze_table("//tmp/t")
         with pytest.raises(YtError): unfreeze_table("//tmp/t")
 
-<<<<<<< HEAD
+    def test_no_storage_change_for_mounted(self):
+        self.sync_create_cells(1)
+        self._create_simple_table("//tmp/t")
+        self.sync_mount_table("//tmp/t")
+        with pytest.raises(YtError): set("//tmp/t/@vital", False)
+        with pytest.raises(YtError): set("//tmp/t/@replication_factor", 2)
+        with pytest.raises(YtError): set("//tmp/t/@media", {"default": {"replication_factor": 2}})
+
     def test_cell_bundle_node_tag_filter(self):
         node = list(get("//sys/nodes"))[0]
         with pytest.raises(YtError):
@@ -790,16 +797,6 @@
         expected_state = "frozen" if freeze else "mounted"
         self._wait_for_tablets("//tmp/t", expected_state)
 
-=======
->>>>>>> dcb4a8d5
-    def test_no_storage_change_for_mounted(self):
-        self.sync_create_cells(1)
-        self._create_simple_table("//tmp/t")
-        self.sync_mount_table("//tmp/t")
-        with pytest.raises(YtError): set("//tmp/t/@vital", False)
-        with pytest.raises(YtError): set("//tmp/t/@replication_factor", 2)
-        with pytest.raises(YtError): set("//tmp/t/@media", {"default": {"replication_factor": 2}})
-
 ##################################################################
 
 class TestDynamicTablesMulticell(TestDynamicTables):
