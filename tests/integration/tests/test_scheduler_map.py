from yt_env_setup import YTEnvSetup, linux_only
from yt_commands import *

from yt.wrapper import JsonFormat
from yt.environment.helpers import assert_items_equal

import pytest
import time
import __builtin__
import os
import tempfile


<<<<<<< HEAD
##################################################################
=======
from yt_env_setup import YTEnvSetup, unix_only
from yt_commands import *
from distutils.spawn import find_executable
>>>>>>> fb032460

def get_statistics(statistics, complex_key):
    result = statistics
    for part in complex_key.split("."):
        if part:
            result = result[part]
    return result

##################################################################

class TestCGroups(YTEnvSetup):
    NUM_MASTERS = 3
    NUM_NODES = 5
    NUM_SCHEDULERS = 1

    DELTA_NODE_CONFIG = {
        "exec_agent" : {
            "enable_cgroups" : True,
            "supported_cgroups" : [ "cpuacct", "blkio", "memory", "cpu"],
            "slot_manager" : {
                "enforce_job_control" : True,
            }
        }
    }

    def test_failed_jobs_twice(self):
        create("table", "//tmp/t1")
        create("table", "//tmp/t2")
        write_table("//tmp/t1", [{"foo": "bar"} for i in xrange(200)])
        op_id = map(
            dont_track=True,
            in_="//tmp/t1",
            out="//tmp/t2",
            command='trap "" HUP; bash -c "sleep 60" &; sleep $[( $RANDOM % 5 )]s; exit 42;',
            spec={"max_failed_job_count": 1, "job_count": 200})

        with pytest.raises(YtError):
            track_op(op_id)

        for job_desc in ls("//sys/operations/{0}/jobs".format(op_id), attributes=["error"]):
            print >>sys.stderr, job_desc.attributes
            print >>sys.stderr, job_desc.attributes["error"]["inner_errors"][0]["message"]
            assert "Process exited with code " in job_desc.attributes["error"]["inner_errors"][0]["message"]


class TestEventLog(YTEnvSetup):
    NUM_MASTERS = 3
    NUM_NODES = 5
    NUM_SCHEDULERS = 1

    DELTA_SCHEDULER_CONFIG = {
        "scheduler" : {
            "event_log" : {
                "flush_period" : 5000
            }
        }
    }

    DELTA_NODE_CONFIG = {
        "exec_agent" : {
            "enable_cgroups" : True,
            "supported_cgroups" : [ "cpuacct", "blkio", "memory", "cpu"],
            "slot_manager" : {
                "enforce_job_control" : True
            }
        }
    }

    def test_scheduler_event_log(self):
        create("table", "//tmp/t1")
        create("table", "//tmp/t2")
        write_table("//tmp/t1", [{"a": "b"}])
        op_id = map(in_="//tmp/t1", out="//tmp/t2", command='cat; bash -c "for (( I=0 ; I<=100*1000 ; I++ )) ; do echo $(( I+I*I )); done; sleep 2" >/dev/null')

        statistics = get("//sys/operations/{0}/@progress/job_statistics".format(op_id))
        assert get_statistics(statistics, "user_job.cpu.user.$.completed.map.sum") > 0
        assert get_statistics(statistics, "user_job.block_io.bytes_read.$.completed.map.sum") is not None
        assert get_statistics(statistics, "user_job.current_memory.rss.$.completed.map.count") > 0
        assert get_statistics(statistics, "user_job.max_memory.$.completed.map.count") > 0
        assert get_statistics(statistics, "user_job.cumulative_memory_mb_sec.$.completed.map.count") > 0
        assert get_statistics(statistics, "job_proxy.cpu.user.$.completed.map.count") == 1
        assert get_statistics(statistics, "job_proxy.cpu.user.$.completed.map.count") == 1

        # wait for scheduler to dump the event log
        time.sleep(6)
        res = read_table("//sys/scheduler/event_log")
        event_types = __builtin__.set()
        for item in res:
            event_types.add(item["event_type"])
            if item["event_type"] == "job_completed":
                stats = item["statistics"]
                user_time = get_statistics(stats, "user_job.cpu.user")
                # our job should burn enough cpu
                assert user_time > 0
        assert "operation_started" in event_types



class TestJobProber(YTEnvSetup):
    NUM_MASTERS = 3
    NUM_NODES = 5
    NUM_SCHEDULERS = 1

    DELTA_NODE_CONFIG = {
        "exec_agent" : {
            'enable_cgroups' : True,
            "supported_cgroups" : [ "cpuacct", "blkio", "memory", "cpu"]
        }
    }

    def test_strace_job(self):
        create("table", "//tmp/t1")
        create("table", "//tmp/t2")
        write_table("//tmp/t1", {"foo": "bar"})

        tmpdir = tempfile.mkdtemp(prefix="strace_job")

        command = "touch {0}/started || exit 1; cat; until rmdir {0} 2>/dev/null; do sleep 1; done".format(tmpdir)

        op_id = map(
            dont_track=True,
            in_="//tmp/t1",
            out="//tmp/t2",
            command=command,
            spec={
                "mapper": {
                    "format": "json"
                }
            })

        try:
            pin_filename = os.path.join(tmpdir, "started")
            while not os.access(pin_filename, os.F_OK):
                time.sleep(0.2)

            jobs_path = "//sys/scheduler/orchid/scheduler/operations/{0}/running_jobs".format(op_id)
            jobs = ls(jobs_path)
            assert jobs

            result = strace_job(jobs[0])
        finally:
            try:
                os.unlink(pin_filename)
            except OSError:
                pass
            try:
                os.unlink(tmpdir)
            except OSError:
                pass

        for pid, trace in result['traces'].iteritems():
            if trace['trace'] != "attach: ptrace(PTRACE_ATTACH, ...): No such process\n":
                assert trace['trace'].startswith("Process {0} attached".format(pid))
        track_op(op_id)

##################################################################

class TestSchedulerMapCommands(YTEnvSetup):
    NUM_MASTERS = 3
    NUM_NODES = 5
    NUM_SCHEDULERS = 1

    DELTA_SCHEDULER_CONFIG = {
        "scheduler" : {
            "watchers_update_period" : 100
        }
    }

    def test_empty_table(self):
        create("table", "//tmp/t1")
        create("table", "//tmp/t2")
        map(in_="//tmp/t1", out="//tmp/t2", command="cat")

        assert read_table("//tmp/t2") == []

<<<<<<< HEAD
    @linux_only
=======
    @unix_only
>>>>>>> fb032460
    def test_one_chunk(self):
        create("table", "//tmp/t1")
        create("table", "//tmp/t2")
        write_table("//tmp/t1", {"a": "b"})
        op_id = map(dont_track=True,
            in_="//tmp/t1", out="//tmp/t2", command=r'cat; echo "{v1=\"$V1\"};{v2=\"$TMPDIR\"}"',
            spec={"mapper": {"environment": {"V1": "Some data", "TMPDIR": "$(SandboxPath)/mytmp"}},
                  "title": "MyTitle"})

        get("//sys/operations/%s/@spec" % op_id)
        track_op(op_id)

        res = read_table("//tmp/t2")
        assert len(res) == 3
        assert res[0] == {"a" : "b"}
        assert res[1] == {"v1" : "Some data"}
        assert res[2].has_key("v2")
        assert res[2]["v2"].endswith("/mytmp")
        assert res[2]["v2"].startswith("/")

    def test_big_input(self):
        create("table", "//tmp/t1")
        create("table", "//tmp/t2")

        count = 1000 * 1000
        original_data = [{"index": i} for i in xrange(count)]
        write_table("//tmp/t1", original_data)

        command = "cat"
        map(in_="//tmp/t1", out="//tmp/t2", command=command)

        new_data = read_table("//tmp/t2", verbose=False)
        assert sorted(row.items() for row in new_data) == [[("index", i)] for i in xrange(count)]

    def test_two_inputs_at_the_same_time(self):
        create("table", "//tmp/t_input")
        create("table", "//tmp/t_output1")
        create("table", "//tmp/t_output2")

        count = 1000
        original_data = [{"index": i} for i in xrange(count)]
        write_table("//tmp/t_input", original_data)

        file = "//tmp/some_file.txt"
        create("file", file)
        write_file(file, "{value=42};\n")

        command = 'bash -c "cat <&0 & sleep 0.1; cat some_file.txt >&4; wait;"'
        map(in_="//tmp/t_input",
            out=["//tmp/t_output1", "//tmp/t_output2"],
            command=command,
            file=[file],
            verbose=True)

        assert read_table("//tmp/t_output2") == [{"value": 42}]
        assert sorted([row.items() for row in read_table("//tmp/t_output1")]) == [[("index", i)] for i in xrange(count)]

    def test_first_after_second(self):
        create("table", "//tmp/t_input")
        create("table", "//tmp/t_output1")
        create("table", "//tmp/t_output2")

        count = 10000
        original_data = [{"index": i} for i in xrange(count)]
        write_table("//tmp/t_input", original_data)

        file1 = "//tmp/some_file.txt"
        create("file", file1)
        write_file(file1, "}}}}};\n")

        command = 'cat some_file.txt >&4; cat >&4; echo "{value=42}"'
        op_id = map(dont_track=True,
                    in_="//tmp/t_input",
                    out=["//tmp/t_output1", "//tmp/t_output2"],
                    command=command,
                    file=[file1],
                    verbose=True)
        with pytest.raises(YtError):
            track_op(op_id)

<<<<<<< HEAD
    @linux_only
=======
    @unix_only
>>>>>>> fb032460
    def test_in_equal_to_out(self):
        create("table", "//tmp/t1")
        write_table("//tmp/t1", {"foo": "bar"})

        map(in_="//tmp/t1", out="<append=true>//tmp/t1", command="cat")

        assert read_table("//tmp/t1") == [{"foo": "bar"}, {"foo": "bar"}]

    #TODO(panin): refactor
    def _check_all_stderrs(self, op_id, expected_content, expected_count):
        jobs_path = "//sys/operations/" + op_id + "/jobs"
        assert get(jobs_path + "/@count") == expected_count
        for job_id in ls(jobs_path):
            stderr_path = jobs_path + "/" + job_id + "/stderr"
            assert get(stderr_path + "/@uncompressed_data_size") == len(expected_content)
            assert read_file(stderr_path) == expected_content

    # check that stderr is captured for successfull job
<<<<<<< HEAD
    @linux_only
=======
    @unix_only
>>>>>>> fb032460
    def test_stderr_ok(self):
        create("table", "//tmp/t1")
        create("table", "//tmp/t2")
        write_table("//tmp/t1", {"foo": "bar"})

        command = """cat > /dev/null; echo stderr 1>&2; echo {operation='"'$YT_OPERATION_ID'"'}';'; echo {job_index=$YT_JOB_INDEX};"""

        op_id = map(dont_track=True, in_="//tmp/t1", out="//tmp/t2", command=command)
        track_op(op_id)

        assert read_table("//tmp/t2") == [{"operation" : op_id}, {"job_index" : 0}]
        self._check_all_stderrs(op_id, "stderr\n", 1)

    # check that stderr is captured for failed jobs
<<<<<<< HEAD
    @linux_only
=======
    @unix_only
>>>>>>> fb032460
    def test_stderr_failed(self):
        create("table", "//tmp/t1")
        create("table", "//tmp/t2")
        write_table("//tmp/t1", {"foo": "bar"})

        command = """echo "{x=y}{v=};{a=b}"; while echo xxx 2>/dev/null; do false; done; echo stderr 1>&2; cat > /dev/null;"""

        op_id = map(dont_track=True, in_="//tmp/t1", out="//tmp/t2", command=command)
        # if all jobs failed then operation is also failed
        with pytest.raises(YtError):
            track_op(op_id)

        self._check_all_stderrs(op_id, "stderr\n", 10)

    # check max_stderr_count
<<<<<<< HEAD
    @linux_only
=======
    @unix_only
>>>>>>> fb032460
    def test_stderr_limit(self):
        create("table", "//tmp/t1")
        create("table", "//tmp/t2")
        write_table("//tmp/t1", {"foo": "bar"})

        command = "cat > /dev/null; echo stderr 1>&2; exit 125"

        op_id = map(dont_track=True, in_="//tmp/t1", out="//tmp/t2", command=command, spec={"max_failed_job_count": 5})
        # if all jobs failed then operation is also failed
        with pytest.raises(YtError):
            track_op(op_id)

        self._check_all_stderrs(op_id, "stderr\n", 5)

    @pytest.mark.skipif("not sys.platform.startswith(\"linux\")")
    def test_stderr_of_failed_jobs(self):
        create("table", "//tmp/t1")
        create("table", "//tmp/t2")
        write_table("//tmp/t1", [{"foo": "bar"} for i in xrange(110)])

        tmpdir = tempfile.mkdtemp(prefix="stderr_of_failed_jobs_semaphore")
        try:
            os.chmod(tmpdir, 0777)
            for i in xrange(109):
                with open(os.path.join(tmpdir, str(i)), "w") as f:
                    f.close()

            command = """cat > /dev/null;
                SEMAPHORE_DIR={0}
                echo stderr 1>&2;
                if [ "$YT_START_ROW_INDEX" = "109" ]; then
                    until rmdir $SEMAPHORE_DIR 2>/dev/null; do sleep 1; done
                    exit 125;
                else
                    rm $SEMAPHORE_DIR/$YT_START_ROW_INDEX
                    exit 0;
                fi;""".format(tmpdir)

            op_id = map(dont_track=True, in_="//tmp/t1", out="//tmp/t2", command=command,
                        spec={"max_failed_job_count": 1, "job_count": 110})
            with pytest.raises(YtError):
                track_op(op_id)

            # The default number of stderr is 100. We check that we have 101-st stderr of failed job,
            # that is last one.
            self._check_all_stderrs(op_id, "stderr\n", 101)
        finally:
            try:
                os.rmdir(tmpdir)
            except:
                pass

    def test_job_progress(self):
        create("table", "//tmp/t1")
        create("table", "//tmp/t2")
        write_table("//tmp/t1", [{"foo": "bar"} for i in xrange(10)])

        tmpdir = tempfile.mkdtemp(prefix="job_progress")
        keeper_filename = os.path.join(tmpdir, "keep")

        try:
            with open(keeper_filename, "w") as f:
                f.close()

            op_id = map(dont_track=True, in_="//tmp/t1", out="//tmp/t2", command="""
                DIR={0}
                until rmdir $DIR 2>/dev/null; do sleep 1; done;
                cat
                """.format(tmpdir))

            while True:
                try:
                    job_id, _1 = get("//sys/scheduler/orchid/scheduler/operations/{0}/running_jobs".format(op_id)).popitem()
                    time.sleep(0.1)
                except KeyError:
                    pass
                else:
                    break

            progress = get("//sys/scheduler/orchid/scheduler/operations/{0}/running_jobs/{1}/progress".format(op_id, job_id))
            assert progress >= 0
            os.unlink(keeper_filename)

            track_op(op_id)
        finally:
            try:
                os.unlink(keeper_filename)
            except OSError:
                pass
            try:
                os.unlink(tmpdir)
            except OSError:
                pass

    def test_estimated_statistics(self):
        create("table", "//tmp/t1")
        create("table", "//tmp/t2")
        write_table("//tmp/t1", [{"key" : i} for i in xrange(5)])

        sort(in_="//tmp/t1", out="//tmp/t1", sort_by="key")
        op_id = map(command="cat", in_="//tmp/t1[:1]", out="//tmp/t2")

        statistics = get("//sys/operations/{0}/@progress/estimated_input_statistics".format(op_id))
        for key in ["chunk_count", "uncompressed_data_size", "compressed_data_size", "row_count", "unavailable_chunk_count"]:
            assert key in statistics
        assert statistics["chunk_count"] == 1

    def test_input_row_count(self):
        create("table", "//tmp/t1")
        create("table", "//tmp/t2")
        write_table("//tmp/t1", [{"key" : i} for i in xrange(5)])

        sort(in_="//tmp/t1", out="//tmp/t1", sort_by="key")
        op_id = map(command="cat", in_="//tmp/t1[:1]", out="//tmp/t2")

        assert get("//tmp/t2/@row_count") == 1

        row_count = get("//sys/operations/{0}/@progress/job_statistics/data/input/row_count/$/completed/map/sum".format(op_id))
        assert row_count == 1

    def test_multiple_output_row_count(self):
        create("table", "//tmp/t1")
        create("table", "//tmp/t2")
        create("table", "//tmp/t3")
        write_table("//tmp/t1", [{"key" : i} for i in xrange(5)])

        op_id = map(command="cat; echo {hello=world} >&4", in_="//tmp/t1", out=["//tmp/t2", "//tmp/t3"])
        assert get("//tmp/t2/@row_count") == 5
        row_count = get("//sys/operations/{0}/@progress/job_statistics/data/output/0/row_count/$/completed/map/sum".format(op_id))
        assert row_count == 5
        row_count = get("//sys/operations/{0}/@progress/job_statistics/data/output/1/row_count/$/completed/map/sum".format(op_id))
        assert row_count == 1


    def test_invalid_output_record(self):
        create("table", "//tmp/t1")
        create("table", "//tmp/t2")
        write_table("//tmp/t1", {"key": "foo", "value": "ninja"})

        command = """awk '($1=="foo"){print "bar"}'"""

        with pytest.raises(YtError):
            map(command=command,
                in_="//tmp/t1",
                out="//tmp/t2",
                spec={"mapper": {"format": "yamr"}})

<<<<<<< HEAD
    @linux_only
=======
    @unix_only
>>>>>>> fb032460
    def test_fail_context(self):
        create("table", "//tmp/t1")
        create("table", "//tmp/t2")
        write_table("//tmp/t1", {"foo": "bar"})

        command = 'python -c "import os; os.read(0, 1);"'

        op_id = map(dont_track=True, in_="//tmp/t1", out="//tmp/t2", command=command,
                spec={ "mapper": { "input_format" : "dsv", "check_input_fully_consumed": True}})
        # if all jobs failed then operation is also failed
        with pytest.raises(YtError): track_op(op_id)

        jobs_path = "//sys/operations/" + op_id + "/jobs"
        for job_id in ls(jobs_path):
            assert len(read_file(jobs_path + "/" + job_id + "/fail_context")) > 0

    def test_dump_job_context(self):
        create("table", "//tmp/t1")
        create("table", "//tmp/t2")
        write_table("//tmp/t1", {"foo": "bar"})

        tmpdir = tempfile.mkdtemp(prefix="dump_job_context_semaphore")

        command="touch {0}/started; cat; until rmdir {0} 2>/dev/null; do sleep 1; done".format(tmpdir)

        op_id = map(
            dont_track=True,
            in_="//tmp/t1",
            out="//tmp/t2",
            command=command,
            spec={
                "mapper": {
                    "input_format": "json",
                    "output_format": "json"
                }
            })

        pin_filename = os.path.join(tmpdir, "started")
        while not os.access(pin_filename, os.F_OK):
            time.sleep(0.2)

        try:
            jobs_path = "//sys/scheduler/orchid/scheduler/operations/{0}/running_jobs".format(op_id)
            jobs = ls(jobs_path)
            assert jobs
            for job_id in jobs:
                dump_job_context(job_id, "//tmp/input_context")

        finally:
            os.unlink(pin_filename)

        track_op(op_id)

        context = read_file("//tmp/input_context")
        assert get("//tmp/input_context/@description/type") == "input_context"
        assert JsonFormat(process_table_index=True).loads_row(context)["foo"] == "bar"

<<<<<<< HEAD
    @linux_only
=======
    @unix_only
>>>>>>> fb032460
    def test_sorted_output(self):
        create("table", "//tmp/t1")
        create("table", "//tmp/t2")
        for i in xrange(2):
            write_table("<append=true>//tmp/t1", {"key": "foo", "value": "ninja"})

        command = """cat >/dev/null;
           if [ "$YT_JOB_INDEX" = "0" ]; then
               k1=0; k2=1;
           else
               k1=0; k2=0;
           fi
           echo "{key=$k1; value=one}; {key=$k2; value=two}"
        """

        map(in_="//tmp/t1",
            out="<sorted_by=[key];append=true>//tmp/t2",
            command=command,
            spec={"job_count": 2})

        assert get("//tmp/t2/@sorted")
        assert get("//tmp/t2/@sorted_by") == ["key"]
        assert read_table("//tmp/t2") == [{"key":0 , "value":"one"}, {"key":0, "value":"two"}, {"key":0, "value":"one"}, {"key":1, "value":"two"}]

    def test_sorted_output_overlap(self):
        create("table", "//tmp/t1")
        create("table", "//tmp/t2")
        for i in xrange(2):
            write_table("<append=true>//tmp/t1", {"key": "foo", "value": "ninja"})

        command = 'cat >/dev/null; echo "{key=1; value=one}; {key=2; value=two}"'

        with pytest.raises(YtError):
            map(
                in_="//tmp/t1",
                out="<sorted_by=[key]>//tmp/t2",
                command=command,
                spec={"job_count": 2})
            print read_table("//tmp/t2")

    def test_sorted_output_job_failure(self):
        create("table", "//tmp/t1")
        create("table", "//tmp/t2")
        for i in xrange(2):
            write_table("<append=true>//tmp/t1", {"key": "foo", "value": "ninja"})

        command = "cat >/dev/null; echo {key=2; value=one}; {key=1; value=two}"

        with pytest.raises(YtError):
            map(
                in_="//tmp/t1",
                out="<sorted_by=[key]>//tmp/t2",
                command=command,
                spec={"job_count": 2})

<<<<<<< HEAD
    @linux_only
=======
    @unix_only
>>>>>>> fb032460
    def test_job_count(self):
        create("table", "//tmp/t1")
        for i in xrange(5):
            write_table("<append=true>//tmp/t1", {"foo": "bar"})

        command = "cat > /dev/null; echo {hello=world}"

        def check(table_name, job_count, expected_num_records):
            create("table", table_name)
            map(in_="//tmp/t1",
                out=table_name,
                command=command,
                spec={"job_count": job_count})
            assert read_table(table_name) == [{"hello": "world"} for i in xrange(expected_num_records)]

        check("//tmp/t2", 3, 3)
        check("//tmp/t3", 10, 5) # number of jobs can"t be more that number of chunks

<<<<<<< HEAD
    @linux_only
=======
    @unix_only
>>>>>>> fb032460
    def test_with_user_files(self):
        create("table", "//tmp/input")
        write_table("//tmp/input", {"foo": "bar"})

        create("table", "//tmp/output")

        file1 = "//tmp/some_file.txt"
        file2 = "//tmp/renamed_file.txt"

        create("file", file1)
        create("file", file2)

        write_file(file1, "{value=42};\n")
        write_file(file2, "{a=b};\n")

        create("table", "//tmp/table_file")
        write_table("//tmp/table_file", {"text": "info"})

        command= "cat > /dev/null; cat some_file.txt; cat my_file.txt; cat table_file;"

        map(in_="//tmp/input",
            out="//tmp/output",
            command=command,
            file=[file1, "<file_name=my_file.txt>" + file2, "<format=yson>//tmp/table_file"])

        assert read_table("//tmp/output") == [{"value": 42}, {"a": "b"}, {"text": "info"}]

<<<<<<< HEAD
    @linux_only
=======
    @unix_only
>>>>>>> fb032460
    def test_empty_user_files(self):
        create("table", "//tmp/input")
        write_table("//tmp/input", {"foo": "bar"})

        create("table", "//tmp/output")

        file1 = "//tmp/empty_file.txt"
        create("file", file1)

        table_file = "//tmp/table_file"
        create("table", table_file)

        command= "cat > /dev/null; cat empty_file.txt; cat table_file"

        map(in_="//tmp/input",
            out="//tmp/output",
            command=command,
            file=[file1, "<format=yamr>" + table_file])

        assert read_table("//tmp/output") == []

<<<<<<< HEAD
    @linux_only
=======
    @unix_only
>>>>>>> fb032460
    def test_multi_chunk_user_files(self):
        create("table", "//tmp/input")
        write_table("//tmp/input", {"foo": "bar"})

        create("table", "//tmp/output")

        file1 = "//tmp/regular_file"
        create("file", file1)
        write_file(file1, "{value=42};\n")
        set(file1 + "/@compression_codec", "lz4")
        write_file("<append=true>" + file1, "{a=b};\n")

        table_file = "//tmp/table_file"
        create("table", table_file)
        write_table(table_file, {"text": "info"})
        set(table_file + "/@compression_codec", "snappy")
        write_table("<append=true>" + table_file, {"text": "info"})

        command= "cat > /dev/null; cat regular_file; cat table_file"

        map(in_="//tmp/input",
            out="//tmp/output",
            command=command,
            file=[file1, "<format=yson>" + table_file])

        assert read_table("//tmp/output") == [{"value": 42}, {"a": "b"}, {"text": "info"}, {"text": "info"}]

    @pytest.mark.xfail(run = True, reason = "No support for erasure chunks in user files")
    def test_erasure_user_files(self):
        create("table", "//tmp/input")
        write_table("//tmp/input", {"foo": "bar"})

        create("table", "//tmp/output")

        file1 = "//tmp/regular_file"
        create("file", file1)
        set(file1 + "/@erasure_codec", "lrc_12_2_2")
        write_file(file1, "{value=42};\n")
        write_file(file1, "{a=b};\n")

        table_file = "//tmp/table_file"
        create("table", table_file)
        set(table_file + "/@erasure_codec", "reed_solomon_6_3")
        for i in xrange(2):
            write_table(table_file, {"text": "info"})

        command= "cat > /dev/null; cat regular_file; cat table_file"

        map(in_="//tmp/input",
            out="//tmp/output",
            command=command,
            file=[file1, "<format=yson>" + table_file])

        assert read_table("//tmp/output") == [{"value": 42}, {"a": "b"}, {"text": "info"}, {"text": "info"}]

<<<<<<< HEAD
    @linux_only
=======
    @unix_only
>>>>>>> fb032460
    def run_many_output_tables(self, yamr_mode=False):
        output_tables = ["//tmp/t%d" % i for i in range(3)]

        create("table", "//tmp/t_in")
        for table_path in output_tables:
            create("table", table_path)

        write_table("//tmp/t_in", {"a": "b"})

        if yamr_mode:
            mapper = "cat  > /dev/null; echo {v = 0} >&3; echo {v = 1} >&4; echo {v = 2} >&5"
        else:
            mapper = "cat  > /dev/null; echo {v = 0} >&1; echo {v = 1} >&4; echo {v = 2} >&7"

        create("file", "//tmp/mapper.sh")
        write_file("//tmp/mapper.sh", mapper)

        map(in_="//tmp/t_in",
            out=output_tables,
            command="bash mapper.sh",
            file="//tmp/mapper.sh",
            spec={"mapper": {"use_yamr_descriptors" : yamr_mode}})

        assert read_table(output_tables[0]) == [{"v": 0}]
        assert read_table(output_tables[1]) == [{"v": 1}]
        assert read_table(output_tables[2]) == [{"v": 2}]

<<<<<<< HEAD
    @linux_only
    def test_many_output_yt(self):
        self.run_many_output_tables()

    @linux_only
    def test_many_output_yamr(self):
        self.run_many_output_tables(True)

    @linux_only
=======
    @unix_only
    def test_many_output_yt(self):
        self.run_many_output_tables()

    @unix_only
    def test_many_output_yamr(self):
        self.run_many_output_tables(True)

    @unix_only
>>>>>>> fb032460
    def test_output_tables_switch(self):
        output_tables = ["//tmp/t%d" % i for i in range(3)]

        create("table", "//tmp/t_in")
        for table_path in output_tables:
            create("table", table_path)

        write_table("//tmp/t_in", {"a": "b"})
        mapper = 'cat  > /dev/null; echo "<table_index=2>#;{v = 0};{v = 1};<table_index=0>#;{v = 2}"'

        create("file", "//tmp/mapper.sh")
        write_file("//tmp/mapper.sh", mapper)

        map(in_="//tmp/t_in",
            out=output_tables,
            command="bash mapper.sh",
            file="//tmp/mapper.sh")

        assert read_table(output_tables[0]) == [{"v": 2}]
        assert read_table(output_tables[1]) == []
        assert read_table(output_tables[2]) == [{"v": 0}, {"v": 1}]

<<<<<<< HEAD
    @linux_only
=======
    @unix_only
>>>>>>> fb032460
    def test_tskv_input_format(self):
        create("table", "//tmp/t_in")
        write_table("//tmp/t_in", {"foo": "bar"})

        mapper = \
"""
import sys
input = sys.stdin.readline().strip('\\n').split('\\t')
assert input == ['tskv', 'foo=bar']
print '{hello=world}'

"""
        create("file", "//tmp/mapper.sh")
        write_file("//tmp/mapper.sh", mapper)

        create("table", "//tmp/t_out")
        map(in_="//tmp/t_in",
            out="//tmp/t_out",
            command="python mapper.sh",
            file="//tmp/mapper.sh",
            spec={"mapper": {"input_format": yson.loads("<line_prefix=tskv>dsv")}})

        assert read_table("//tmp/t_out") == [{"hello": "world"}]

<<<<<<< HEAD
    @linux_only
=======
    @unix_only
>>>>>>> fb032460
    def test_tskv_output_format(self):
        create("table", "//tmp/t_in")
        write_table("//tmp/t_in", {"foo": "bar"})

        mapper = \
"""
import sys
input = sys.stdin.readline().strip('\\n')
assert input == '<"table_index"=0;>#;'
input = sys.stdin.readline().strip('\\n')
assert input == '{"foo"="bar";};'
print "tskv" + "\\t" + "hello=world"
"""
        create("file", "//tmp/mapper.sh")
        write_file("//tmp/mapper.sh", mapper)

        create("table", "//tmp/t_out")
        map(in_="//tmp/t_in",
            out="//tmp/t_out",
            command="python mapper.sh",
            file="//tmp/mapper.sh",
            spec={"mapper": {
                    "enable_input_table_index": True,
                    "input_format": yson.loads("<format=text>yson"),
                    "output_format": yson.loads("<line_prefix=tskv>dsv")
                }})

        assert read_table("//tmp/t_out") == [{"hello": "world"}]

<<<<<<< HEAD
    @linux_only
=======
    @unix_only
>>>>>>> fb032460
    def test_yamr_output_format(self):
        create("table", "//tmp/t_in")
        write_table("//tmp/t_in", {"foo": "bar"})

        mapper = \
"""
import sys
input = sys.stdin.readline().strip('\\n')
assert input == '{"foo"="bar";};'
print "key\\tsubkey\\tvalue"

"""
        create("file", "//tmp/mapper.sh")
        write_file("//tmp/mapper.sh", mapper)

        create("table", "//tmp/t_out")
        map(in_="//tmp/t_in",
            out="//tmp/t_out",
            command="python mapper.sh",
            file="//tmp/mapper.sh",
            spec={"mapper": {
                    "input_format": yson.loads("<format=text>yson"),
                    "output_format": yson.loads("<has_subkey=true>yamr")
                }})

        assert read_table("//tmp/t_out") == [{"key": "key", "subkey": "subkey", "value": "value"}]

<<<<<<< HEAD
    @linux_only
=======
    @unix_only
>>>>>>> fb032460
    def test_yamr_input_format(self):
        create("table", "//tmp/t_in")
        write_table("//tmp/t_in", {"value": "value", "subkey": "subkey", "key": "key", "a": "another"})

        mapper = \
"""
import sys
input = sys.stdin.readline().strip('\\n').split('\\t')
assert input == ['key', 'subkey', 'value']
print '{hello=world}'

"""
        create("file", "//tmp/mapper.sh")
        write_file("//tmp/mapper.sh", mapper)

        create("table", "//tmp/t_out")
        map(in_="//tmp/t_in",
            out="//tmp/t_out",
            command="python mapper.sh",
            file="//tmp/mapper.sh",
            spec={"mapper": {"input_format": yson.loads("<has_subkey=true>yamr")}})

        assert read_table("//tmp/t_out") == [{"hello": "world"}]

<<<<<<< HEAD
    @linux_only
=======
    @unix_only
>>>>>>> fb032460
    def test_executable_mapper(self):
        create("table", "//tmp/t_in")
        write_table("//tmp/t_in", {"foo": "bar"})

        mapper =  \
"""
#!/bin/sh
cat > /dev/null; echo {hello=world}
"""

        create("file", "//tmp/mapper.sh")
        write_file("//tmp/mapper.sh", mapper)

        set("//tmp/mapper.sh/@executable", True)

        create("table", "//tmp/t_out")
        map(in_="//tmp/t_in",
            out="//tmp/t_out",
            command="./mapper.sh",
            file="//tmp/mapper.sh")

        assert read_table("//tmp/t_out") == [{"hello": "world"}]

    def test_abort_op(self):
        create("table", "//tmp/t")
        write_table("//tmp/t", {"foo": "bar"})

        op_id = map(dont_track=True,
            in_="//tmp/t",
            out="//tmp/t",
            command="sleep 1")

        path = "//sys/operations/%s/@state" % op_id
        # check running
        abort_op(op_id)
        assert get(path) == "aborted"


<<<<<<< HEAD
    @linux_only
=======
    @unix_only
>>>>>>> fb032460
    def test_table_index(self):
        create("table", "//tmp/t1")
        create("table", "//tmp/t2")
        create("table", "//tmp/out")

        write_table("//tmp/t1", {"key": "a", "value": "value"})
        write_table("//tmp/t2", {"key": "b", "value": "value"})

        mapper = \
"""
import sys
table_index = sys.stdin.readline().strip()
row = sys.stdin.readline().strip()
print row + table_index

table_index = sys.stdin.readline().strip()
row = sys.stdin.readline().strip()
print row + table_index
"""

        create("file", "//tmp/mapper.py")
        write_file("//tmp/mapper.py", mapper)

        map(in_=["//tmp/t1", "//tmp/t2"],
            out="//tmp/out",
            command="python mapper.py",
            file="//tmp/mapper.py",
            spec={"mapper": {"format": yson.loads("<enable_table_index=true>yamr")}})

        expected = [{"key": "a", "value": "value0"},
                    {"key": "b", "value": "value1"}]
        assert_items_equal(read_table("//tmp/out"), expected)

    def test_insane_demand(self):
        create("table", "//tmp/t_in")
        create("table", "//tmp/t_out")

        write_table("//tmp/t_in", {"cool": "stuff"})

        with pytest.raises(YtError):
            map(in_="//tmp/t_in", out="//tmp/t_out", command="cat",
                spec={"mapper": {"memory_limit": 1000000000000}})

    def test_check_input_fully_consumed(self):
        create("table", "//tmp/t1")
        create("table", "//tmp/t2")
        write_table("//tmp/t1", {"foo": "bar"})

        command = 'python -c "import os; os.read(0, 5);"'

        op_id = map(dont_track=True, in_="//tmp/t1", out="//tmp/t2", command=command,
                spec={ "mapper": { "input_format" : "dsv", "check_input_fully_consumed": True}})
        # if all jobs failed then operation is also failed
        with pytest.raises(YtError): track_op(op_id)

        assert read_table("//tmp/t2") == []

    def test_check_input_not_fully_consumed(self):
        create("table", "//tmp/t1")
        create("table", "//tmp/t2")

        data = [{"foo": "bar"} for i in xrange(10000)]
        write_table("//tmp/t1", data)

        map(in_="//tmp/t1", out="//tmp/t2", command="head -1",
            spec={"mapper": {"input_format" : "dsv", "output_format" : "dsv"}})

        assert read_table("//tmp/t2") == [{"foo": "bar"}]

    def test_live_preview(self):
        create_user("u")

        create("table", "//tmp/t1")
        write_table("//tmp/t1", {"foo": "bar"})

        create("table", "//tmp/t2")
        set("//tmp/t2/@acl", [{"action": "allow", "subjects": ["u"], "permissions": ["write"]}])
        effective_acl = get("//tmp/t2/@effective_acl")

        op_id = map(dont_track=True, command="cat; sleep 1", in_="//tmp/t1", out="//tmp/t2")

        time.sleep(0.5)
        assert exists("//sys/operations/{0}/output_0".format(op_id))
        assert effective_acl == get("//sys/operations/{0}/output_0/@acl".format(op_id))

        track_op(op_id)
        assert read_table("//tmp/t2") == [{"foo": "bar"}]

    def test_row_sampling(self):
        create("table", "//tmp/t1")
        create("table", "//tmp/t2")
        create("table", "//tmp/t3")

        count = 1000
        original_data = [{"index": i} for i in xrange(count)]
        write_table("//tmp/t1", original_data)

        command = "cat"
        sampling_rate = 0.5
        spec = {"job_io": {"table_reader": {"sampling_seed": 42, "sampling_rate": sampling_rate}}}

        map(in_="//tmp/t1", out="//tmp/t2", command=command, spec=spec)
        map(in_="//tmp/t1", out="//tmp/t3", command=command, spec=spec)

        new_data_t2 = read_table("//tmp/t2", verbose=False)
        new_data_t3 = read_table("//tmp/t3", verbose=False)

        assert sorted(row.items() for row in new_data_t2) == sorted(row.items() for row in new_data_t3)

        actual_rate = len(new_data_t2) * 1.0 / len(original_data)
        variation = sampling_rate * (1 - sampling_rate)
        assert sampling_rate - variation <= actual_rate <= sampling_rate + variation

    def test_concurrent_fail(self):
        create("table", "//tmp/input")

        testing_options = {"scheduling_delay": 250}

        job_count = 1000
        original_data = [{"index": i} for i in xrange(job_count)]
        write_table("//tmp/input", original_data)

        create("table", "//tmp/output")
        op_id = map(command="sleep 0.250; exit 1",
            in_="//tmp/input",
            out="//tmp/output",
            spec={"data_size_per_job": 1, "max_failed_job_count": 10, "testing": testing_options},
            dont_track=True)

        with pytest.raises(YtError):
            track_op(op_id)

<<<<<<< HEAD
    def test_many_parallel_operations(self):
        create("table", "//tmp/input")

        testing_options = {"scheduling_delay": 100}

        job_count = 10
        original_data = [{"index": i} for i in xrange(job_count)]
        write_table("//tmp/input", original_data)

        operation_count = 20
        op_ids = []
        for index in range(operation_count):
            output = "//tmp/output" + str(index)
            create("table", output)
            op_ids.append(
                map(command="sleep 0.1; cat",
                    in_="//tmp/input",
                    out=[output],
                    spec={"data_size_per_job": 1, "testing": testing_options},
                    dont_track=True))

        failed_op_ids = []
        for index in range(operation_count):
            output = "//tmp/failed_output" + str(index)
            create("table", output)
            failed_op_ids.append(
                map(command="sleep 0.1; exit 1",
                    in_="//tmp/input",
                    out=[output],
                    spec={"data_size_per_job": 1, "max_failed_job_count": 1, "testing": testing_options},
                    dont_track=True))

        for index, id in enumerate(failed_op_ids):
            output = "//tmp/failed_output" + str(index)
            with pytest.raises(YtError):
                track_op(id)

        for index, id in enumerate(op_ids):
            output = "//tmp/output" + str(index)
            track_op(id)
            assert sorted(read_table(output)) == original_data


@linux_only
=======
@unix_only
>>>>>>> fb032460
class TestJobQuery(YTEnvSetup):
    NUM_MASTERS = 3
    NUM_NODES = 5
    NUM_SCHEDULERS = 1

    DELTA_SCHEDULER_CONFIG = {
        "scheduler" : {
            "udf_registry_path" : "//tmp/udfs"
        }
    }

    def _init_udf_registry(self):
        registry_path =  "//tmp/udfs"
        create("map_node", registry_path)

        abs_path = os.path.join(registry_path, "abs_udf")
        create(
            "file", abs_path,
            attributes={"function_descriptor": {
                "name": "abs_udf",
                "argument_types": [{
                    "tag": "concrete_type",
                    "value": "int64"}],
                "result_type": {
                    "tag": "concrete_type",
                    "value": "int64"},
                "calling_convention": "simple"}})

        abs_impl_path = self._find_ut_file("test_udfs.bc")
        write_local_file(abs_path, abs_impl_path)

    def test_query_simple(self):
        create("table", "//tmp/t1")
        create("table", "//tmp/t2")
        write_table("//tmp/t1", {"a": "b"})

        map(in_="//tmp/t1", out="//tmp/t2", command="cat",
            spec={"input_query": "a", "input_schema": [{"name": "a", "type": "string"}]})

        assert read_table("//tmp/t2") == [{"a": "b"}]

    def test_query_reader_projection(self):
        create("table", "//tmp/t1")
        create("table", "//tmp/t2")
        write_table("//tmp/t1", {"a": "b", "c": "d"})

        map(in_="//tmp/t1", out="//tmp/t2", command="cat",
            spec={"input_query": "a", "input_schema": [{"name": "a", "type": "string"}]})

        assert read_table("//tmp/t2") == [{"a": "b"}]

    def test_query_with_condition(self):
        create("table", "//tmp/t1")
        create("table", "//tmp/t2")
        write_table("//tmp/t1", [{"a": i} for i in xrange(2)])

        map(in_="//tmp/t1", out="//tmp/t2", command="cat",
            spec={"input_query": "a where a > 0", "input_schema": [{"name": "a", "type": "int64"}]})

        assert read_table("//tmp/t2") == [{"a": 1}]

    def test_query_asterisk(self):
        create("table", "//tmp/t1")
        create("table", "//tmp/t2")
        rows = [
            {"a": 1, "b": 2, "c": 3},
            {"b": 5, "c": 6},
            {"a": 7, "c": 8}]
        write_table("//tmp/t1", rows)

        schema = [{"name": "z", "type": "int64"},
            {"name": "a", "type": "int64"},
            {"name": "y", "type": "int64"},
            {"name": "b", "type": "int64"},
            {"name": "x", "type": "int64"},
            {"name": "c", "type": "int64"},
            {"name": "u", "type": "int64"}]

        for row in rows:
            for column in schema:
                if column["name"] not in row.keys():
                    row[column["name"]] = None

        yamred_format = yson.to_yson_type("yamred_dsv", attributes={"has_subkey": False, "key_column_names": ["a", "b"]})
        map(in_="//tmp/t1", out="//tmp/t2", command="cat",
            spec={
                "input_query": "* where a > 0 or b > 0",
                "input_schema": schema})

        assert_items_equal(read_table("//tmp/t2"), rows)

    def test_query_udf(self):
        self._init_udf_registry()

        create("table", "//tmp/t1")
        create("table", "//tmp/t2")
        write_table("//tmp/t1", [{"a": i} for i in xrange(-1,1)])

        map(in_="//tmp/t1", out="//tmp/t2", command="cat",
            spec={"input_query": "a where abs_udf(a) > 0", "input_schema": [{"name": "a", "type": "int64"}]})

        assert read_table("//tmp/t2") == [{"a": -1}]

    def test_ordered_map_many_jobs(self):
        create("table", "//tmp/t_input")
        create("table", "//tmp/t_output")
        original_data = [{"index": i} for i in xrange(10)]
        for row in original_data:
            write_table("<append=true>//tmp/t_input", row)

        op_id = map(
                dont_track=True,
                in_="//tmp/t_input",
                out="//tmp/t_output",
                command="cat; echo stderr 1>&2",
                ordered=True,
                spec={"data_size_per_job": 1})

        track_op(op_id)

        assert get("//sys/operations/" + op_id + "/jobs/@count") == 10
        assert read_table("//tmp/t_output") == original_data

    def test_ordered_map_remains_sorted(self):
        create("table", "//tmp/t_input")
        create("table", "//tmp/t_output")
        original_data = [{"key": i} for i in xrange(1000)]
        for i in xrange(10):
            write_table("<append=true>//tmp/t_input", original_data[100*i:100*(i+1)])

        op_id = map(
            dont_track=True,
            in_="//tmp/t_input",
            out="<sorted_by=[key]>//tmp/t_output",
            command="cat; echo stderr 1>&2",
            ordered=True,
            spec={"job_count": 5})

        track_op(op_id)
        jobs = get("//sys/operations/" + op_id + "/jobs/@count")

        assert jobs == 5
        assert get("//tmp/t_output/@sorted")
        assert get("//tmp/t_output/@sorted_by") == ["key"]
        assert read_table("//tmp/t_output") == original_data

##################################################################

class TestSchedulerMapCommandsMulticell(TestSchedulerMapCommands):
    NUM_SECONDARY_MASTER_CELLS = 2

    def test_multicell_input_fetch(self):
        create("table", "//tmp/t1", attributes={"external_cell_tag": 1})
        write_table("//tmp/t1", [{"a": 1}])
        create("table", "//tmp/t2", attributes={"external_cell_tag": 2})
        write_table("//tmp/t2", [{"a": 2}])

        create("table", "//tmp/t_in", attributes={"external": False})
        merge(mode="ordered",
              in_=["//tmp/t1", "//tmp/t2"],
              out="//tmp/t_in")
        
        create("table", "//tmp/t_out")
        map(in_="//tmp/t_in",
            out="//tmp/t_out",
            command="cat")

        assert_items_equal(read_table("//tmp/t_out"), [{"a": 1}, {"a": 2}])<|MERGE_RESOLUTION|>--- conflicted
+++ resolved
@@ -1,4 +1,4 @@
-from yt_env_setup import YTEnvSetup, linux_only
+from yt_env_setup import YTEnvSetup, unix_only
 from yt_commands import *
 
 from yt.wrapper import JsonFormat
@@ -11,13 +11,7 @@
 import tempfile
 
 
-<<<<<<< HEAD
 ##################################################################
-=======
-from yt_env_setup import YTEnvSetup, unix_only
-from yt_commands import *
-from distutils.spawn import find_executable
->>>>>>> fb032460
 
 def get_statistics(statistics, complex_key):
     result = statistics
@@ -193,11 +187,7 @@
 
         assert read_table("//tmp/t2") == []
 
-<<<<<<< HEAD
-    @linux_only
-=======
-    @unix_only
->>>>>>> fb032460
+    @unix_only
     def test_one_chunk(self):
         create("table", "//tmp/t1")
         create("table", "//tmp/t2")
@@ -278,11 +268,7 @@
         with pytest.raises(YtError):
             track_op(op_id)
 
-<<<<<<< HEAD
-    @linux_only
-=======
-    @unix_only
->>>>>>> fb032460
+    @unix_only
     def test_in_equal_to_out(self):
         create("table", "//tmp/t1")
         write_table("//tmp/t1", {"foo": "bar"})
@@ -301,11 +287,7 @@
             assert read_file(stderr_path) == expected_content
 
     # check that stderr is captured for successfull job
-<<<<<<< HEAD
-    @linux_only
-=======
-    @unix_only
->>>>>>> fb032460
+    @unix_only
     def test_stderr_ok(self):
         create("table", "//tmp/t1")
         create("table", "//tmp/t2")
@@ -320,11 +302,7 @@
         self._check_all_stderrs(op_id, "stderr\n", 1)
 
     # check that stderr is captured for failed jobs
-<<<<<<< HEAD
-    @linux_only
-=======
-    @unix_only
->>>>>>> fb032460
+    @unix_only
     def test_stderr_failed(self):
         create("table", "//tmp/t1")
         create("table", "//tmp/t2")
@@ -340,11 +318,7 @@
         self._check_all_stderrs(op_id, "stderr\n", 10)
 
     # check max_stderr_count
-<<<<<<< HEAD
-    @linux_only
-=======
-    @unix_only
->>>>>>> fb032460
+    @unix_only
     def test_stderr_limit(self):
         create("table", "//tmp/t1")
         create("table", "//tmp/t2")
@@ -492,11 +466,7 @@
                 out="//tmp/t2",
                 spec={"mapper": {"format": "yamr"}})
 
-<<<<<<< HEAD
-    @linux_only
-=======
-    @unix_only
->>>>>>> fb032460
+    @unix_only
     def test_fail_context(self):
         create("table", "//tmp/t1")
         create("table", "//tmp/t2")
@@ -554,11 +524,7 @@
         assert get("//tmp/input_context/@description/type") == "input_context"
         assert JsonFormat(process_table_index=True).loads_row(context)["foo"] == "bar"
 
-<<<<<<< HEAD
-    @linux_only
-=======
-    @unix_only
->>>>>>> fb032460
+    @unix_only
     def test_sorted_output(self):
         create("table", "//tmp/t1")
         create("table", "//tmp/t2")
@@ -614,11 +580,7 @@
                 command=command,
                 spec={"job_count": 2})
 
-<<<<<<< HEAD
-    @linux_only
-=======
-    @unix_only
->>>>>>> fb032460
+    @unix_only
     def test_job_count(self):
         create("table", "//tmp/t1")
         for i in xrange(5):
@@ -637,11 +599,7 @@
         check("//tmp/t2", 3, 3)
         check("//tmp/t3", 10, 5) # number of jobs can"t be more that number of chunks
 
-<<<<<<< HEAD
-    @linux_only
-=======
-    @unix_only
->>>>>>> fb032460
+    @unix_only
     def test_with_user_files(self):
         create("table", "//tmp/input")
         write_table("//tmp/input", {"foo": "bar"})
@@ -669,11 +627,7 @@
 
         assert read_table("//tmp/output") == [{"value": 42}, {"a": "b"}, {"text": "info"}]
 
-<<<<<<< HEAD
-    @linux_only
-=======
-    @unix_only
->>>>>>> fb032460
+    @unix_only
     def test_empty_user_files(self):
         create("table", "//tmp/input")
         write_table("//tmp/input", {"foo": "bar"})
@@ -695,11 +649,7 @@
 
         assert read_table("//tmp/output") == []
 
-<<<<<<< HEAD
-    @linux_only
-=======
-    @unix_only
->>>>>>> fb032460
+    @unix_only
     def test_multi_chunk_user_files(self):
         create("table", "//tmp/input")
         write_table("//tmp/input", {"foo": "bar"})
@@ -755,11 +705,7 @@
 
         assert read_table("//tmp/output") == [{"value": 42}, {"a": "b"}, {"text": "info"}, {"text": "info"}]
 
-<<<<<<< HEAD
-    @linux_only
-=======
-    @unix_only
->>>>>>> fb032460
+    @unix_only
     def run_many_output_tables(self, yamr_mode=False):
         output_tables = ["//tmp/t%d" % i for i in range(3)]
 
@@ -787,27 +733,15 @@
         assert read_table(output_tables[1]) == [{"v": 1}]
         assert read_table(output_tables[2]) == [{"v": 2}]
 
-<<<<<<< HEAD
-    @linux_only
+    @unix_only
     def test_many_output_yt(self):
         self.run_many_output_tables()
 
-    @linux_only
+    @unix_only
     def test_many_output_yamr(self):
         self.run_many_output_tables(True)
 
-    @linux_only
-=======
-    @unix_only
-    def test_many_output_yt(self):
-        self.run_many_output_tables()
-
-    @unix_only
-    def test_many_output_yamr(self):
-        self.run_many_output_tables(True)
-
-    @unix_only
->>>>>>> fb032460
+    @unix_only
     def test_output_tables_switch(self):
         output_tables = ["//tmp/t%d" % i for i in range(3)]
 
@@ -830,11 +764,7 @@
         assert read_table(output_tables[1]) == []
         assert read_table(output_tables[2]) == [{"v": 0}, {"v": 1}]
 
-<<<<<<< HEAD
-    @linux_only
-=======
-    @unix_only
->>>>>>> fb032460
+    @unix_only
     def test_tskv_input_format(self):
         create("table", "//tmp/t_in")
         write_table("//tmp/t_in", {"foo": "bar"})
@@ -859,11 +789,7 @@
 
         assert read_table("//tmp/t_out") == [{"hello": "world"}]
 
-<<<<<<< HEAD
-    @linux_only
-=======
-    @unix_only
->>>>>>> fb032460
+    @unix_only
     def test_tskv_output_format(self):
         create("table", "//tmp/t_in")
         write_table("//tmp/t_in", {"foo": "bar"})
@@ -893,11 +819,7 @@
 
         assert read_table("//tmp/t_out") == [{"hello": "world"}]
 
-<<<<<<< HEAD
-    @linux_only
-=======
-    @unix_only
->>>>>>> fb032460
+    @unix_only
     def test_yamr_output_format(self):
         create("table", "//tmp/t_in")
         write_table("//tmp/t_in", {"foo": "bar"})
@@ -925,11 +847,7 @@
 
         assert read_table("//tmp/t_out") == [{"key": "key", "subkey": "subkey", "value": "value"}]
 
-<<<<<<< HEAD
-    @linux_only
-=======
-    @unix_only
->>>>>>> fb032460
+    @unix_only
     def test_yamr_input_format(self):
         create("table", "//tmp/t_in")
         write_table("//tmp/t_in", {"value": "value", "subkey": "subkey", "key": "key", "a": "another"})
@@ -954,11 +872,7 @@
 
         assert read_table("//tmp/t_out") == [{"hello": "world"}]
 
-<<<<<<< HEAD
-    @linux_only
-=======
-    @unix_only
->>>>>>> fb032460
+    @unix_only
     def test_executable_mapper(self):
         create("table", "//tmp/t_in")
         write_table("//tmp/t_in", {"foo": "bar"})
@@ -997,11 +911,7 @@
         assert get(path) == "aborted"
 
 
-<<<<<<< HEAD
-    @linux_only
-=======
-    @unix_only
->>>>>>> fb032460
+    @unix_only
     def test_table_index(self):
         create("table", "//tmp/t1")
         create("table", "//tmp/t2")
@@ -1134,7 +1044,6 @@
         with pytest.raises(YtError):
             track_op(op_id)
 
-<<<<<<< HEAD
     def test_many_parallel_operations(self):
         create("table", "//tmp/input")
 
@@ -1178,10 +1087,7 @@
             assert sorted(read_table(output)) == original_data
 
 
-@linux_only
-=======
 @unix_only
->>>>>>> fb032460
 class TestJobQuery(YTEnvSetup):
     NUM_MASTERS = 3
     NUM_NODES = 5
