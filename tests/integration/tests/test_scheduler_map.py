from yt_env_setup import YTEnvSetup, unix_only
from yt_commands import *

from yt.wrapper import JsonFormat
from yt.environment.helpers import assert_items_equal

import pytest
import time
import __builtin__
import os


##################################################################

def get_statistics(statistics, complex_key):
    result = statistics
    for part in complex_key.split("."):
        if part:
            result = result[part]
    return result

##################################################################

class TestCGroups(YTEnvSetup):
    NUM_MASTERS = 3
    NUM_NODES = 5
    NUM_SCHEDULERS = 1

    DELTA_NODE_CONFIG = {
        "exec_agent": {
            "enable_cgroups": True,
            "supported_cgroups": ["cpuacct", "blkio", "memory", "cpu"],
            "slot_manager": {
                "enforce_job_control": True,
            }
        }
    }

    def test_failed_jobs_twice(self):
        create("table", "//tmp/t1")
        create("table", "//tmp/t2")
        write_table("//tmp/t1", [{"foo": "bar"} for i in xrange(200)])

        op = map(
            dont_track=True,
            in_="//tmp/t1",
            out="//tmp/t2",
            command='trap "" HUP; bash -c "sleep 60" &; sleep $[( $RANDOM % 5 )]s; exit 42;',
            spec={"max_failed_job_count": 1, "job_count": 200})

        with pytest.raises(YtError):
            op.track()

        for job_desc in ls("//sys/operations/{0}/jobs".format(op.id), attributes=["error"]):
            print >>sys.stderr, job_desc.attributes
            print >>sys.stderr, job_desc.attributes["error"]["inner_errors"][0]["message"]
            assert "Process exited with code " in job_desc.attributes["error"]["inner_errors"][0]["message"]


class TestEventLog(YTEnvSetup):
    NUM_MASTERS = 3
    NUM_NODES = 5
    NUM_SCHEDULERS = 1

    DELTA_SCHEDULER_CONFIG = {
        "scheduler": {
            "event_log": {
                "flush_period": 1000
            }
        }
    }

    DELTA_NODE_CONFIG = {
        "exec_agent": {
            "enable_cgroups": True,
            "supported_cgroups": ["cpuacct", "blkio", "memory", "cpu"],
            "slot_manager": {
                "enforce_job_control" : True
            }
        }
    }

    def test_scheduler_event_log(self):
        create("table", "//tmp/t1")
        create("table", "//tmp/t2")
        write_table("//tmp/t1", [{"a": "b"}])
        op = map(
            in_="//tmp/t1",
            out="//tmp/t2",
            command='cat; bash -c "for (( I=0 ; I<=100*1000 ; I++ )) ; do echo $(( I+I*I )); done; sleep 2" >/dev/null')

        statistics = get("//sys/operations/{0}/@progress/job_statistics".format(op.id))
        assert get_statistics(statistics, "user_job.cpu.user.$.completed.map.sum") > 0
        assert get_statistics(statistics, "user_job.block_io.bytes_read.$.completed.map.sum") is not None
        assert get_statistics(statistics, "user_job.current_memory.rss.$.completed.map.count") > 0
        assert get_statistics(statistics, "user_job.max_memory.$.completed.map.count") > 0
        assert get_statistics(statistics, "user_job.cumulative_memory_mb_sec.$.completed.map.count") > 0
        assert get_statistics(statistics, "job_proxy.cpu.user.$.completed.map.count") == 1
        assert get_statistics(statistics, "job_proxy.cpu.user.$.completed.map.count") == 1

        # wait for scheduler to dump the event log
        time.sleep(2)
        res = read_table("//sys/scheduler/event_log")
        event_types = __builtin__.set()
        for item in res:
            event_types.add(item["event_type"])
            if item["event_type"] == "job_completed":
                stats = item["statistics"]
                user_time = get_statistics(stats, "user_job.cpu.user")
                # our job should burn enough cpu
                assert user_time > 0
        assert "operation_started" in event_types

    def test_scheduler_event_log_buffering(self):
        create("table", "//tmp/t1")
        create("table", "//tmp/t2")
        write_table("//tmp/t1", [{"a": "b"}])

        for node in ls("//sys/nodes"):
            set("//sys/nodes/{0}/@banned".format(node), True)

        time.sleep(2)
        op_id = map(
            dont_track=True,
            in_="//tmp/t1",
            out="//tmp/t2",
            command="cat")
        time.sleep(2)

        for node in ls("//sys/nodes"):
            set("//sys/nodes/{0}/@banned".format(node), False)

        track_op(op_id)

        time.sleep(2)
        res = read_table("//sys/scheduler/event_log")
        event_types = __builtin__.set([item["event_type"] for item in res])
        for event in ["scheduler_started", "operation_started", "operation_completed"]:
            assert event in event_types


class TestJobProber(YTEnvSetup):
    NUM_MASTERS = 3
    NUM_NODES = 5
    NUM_SCHEDULERS = 1

    DELTA_NODE_CONFIG = {
        "exec_agent": {
            "enable_cgroups": True,
            "supported_cgroups": [ "cpuacct", "blkio", "memory", "cpu"]
        }
    }

    def test_strace_job(self):
        create("table", "//tmp/t1")
        create("table", "//tmp/t2")
        write_table("//tmp/t1", {"foo": "bar"})

        op = map(
            dont_track=True,
            waiting_jobs=True,
            label="strace_job",
            in_="//tmp/t1",
            out="//tmp/t2",
            command="cat")

        result = strace_job(op.jobs[0])

        for pid, trace in result['traces'].iteritems():
            if "No such process" not in trace['trace']:
                assert trace['trace'].startswith("Process {0} attached".format(pid))

        op.resume_jobs()
        op.track()

    def test_signal_job_with_no_job_restart(self):
        create("table", "//tmp/t1")
        create("table", "//tmp/t2")
        write_table("//tmp/t1", {"foo": "bar"})

        command = ('trap "echo got=SIGUSR1" USR1\n'
                   'trap "echo got=SIGUSR2" USR2\n'
                   "cat\n")

        op = map(
            dont_track=True,
            waiting_jobs=True,
            label="signal_job_with_no_job_restart",
            in_="//tmp/t1",
            out="//tmp/t2",
            command=command,
            spec={
                "mapper": {
                    "format": "dsv"
                },
                "max_failed_job_count": 1
            })

        signal_job(op.jobs[0], "SIGUSR1")
        signal_job(op.jobs[0], "SIGUSR2")

        op.resume_jobs()
        op.track()

        assert get("//sys/operations/{0}/@progress/jobs/aborted/total".format(op.id)) == 0
        assert get("//sys/operations/{0}/@progress/jobs/failed".format(op.id)) == 0
        assert read_table("//tmp/t2") == [{"foo": "bar"}, {"got": "SIGUSR1"}, {"got": "SIGUSR2"}]

    def test_signal_job_with_job_restart(self):
        create("table", "//tmp/t1")
        create("table", "//tmp/t2")
        write_table("//tmp/t1", {"foo": "bar"})

        op = map(
            dont_track=True,
            waiting_jobs=True,
            label="signal_job_with_job_restart",
            in_="//tmp/t1",
            out="//tmp/t2",
            command='trap "echo got=SIGUSR1; exit 1" USR1\ncat\n',
            spec={
                "mapper": {
                    "format": "dsv"
                },
                "max_failed_job_count": 1
            })

        # Send signal and wait for a new job
        signal_job(op.jobs[0], "SIGUSR1")
        op.resume_job(op.jobs[0])
        op.ensure_jobs_running()

        op.resume_jobs()
        op.track()

        assert get("//sys/operations/{0}/@progress/jobs/aborted/total".format(op.id)) == 1
        assert get("//sys/operations/{0}/@progress/jobs/aborted/other".format(op.id)) == 1
        assert get("//sys/operations/{0}/@progress/jobs/failed".format(op.id)) == 0
        assert read_table("//tmp/t2") == [{"foo": "bar"}]

    def test_abandon_job(self):
        create("table", "//tmp/t1")
        create("table", "//tmp/t2")
        for i in xrange(5):
            write_table("<append=true>//tmp/t1", {"key": str(i), "value": "foo"})

        op = map(
            dont_track=True,
            waiting_jobs=True,
            label="abandon_job",
            in_="//tmp/t1",
            out="//tmp/t2",
            command="cat",
            spec={
                "data_size_per_job": 1
            })

        result = abandon_job(op.jobs[3])

        op.resume_jobs()
        op.track()
        assert len(read_table("//tmp/t2")) == 4

##################################################################

class TestSchedulerMapCommands(YTEnvSetup):
    NUM_MASTERS = 3
    NUM_NODES = 5
    NUM_SCHEDULERS = 1

    DELTA_SCHEDULER_CONFIG = {
        "scheduler": {
            "watchers_update_period": 100
        }
    }

    def test_empty_table(self):
        create("table", "//tmp/t1")
        create("table", "//tmp/t2")
        map(in_="//tmp/t1", out="//tmp/t2", command="cat")

        assert read_table("//tmp/t2") == []

    @unix_only
    def test_one_chunk(self):
        create("table", "//tmp/t1")
        create("table", "//tmp/t2")
        write_table("//tmp/t1", {"a": "b"})
        op = map(
            dont_track=True,
            in_="//tmp/t1",
            out="//tmp/t2",
            command=r'cat; echo "{v1=\"$V1\"};{v2=\"$TMPDIR\"}"',
            spec={"mapper": {"environment": {"V1": "Some data", "TMPDIR": "$(SandboxPath)/mytmp"}},
                  "title": "MyTitle"})

        get("//sys/operations/%s/@spec" % op.id)
        op.track()

        res = read_table("//tmp/t2")
        assert len(res) == 3
        assert res[0] == {"a" : "b"}
        assert res[1] == {"v1" : "Some data"}
        assert res[2].has_key("v2")
        assert res[2]["v2"].endswith("/mytmp")
        assert res[2]["v2"].startswith("/")

    def test_big_input(self):
        create("table", "//tmp/t1")
        create("table", "//tmp/t2")

        count = 1000 * 1000
        original_data = [{"index": i} for i in xrange(count)]
        write_table("//tmp/t1", original_data)

        command = "cat"
        map(in_="//tmp/t1", out="//tmp/t2", command=command)

        new_data = read_table("//tmp/t2", verbose=False)
        assert sorted(row.items() for row in new_data) == [[("index", i)] for i in xrange(count)]

    def test_two_inputs_at_the_same_time(self):
        create("table", "//tmp/t_input")
        create("table", "//tmp/t_output1")
        create("table", "//tmp/t_output2")

        count = 1000
        original_data = [{"index": i} for i in xrange(count)]
        write_table("//tmp/t_input", original_data)

        file = "//tmp/some_file.txt"
        create("file", file)
        write_file(file, "{value=42};\n")

        command = 'bash -c "cat <&0 & sleep 0.1; cat some_file.txt >&4; wait;"'
        map(in_="//tmp/t_input",
            out=["//tmp/t_output1", "//tmp/t_output2"],
            command=command,
            file=[file],
            verbose=True)

        assert read_table("//tmp/t_output2") == [{"value": 42}]
        assert sorted([row.items() for row in read_table("//tmp/t_output1")]) == [[("index", i)] for i in xrange(count)]

    def test_first_after_second(self):
        create("table", "//tmp/t_input")
        create("table", "//tmp/t_output1")
        create("table", "//tmp/t_output2")

        count = 10000
        original_data = [{"index": i} for i in xrange(count)]
        write_table("//tmp/t_input", original_data)

        file1 = "//tmp/some_file.txt"
        create("file", file1)
        write_file(file1, "}}}}};\n")

        with pytest.raises(YtError):
            map(in_="//tmp/t_input",
                out=["//tmp/t_output1", "//tmp/t_output2"],
                command='cat some_file.txt >&4; cat >&4; echo "{value=42}"',
                file=[file1],
                verbose=True)

    @unix_only
    def test_in_equal_to_out(self):
        create("table", "//tmp/t1")
        write_table("//tmp/t1", {"foo": "bar"})

        map(in_="//tmp/t1", out="<append=true>//tmp/t1", command="cat")

        assert read_table("//tmp/t1") == [{"foo": "bar"}, {"foo": "bar"}]

    #TODO(panin): refactor
    def _check_all_stderrs(self, op, expected_content, expected_count):
        jobs_path = "//sys/operations/" + op.id + "/jobs"
        assert get(jobs_path + "/@count") == expected_count
        for job_id in ls(jobs_path):
            stderr_path = jobs_path + "/" + job_id + "/stderr"
            assert get(stderr_path + "/@uncompressed_data_size") == len(expected_content)
            assert read_file(stderr_path) == expected_content

    # check that stderr is captured for successfull job
    @unix_only
    def test_stderr_ok(self):
        create("table", "//tmp/t1")
        create("table", "//tmp/t2")
        write_table("//tmp/t1", {"foo": "bar"})

        command = """cat > /dev/null; echo stderr 1>&2; echo {operation='"'$YT_OPERATION_ID'"'}';'; echo {job_index=$YT_JOB_INDEX};"""

        op = map(in_="//tmp/t1", out="//tmp/t2", command=command)

        assert read_table("//tmp/t2") == [{"operation" : op.id}, {"job_index" : 0}]
        self._check_all_stderrs(op, "stderr\n", 1)

    # check that stderr is captured for failed jobs
    @unix_only
    def test_stderr_failed(self):
        create("table", "//tmp/t1")
        create("table", "//tmp/t2")
        write_table("//tmp/t1", {"foo": "bar"})

        command = """echo "{x=y}{v=};{a=b}"; while echo xxx 2>/dev/null; do false; done; echo stderr 1>&2; cat > /dev/null;"""

        op = map(dont_track=True, in_="//tmp/t1", out="//tmp/t2", command=command)

        # If all jobs failed then operation is also failed
        with pytest.raises(YtError):
            op.track()

        self._check_all_stderrs(op, "stderr\n", 10)

    # check max_stderr_count
    @unix_only
    def test_stderr_limit(self):
        create("table", "//tmp/t1")
        create("table", "//tmp/t2")
        write_table("//tmp/t1", {"foo": "bar"})

        op = map(
            dont_track=True,
            in_="//tmp/t1",
            out="//tmp/t2",
            command="cat > /dev/null; echo stderr 1>&2; exit 125",
            spec={"max_failed_job_count": 5})

        # If all jobs failed then operation is also failed
        with pytest.raises(YtError):
            op.track()

        self._check_all_stderrs(op, "stderr\n", 5)

    @unix_only
    def test_stderr_of_failed_jobs(self):
        create("table", "//tmp/t1")
        create("table", "//tmp/t2")
        write_table("//tmp/t1", [{"foo": "bar"} for i in xrange(110)])

        # All jobs with index < 109 will successfuly finish on "exit 0;"
        # The job with index 109 will be waiting because of waiting_jobs=True
        # until it is manualy resumed.
        command = """cat > /dev/null;
            echo stderr 1>&2;
            if [ "$YT_START_ROW_INDEX" = "109" ]; then
                trap "exit 125" EXIT
            else
                exit 0;
            fi;"""

        op = map(
            dont_track=True,
            waiting_jobs=True,
            label="stderr_of_failed_jobs",
            in_="//tmp/t1",
            out="//tmp/t2",
            command=command,
            spec={"max_failed_job_count": 1, "job_count": 110})

        with pytest.raises(YtError):
            op.resume_jobs()
            op.track()

        # The default number of stderr is 100. We check that we have 101-st stderr of failed job,
        # that is last one.
        self._check_all_stderrs(op, "stderr\n", 101)

    def test_job_progress(self):
        create("table", "//tmp/t1")
        create("table", "//tmp/t2")
        write_table("//tmp/t1", [{"foo": "bar"} for i in xrange(10)])

        op = map(
            dont_track=True,
            waiting_jobs=True,
            label="job_progress",
            in_="//tmp/t1",
            out="//tmp/t2",
            command="cat")

        progress = get("//sys/scheduler/orchid/scheduler/operations/{0}/running_jobs/{1}/progress".format(op.id, op.jobs[0]))
        assert progress >= 0

        op.resume_jobs()
        op.track()

    def test_estimated_statistics(self):
        create("table", "//tmp/t1")
        create("table", "//tmp/t2")
        write_table("//tmp/t1", [{"key" : i} for i in xrange(5)])

        sort(in_="//tmp/t1", out="//tmp/t1", sort_by="key")
        op = map(command="cat", in_="//tmp/t1[:1]", out="//tmp/t2")

        statistics = get("//sys/operations/{0}/@progress/estimated_input_statistics".format(op.id))
        for key in ["chunk_count", "uncompressed_data_size", "compressed_data_size", "row_count", "unavailable_chunk_count"]:
            assert key in statistics
        assert statistics["chunk_count"] == 1

    def test_input_row_count(self):
        create("table", "//tmp/t1")
        create("table", "//tmp/t2")
        write_table("//tmp/t1", [{"key" : i} for i in xrange(5)])

        sort(in_="//tmp/t1", out="//tmp/t1", sort_by="key")
        op = map(command="cat", in_="//tmp/t1[:1]", out="//tmp/t2")

        assert get("//tmp/t2/@row_count") == 1

        row_count = get("//sys/operations/{0}/@progress/job_statistics/data/input/row_count/$/completed/map/sum".format(op.id))
        assert row_count == 1

    def test_multiple_output_row_count(self):
        create("table", "//tmp/t1")
        create("table", "//tmp/t2")
        create("table", "//tmp/t3")
        write_table("//tmp/t1", [{"key" : i} for i in xrange(5)])

        op = map(command="cat; echo {hello=world} >&4", in_="//tmp/t1", out=["//tmp/t2", "//tmp/t3"])
        assert get("//tmp/t2/@row_count") == 5
        row_count = get("//sys/operations/{0}/@progress/job_statistics/data/output/0/row_count/$/completed/map/sum".format(op.id))
        assert row_count == 5
        row_count = get("//sys/operations/{0}/@progress/job_statistics/data/output/1/row_count/$/completed/map/sum".format(op.id))
        assert row_count == 1


    def test_invalid_output_record(self):
        create("table", "//tmp/t1")
        create("table", "//tmp/t2")
        write_table("//tmp/t1", {"key": "foo", "value": "ninja"})

        command = """awk '($1=="foo"){print "bar"}'"""

        with pytest.raises(YtError):
            map(in_="//tmp/t1",
                out="//tmp/t2",
                command=command,
                spec={"mapper": {"format": "yamr"}})

    @unix_only
    def test_fail_context(self):
        create("table", "//tmp/t1")
        create("table", "//tmp/t2")
        write_table("//tmp/t1", {"foo": "bar"})

        op = map(
            dont_track=True,
            in_="//tmp/t1",
            out="//tmp/t2",
            command='python -c "import os; os.read(0, 1);"',
            spec={ "mapper": { "input_format" : "dsv", "check_input_fully_consumed": True}})

        # If all jobs failed then operation is also failed
        with pytest.raises(YtError):
            op.track()

        jobs_path = "//sys/operations/" + op.id + "/jobs"
        for job_id in ls(jobs_path):
            assert len(read_file(jobs_path + "/" + job_id + "/fail_context")) > 0

    def test_dump_job_context(self):
        create("table", "//tmp/t1")
        create("table", "//tmp/t2")
        write_table("//tmp/t1", {"foo": "bar"})

        op = map(
            dont_track=True,
            waiting_jobs=True,
            label="dump_job_context",
            in_="//tmp/t1",
            out="//tmp/t2",
            command="cat",
            spec={
                "mapper": {
                    "input_format": "json",
                    "output_format": "json"
                }
            })

        dump_job_context(op.jobs[0], "//tmp/input_context")

        op.resume_jobs()
        op.track()

        context = read_file("//tmp/input_context")
        assert get("//tmp/input_context/@description/type") == "input_context"
        assert JsonFormat(process_table_index=True).loads_row(context)["foo"] == "bar"

    @unix_only
    def test_sorted_output(self):
        create("table", "//tmp/t1")
        create("table", "//tmp/t2")
        for i in xrange(2):
            write_table("<append=true>//tmp/t1", {"key": "foo", "value": "ninja"})

        command = """cat >/dev/null;
           if [ "$YT_JOB_INDEX" = "0" ]; then
               k1=0; k2=1;
           else
               k1=0; k2=0;
           fi
           echo "{key=$k1; value=one}; {key=$k2; value=two}"
        """

        map(in_="//tmp/t1",
            out="<sorted_by=[key];append=true>//tmp/t2",
            command=command,
            spec={"job_count": 2})

        assert get("//tmp/t2/@sorted")
        assert get("//tmp/t2/@sorted_by") == ["key"]
        assert read_table("//tmp/t2") == [{"key":0 , "value":"one"}, {"key":0, "value":"two"}, {"key":0, "value":"one"}, {"key":1, "value":"two"}]

    def test_sorted_output_overlap(self):
        create("table", "//tmp/t1")
        create("table", "//tmp/t2")
        for i in xrange(2):
            write_table("<append=true>//tmp/t1", {"key": "foo", "value": "ninja"})

        command = 'cat >/dev/null; echo "{key=1; value=one}; {key=2; value=two}"'

        with pytest.raises(YtError):
            map(in_="//tmp/t1",
                out="<sorted_by=[key]>//tmp/t2",
                command=command,
                spec={"job_count": 2})

    def test_sorted_output_job_failure(self):
        create("table", "//tmp/t1")
        create("table", "//tmp/t2")
        for i in xrange(2):
            write_table("<append=true>//tmp/t1", {"key": "foo", "value": "ninja"})

        command = "cat >/dev/null; echo {key=2; value=one}; {key=1; value=two}"

        with pytest.raises(YtError):
            map(in_="//tmp/t1",
                out="<sorted_by=[key]>//tmp/t2",
                command=command,
                spec={"job_count": 2})

    @unix_only
    def test_job_count(self):
        create("table", "//tmp/t1")
        for i in xrange(5):
            write_table("<append=true>//tmp/t1", {"foo": "bar"})

        command = "cat > /dev/null; echo {hello=world}"

        def check(table_name, job_count, expected_num_records):
            create("table", table_name)
            map(in_="//tmp/t1",
                out=table_name,
                command=command,
                spec={"job_count": job_count})
            assert read_table(table_name) == [{"hello": "world"} for i in xrange(expected_num_records)]

        check("//tmp/t2", 3, 3)
        check("//tmp/t3", 10, 5) # number of jobs can"t be more that number of chunks

    @unix_only
    def test_with_user_files(self):
        create("table", "//tmp/input")
        write_table("//tmp/input", {"foo": "bar"})

        create("table", "//tmp/output")

        file1 = "//tmp/some_file.txt"
        file2 = "//tmp/renamed_file.txt"

        create("file", file1)
        create("file", file2)

        write_file(file1, "{value=42};\n")
        write_file(file2, "{a=b};\n")

        create("table", "//tmp/table_file")
        write_table("//tmp/table_file", {"text": "info"})

        command= "cat > /dev/null; cat some_file.txt; cat my_file.txt; cat table_file;"

        map(in_="//tmp/input",
            out="//tmp/output",
            command=command,
            file=[file1, "<file_name=my_file.txt>" + file2, "<format=yson>//tmp/table_file"])

        assert read_table("//tmp/output") == [{"value": 42}, {"a": "b"}, {"text": "info"}]

    @unix_only
    def test_empty_user_files(self):
        create("table", "//tmp/input")
        write_table("//tmp/input", {"foo": "bar"})

        create("table", "//tmp/output")

        file1 = "//tmp/empty_file.txt"
        create("file", file1)

        table_file = "//tmp/table_file"
        create("table", table_file)

        command= "cat > /dev/null; cat empty_file.txt; cat table_file"

        map(in_="//tmp/input",
            out="//tmp/output",
            command=command,
            file=[file1, "<format=yamr>" + table_file])

        assert read_table("//tmp/output") == []

    @unix_only
    def test_multi_chunk_user_files(self):
        create("table", "//tmp/input")
        write_table("//tmp/input", {"foo": "bar"})

        create("table", "//tmp/output")

        file1 = "//tmp/regular_file"
        create("file", file1)
        write_file(file1, "{value=42};\n")
        set(file1 + "/@compression_codec", "lz4")
        write_file("<append=true>" + file1, "{a=b};\n")

        table_file = "//tmp/table_file"
        create("table", table_file)
        write_table(table_file, {"text": "info"})
        set(table_file + "/@compression_codec", "snappy")
        write_table("<append=true>" + table_file, {"text": "info"})

        command= "cat > /dev/null; cat regular_file; cat table_file"

        map(in_="//tmp/input",
            out="//tmp/output",
            command=command,
            file=[file1, "<format=yson>" + table_file])

        assert read_table("//tmp/output") == [{"value": 42}, {"a": "b"}, {"text": "info"}, {"text": "info"}]

    @pytest.mark.xfail(run = True, reason = "No support for erasure chunks in user files")
    def test_erasure_user_files(self):
        create("table", "//tmp/input")
        write_table("//tmp/input", {"foo": "bar"})

        create("table", "//tmp/output")

        file1 = "//tmp/regular_file"
        create("file", file1)
        set(file1 + "/@erasure_codec", "lrc_12_2_2")
        write_file(file1, "{value=42};\n")
        write_file(file1, "{a=b};\n")

        table_file = "//tmp/table_file"
        create("table", table_file)
        set(table_file + "/@erasure_codec", "reed_solomon_6_3")
        for i in xrange(2):
            write_table(table_file, {"text": "info"})

        command= "cat > /dev/null; cat regular_file; cat table_file"

        map(in_="//tmp/input",
            out="//tmp/output",
            command=command,
            file=[file1, "<format=yson>" + table_file])

        assert read_table("//tmp/output") == [{"value": 42}, {"a": "b"}, {"text": "info"}, {"text": "info"}]

    @unix_only
    def run_many_output_tables(self, yamr_mode=False):
        output_tables = ["//tmp/t%d" % i for i in range(3)]

        create("table", "//tmp/t_in")
        for table_path in output_tables:
            create("table", table_path)

        write_table("//tmp/t_in", {"a": "b"})

        if yamr_mode:
            mapper = "cat  > /dev/null; echo {v = 0} >&3; echo {v = 1} >&4; echo {v = 2} >&5"
        else:
            mapper = "cat  > /dev/null; echo {v = 0} >&1; echo {v = 1} >&4; echo {v = 2} >&7"

        create("file", "//tmp/mapper.sh")
        write_file("//tmp/mapper.sh", mapper)

        map(in_="//tmp/t_in",
            out=output_tables,
            command="bash mapper.sh",
            file="//tmp/mapper.sh",
            spec={"mapper": {"use_yamr_descriptors" : yamr_mode}})

        assert read_table(output_tables[0]) == [{"v": 0}]
        assert read_table(output_tables[1]) == [{"v": 1}]
        assert read_table(output_tables[2]) == [{"v": 2}]

    @unix_only
    def test_many_output_yt(self):
        self.run_many_output_tables()

    @unix_only
    def test_many_output_yamr(self):
        self.run_many_output_tables(True)

    @unix_only
    def test_output_tables_switch(self):
        output_tables = ["//tmp/t%d" % i for i in range(3)]

        create("table", "//tmp/t_in")
        for table_path in output_tables:
            create("table", table_path)

        write_table("//tmp/t_in", {"a": "b"})
        mapper = 'cat  > /dev/null; echo "<table_index=2>#;{v = 0};{v = 1};<table_index=0>#;{v = 2}"'

        create("file", "//tmp/mapper.sh")
        write_file("//tmp/mapper.sh", mapper)

        map(in_="//tmp/t_in",
            out=output_tables,
            command="bash mapper.sh",
            file="//tmp/mapper.sh")

        assert read_table(output_tables[0]) == [{"v": 2}]
        assert read_table(output_tables[1]) == []
        assert read_table(output_tables[2]) == [{"v": 0}, {"v": 1}]

    @unix_only
    def test_tskv_input_format(self):
        create("table", "//tmp/t_in")
        write_table("//tmp/t_in", {"foo": "bar"})

        mapper = \
"""
import sys
input = sys.stdin.readline().strip('\\n').split('\\t')
assert input == ['tskv', 'foo=bar']
print '{hello=world}'

"""
        create("file", "//tmp/mapper.sh")
        write_file("//tmp/mapper.sh", mapper)

        create("table", "//tmp/t_out")
        map(in_="//tmp/t_in",
            out="//tmp/t_out",
            command="python mapper.sh",
            file="//tmp/mapper.sh",
            spec={"mapper": {"input_format": yson.loads("<line_prefix=tskv>dsv")}})

        assert read_table("//tmp/t_out") == [{"hello": "world"}]

    @unix_only
    def test_tskv_output_format(self):
        create("table", "//tmp/t_in")
        write_table("//tmp/t_in", {"foo": "bar"})

        mapper = \
"""
import sys
input = sys.stdin.readline().strip('\\n')
assert input == '<"table_index"=0;>#;'
input = sys.stdin.readline().strip('\\n')
assert input == '{"foo"="bar";};'
print "tskv" + "\\t" + "hello=world"
"""
        create("file", "//tmp/mapper.sh")
        write_file("//tmp/mapper.sh", mapper)

        create("table", "//tmp/t_out")
        map(in_="//tmp/t_in",
            out="//tmp/t_out",
            command="python mapper.sh",
            file="//tmp/mapper.sh",
            spec={"mapper": {
                    "enable_input_table_index": True,
                    "input_format": yson.loads("<format=text>yson"),
                    "output_format": yson.loads("<line_prefix=tskv>dsv")
                }})

        assert read_table("//tmp/t_out") == [{"hello": "world"}]

    @unix_only
    def test_yamr_output_format(self):
        create("table", "//tmp/t_in")
        write_table("//tmp/t_in", {"foo": "bar"})

        mapper = \
"""
import sys
input = sys.stdin.readline().strip('\\n')
assert input == '{"foo"="bar";};'
print "key\\tsubkey\\tvalue"

"""
        create("file", "//tmp/mapper.sh")
        write_file("//tmp/mapper.sh", mapper)

        create("table", "//tmp/t_out")
        map(in_="//tmp/t_in",
            out="//tmp/t_out",
            command="python mapper.sh",
            file="//tmp/mapper.sh",
            spec={"mapper": {
                    "input_format": yson.loads("<format=text>yson"),
                    "output_format": yson.loads("<has_subkey=true>yamr")
                }})

        assert read_table("//tmp/t_out") == [{"key": "key", "subkey": "subkey", "value": "value"}]

    @unix_only
    def test_yamr_input_format(self):
        create("table", "//tmp/t_in")
        write_table("//tmp/t_in", {"value": "value", "subkey": "subkey", "key": "key", "a": "another"})

        mapper = \
"""
import sys
input = sys.stdin.readline().strip('\\n').split('\\t')
assert input == ['key', 'subkey', 'value']
print '{hello=world}'

"""
        create("file", "//tmp/mapper.sh")
        write_file("//tmp/mapper.sh", mapper)

        create("table", "//tmp/t_out")
        map(in_="//tmp/t_in",
            out="//tmp/t_out",
            command="python mapper.sh",
            file="//tmp/mapper.sh",
            spec={"mapper": {"input_format": yson.loads("<has_subkey=true>yamr")}})

        assert read_table("//tmp/t_out") == [{"hello": "world"}]

    @unix_only
    def test_executable_mapper(self):
        create("table", "//tmp/t_in")
        write_table("//tmp/t_in", {"foo": "bar"})

        mapper =  \
"""
#!/bin/bash
cat > /dev/null; echo {hello=world}
"""

        create("file", "//tmp/mapper.sh")
        write_file("//tmp/mapper.sh", mapper)

        set("//tmp/mapper.sh/@executable", True)

        create("table", "//tmp/t_out")
        map(in_="//tmp/t_in",
            out="//tmp/t_out",
            command="./mapper.sh",
            file="//tmp/mapper.sh")

        assert read_table("//tmp/t_out") == [{"hello": "world"}]

    def test_abort_op(self):
        create("table", "//tmp/t")
        write_table("//tmp/t", {"foo": "bar"})

        op = map(dont_track=True,
            in_="//tmp/t",
            out="//tmp/t",
            command="sleep 1")

        path = "//sys/operations/%s/@state" % op.id
        # check running
        op.abort()
        assert get(path) == "aborted"


    @unix_only
    def test_table_index(self):
        create("table", "//tmp/t1")
        create("table", "//tmp/t2")
        create("table", "//tmp/out")

        write_table("//tmp/t1", {"key": "a", "value": "value"})
        write_table("//tmp/t2", {"key": "b", "value": "value"})

        mapper = \
"""
import sys
table_index = sys.stdin.readline().strip()
row = sys.stdin.readline().strip()
print row + table_index

table_index = sys.stdin.readline().strip()
row = sys.stdin.readline().strip()
print row + table_index
"""

        create("file", "//tmp/mapper.py")
        write_file("//tmp/mapper.py", mapper)

        map(in_=["//tmp/t1", "//tmp/t2"],
            out="//tmp/out",
            command="python mapper.py",
            file="//tmp/mapper.py",
            spec={"mapper": {"format": yson.loads("<enable_table_index=true>yamr")}})

        expected = [{"key": "a", "value": "value0"},
                    {"key": "b", "value": "value1"}]
        assert_items_equal(read_table("//tmp/out"), expected)

    def test_insane_demand(self):
        create("table", "//tmp/t_in")
        create("table", "//tmp/t_out")

        write_table("//tmp/t_in", {"cool": "stuff"})

        with pytest.raises(YtError):
            map(in_="//tmp/t_in", out="//tmp/t_out", command="cat",
                spec={"mapper": {"memory_limit": 1000000000000}})

    def test_check_input_fully_consumed(self):
        create("table", "//tmp/t1")
        create("table", "//tmp/t2")
        write_table("//tmp/t1", {"foo": "bar"})

        command = 'python -c "import os; os.read(0, 5);"'

        # If all jobs failed then operation is also failed
        with pytest.raises(YtError):
            map(in_="//tmp/t1",
                out="//tmp/t2",
                command=command,
                spec={ "mapper": { "input_format" : "dsv", "check_input_fully_consumed": True}})

        assert read_table("//tmp/t2") == []

    def test_check_input_not_fully_consumed(self):
        create("table", "//tmp/t1")
        create("table", "//tmp/t2")

        data = [{"foo": "bar"} for i in xrange(10000)]
        write_table("//tmp/t1", data)

        map(
            in_="//tmp/t1",
            out="//tmp/t2",
            command="head -1",
            spec={"mapper": {"input_format" : "dsv", "output_format" : "dsv"}})

        assert read_table("//tmp/t2") == [{"foo": "bar"}]

    def test_live_preview(self):
        create_user("u")

        create("table", "//tmp/t1")
        write_table("//tmp/t1", {"foo": "bar"})

        create("table", "//tmp/t2")
        set("//tmp/t2/@acl", [{"action": "allow", "subjects": ["u"], "permissions": ["write"]}])
        effective_acl = get("//tmp/t2/@effective_acl")

        op = map(dont_track=True, waiting_jobs=True, command="cat", in_="//tmp/t1", out="//tmp/t2")

        assert exists("//sys/operations/{0}/output_0".format(op.id))
        assert effective_acl == get("//sys/operations/{0}/output_0/@acl".format(op.id))

        op.resume_jobs()
        op.track()
        assert read_table("//tmp/t2") == [{"foo": "bar"}]

    def test_row_sampling(self):
        create("table", "//tmp/t1")
        create("table", "//tmp/t2")
        create("table", "//tmp/t3")

        count = 1000
        original_data = [{"index": i} for i in xrange(count)]
        write_table("//tmp/t1", original_data)

        command = "cat"
        sampling_rate = 0.5
        spec = {"job_io": {"table_reader": {"sampling_seed": 42, "sampling_rate": sampling_rate}}}

        map(in_="//tmp/t1", out="//tmp/t2", command=command, spec=spec)
        map(in_="//tmp/t1", out="//tmp/t3", command=command, spec=spec)

        new_data_t2 = read_table("//tmp/t2", verbose=False)
        new_data_t3 = read_table("//tmp/t3", verbose=False)

        assert sorted(row.items() for row in new_data_t2) == sorted(row.items() for row in new_data_t3)

        actual_rate = len(new_data_t2) * 1.0 / len(original_data)
        variation = sampling_rate * (1 - sampling_rate)
        assert sampling_rate - variation <= actual_rate <= sampling_rate + variation

    def test_concurrent_fail(self):
        create("table", "//tmp/input")

        testing_options = {"scheduling_delay": 250}

        job_count = 1000
        original_data = [{"index": i} for i in xrange(job_count)]
        write_table("//tmp/input", original_data)

        create("table", "//tmp/output")
        with pytest.raises(YtError):
            map(in_="//tmp/input",
                out="//tmp/output",
                command="sleep 0.250; exit 1",
                spec={"data_size_per_job": 1, "max_failed_job_count": 10, "testing": testing_options})

    def test_many_parallel_operations(self):
        create("table", "//tmp/input")

        testing_options = {"scheduling_delay": 100}

        job_count = 20
        original_data = [{"index": i} for i in xrange(job_count)]
        write_table("//tmp/input", original_data)

        operation_count = 5
        ops = []
        for index in range(operation_count):
            output = "//tmp/output" + str(index)
            create("table", output)
            ops.append(
                map(in_="//tmp/input",
                    out=[output],
                    command="sleep 0.1; cat",
                    spec={"data_size_per_job": 1, "testing": testing_options},
                    dont_track=True))

        failed_ops = []
        for index in range(operation_count):
            output = "//tmp/failed_output" + str(index)
            create("table", output)
            failed_ops.append(
                map(in_="//tmp/input",
                    out=[output],
                    command="sleep 0.1; exit 1",
                    spec={"data_size_per_job": 1, "max_failed_job_count": 1, "testing": testing_options},
                    dont_track=True))

        for index, op in enumerate(failed_ops):
            output = "//tmp/failed_output" + str(index)
            with pytest.raises(YtError):
                op.track()

        for index, op in enumerate(ops):
            output = "//tmp/output" + str(index)
            op.track()
            assert sorted(read_table(output)) == original_data


@unix_only
class TestJobQuery(YTEnvSetup):
    NUM_MASTERS = 3
    NUM_NODES = 5
    NUM_SCHEDULERS = 1

    DELTA_SCHEDULER_CONFIG = {
        "scheduler": {
            "udf_registry_path": "//tmp/udfs"
        }
    }

    def _init_udf_registry(self):
        registry_path =  "//tmp/udfs"
        create("map_node", registry_path)

        abs_path = os.path.join(registry_path, "abs_udf")
        create(
            "file", abs_path,
            attributes={"function_descriptor": {
                "name": "abs_udf",
                "argument_types": [{
                    "tag": "concrete_type",
                    "value": "int64"}],
                "result_type": {
                    "tag": "concrete_type",
                    "value": "int64"},
                "calling_convention": "simple"}})

        abs_impl_path = self._find_ut_file("test_udfs.bc")
        write_local_file(abs_path, abs_impl_path)

    def test_query_simple(self):
        create("table", "//tmp/t1")
        create("table", "//tmp/t2")
        write_table("//tmp/t1", {"a": "b"})

        map(in_="//tmp/t1", out="//tmp/t2", command="cat",
            spec={"input_query": "a", "input_schema": [{"name": "a", "type": "string"}]})

        assert read_table("//tmp/t2") == [{"a": "b"}]

    def test_query_reader_projection(self):
        create("table", "//tmp/t1")
        create("table", "//tmp/t2")
        write_table("//tmp/t1", {"a": "b", "c": "d"})

        map(in_="//tmp/t1", out="//tmp/t2", command="cat",
            spec={"input_query": "a", "input_schema": [{"name": "a", "type": "string"}]})

        assert read_table("//tmp/t2") == [{"a": "b"}]

    def test_query_with_condition(self):
        create("table", "//tmp/t1")
        create("table", "//tmp/t2")
        write_table("//tmp/t1", [{"a": i} for i in xrange(2)])

        map(in_="//tmp/t1", out="//tmp/t2", command="cat",
            spec={"input_query": "a where a > 0", "input_schema": [{"name": "a", "type": "int64"}]})

        assert read_table("//tmp/t2") == [{"a": 1}]

    def test_query_asterisk(self):
        create("table", "//tmp/t1")
        create("table", "//tmp/t2")
        rows = [
            {"a": 1, "b": 2, "c": 3},
            {"b": 5, "c": 6},
            {"a": 7, "c": 8}]
        write_table("//tmp/t1", rows)

        schema = [{"name": "z", "type": "int64"},
            {"name": "a", "type": "int64"},
            {"name": "y", "type": "int64"},
            {"name": "b", "type": "int64"},
            {"name": "x", "type": "int64"},
            {"name": "c", "type": "int64"},
            {"name": "u", "type": "int64"}]

        for row in rows:
            for column in schema:
                if column["name"] not in row.keys():
                    row[column["name"]] = None

        map(in_="//tmp/t1", out="//tmp/t2", command="cat",
            spec={
                "input_query": "* where a > 0 or b > 0",
                "input_schema": schema})

        assert_items_equal(read_table("//tmp/t2"), rows)

    def test_query_udf(self):
        self._init_udf_registry()

        create("table", "//tmp/t1")
        create("table", "//tmp/t2")
        write_table("//tmp/t1", [{"a": i} for i in xrange(-1,1)])

        map(in_="//tmp/t1", out="//tmp/t2", command="cat",
            spec={"input_query": "a where abs_udf(a) > 0", "input_schema": [{"name": "a", "type": "int64"}]})

        assert read_table("//tmp/t2") == [{"a": -1}]

    def test_ordered_map_many_jobs(self):
        create("table", "//tmp/t_input")
        create("table", "//tmp/t_output")
        original_data = [{"index": i} for i in xrange(10)]
        for row in original_data:
            write_table("<append=true>//tmp/t_input", row)

        op = map(
            in_="//tmp/t_input",
            out="//tmp/t_output",
            command="cat; echo stderr 1>&2",
            ordered=True,
            spec={"data_size_per_job": 1})

        assert get("//sys/operations/" + op.id + "/jobs/@count") == 10
        assert read_table("//tmp/t_output") == original_data

    def test_ordered_map_remains_sorted(self):
        create("table", "//tmp/t_input")
        create("table", "//tmp/t_output")
        original_data = [{"key": i} for i in xrange(1000)]
        for i in xrange(10):
            write_table("<append=true>//tmp/t_input", original_data[100*i:100*(i+1)])

        op = map(
            in_="//tmp/t_input",
            out="<sorted_by=[key]>//tmp/t_output",
            command="cat; echo stderr 1>&2",
            ordered=True,
            spec={"job_count": 5})

        jobs = get("//sys/operations/" + op.id + "/jobs/@count")

        assert jobs == 5
        assert get("//tmp/t_output/@sorted")
        assert get("//tmp/t_output/@sorted_by") == ["key"]
        assert read_table("//tmp/t_output") == original_data

    def test_job_with_exit_immediately_flag(self):
        create("table", "//tmp/t_input")
        create("table", "//tmp/t_output")
        write_table("//tmp/t_input", {"foo": "bar"})

        op = map(
            dont_track=True,
            in_="//tmp/t_input",
            out="//tmp/t_output",
            command='set -e; /non_existed_command; echo stderr >&2;',
            spec={
                "max_failed_job_count": 1
            })

        with pytest.raises(YtError):
            op.track()

        jobs_path = "//sys/operations/" + op.id + "/jobs"
        assert get(jobs_path + "/@count") == 1
        for job_id in ls(jobs_path):
            assert read_file(jobs_path + "/" + job_id + "/stderr") == \
                "/bin/bash: /non_existed_command: No such file or directory\n"

<<<<<<< HEAD

    def test_large_spec(self):
        create("table", "//tmp/t1")
        write_table("//tmp/t1", [{"a": "b"}])

        with pytest.raises(YtError):
            map(in_="//tmp/t1", out="//tmp/t2", command="cat", spec={"attribute": "really_large" * (2 * 10 ** 6)}, verbose=False)

##################################################################

class TestSchedulerMapCommandsMulticell(TestSchedulerMapCommands):
    NUM_SECONDARY_MASTER_CELLS = 2

    def test_multicell_input_fetch(self):
        create("table", "//tmp/t1", attributes={"external_cell_tag": 1})
        write_table("//tmp/t1", [{"a": 1}])
        create("table", "//tmp/t2", attributes={"external_cell_tag": 2})
        write_table("//tmp/t2", [{"a": 2}])

        create("table", "//tmp/t_in", attributes={"external": False})
        merge(mode="ordered",
              in_=["//tmp/t1", "//tmp/t2"],
              out="//tmp/t_in")

        create("table", "//tmp/t_out")
        map(in_="//tmp/t_in",
            out="//tmp/t_out",
            command="cat")

        assert_items_equal(read_table("//tmp/t_out"), [{"a": 1}, {"a": 2}])
=======
class TestSandboxTmpfs(YTEnvSetup):
    NUM_MASTERS = 1
    NUM_NODES = 3
    NUM_SCHEDULERS = 1

    DELTA_NODE_CONFIG = {
        "exec_agent": {
            "slot_manager": {
                "enforce_job_control": True,
            }
        }
    }

    def test_simple(self):
        create("table", "//tmp/t_input")
        create("table", "//tmp/t_output")
        write_table("//tmp/t_input", {"foo": "bar"})

        op_id = map(
            command="cat; echo 'content' > tmpfs/file; ls tmpfs/ >&2; cat tmpfs/file >&2;",
            in_="//tmp/t_input",
            out="//tmp/t_output",
            spec={
                "mapper": {
                    "tmpfs_size": 1024 * 1024
                }
            })

        jobs_path = "//sys/operations/" + op_id + "/jobs"
        assert get(jobs_path + "/@count") == 1
        words = read_file(jobs_path + "/" + ls(jobs_path)[0] + "/stderr").strip().split()
        assert ["file", "content"] == words

    def test_remove_failed(self):
        create("table", "//tmp/t_input")
        create("table", "//tmp/t_output")
        write_table("//tmp/t_input", {"foo": "bar"})

        with pytest.raises(YtError):
            map(command="cat; rm -rf tmpfs",
                in_="//tmp/t_input",
                out="//tmp/t_output",
                spec={
                    "mapper": {
                        "tmpfs_size": 1024 * 1024
                    },
                    "max_failed_job_count": 1
                })

    def test_tmpfs_size_limit(self):
        create("table", "//tmp/t_input")
        create("table", "//tmp/t_output")
        write_table("//tmp/t_input", {"foo": "bar"})

        with pytest.raises(YtError):
            map(command="set -e; cat; dd if=/dev/zero of=tmpfs/file bs=1100000 count=1",
                in_="//tmp/t_input",
                out="//tmp/t_output",
                spec={
                    "mapper": {
                        "tmpfs_size": 1024 * 1024
                    },
                    "max_failed_job_count": 1
                })
>>>>>>> b7bd3a4b
<|MERGE_RESOLUTION|>--- conflicted
+++ resolved
@@ -1312,8 +1312,6 @@
             assert read_file(jobs_path + "/" + job_id + "/stderr") == \
                 "/bin/bash: /non_existed_command: No such file or directory\n"
 
-<<<<<<< HEAD
-
     def test_large_spec(self):
         create("table", "//tmp/t1")
         write_table("//tmp/t1", [{"a": "b"}])
@@ -1343,7 +1341,7 @@
             command="cat")
 
         assert_items_equal(read_table("//tmp/t_out"), [{"a": 1}, {"a": 2}])
-=======
+
 class TestSandboxTmpfs(YTEnvSetup):
     NUM_MASTERS = 1
     NUM_NODES = 3
@@ -1407,5 +1405,4 @@
                         "tmpfs_size": 1024 * 1024
                     },
                     "max_failed_job_count": 1
-                })
->>>>>>> b7bd3a4b
+                })