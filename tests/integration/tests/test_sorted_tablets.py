--- conflicted
+++ resolved
@@ -1,11 +1,7 @@
 import pytest
 import __builtin__
 
-<<<<<<< HEAD
 from yt_env_setup import YTEnvSetup, make_schema, make_ace, wait
-=======
-from yt_env_setup import YTEnvSetup, make_schema, wait
->>>>>>> c462c706
 from yt_commands import *
 from yt.yson import YsonEntity, YsonList
 
@@ -562,8 +558,6 @@
         reshard([[]])
         assert_items_equal(select_rows("* from [//tmp/t1]"), rows)
 
-<<<<<<< HEAD
-=======
     def test_metadata_cache_invalidation(self):
         def sync_mount_table_and_preserve_cache(path, **kwargs):
             kwargs["path"] = path
@@ -580,7 +574,7 @@
             reshard_table(path, pivots)
             sync_mount_table_and_preserve_cache(path)
 
-        self.sync_create_cells(1, 1)
+        self.sync_create_cells(1)
         self._create_simple_table("//tmp/t1")
         self.sync_mount_table("//tmp/t1")
 
@@ -611,21 +605,21 @@
 
 
     def test_no_copy(self):
-        self.sync_create_cells(1, 1)
+        self.sync_create_cells(1)
         self._create_simple_table("//tmp/t1")
         self.sync_mount_table("//tmp/t1")
 
         with pytest.raises(YtError): copy("//tmp/t1", "//tmp/t2")
 
     def test_no_move_mounted(self):
-        self.sync_create_cells(1, 1)
+        self.sync_create_cells(1)
         self._create_simple_table("//tmp/t1")
         self.sync_mount_table("//tmp/t1")
 
         with pytest.raises(YtError): move("//tmp/t1", "//tmp/t2")
 
     def test_move_unmounted(self):
-        self.sync_create_cells(1, 1)
+        self.sync_create_cells(1)
         self._create_simple_table("//tmp/t1")
         self.sync_mount_table("//tmp/t1")
         self.sync_unmount_table("//tmp/t1")
@@ -645,7 +639,7 @@
         assert get("//tmp/t2/@tablets/0/tablet_id") == tablet_id
 
     def test_move_unmounted_in_tx(self):
-        self.sync_create_cells(1, 1)
+        self.sync_create_cells(1)
         self._create_simple_table("//tmp/t1")
         self.sync_mount_table("//tmp/t1")
         self.sync_unmount_table("//tmp/t1")
@@ -658,7 +652,7 @@
         with pytest.raises(YtError): move("//tmp/t1", "//tmp/t2", tx=tx)
 
     def test_move_multiple_rollback(self):
-        self.sync_create_cells(1, 1)
+        self.sync_create_cells(1)
 
         set("//tmp/x", {})
         self._create_simple_table("//tmp/x/a")
@@ -683,7 +677,6 @@
         assert_items_equal(get_tablet_ids("//tmp/x/a"), tablet_ids_a)
         assert_items_equal(get_tablet_ids("//tmp/x/b"), tablet_ids_b)
 
->>>>>>> c462c706
     def _test_any_value_type(self, optimize_for):
         self.sync_create_cells(1)
         create("table", "//tmp/t1",
@@ -1262,7 +1255,63 @@
         assert_items_equal(rows[0], actual[0])
         assert actual[1] == None
 
-<<<<<<< HEAD
+    def test_chunk_statistics(self):
+        self.sync_create_cells(1)
+        self._create_simple_table("//tmp/t")
+        self.sync_mount_table("//tmp/t")
+        insert_rows("//tmp/t", [{"key": 1, "value": "1"}])
+        self.sync_unmount_table("//tmp/t")
+        chunk_list_id = get("//tmp/t/@chunk_list_id")
+        statistics1 = get("#" + chunk_list_id + "/@statistics")
+        self.sync_compact_table("//tmp/t")
+        statistics2 = get("#" + chunk_list_id + "/@statistics")
+        assert statistics1 == statistics2
+
+    def _test_timestamp_access(self, optimize_for):
+        self.sync_create_cells(3)
+        self._create_simple_table("//tmp/t", optimize_for = optimize_for)
+        self.sync_mount_table("//tmp/t")
+
+        rows = [{"key": 1, "value": "2"}]
+        keys = [{"key": 1}]
+        insert_rows("//tmp/t", rows)
+
+        self.sync_unmount_table("//tmp/t")
+        self.sync_mount_table("//tmp/t")
+
+        insert_rows("//tmp/t", rows)
+
+        assert lookup_rows("//tmp/t", keys, timestamp=MinTimestamp) == []
+        assert select_rows("* from [//tmp/t]", timestamp=MinTimestamp) == []
+
+    def test_timestamp_access_lookup(self):
+        self._test_timestamp_access("lookup")
+
+    def test_timestamp_access_scan(self):
+        self._test_timestamp_access("scan")
+
+    def test_column_groups(self):
+        self.sync_create_cells(1)
+        create("table", "//tmp/t",
+            attributes={
+                "dynamic": True,
+                "optimize_for": "scan",
+                "schema": [
+                    {"name": "key", "type": "int64", "sort_order": "ascending", "group": "a"},
+                    {"name": "value", "type": "string", "group": "a"}]
+            })
+        self.sync_mount_table("//tmp/t")
+
+        rows = [{"key": i, "value": str(i)} for i in range(2)]
+        keys = [{"key": row["key"]} for row in rows]
+        insert_rows("//tmp/t", rows)
+
+        self.sync_unmount_table("//tmp/t")
+        self.sync_mount_table("//tmp/t")
+
+        assert lookup_rows("//tmp/t", keys) == rows
+        assert_items_equal(select_rows("* from [//tmp/t]"), rows)
+
     def test_freeze_empty(self):
         self.sync_create_cells(1)
         self._create_simple_table("//tmp/t")
@@ -1377,7 +1426,6 @@
     def test_copy_and_fork_frozen(self):
         self._test_copy_and_fork(self.sync_freeze_table, self.sync_unfreeze_table, "frozen")
 
-    
     def test_copy_and_compact(self):
         self._prepare_copy()
         self.sync_mount_table("//tmp/t1")
@@ -1493,64 +1541,6 @@
         self.sync_mount_table("//tmp/t")
         expected = [{"key": i, "key2": None, "value": str(i)} for i in xrange(2)]
         assert_items_equal(select_rows("* from [//tmp/t]"), expected)
-=======
-    def test_chunk_statistics(self):
-        self.sync_create_cells(1, 1)
-        self._create_simple_table("//tmp/t")
-        self.sync_mount_table("//tmp/t")
-        insert_rows("//tmp/t", [{"key": 1, "value": "1"}])
-        self.sync_unmount_table("//tmp/t")
-        chunk_list_id = get("//tmp/t/@chunk_list_id")
-        statistics1 = get("#" + chunk_list_id + "/@statistics")
-        self.sync_compact_table("//tmp/t")
-        statistics2 = get("#" + chunk_list_id + "/@statistics")
-        assert statistics1 == statistics2
-
-    def _test_timestamp_access(self, optimize_for):
-        self.sync_create_cells(3, 1)
-        self._create_simple_table("//tmp/t", optimize_for = optimize_for)
-        self.sync_mount_table("//tmp/t")
-
-        rows = [{"key": 1, "value": "2"}]
-        keys = [{"key": 1}]
-        insert_rows("//tmp/t", rows)
-
-        self.sync_unmount_table("//tmp/t")
-        self.sync_mount_table("//tmp/t")
-
-        insert_rows("//tmp/t", rows)
-
-        assert lookup_rows("//tmp/t", keys, timestamp=MinTimestamp) == []
-        assert select_rows("* from [//tmp/t]", timestamp=MinTimestamp) == []
-
-    def test_timestamp_access_lookup(self):
-        self._test_timestamp_access("lookup")
-
-    def test_timestamp_access_scan(self):
-        self._test_timestamp_access("scan")
-
-    def test_column_groups(self):
-        self.sync_create_cells(1, 1)
-        create("table", "//tmp/t",
-            attributes={
-                "dynamic": True,
-                "optimize_for": "scan",
-                "schema": [
-                    {"name": "key", "type": "int64", "sort_order": "ascending", "group": "a"},
-                    {"name": "value", "type": "string", "group": "a"}]
-            })
-        self.sync_mount_table("//tmp/t")
-
-        rows = [{"key": i, "value": str(i)} for i in range(2)]
-        keys = [{"key": row["key"]} for row in rows]
-        insert_rows("//tmp/t", rows)
-
-        self.sync_unmount_table("//tmp/t")
-        self.sync_mount_table("//tmp/t")
-
-        assert lookup_rows("//tmp/t", keys) == rows
-        assert_items_equal(select_rows("* from [//tmp/t]"), rows)
->>>>>>> c462c706
 
 ##################################################################
 
