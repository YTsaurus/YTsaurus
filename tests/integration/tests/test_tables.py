from yt_env_setup import YTEnvSetup, make_schema, unix_only, skip_if_multicell
from yt_commands import *

from yt.yson import to_yson_type, loads
from yt.environment.helpers import assert_items_equal

from time import sleep
import pytest

from yt.environment.helpers import assert_items_equal

##################################################################

class TestTables(YTEnvSetup):
    NUM_MASTERS = 3
    NUM_NODES = 5
    NUM_SCHEDULERS = 1

    def test_invalid_type(self):
        with pytest.raises(YtError): read_table("//tmp")
        with pytest.raises(YtError): write_table("//tmp", [])

    def test_simple(self):
        create("table", "//tmp/table")

        assert read_table("//tmp/table") == []
        assert get("//tmp/table/@row_count") == 0
        assert get("//tmp/table/@chunk_count") == 0

        write_table("//tmp/table", {"b": "hello"})
        assert read_table("//tmp/table") == [{"b":"hello"}]
        assert get("//tmp/table/@row_count") == 1
        assert get("//tmp/table/@chunk_count") == 1

        write_table("<append=true>//tmp/table", [{"b": "2", "a": "1"}, {"x": "10", "y": "20", "a": "30"}])
        assert read_table("//tmp/table") == [{"b": "hello"}, {"a":"1", "b":"2"}, {"a":"30", "x":"10", "y":"20"}]
        assert get("//tmp/table/@row_count") == 3
        assert get("//tmp/table/@chunk_count") == 2

    def test_sorted_write_table(self):
        create("table", "//tmp/table")

        write_table("//tmp/table", [{"key": 0}, {"key": 1}, {"key": 2}, {"key": 3}], sorted_by="key")

        assert get("//tmp/table/@sorted")
        assert get("//tmp/table/@sorted_by") == ["key"]
        assert get("//tmp/table/@row_count") == 4

        # sorted flag is discarded when writing unsorted data to sorted table
        write_table("<append=true>//tmp/table", {"key": 4})
        assert not get("//tmp/table/@sorted")
        with pytest.raises(YtError): get("//tmp/table/@sorted_by")

    def test_append_sorted_simple(self):
        create("table", "//tmp/table")
        write_table("//tmp/table", [{"a": 0, "b": 0}, {"a": 0, "b": 1}, {"a": 1, "b": 0}], sorted_by=["a", "b"])
        write_table("<append=true>//tmp/table", [{"a": 1, "b": 0}, {"a": 2, "b": 0}], sorted_by=["a", "b"])

        assert get("//tmp/table/@sorted")
        assert get("//tmp/table/@sorted_by") == ["a", "b"]
        assert get("//tmp/table/@row_count") == 5

    def test_append_sorted_with_less_key_columns(self):
        create("table", "//tmp/table")
        write_table("//tmp/table", [{"a": 0, "b": 0}, {"a": 0, "b": 1}, {"a": 1, "b": 0}], sorted_by=["a", "b"])
        write_table("<append=true>//tmp/table", [{"a": 1, "b": 1}, {"a": 2, "b": 0}], sorted_by=["a"])

        assert get("//tmp/table/@sorted")
        assert get("//tmp/table/@sorted_by") == ["a"]
        assert get("//tmp/table/@row_count") == 5

    def test_append_sorted_order_violated(self):
        create("table", "//tmp/table");
        write_table("//tmp/table", [{"a": 1}, {"a": 2}], sorted_by=["a"])
        with pytest.raises(YtError):
            write_table("<append=true>//tmp/table", [{"a": 0}], sorted_by=["a"])

    def test_append_sorted_to_unsorted(self):
        create("table", "//tmp/table")
        write_table("//tmp/table", [{"a": 2}, {"a": 1}, {"a": 0}])
        with pytest.raises(YtError):
            write_table("<append=true>//tmp/table", [{"a": 2}, {"a": 3}], sorted_by=["a"])

    def test_append_sorted_with_more_key_columns(self):
        create("table", "//tmp/table")
        write_table("//tmp/table", [{"a": 0}, {"a": 1}, {"a": 2}], sorted_by=["a"])
        with pytest.raises(YtError):
            write_table("<append=true>//tmp/table", [{"a": 2, "b": 1}, {"a": 3, "b": 0}], sorted_by=["a", "b"])

    def test_append_sorted_with_different_key_columns(self):
        create("table", "//tmp/table")
        write_table("//tmp/table", [{"a": 0}, {"a": 1}, {"a": 2}], sorted_by=["a"])
        with pytest.raises(YtError):
            write_table("<append=true>//tmp/table", [{"b": 0}, {"b": 1}], sorted_by=["b"])

    def test_append_sorted_concurrently(self):
        create("table", "//tmp/table")
        tx1 = start_transaction()
        tx2 = start_transaction()
        write_table("<append=true>//tmp/table", [{"a": 0}, {"a": 1}], sorted_by=["a"], tx=tx1)
        with pytest.raises(YtError):
            write_table("<append=true>//tmp/table", [{"a": 1}, {"a": 2}], sorted_by=["a"], tx=tx2)

    def test_append_overwrite_write_table(self):
        # Default (overwrite)
        create("table", "//tmp/table1")
        assert get("//tmp/table1/@row_count") == 0
        write_table("//tmp/table1", {"a": 0})
        assert get("//tmp/table1/@row_count") == 1
        write_table("//tmp/table1", {"a": 1})
        assert get("//tmp/table1/@row_count") == 1

        # Append
        create("table", "//tmp/table2")
        assert get("//tmp/table2/@row_count") == 0
        write_table("<append=true>//tmp/table2", {"a": 0})
        assert get("//tmp/table2/@row_count") == 1
        write_table("<append=true>//tmp/table2", {"a": 1})
        assert get("//tmp/table2/@row_count") == 2

        # Overwrite
        create("table", "//tmp/table3")
        assert get("//tmp/table3/@row_count") == 0
        write_table("<append=false>//tmp/table3", {"a": 0})
        assert get("//tmp/table3/@row_count") == 1
        write_table("<append=false>//tmp/table3", {"a": 1})
        assert get("//tmp/table3/@row_count") == 1

    def test_invalid_cases(self):
        create("table", "//tmp/table")

        # we can write only list fragments
        with pytest.raises(YtError): write_table("<append=true>//tmp/table", yson.loads("string"))
        with pytest.raises(YtError): write_table("<append=true>//tmp/table", yson.loads("100"))
        with pytest.raises(YtError): write_table("<append=true>//tmp/table", yson.loads("3.14"))

        # check max_row_weight limit
        with pytest.raises(YtError):
            write_table("//tmp/table", {"a" : "long_string"}, table_writer = {"max_row_weight" : 2})

        # check duplicate ids
        with pytest.raises(YtError):
            write_table("//tmp/table", "{a=version1; a=version2}", is_raw=True)

        content = "some_data"
        create("file", "//tmp/file")
        write_file("//tmp/file", content)
        with pytest.raises(YtError): read_table("//tmp/file")

    @pytest.mark.parametrize("optimize_for", ["scan", "lookup"])
    def test_schemaful_write(self, optimize_for):
        create("table", "//tmp/table",
            attributes={"optimize_for" : optimize_for})

        assert get("//tmp/table/@optimize_for") == optimize_for
        assert get("//tmp/table/@schema_mode") == "weak"

        with pytest.raises(YtError):
            # append and schema are not compatible
            write_table("<append=true; schema=[{name=key; type=int64; sort_order=ascending}]>//tmp/table", [{"key": 1}])

        with pytest.raises(YtError):
            # sorted_by and schema are not compatible
            write_table("<sorted_by=[a]; schema=[{name=key; type=int64; sort_order=ascending}]>//tmp/table", [{"key": 2}])

        write_table("<schema=[{name=key; type=int64; sort_order=ascending}]>//tmp/table",
            [{"key": 0}, {"key": 1}])

        assert get("//tmp/table/@schema_mode") == "strong"
        assert read_table("//tmp/table") == [{"key": i} for i in xrange(2)]

        # schemas are equal so this must work; data is overwritten
        write_table("<schema=[{name=key; type=int64; sort_order=ascending}]>//tmp/table",
            [{"key": 0}, {"key": 1}, {"key": 2}, {"key": 3}])
        assert read_table("//tmp/table") == [{"key": i} for i in xrange(4)]

        write_table("<append=true>//tmp/table", [{"key": 4}, {"key": 5}])
        assert get("//tmp/table/@schema_mode") == "strong"
        assert read_table("//tmp/table") == [{"key": i} for i in xrange(6)]

        # data is overwritten, schema is reset
        write_table("<schema=[{name=key; type=any}]>//tmp/table",
            [{"key": 4}, {"key": 5}])
        assert get("//tmp/table/@row_count") == 2

    @pytest.mark.parametrize("optimize_for", ["scan", "lookup"])
    def test_sorted_unique(self, optimize_for):
        create("table", "//tmp/table",
            attributes={
                "optimize_for" : optimize_for,
                "schema": make_schema(
                    [{"name": "key", "type": "int64", "sort_order": "ascending"}],
                    unique_keys=True)
            })

        assert get("//tmp/table/@schema_mode") == "strong"

        write_table("//tmp/table", [{"key": 0}, {"key": 1}])

        with pytest.raises(YtError):
            write_table("<append=true>//tmp/table", [{"key": 1}])

        with pytest.raises(YtError):
            write_table("<append=true>//tmp/table", [{"key": 2}, {"key": 2}])

        write_table("<append=true>//tmp/table", [{"key": 2}])

        assert get("//tmp/table/@schema_mode") == "strong"
        assert get("//tmp/table/@schema/@unique_keys")
        assert read_table("//tmp/table") == [{"key": i} for i in xrange(3)]

    @pytest.mark.parametrize("optimize_for", ["scan", "lookup"])
    def test_schemaful_write(self, optimize_for):
        create("table", "//tmp/table",
            attributes={"optimize_for" : optimize_for})

        assert get("//tmp/table/@optimize_for") == optimize_for
        assert get("//tmp/table/@schema_mode") == "weak"

        with pytest.raises(YtError):
            # append and schema are not compatible
            write_table("<append=true; schema=[{name=key; type=int64; sort_order=ascending}]>//tmp/table", [{"key": 1}])

        with pytest.raises(YtError):
            # sorted_by and schema are not compatible
            write_table("<sorted_by=[a]; schema=[{name=key; type=int64; sort_order=ascending}]>//tmp/table", [{"key": 2}])

        write_table("<schema=[{name=key; type=int64; sort_order=ascending}]>//tmp/table", 
            [{"key": 0}, {"key": 1}])

        assert get("//tmp/table/@schema_mode") == "strong"
        assert read_table("//tmp/table") == [{"key": i} for i in xrange(2)]

        # schemas are equal so this must work; data is overwritten
        write_table("<schema=[{name=key; type=int64; sort_order=ascending}]>//tmp/table", 
            [{"key": 0}, {"key": 1}, {"key": 2}, {"key": 3}])
        assert read_table("//tmp/table") == [{"key": i} for i in xrange(4)]

        write_table("<append=true>//tmp/table", [{"key": 4}, {"key": 5}])
        assert get("//tmp/table/@schema_mode") == "strong"
        assert read_table("//tmp/table") == [{"key": i} for i in xrange(6)]

        # data is overwritten, schema is reset
        write_table("<schema=[{name=key; type=any}]>//tmp/table", 
            [{"key": 4}, {"key": 5}])
        assert get("//tmp/table/@row_count") == 2

    @pytest.mark.parametrize("optimize_for", ["scan", "lookup"])
    def test_sorted_unique(self, optimize_for):
        create("table", "//tmp/table",
            attributes={
                "optimize_for" : optimize_for,
                "schema": make_schema(
                    [{"name": "key", "type": "int64", "sort_order": "ascending"}],
                    unique_keys=True)
            })

        assert get("//tmp/table/@schema_mode") == "strong"

        write_table("//tmp/table", [{"key": 0}, {"key": 1}])

        with pytest.raises(YtError):
            write_table("<append=true>//tmp/table", [{"key": 1}])

        with pytest.raises(YtError):
            write_table("<append=true>//tmp/table", [{"key": 2}, {"key": 2}])

        write_table("<append=true>//tmp/table", [{"key": 2}])

        assert get("//tmp/table/@schema_mode") == "strong"
        assert get("//tmp/table/@schema/@unique_keys")
        assert read_table("//tmp/table") == [{"key": i} for i in xrange(3)]

    def test_row_index_selector(self):
        create("table", "//tmp/table")

        write_table("//tmp/table", [{"a": 0}, {"b": 1}, {"c": 2}, {"d": 3}])

        # closed ranges
        assert read_table("//tmp/table[#0:#2]") == [{"a": 0}, {"b" : 1}] # simple
        assert read_table("//tmp/table[#-1:#1]") == [{"a": 0}] # left < min
        assert read_table("//tmp/table[#2:#5]") == [{"c": 2}, {"d": 3}] # right > max
        assert read_table("//tmp/table[#-10:#-5]") == [] # negative indexes

        assert read_table("//tmp/table[#1:#1]") == [] # left = right
        assert read_table("//tmp/table[#3:#1]") == [] # left > right

        # open ranges
        assert read_table("//tmp/table[:]") == [{"a": 0}, {"b" : 1}, {"c" : 2}, {"d" : 3}]
        assert read_table("//tmp/table[:#3]") == [{"a": 0}, {"b" : 1}, {"c" : 2}]
        assert read_table("//tmp/table[#2:]") == [{"c" : 2}, {"d" : 3}]

        # multiple ranges
        assert read_table("//tmp/table[:,:]") == [{"a": 0}, {"b" : 1}, {"c" : 2}, {"d" : 3}] * 2
        assert read_table("//tmp/table[#1:#2,#3:#4]") == [{"b": 1}, {"d": 3}]
        assert read_table("//tmp/table[#0]") == [{"a": 0}]
        assert read_table("//tmp/table[#1]") == [{"b": 1}]

        # reading key selectors from unsorted table
        with pytest.raises(YtError): read_table("//tmp/table[:a]")

    def test_chunk_index_selector(self):
        create("table", "//tmp/table")

        write_table("<append=true>//tmp/table", [{"a": 0}])
        write_table("<append=true>//tmp/table", [{"b": 1}])
        write_table("<append=true>//tmp/table", [{"c": 2}])
        write_table("<append=true>//tmp/table", [{"d": 3}])
        write_table("<append=true>//tmp/table", [{"e": 4}])
        write_table("<append=true>//tmp/table", [{"f": 5}])
        write_table("<append=true>//tmp/table", [{"g": 6}])
        write_table("<append=true>//tmp/table", [{"h": 7}])

        assert len(get("//tmp/table/@chunk_ids")) == 8

        assert read_table("<upper_limit={chunk_index=1}>//tmp/table") == [{"a": 0}]
        assert read_table("<lower_limit={chunk_index=2}>//tmp/table") == [{"c": 2}, {"d" : 3}, {"e" : 4}, {"f" : 5}, {"g" : 6}, {"h" : 7}]
        assert read_table("<lower_limit={chunk_index=1};upper_limit={chunk_index=2}>//tmp/table") == [{"b": 1}]
        assert read_table("<ranges=[{exact={chunk_index=1}}]>//tmp/table") == [{"b": 1}]

        rows = read_table("//tmp/table", unordered=True)
        d = dict()
        for r in rows:
            d.update(r)

        assert d == {"a" : 0, "b" : 1, "c" : 2, "d" : 3, "e" : 4, "f" : 5, "g" : 6, "h" : 7}

    @pytest.mark.parametrize("optimize_for", ["scan", "lookup"])
    def test_row_key_selector(self, optimize_for):
        create("table", "//tmp/table",  attributes={"optimize_for" : optimize_for})

        v1 = {"s" : "a", "i": 0,    "d" : 15.5}
        v2 = {"s" : "a", "i": 10,   "d" : 15.2}
        v3 = {"s" : "b", "i": 5,    "d" : 20.}
        v4 = {"s" : "b", "i": 20,   "d" : 20.}
        v5 = {"s" : "c", "i": -100, "d" : 10.}

        values = [v1, v2, v3, v4, v5]
        write_table("//tmp/table", values, sorted_by=["s", "i", "d"])

        # possible empty ranges
        assert read_table("//tmp/table[a : a]") == []
        assert read_table("//tmp/table[(a, 1) : (a, 10)]") == []
        assert read_table("//tmp/table[b : a]") == []
        assert read_table("//tmp/table[(c, 0) : (a, 10)]") == []
        assert read_table("//tmp/table[(a, 10, 1e7) : (b, )]") == []

        # some typical cases
        assert read_table("//tmp/table[(a, 4) : (b, 20, 18.)]") == [v2, v3]
        assert read_table("//tmp/table[c:]") == [v5]
        assert read_table("//tmp/table[:(a, 10)]") == [v1]
        assert read_table("//tmp/table[:(a, 10),:(a, 10)]") == [v1, v1]
        assert read_table("//tmp/table[:(a, 11)]") == [v1, v2]
        assert read_table("//tmp/table[:]") == [v1, v2, v3, v4, v5]
        assert read_table("//tmp/table[a : b , b : c]") == [v1, v2, v3, v4]
        assert read_table("//tmp/table[a]") == [v1, v2]
        assert read_table("//tmp/table[(a,10)]") == [v2]
        assert read_table("//tmp/table[a,c]") == [v1, v2, v5]

        # combination of row and key selectors
        assert read_table('//tmp/table{s, i, d}[aa: (b, 10)]') == [{"s" : "b", "i" : 5, "d" : 20.}]

        # limits of different types
        assert read_table("//tmp/table[#0:c]") == [v1, v2, v3, v4]


    def test_column_selector(self):
        create("table", "//tmp/table")

        write_table("//tmp/table", {"a": 1, "aa": 2, "b": 3, "bb": 4, "c": 5})
        # empty columns
        assert read_table("//tmp/table{}") == [{}]

        # single columms
        assert read_table("//tmp/table{a}") == [{"a" : 1}]
        assert read_table("//tmp/table{a, }") == [{"a" : 1}] # extra comma
        assert read_table("//tmp/table{a, a}") == [{"a" : 1}]
        assert read_table("//tmp/table{c, b}") == [{"b" : 3, "c" : 5}]
        assert read_table("//tmp/table{zzzzz}") == [{}] # non existent column

        assert read_table("//tmp/table{a}") == [{"a" : 1}]
        assert read_table("//tmp/table{a, }") == [{"a" : 1}] # extra comma
        assert read_table("//tmp/table{a, a}") == [{"a" : 1}]
        assert read_table("//tmp/table{c, b}") == [{"b" : 3, "c" : 5}]
        assert read_table("//tmp/table{zzzzz}") == [{}] # non existent column

    def test_range_and_row_index(self):
        create("table", "//tmp/table")

        write_table("//tmp/table", [{"a": 0}, {"a": 1}, {"a": 2}, {"a": 3}, {"a": 4}, {"a": 5}])

        v1 = to_yson_type(None, attributes={"range_index": 0})
        v2 = to_yson_type(None, attributes={"row_index": 0})
        v3 = {"a": 0}
        v4 = {"a": 1}
        v5 = {"a": 2}
        v6 = to_yson_type(None, attributes={"range_index": 1})
        v7 = to_yson_type(None, attributes={"row_index": 2})
        v8 = {"a": 2}
        v9 = {"a": 3}

        control_attributes = {"enable_range_index": True, "enable_row_index": True}
        result = read_table("//tmp/table[#0:#3, #2:#4]", control_attributes=control_attributes)
        assert result == [v1, v2, v3, v4, v5, v6, v7, v8, v9]

        # Test row_index without range index.
        control_attributes = {"enable_row_index": True}
        result = read_table("//tmp/table[#0:#3, #2:#4]", control_attributes=control_attributes)
        assert result == [v2, v3, v4, v5, v7, v8, v9]

    def test_range_and_row_index2(self):
        create("table", "//tmp/table")

        write_table("//tmp/table", [{"a": 0}, {"a": 1}, {"a": 2}, {"a": 3}, {"a": 4}, {"a": 5}], sorted_by="a")

        v1 = to_yson_type(None, attributes={"range_index": 0})
        v2 = to_yson_type(None, attributes={"row_index": 2})
        v3 = {"a": 2}
        v4 = {"a": 3}
        v5 = {"a": 4}

        control_attributes = {"enable_range_index": True, "enable_row_index": True}
        result = read_table("//tmp/table[2:5]", control_attributes=control_attributes)
        assert result == [v1, v2, v3, v4, v5]

    def test_row_key_selector_yt_4840(self):
        create("table", "//tmp/table")
        tx = start_transaction()

        write_table("<append=true>//tmp/table", [], sorted_by="a", tx=tx)
        write_table("<append=true>//tmp/table", [{"a": 0}, {"a": 1}, {"a": 2}, {"a": 3}], sorted_by="a", tx=tx)
        write_table("<append=true>//tmp/table", [], sorted_by="a", tx=tx)
        write_table("<append=true>//tmp/table", [{"a": 3}, {"a": 4}, {"a": 5}], sorted_by="a", tx=tx)
        write_table("<append=true>//tmp/table", [], sorted_by="a", tx=tx)
        assert read_table("//tmp/table[1:5]", tx=tx) == [{"a": 1}, {"a": 2}, {"a": 3}, {"a": 3}, {"a": 4}]

    def test_shared_locks_two_chunks(self):
        create("table", "//tmp/table")
        tx = start_transaction()

        write_table("<append=true>//tmp/table", {"a": 1}, tx=tx)
        write_table("<append=true>//tmp/table", {"b": 2}, tx=tx)

        assert read_table("//tmp/table") == []
        assert read_table("//tmp/table", tx=tx) == [{"a":1}, {"b":2}]

        commit_transaction(tx)
        assert read_table("//tmp/table") == [{"a":1}, {"b":2}]

    def test_shared_locks_three_chunks(self):
        create("table", "//tmp/table")
        tx = start_transaction()

        write_table("<append=true>//tmp/table", {"a": 1}, tx=tx)
        write_table("<append=true>//tmp/table", {"b": 2}, tx=tx)
        write_table("<append=true>//tmp/table", {"c": 3}, tx=tx)

        assert read_table("//tmp/table") == []
        assert read_table("//tmp/table", tx=tx) == [{"a":1}, {"b":2}, {"c" : 3}]

        commit_transaction(tx)
        assert read_table("//tmp/table") == [{"a":1}, {"b":2}, {"c" : 3}]

    def test_shared_locks_parallel_tx(self):
        create("table", "//tmp/table")

        write_table("//tmp/table", {"a": 1})

        tx1 = start_transaction()
        tx2 = start_transaction()

        write_table("<append=true>//tmp/table", {"b": 2}, tx=tx1)

        write_table("<append=true>//tmp/table", {"c": 3}, tx=tx2)
        write_table("<append=true>//tmp/table", {"d": 4}, tx=tx2)

        # check which records are seen from different transactions
        assert read_table("//tmp/table") == [{"a" : 1}]
        assert read_table("//tmp/table", tx = tx1) == [{"a" : 1}, {"b": 2}]
        assert read_table("//tmp/table", tx = tx2) == [{"a" : 1}, {"c": 3}, {"d" : 4}]

        commit_transaction(tx2)
        assert read_table("//tmp/table") == [{"a" : 1}, {"c": 3}, {"d" : 4}]
        assert read_table("//tmp/table", tx = tx1) == [{"a" : 1}, {"b": 2}]

        # now all records are in table in specific order
        commit_transaction(tx1)
        assert read_table("//tmp/table") == [{"a" : 1}, {"c": 3}, {"d" : 4}, {"b" : 2}]

    def test_set_schema_in_tx(self):
        create("table", "//tmp/table")

        tx1 = start_transaction()
        tx2 = start_transaction()

        schema = get("//tmp/table/@schema")
        schema1 = make_schema(
            [{"name": "a", "type": "string"}],
            strict=False,
            unique_keys=False)
        schema2 = make_schema(
            [{"name": "b", "type": "string"}],
            strict=False,
            unique_keys=False)

        alter_table("//tmp/table", schema=schema1, tx = tx1)

        with pytest.raises(YtError):
            alter_table("//tmp/table", schema=schema2, tx = tx2)

        assert get("//tmp/table/@schema") == schema
        assert get("//tmp/table/@schema", tx = tx1) == schema1
        assert get("//tmp/table/@schema", tx = tx2) == schema

        commit_transaction(tx1)
        abort_transaction(tx2)
        assert get("//tmp/table/@schema") == schema1

    def test_shared_locks_nested_tx(self):
        create("table", "//tmp/table")

        v1 = {"k" : 1}
        v2 = {"k" : 2}
        v3 = {"k" : 3}
        v4 = {"k" : 4}

        outer_tx = start_transaction()

        write_table("//tmp/table", v1, tx=outer_tx)

        inner_tx = start_transaction(tx=outer_tx)

        write_table("<append=true>//tmp/table", v2, tx=inner_tx)
        assert read_table("//tmp/table", tx=outer_tx) == [v1]
        assert read_table("//tmp/table", tx=inner_tx) == [v1, v2]

        # this won"t be seen from inner
        write_table("<append=true>//tmp/table", v3, tx=outer_tx)
        assert read_table("//tmp/table", tx=outer_tx) == [v1, v3]
        assert read_table("//tmp/table", tx=inner_tx) == [v1, v2]

        write_table("<append=true>//tmp/table", v4, tx=inner_tx)
        assert read_table("//tmp/table", tx=outer_tx) == [v1, v3]
        assert read_table("//tmp/table", tx=inner_tx) == [v1, v2, v4]

        commit_transaction(inner_tx)
        # order is not specified
        assert_items_equal(read_table("//tmp/table", tx=outer_tx), [v1, v2, v4, v3])

        commit_transaction(outer_tx)

    def test_codec_in_writer(self):
        create("table", "//tmp/table")
        set("//tmp/table/@compression_codec", "zlib_9")
        write_table("//tmp/table", {"b": "hello"})

        assert read_table("//tmp/table") == [{"b":"hello"}]

        chunk_id = get("//tmp/table/@chunk_ids/0")
        assert get("#%s/@compression_codec" % chunk_id) == "zlib_9"

    def test_copy(self):
        create("table", "//tmp/t")
        write_table("//tmp/t", {"a": "b"})

        chunk_ids = get("//tmp/t/@chunk_ids")
        assert len(chunk_ids) == 1
        chunk_id = chunk_ids[0]
        assert get("#%s/@owning_nodes" % chunk_id) == ["//tmp/t"]

        assert read_table("//tmp/t") == [{"a" : "b"}]

        copy("//tmp/t", "//tmp/t2")
        assert sorted(get("#%s/@owning_nodes" % chunk_id)) == sorted(["//tmp/t", "//tmp/t2"])
        assert read_table("//tmp/t2") == [{"a" : "b"}]

        assert get("//tmp/t2/@resource_usage") == get("//tmp/t/@resource_usage")
        assert get("//tmp/t2/@replication_factor") == get("//tmp/t/@replication_factor")

        remove("//tmp/t")
        assert read_table("//tmp/t2") == [{"a" : "b"}]
        assert get("#%s/@owning_nodes" % chunk_id) == ["//tmp/t2"]

        remove("//tmp/t2")

        gc_collect()
        multicell_sleep()
        assert not exists("#%s" % chunk_id)

    def test_copy_to_the_same_table(self):
        create("table", "//tmp/t")
        write_table("//tmp/t", {"a": "b"})

        with pytest.raises(YtError): copy("//tmp/t", "//tmp/t")

    def test_copy_tx(self):
        create("table", "//tmp/t")
        write_table("//tmp/t", {"a": "b"})

        chunk_ids = get("//tmp/t/@chunk_ids")
        assert len(chunk_ids) == 1
        chunk_id = chunk_ids[0]
        assert get("#%s/@owning_nodes" % chunk_id) == ["//tmp/t"]

        tx = start_transaction()
        assert read_table("//tmp/t", tx=tx) == [{"a" : "b"}]
        t2_id = copy("//tmp/t", "//tmp/t2", tx=tx)
        print t2_id
        assert sorted(get("#%s/@owning_nodes" % chunk_id)) == sorted(["#%s" % t2_id, "//tmp/t", to_yson_type("//tmp/t2", attributes = {"transaction_id" : tx})])
        assert read_table("//tmp/t2", tx=tx) == [{"a" : "b"}]

        commit_transaction(tx)

        assert read_table("//tmp/t2") == [{"a" : "b"}]

        remove("//tmp/t")
        assert read_table("//tmp/t2") == [{"a" : "b"}]
        assert get("#%s/@owning_nodes" % chunk_id) == ["//tmp/t2"]

        remove("//tmp/t2")

        gc_collect()
        multicell_sleep()
        assert not exists("#%s" % chunk_id)

    def test_copy_not_sorted(self):
        create("table", "//tmp/t1")
        assert not get("//tmp/t1/@sorted")
        assert get("//tmp/t1/@key_columns") == []

        copy("//tmp/t1", "//tmp/t2")
        assert not get("//tmp/t2/@sorted")
        assert get("//tmp/t2/@key_columns") == []

    def test_copy_sorted(self):
        create("table", "//tmp/t1")
        sort(in_="//tmp/t1", out="//tmp/t1", sort_by="key")
        assert get("//tmp/t1/@sorted")
        assert get("//tmp/t1/@key_columns") == ["key"]

        copy("//tmp/t1", "//tmp/t2")
        assert get("//tmp/t2/@sorted")
        assert get("//tmp/t2/@key_columns") == ["key"]

    def test_remove_create_under_transaction(self):
        create("table", "//tmp/table_xxx")
        tx = start_transaction()

        remove("//tmp/table_xxx", tx=tx)
        create("table", "//tmp/table_xxx", tx=tx)

    def test_transaction_staff(self):
        create("table", "//tmp/table_xxx")

        tx = start_transaction()
        remove("//tmp/table_xxx", tx=tx)
        inner_tx = start_transaction(tx=tx)
        get("//tmp", tx=inner_tx)

    def test_exists(self):
        assert not exists("//tmp/t")
        assert not exists("<append=true>//tmp/t")

        create("table", "//tmp/t")
        assert exists("//tmp/t")
        assert not exists("//tmp/t/x")
        assert not exists("//tmp/t/1")
        assert not exists("//tmp/t/1/t")
        assert exists("<append=false>//tmp/t")
        assert exists("//tmp/t[:#100]")
        assert exists("//tmp/t/@")
        assert exists("//tmp/t/@chunk_ids")

    def test_replication_factor_updates(self):
        create("table", "//tmp/t")
        assert get("//tmp/t/@replication_factor") == 3

        with pytest.raises(YtError): remove("//tmp/t/@replication_factor")
        with pytest.raises(YtError): set("//tmp/t/@replication_factor", 0)
        with pytest.raises(YtError): set("//tmp/t/@replication_factor", {})

        tx = start_transaction()
        with pytest.raises(YtError): set("//tmp/t/@replication_factor", 2, tx=tx)

    def test_replication_factor_propagates_to_chunks(self):
        create("table", "//tmp/t")
        set("//tmp/t/@replication_factor", 2)

        write_table("//tmp/t", {"foo" : "bar"})

        chunk_ids = get("//tmp/t/@chunk_ids")
        assert len(chunk_ids) == 1

        chunk_id = chunk_ids[0]
        assert get("#" + chunk_id + "/@replication_factor") == 2

    def test_replication_factor_recalculated_on_remove(self):
        create("table", "//tmp/t1", attributes={"replication_factor": 1})
        write_table("//tmp/t1", {"foo" : "bar"})

        chunk_ids = get("//tmp/t1/@chunk_ids")
        assert len(chunk_ids) == 1
        chunk_id = chunk_ids[0]

        assert get("#" + chunk_id + "/@replication_factor") == 1

        copy("//tmp/t1", "//tmp/t2")
        set("//tmp/t2/@replication_factor", 2)

        sleep(0.2)
        assert get("#" + chunk_id + "/@replication_factor") == 2

        remove("//tmp/t2")

        sleep(0.2)
        assert get("#" + chunk_id + "/@replication_factor") == 1

    def test_recursive_resource_usage(self):
        create("table", "//tmp/t1")
        write_table("//tmp/t1", {"a": "b"})
        copy("//tmp/t1", "//tmp/t2")

        assert get("//tmp/t1/@resource_usage")["disk_space"] + \
               get("//tmp/t2/@resource_usage")["disk_space"] == \
               get("//tmp/@recursive_resource_usage")["disk_space"]

    def test_chunk_tree_balancer(self):
        create("table", "//tmp/t")
        for i in xrange(0, 40):
            write_table("<append=true>//tmp/t", {"a" : "b"})
        chunk_list_id = get("//tmp/t/@chunk_list_id")
        statistics = get("#" + chunk_list_id + "/@statistics")
        assert statistics["chunk_count"] == 40
        assert statistics["chunk_list_count"] == 2
        assert statistics["row_count"] == 40
        assert statistics["rank"] == 2

    @pytest.mark.skipif("True") # very long test
    def test_chunk_tree_balancer_deep(self):
        create("table", "//tmp/t")
        tx_stack = list()
        tx = start_transaction()
        tx_stack.append(tx)

        for i in xrange(0, 1000):
            write_table("<append=true>//tmp/t", {"a" : i}, tx=tx)

        chunk_list_id = get("//tmp/t/@chunk_list_id", tx=tx)
        statistics = get("#" + chunk_list_id + "/@statistics", tx=tx)
        assert statistics["chunk_count"] == 1000
        assert statistics["chunk_list_count"] == 2001
        assert statistics["row_count"] == 1000
        assert statistics["rank"] == 1001

        tbl_a = read_table("//tmp/t", tx=tx)

        commit_transaction(tx)
        sleep(1.0)

        chunk_list_id = get("//tmp/t/@chunk_list_id")
        statistics = get("#" + chunk_list_id + "/@statistics")
        assert statistics["chunk_count"] == 1000
        assert statistics["chunk_list_count"] == 2
        assert statistics["row_count"] == 1000
        assert statistics["rank"] == 2

        assert tbl_a == read_table("//tmp/t")

    def _check_replication_factor(self, path, expected_rf):
        chunk_ids = get(path + "/@chunk_ids")
        for id in chunk_ids:
            assert get("#" + id + "/@replication_factor") == expected_rf

    # In tests below we intentionally issue vital/replication_factor updates
    # using a temporary user "u"; cf. YT-3579.
    def test_vital_update(self):
        create("table", "//tmp/t")
        create_user("u")
        for i in xrange(0, 5):
            write_table("<append=true>//tmp/t", {"a" : "b"})

        def check_vital_chunks(is_vital):
            chunk_ids = get("//tmp/t/@chunk_ids")
            for id in chunk_ids:
                assert get("#" + id + "/@vital") == is_vital

        assert get("//tmp/t/@vital")
        check_vital_chunks(True)

        set("//tmp/t/@vital", False, user="u")
        assert not get("//tmp/t/@vital")
        sleep(2)

        check_vital_chunks(False)

    def test_replication_factor_update1(self):
        create("table", "//tmp/t")
        create_user("u")
        for i in xrange(0, 5):
            write_table("<append=true>//tmp/t", {"a" : "b"})
        set("//tmp/t/@replication_factor", 4, user="u")
        sleep(2)
        self._check_replication_factor("//tmp/t", 4)

    def test_replication_factor_update2(self):
        create("table", "//tmp/t")
        create_user("u")
        tx = start_transaction()
        for i in xrange(0, 5):
            write_table("<append=true>//tmp/t", {"a" : "b"}, tx=tx)
        set("//tmp/t/@replication_factor", 4, user="u")
        commit_transaction(tx)
        sleep(2)
        self._check_replication_factor("//tmp/t", 4)

    def test_replication_factor_update3(self):
        create("table", "//tmp/t")
        create_user("u")
        tx = start_transaction()
        for i in xrange(0, 5):
            write_table("<append=true>//tmp/t", {"a" : "b"}, tx=tx)
        set("//tmp/t/@replication_factor", 2, user="u")
        commit_transaction(tx)
        sleep(2)
        self._check_replication_factor("//tmp/t", 2)

    def test_key_columns1(self):
        create("table", "//tmp/t",
                attributes = {
                "schema": [
                    {"name": "a", "type": "any", "sort_order": "ascending"},
                    {"name": "b", "type": "any", "sort_order": "ascending"}]
                })
        assert get("//tmp/t/@sorted")
        assert get("//tmp/t/@key_columns") == ["a", "b"]

    def test_statistics1(self):
        table = "//tmp/t"
        create("table", table)
        set("//tmp/t/@compression_codec", "snappy")
        write_table(table, {"foo": "bar"})

        for i in xrange(8):
            merge(in_=[table, table], out="<append=true>" + table)

        chunk_count = 3**8
        assert len(get("//tmp/t/@chunk_ids")) == chunk_count

        codec_info = get("//tmp/t/@compression_statistics")
        assert codec_info["snappy"]["chunk_count"] == chunk_count

        erasure_info = get("//tmp/t/@erasure_statistics")
        assert erasure_info["none"]["chunk_count"] == chunk_count

    @unix_only
    def test_statistics2(self):
        tableA = "//tmp/a"
        create("table", tableA)
        write_table(tableA, {"foo": "bar"})

        tableB = "//tmp/b"
        create("table", tableB)
        set(tableB + "/@compression_codec", "snappy")

        map(in_=[tableA], out=[tableB], command="cat")

        codec_info = get(tableB + "/@compression_statistics")
        assert codec_info.keys() == ["snappy"]

    def test_json_format(self):
        create("table", "//tmp/t")
        write_table('//tmp/t', '{"x":"0"}\n{"x":"1"}', input_format="json", is_raw=True)
        assert '{"x":"0"}\n{"x":"1"}\n' == read_table("//tmp/t", output_format="json")

    def test_yson_skip_nulls(self):
        create("table", "//tmp/t")
        write_table('//tmp/t', [{"x" : 0, "y" : None}, {"x" : None, "y" : 1}])
        format = yson.loads("<skip_null_values=%true; format=text>yson")
        assert '{"x"=0;};\n{"y"=1;};\n' == read_table("//tmp/t", output_format=format)
        del format.attributes["skip_null_values"]
        assert '{"y"=#;"x"=0;};\n{"y"=1;"x"=#;};\n' == read_table("//tmp/t", output_format=format)

    def test_boolean(self):
        create("table", "//tmp/t")
        format = yson.loads("<boolean_as_string=false;format=text>yson")
        write_table("//tmp/t", "{x=%false};{x=%true};{x=false};", input_format=format, is_raw=True)
        assert '{"x"=%false;};\n{"x"=%true;};\n{"x"="false";};\n' == read_table("//tmp/t", output_format=format)

    def test_uint64(self):
        create("table", "//tmp/t")
        format = yson.loads("<format=text>yson")
        write_table("//tmp/t", "{x=1u};{x=4u};{x=9u};", input_format=format, is_raw=True)
        assert '{"x"=1u;};\n{"x"=4u;};\n{"x"=9u;};\n' == read_table("//tmp/t", output_format=format)

    def test_concatenate(self):
        create("table", "//tmp/t1")
        write_table("//tmp/t1", {"key": "x"})
        assert read_table("//tmp/t1") == [{"key": "x"}]

        create("table", "//tmp/t2")
        write_table("//tmp/t2", {"key": "y"})
        assert read_table("//tmp/t2") == [{"key": "y"}]

        create("table", "//tmp/union")

        concatenate(["//tmp/t1", "//tmp/t2"], "//tmp/union")
        assert read_table("//tmp/union") == [{"key": "x"}, {"key": "y"}]

        concatenate(["//tmp/t1", "//tmp/t2"], "<append=true>//tmp/union")
        assert read_table("//tmp/union") == [{"key": "x"}, {"key": "y"}] * 2

    def test_concatenate_sorted(self):
        create("table", "//tmp/t1")
        write_table("//tmp/t1", {"key": "x"})
        sort(in_="//tmp/t1", out="//tmp/t1", sort_by="key")
        assert read_table("//tmp/t1") == [{"key": "x"}]
        assert get("//tmp/t1/@sorted", "true")

        create("table", "//tmp/t2")
        write_table("//tmp/t2", {"key": "y"})
        sort(in_="//tmp/t2", out="//tmp/t2", sort_by="key")
        assert read_table("//tmp/t2") == [{"key": "y"}]
        assert get("//tmp/t2/@sorted", "true")

        create("table", "//tmp/union")
        sort(in_="//tmp/union", out="//tmp/union", sort_by="key")
        assert get("//tmp/union/@sorted", "true")

        concatenate(["//tmp/t2", "//tmp/t1"], "<append=true>//tmp/union")
        assert read_table("//tmp/union") == [{"key": "y"}, {"key": "x"}]
        assert get("//tmp/union/@sorted", "false")

    def test_extracting_table_columns_in_schemaful_dsv_from_complex_table(self):
        create("table", "//tmp/t1")
        create("table", "//tmp/t2")
        write_table("//tmp/t1", [
            {"column1": {"childA" : "some_value", "childB" : "42"},
            "column2" : "value12",
            "column3" : "value13"},
            {"column1": {"childA" : "some_other_value", "childB" : "321"},
            "column2" : "value22",
            "column3" : "value23"}])

        tabular_data = read_table("//tmp/t1", output_format=yson.loads("<columns=[column2;column3]>schemaful_dsv"))
        assert tabular_data == "value12\tvalue13\nvalue22\tvalue23\n"

    def test_dynamic_table_schema_required(self):
        with pytest.raises(YtError): create("table", "//tmp/t",
            attributes={"dynamic": True})

    def test_schema_validation(self):
        def init_table(path, schema):
            remove(path, force=True)
            create("table", path, attributes={"schema": schema})

        def test_positive(schema, rows):
            init_table("//tmp/t", schema)
            write_table("<append=%true>//tmp/t", rows)
            assert read_table("//tmp/t") == rows
            assert get("//tmp/t/@schema_mode") == "strong"
            assert get("//tmp/t/@schema") == schema

        def test_negative(schema, rows):
            init_table("//tmp/t", schema)
            with pytest.raises(YtError):
                write_table("<append=%true>//tmp/t", rows)

        schema = make_schema([
            {"name": "key", "type": "int64"}],
            strict=False,
            unique_keys=False)
        test_positive(schema, [{"key": 1}])
        test_negative(schema, [{"key": False}])

        schema = make_schema([
            {"name": "key", "type": "int64"}],
            strict=True,
            unique_keys=False)
        test_negative(schema, [{"values": 1}])

        rows = [{"key": i, "value": str(i)} for i in xrange(10)]

        schema = make_schema([
            {"name": "key", "type": "int64", "sort_order": "ascending"},
            {"name": "value", "type": "string"}],
            strict=False,
            unique_keys=False)
        test_positive(schema, rows)
        test_negative(schema, list(reversed(rows)))

        schema = make_schema([
            {"name": "key", "type": "int64", "sort_order": "ascending"},
            {"name": "value", "type": "string"}],
            strict=False,
            unique_keys=True)
        test_positive(schema, rows)

        rows = [{"key": 1, "value": str(i)} for i in xrange(10)]
        test_negative(schema, rows);

<<<<<<< HEAD
=======
    def test_type_conversion(self):
        create("table", "//tmp/t",
            attributes={
                "schema": make_schema([
                    {"name": "int64", "type": "int64", "sort_order": "ascending"},
                    {"name": "uint64", "type": "uint64"},
                    {"name": "boolean", "type": "boolean"},
                    {"name": "double", "type": "double"},
                    {"name": "any", "type": "any"}],
                    strict=False)
            })

        row = '{int64=3u; uint64=42; boolean="false"; double=18; any={}; extra=qwe}'

        yson_without_type_conversion = loads("yson")
        yson_with_type_conversion = loads("<enable_type_conversion=%true>yson")

        with pytest.raises(YtError):
            write_table("//tmp/t", row, is_raw=True, input_format=yson_without_type_conversion)
        write_table("//tmp/t", row, is_raw=True, input_format=yson_with_type_conversion)


>>>>>>> 1e12e2b0
##################################################################

def check_multicell_statistics(path, chunk_count_map):
    statistics = get(path + '/@multicell_statistics')
    assert len(statistics) == len(chunk_count_map)
    for cell_tag in statistics:
        assert statistics[cell_tag]["chunk_count"] == chunk_count_map[cell_tag]

##################################################################

class TestTablesMulticell(TestTables):
    NUM_SECONDARY_MASTER_CELLS = 3

    def test_concatenate_teleport(self):
        create("table", "//tmp/t1", attributes={"external_cell_tag": 1})
        write_table("//tmp/t1", {"key": "x"})
        assert read_table("//tmp/t1") == [{"key": "x"}]

        create("table", "//tmp/t2", attributes={"external_cell_tag": 2})
        write_table("//tmp/t2", {"key": "y"})
        assert read_table("//tmp/t2") == [{"key": "y"}]

        create("table", "//tmp/union", attributes={"external": False})

        concatenate(["//tmp/t1", "//tmp/t2"], "//tmp/union")
        assert read_table("//tmp/union") == [{"key": "x"}, {"key": "y"}]
        check_multicell_statistics("//tmp/union", {"1": 1, "2": 1})

        concatenate(["//tmp/t1", "//tmp/t2"], "<append=true>//tmp/union")
        assert read_table("//tmp/union") == [{"key": "x"}, {"key": "y"}] * 2
        check_multicell_statistics("//tmp/union", {"1": 2, "2": 2})

    def test_concatenate_sorted_teleport(self):
        create("table", "//tmp/t1", attributes={"external_cell_tag": 1})
        write_table("//tmp/t1", {"key": "x"})
        sort(in_="//tmp/t1", out="//tmp/t1", sort_by="key")
        assert read_table("//tmp/t1") == [{"key": "x"}]
        assert get("//tmp/t1/@sorted", "true")

        create("table", "//tmp/t2", attributes={"external_cell_tag": 2})
        write_table("//tmp/t2", {"key": "y"})
        sort(in_="//tmp/t2", out="//tmp/t2", sort_by="key")
        assert read_table("//tmp/t2") == [{"key": "y"}]
        assert get("//tmp/t2/@sorted", "true")

        create("table", "//tmp/union", attributes={"external": False})
        sort(in_="//tmp/union", out="//tmp/union", sort_by="key")
        assert get("//tmp/union/@sorted", "true")

        concatenate(["//tmp/t2", "//tmp/t1"], "<append=true>//tmp/union")
        assert read_table("//tmp/union") == [{"key": "y"}, {"key": "x"}]
        assert get("//tmp/union/@sorted", "false")
        check_multicell_statistics("//tmp/union", {"1": 1, "2": 1})

    def test_concatenate_foreign_teleport(self):
        create("table", "//tmp/t1", attributes={"external_cell_tag": 1})
        create("table", "//tmp/t2", attributes={"external_cell_tag": 2})
        create("table", "//tmp/t3", attributes={"external_cell_tag": 3})

        write_table("//tmp/t1", {"key": "x"})
        concatenate(["//tmp/t1", "//tmp/t1"], "//tmp/t2")
        assert read_table("//tmp/t2") == [{"key": "x"}] * 2
        check_multicell_statistics("//tmp/t2", {"1": 2})

        concatenate(["//tmp/t2", "//tmp/t2"], "//tmp/t3")
        assert read_table("//tmp/t3") == [{"key": "x"}] * 4
        check_multicell_statistics("//tmp/t3", {"1": 4})<|MERGE_RESOLUTION|>--- conflicted
+++ resolved
@@ -180,68 +180,6 @@
 
         # data is overwritten, schema is reset
         write_table("<schema=[{name=key; type=any}]>//tmp/table",
-            [{"key": 4}, {"key": 5}])
-        assert get("//tmp/table/@row_count") == 2
-
-    @pytest.mark.parametrize("optimize_for", ["scan", "lookup"])
-    def test_sorted_unique(self, optimize_for):
-        create("table", "//tmp/table",
-            attributes={
-                "optimize_for" : optimize_for,
-                "schema": make_schema(
-                    [{"name": "key", "type": "int64", "sort_order": "ascending"}],
-                    unique_keys=True)
-            })
-
-        assert get("//tmp/table/@schema_mode") == "strong"
-
-        write_table("//tmp/table", [{"key": 0}, {"key": 1}])
-
-        with pytest.raises(YtError):
-            write_table("<append=true>//tmp/table", [{"key": 1}])
-
-        with pytest.raises(YtError):
-            write_table("<append=true>//tmp/table", [{"key": 2}, {"key": 2}])
-
-        write_table("<append=true>//tmp/table", [{"key": 2}])
-
-        assert get("//tmp/table/@schema_mode") == "strong"
-        assert get("//tmp/table/@schema/@unique_keys")
-        assert read_table("//tmp/table") == [{"key": i} for i in xrange(3)]
-
-    @pytest.mark.parametrize("optimize_for", ["scan", "lookup"])
-    def test_schemaful_write(self, optimize_for):
-        create("table", "//tmp/table",
-            attributes={"optimize_for" : optimize_for})
-
-        assert get("//tmp/table/@optimize_for") == optimize_for
-        assert get("//tmp/table/@schema_mode") == "weak"
-
-        with pytest.raises(YtError):
-            # append and schema are not compatible
-            write_table("<append=true; schema=[{name=key; type=int64; sort_order=ascending}]>//tmp/table", [{"key": 1}])
-
-        with pytest.raises(YtError):
-            # sorted_by and schema are not compatible
-            write_table("<sorted_by=[a]; schema=[{name=key; type=int64; sort_order=ascending}]>//tmp/table", [{"key": 2}])
-
-        write_table("<schema=[{name=key; type=int64; sort_order=ascending}]>//tmp/table", 
-            [{"key": 0}, {"key": 1}])
-
-        assert get("//tmp/table/@schema_mode") == "strong"
-        assert read_table("//tmp/table") == [{"key": i} for i in xrange(2)]
-
-        # schemas are equal so this must work; data is overwritten
-        write_table("<schema=[{name=key; type=int64; sort_order=ascending}]>//tmp/table", 
-            [{"key": 0}, {"key": 1}, {"key": 2}, {"key": 3}])
-        assert read_table("//tmp/table") == [{"key": i} for i in xrange(4)]
-
-        write_table("<append=true>//tmp/table", [{"key": 4}, {"key": 5}])
-        assert get("//tmp/table/@schema_mode") == "strong"
-        assert read_table("//tmp/table") == [{"key": i} for i in xrange(6)]
-
-        # data is overwritten, schema is reset
-        write_table("<schema=[{name=key; type=any}]>//tmp/table", 
             [{"key": 4}, {"key": 5}])
         assert get("//tmp/table/@row_count") == 2
 
@@ -998,8 +936,6 @@
         rows = [{"key": 1, "value": str(i)} for i in xrange(10)]
         test_negative(schema, rows);
 
-<<<<<<< HEAD
-=======
     def test_type_conversion(self):
         create("table", "//tmp/t",
             attributes={
@@ -1022,7 +958,6 @@
         write_table("//tmp/t", row, is_raw=True, input_format=yson_with_type_conversion)
 
 
->>>>>>> 1e12e2b0
 ##################################################################
 
 def check_multicell_statistics(path, chunk_count_map):
