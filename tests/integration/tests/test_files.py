--- conflicted
+++ resolved
@@ -54,13 +54,13 @@
         assert read_file("//tmp/file", offset=offset, length=length) == content[offset:offset + length]
 
         with pytest.raises(YtError):
-            assert download("//tmp/file", length=-1)
+            assert read_file("//tmp/file", length=-1)
 
         with pytest.raises(YtError):
-            assert download("//tmp", length=0)
+            assert read_file("//tmp", length=0)
 
         with pytest.raises(YtError):
-            assert download("//tmp", length=1)
+            assert read_file("//tmp", length=1)
 
         chunk_ids = get("//tmp/file/@chunk_ids")
         assert get_chunks() == chunk_ids
@@ -76,13 +76,8 @@
         write_file("//tmp/file", content, file_writer={"block_size": 3})
 
         for offset in range(len(content)):
-<<<<<<< HEAD
-            for length in range(1, len(content) - offset):
+            for length in range(0, len(content) - offset):
                 assert read_file("//tmp/file", offset=offset, length=length) == content[offset:offset + length]
-=======
-            for length in range(0, len(content) - offset):
-                assert download("//tmp/file", offset=offset, length=length) == content[offset:offset + length]
->>>>>>> d20e9a96
 
     def test_copy(self):
         content = "some_data"
