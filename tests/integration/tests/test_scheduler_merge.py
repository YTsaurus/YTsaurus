--- conflicted
+++ resolved
@@ -394,7 +394,6 @@
 
         assert read_table("//tmp/t2") == [{"a": 1}]
 
-<<<<<<< HEAD
     @unix_only
     def test_merge_chunk_properties(self):
         create("table", "//tmp/t1", attributes={"replication_factor": 1, "vital": False})
@@ -413,177 +412,7 @@
         assert get("#" + chunk_id + "/@replication_factor") == 3
         assert get("#" + chunk_id + "/@vital")
 
-##################################################################
-
-class TestSchedulerMergeCommandsMulticell(TestSchedulerMergeCommands):
-    NUM_SECONDARY_MASTER_CELLS = 2
-
     @unix_only
-    def test_multicell_merge_teleport(self):
-        create("table", "//tmp/t1", attributes={"external_cell_tag": 1})
-        write_table("//tmp/t1", [{"a": 1}])
-        chunk_id1 = get("//tmp/t1/@chunk_ids/0")
-
-        create("table", "//tmp/t2", attributes={"external_cell_tag": 2})
-        write_table("//tmp/t2", [{"a": 2}])
-        chunk_id2 = get("//tmp/t2/@chunk_ids/0")
-
-        assert get("#" + chunk_id1 + "/@ref_counter") == 1
-        assert get("#" + chunk_id2 + "/@ref_counter") == 1
-        assert_items_equal(get("#" + chunk_id1 + "/@exports"), {})
-        assert_items_equal(get("#" + chunk_id2 + "/@exports"), {})
-        
-        create("table", "//tmp/t", attributes={"external": False})
-        merge(mode="ordered",
-              in_=["//tmp/t1", "//tmp/t2"],
-              out="//tmp/t")
-
-        assert get("//tmp/t/@chunk_ids") == [chunk_id1, chunk_id2]
-        assert get("#" + chunk_id1 + "/@ref_counter") == 2
-        assert get("#" + chunk_id2 + "/@ref_counter") == 2
-        assert_items_equal(get("#" + chunk_id1 + "/@exports"), {"0": {"ref_counter": 1, "vital": True, "replication_factor": 3}})
-        assert_items_equal(get("#" + chunk_id2 + "/@exports"), {"0": {"ref_counter": 1, "vital": True, "replication_factor": 3}})
-        assert_items_equal(ls("//sys/foreign_chunks", driver=get_driver(0)), [chunk_id1, chunk_id2])
-        
-        assert read_table("//tmp/t") == [{"a": 1}, {"a": 2}]
-        
-        remove("//tmp/t")
-
-        gc_collect()
-        multicell_sleep()
-        assert get("#" + chunk_id1 + "/@ref_counter") == 1
-        assert get("#" + chunk_id2 + "/@ref_counter") == 1
-        assert_items_equal(get("#" + chunk_id1 + "/@exports"), {})
-        assert_items_equal(get("#" + chunk_id2 + "/@exports"), {})
-        assert_items_equal(ls("//sys/foreign_chunks", driver=get_driver(0)), [])
-        
-    @unix_only
-    def test_multicell_merge_multi_teleport(self):
-        create("table", "//tmp/t1", attributes={"external_cell_tag": 1})
-        write_table("//tmp/t1", [{"a": 1}])
-        chunk_id = get("//tmp/t1/@chunk_ids/0")
-
-        assert get("#" + chunk_id + "/@ref_counter") == 1
-        assert_items_equal(get("#" + chunk_id + "/@exports"), {})
-        assert not get("#" + chunk_id + "/@foreign")
-        assert not exists("#" + chunk_id + "&")
-        
-        create("table", "//tmp/t2", attributes={"external": False})
-        merge(mode="ordered",
-              in_=["//tmp/t1", "//tmp/t1"],
-              out="//tmp/t2")
-
-        assert get("//tmp/t2/@chunk_ids") == [chunk_id, chunk_id]
-        assert get("#" + chunk_id + "/@ref_counter") == 3
-        assert_items_equal(get("#" + chunk_id + "/@exports"), {"0": {"ref_counter": 2, "vital": True, "replication_factor": 3}})
-        assert_items_equal(ls("//sys/foreign_chunks", driver=get_driver(0)), [chunk_id])
-        assert get("#" + chunk_id + "&/@import_ref_counter") == 2
-        
-        assert read_table("//tmp/t2") == [{"a": 1}, {"a": 1}]
-        
-        create("table", "//tmp/t3", attributes={"external": False})
-        merge(mode="ordered",
-              in_=["//tmp/t1", "//tmp/t1"],
-              out="//tmp/t3")
-
-        assert get("//tmp/t3/@chunk_ids") == [chunk_id, chunk_id]
-        assert get("#" + chunk_id + "/@ref_counter") == 5
-        assert_items_equal(get("#" + chunk_id + "/@exports"), {"0": {"ref_counter": 4, "vital": True, "replication_factor": 3}})
-        assert_items_equal(ls("//sys/foreign_chunks", driver=get_driver(0)), [chunk_id])
-        assert get("#" + chunk_id + "&/@import_ref_counter") == 4
-
-        assert read_table("//tmp/t3") == [{"a": 1}, {"a": 1}]
-        
-        remove("//tmp/t2")
-
-        gc_collect()
-        multicell_sleep()
-        assert get("#" + chunk_id + "/@ref_counter") == 5
-        assert_items_equal(get("#" + chunk_id + "/@exports"), {"0": {"ref_counter": 4, "vital": True, "replication_factor": 3}})
-        assert_items_equal(ls("//sys/foreign_chunks", driver=get_driver(0)), [chunk_id])
-        
-        remove("//tmp/t3")
-
-        gc_collect()
-        multicell_sleep()
-        assert get("#" + chunk_id + "/@ref_counter") == 1
-        assert_items_equal(get("#" + chunk_id + "/@exports"), {})
-        assert_items_equal(ls("//sys/foreign_chunks", driver=get_driver(0)), [])
-        
-        remove("//tmp/t1")
-
-        gc_collect()
-        multicell_sleep()
-        assert not exists("#" + chunk_id)
-
-    @unix_only
-    def test_multicell_merge_chunk_properties(self):
-        create("table", "//tmp/t1", attributes={"replication_factor": 1, "vital": False, "external_cell_tag": 1})
-        write_table("//tmp/t1", [{"a": 1}])
-        chunk_id = get("//tmp/t1/@chunk_ids/0")
-
-        assert get("#" + chunk_id + "/@replication_factor") == 1
-        assert not get("#" + chunk_id + "/@vital")
-
-        create("table", "//tmp/t2", attributes={"replication_factor": 3, "vital": False, "external_cell_tag": 2})
-        merge(mode="ordered",
-              in_=["//tmp/t1"],
-              out="//tmp/t2")
-
-        sleep(0.2)
-        assert get("#" + chunk_id + "/@replication_factor") == 3
-        assert not get("#" + chunk_id + "/@vital")
-
-        set("//tmp/t2/@replication_factor", 2)
-
-        sleep(0.2)
-        assert get("#" + chunk_id + "/@replication_factor") == 2
-
-        set("//tmp/t2/@replication_factor", 3)
-
-        sleep(0.2)
-        assert get("#" + chunk_id + "/@replication_factor") == 3
-
-        set("//tmp/t2/@vital", True)
-
-        sleep(0.2)
-        assert get("#" + chunk_id + "/@vital")
-        
-        set("//tmp/t1/@replication_factor", 4)
-
-        sleep(0.2)
-        assert get("#" + chunk_id + "/@replication_factor") == 4
-
-        set("//tmp/t1/@replication_factor", 1)
-
-        sleep(0.2)
-        assert get("#" + chunk_id + "/@replication_factor") == 3
-
-        remove("//tmp/t2")
-
-        sleep(0.2)
-        assert get("#" + chunk_id + "/@replication_factor") == 1
-        assert not get("#" + chunk_id + "/@vital")
-
-    @unix_only
-    def test_yt_4259(self):
-        create("table", "//tmp/t", attributes={"external": False})
-        create("table", "//tmp/t1", attributes={"external_cell_tag": 1})
-        create("table", "//tmp/t2", attributes={"external_cell_tag": 2})
-        
-        write_table("//tmp/t", [{"a": 1}])
-        chunk_id = get("//tmp/t/@chunk_ids/0")
-
-        merge(mode="ordered", in_=["//tmp/t"], out="//tmp/t1")
-        merge(mode="ordered", in_=["//tmp/t"], out="//tmp/t2")
-
-        assert_items_equal(
-            get("#" + chunk_id + "/@exports"),
-            {
-                "1": {"ref_counter": 1, "vital": True, "replication_factor": 3},
-                "2": {"ref_counter": 1, "vital": True, "replication_factor": 3}
-            })
-=======
     def test_chunk_indices(self):
         create("table", "//tmp/t1")
         create("table", "//tmp/t2")
@@ -600,4 +429,174 @@
             out="//tmp/t2")
 
         assert read_table("//tmp/t2") == [{"a": i} for i in xrange(1, 3)]
->>>>>>> 65d7ce2e
+
+##################################################################
+
+class TestSchedulerMergeCommandsMulticell(TestSchedulerMergeCommands):
+    NUM_SECONDARY_MASTER_CELLS = 2
+
+    @unix_only
+    def test_multicell_merge_teleport(self):
+        create("table", "//tmp/t1", attributes={"external_cell_tag": 1})
+        write_table("//tmp/t1", [{"a": 1}])
+        chunk_id1 = get("//tmp/t1/@chunk_ids/0")
+
+        create("table", "//tmp/t2", attributes={"external_cell_tag": 2})
+        write_table("//tmp/t2", [{"a": 2}])
+        chunk_id2 = get("//tmp/t2/@chunk_ids/0")
+
+        assert get("#" + chunk_id1 + "/@ref_counter") == 1
+        assert get("#" + chunk_id2 + "/@ref_counter") == 1
+        assert_items_equal(get("#" + chunk_id1 + "/@exports"), {})
+        assert_items_equal(get("#" + chunk_id2 + "/@exports"), {})
+        
+        create("table", "//tmp/t", attributes={"external": False})
+        merge(mode="ordered",
+              in_=["//tmp/t1", "//tmp/t2"],
+              out="//tmp/t")
+
+        assert get("//tmp/t/@chunk_ids") == [chunk_id1, chunk_id2]
+        assert get("#" + chunk_id1 + "/@ref_counter") == 2
+        assert get("#" + chunk_id2 + "/@ref_counter") == 2
+        assert_items_equal(get("#" + chunk_id1 + "/@exports"), {"0": {"ref_counter": 1, "vital": True, "replication_factor": 3}})
+        assert_items_equal(get("#" + chunk_id2 + "/@exports"), {"0": {"ref_counter": 1, "vital": True, "replication_factor": 3}})
+        assert_items_equal(ls("//sys/foreign_chunks", driver=get_driver(0)), [chunk_id1, chunk_id2])
+        
+        assert read_table("//tmp/t") == [{"a": 1}, {"a": 2}]
+        
+        remove("//tmp/t")
+
+        gc_collect()
+        multicell_sleep()
+        assert get("#" + chunk_id1 + "/@ref_counter") == 1
+        assert get("#" + chunk_id2 + "/@ref_counter") == 1
+        assert_items_equal(get("#" + chunk_id1 + "/@exports"), {})
+        assert_items_equal(get("#" + chunk_id2 + "/@exports"), {})
+        assert_items_equal(ls("//sys/foreign_chunks", driver=get_driver(0)), [])
+        
+    @unix_only
+    def test_multicell_merge_multi_teleport(self):
+        create("table", "//tmp/t1", attributes={"external_cell_tag": 1})
+        write_table("//tmp/t1", [{"a": 1}])
+        chunk_id = get("//tmp/t1/@chunk_ids/0")
+
+        assert get("#" + chunk_id + "/@ref_counter") == 1
+        assert_items_equal(get("#" + chunk_id + "/@exports"), {})
+        assert not get("#" + chunk_id + "/@foreign")
+        assert not exists("#" + chunk_id + "&")
+        
+        create("table", "//tmp/t2", attributes={"external": False})
+        merge(mode="ordered",
+              in_=["//tmp/t1", "//tmp/t1"],
+              out="//tmp/t2")
+
+        assert get("//tmp/t2/@chunk_ids") == [chunk_id, chunk_id]
+        assert get("#" + chunk_id + "/@ref_counter") == 3
+        assert_items_equal(get("#" + chunk_id + "/@exports"), {"0": {"ref_counter": 2, "vital": True, "replication_factor": 3}})
+        assert_items_equal(ls("//sys/foreign_chunks", driver=get_driver(0)), [chunk_id])
+        assert get("#" + chunk_id + "&/@import_ref_counter") == 2
+        
+        assert read_table("//tmp/t2") == [{"a": 1}, {"a": 1}]
+        
+        create("table", "//tmp/t3", attributes={"external": False})
+        merge(mode="ordered",
+              in_=["//tmp/t1", "//tmp/t1"],
+              out="//tmp/t3")
+
+        assert get("//tmp/t3/@chunk_ids") == [chunk_id, chunk_id]
+        assert get("#" + chunk_id + "/@ref_counter") == 5
+        assert_items_equal(get("#" + chunk_id + "/@exports"), {"0": {"ref_counter": 4, "vital": True, "replication_factor": 3}})
+        assert_items_equal(ls("//sys/foreign_chunks", driver=get_driver(0)), [chunk_id])
+        assert get("#" + chunk_id + "&/@import_ref_counter") == 4
+
+        assert read_table("//tmp/t3") == [{"a": 1}, {"a": 1}]
+        
+        remove("//tmp/t2")
+
+        gc_collect()
+        multicell_sleep()
+        assert get("#" + chunk_id + "/@ref_counter") == 5
+        assert_items_equal(get("#" + chunk_id + "/@exports"), {"0": {"ref_counter": 4, "vital": True, "replication_factor": 3}})
+        assert_items_equal(ls("//sys/foreign_chunks", driver=get_driver(0)), [chunk_id])
+        
+        remove("//tmp/t3")
+
+        gc_collect()
+        multicell_sleep()
+        assert get("#" + chunk_id + "/@ref_counter") == 1
+        assert_items_equal(get("#" + chunk_id + "/@exports"), {})
+        assert_items_equal(ls("//sys/foreign_chunks", driver=get_driver(0)), [])
+        
+        remove("//tmp/t1")
+
+        gc_collect()
+        multicell_sleep()
+        assert not exists("#" + chunk_id)
+
+    @unix_only
+    def test_multicell_merge_chunk_properties(self):
+        create("table", "//tmp/t1", attributes={"replication_factor": 1, "vital": False, "external_cell_tag": 1})
+        write_table("//tmp/t1", [{"a": 1}])
+        chunk_id = get("//tmp/t1/@chunk_ids/0")
+
+        assert get("#" + chunk_id + "/@replication_factor") == 1
+        assert not get("#" + chunk_id + "/@vital")
+
+        create("table", "//tmp/t2", attributes={"replication_factor": 3, "vital": False, "external_cell_tag": 2})
+        merge(mode="ordered",
+              in_=["//tmp/t1"],
+              out="//tmp/t2")
+
+        sleep(0.2)
+        assert get("#" + chunk_id + "/@replication_factor") == 3
+        assert not get("#" + chunk_id + "/@vital")
+
+        set("//tmp/t2/@replication_factor", 2)
+
+        sleep(0.2)
+        assert get("#" + chunk_id + "/@replication_factor") == 2
+
+        set("//tmp/t2/@replication_factor", 3)
+
+        sleep(0.2)
+        assert get("#" + chunk_id + "/@replication_factor") == 3
+
+        set("//tmp/t2/@vital", True)
+
+        sleep(0.2)
+        assert get("#" + chunk_id + "/@vital")
+        
+        set("//tmp/t1/@replication_factor", 4)
+
+        sleep(0.2)
+        assert get("#" + chunk_id + "/@replication_factor") == 4
+
+        set("//tmp/t1/@replication_factor", 1)
+
+        sleep(0.2)
+        assert get("#" + chunk_id + "/@replication_factor") == 3
+
+        remove("//tmp/t2")
+
+        sleep(0.2)
+        assert get("#" + chunk_id + "/@replication_factor") == 1
+        assert not get("#" + chunk_id + "/@vital")
+
+    @unix_only
+    def test_yt_4259(self):
+        create("table", "//tmp/t", attributes={"external": False})
+        create("table", "//tmp/t1", attributes={"external_cell_tag": 1})
+        create("table", "//tmp/t2", attributes={"external_cell_tag": 2})
+        
+        write_table("//tmp/t", [{"a": 1}])
+        chunk_id = get("//tmp/t/@chunk_ids/0")
+
+        merge(mode="ordered", in_=["//tmp/t"], out="//tmp/t1")
+        merge(mode="ordered", in_=["//tmp/t"], out="//tmp/t2")
+
+        assert_items_equal(
+            get("#" + chunk_id + "/@exports"),
+            {
+                "1": {"ref_counter": 1, "vital": True, "replication_factor": 3},
+                "2": {"ref_counter": 1, "vital": True, "replication_factor": 3}
+            })