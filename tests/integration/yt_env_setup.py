--- conflicted
+++ resolved
@@ -51,7 +51,6 @@
         schema.attributes[attr] = value
     return schema
 
-<<<<<<< HEAD
 def make_ace(action, subjects, permissions, inheritance_mode="object_and_descendants"):
     def _to_list(x):
         if isinstance(x, str):
@@ -65,8 +64,6 @@
         "inheritance_mode": inheritance_mode
     }
 
-=======
->>>>>>> c462c706
 def _pytest_finalize_func(environment, process_call_args):
     print >>sys.stderr, 'Process run by command "{0}" is dead!'.format(" ".join(process_call_args))
     environment.clear_environment()
