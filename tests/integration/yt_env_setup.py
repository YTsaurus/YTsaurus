import yt_commands

from yt.environment import YTEnv
from yt.common import makedirp
import yt_driver_bindings

import pytest

import gc
import os
import sys
import logging
import uuid
import shutil
<<<<<<< HEAD
=======
import contextlib
import tempfile
>>>>>>> ffdf4c34
from time import sleep
from threading import Thread

SANDBOX_ROOTDIR = os.environ.get("TESTS_SANDBOX", os.path.abspath('tests.sandbox'))
SANDBOX_STORAGE_ROOTDIR = os.environ.get("TESTS_SANDBOX_STORAGE")
TOOLS_ROOTDIR = os.path.abspath('tools')

linux_only = pytest.mark.skipif('not sys.platform.startswith("linux")')
unix_only = pytest.mark.skipif('not sys.platform.startswith("linux") and not sys.platform.startswith("darwin")')

def skip_if_multicell(func):
    def wrapped_func(self, *args, **kwargs):
        if hasattr(self, "NUM_SECONDARY_MASTER_CELLS") and self.NUM_SECONDARY_MASTER_CELLS > 0:
            pytest.skip("This test does not support multicell mode")
        func(self, *args, **kwargs)
    return wrapped_func

def resolve_test_paths(name):
    path_to_sandbox = os.path.join(SANDBOX_ROOTDIR, name)
    path_to_environment = os.path.join(path_to_sandbox, 'run')
    return path_to_sandbox, path_to_environment

<<<<<<< HEAD
def _wait(predicate):
=======
def wait(predicate):
>>>>>>> ffdf4c34
    for _ in xrange(100):
        if predicate():
            return
        sleep(1.0)
    pytest.fail("wait failed")

def _pytest_finalize_func(environment, process_call_args):
    print >>sys.stderr, 'Process run by command "{0}" is dead!'.format(" ".join(process_call_args))
    environment.clear_environment()

    print >>sys.stderr, "Killing pytest process"
    os._exit(42)

class Checker(Thread):
    def __init__(self, check_function):
        super(Checker, self).__init__()
        self._check_function = check_function
        self._active = None

    def start(self):
        self._active = True
        super(Checker, self).start()

    def run(self):
        while self._active:
            self._check_function()
            sleep(1.0)

    def stop(self):
        self._active = False
        self.join()

class YTEnvSetup(YTEnv):
    @classmethod
    def setup_class(cls, test_name=None):
        logging.basicConfig(level=logging.INFO)

        if test_name is None:
            test_name = cls.__name__
        cls.test_name = test_name
        path_to_test = os.path.join(SANDBOX_ROOTDIR, test_name)

        # Should create before env start for correct behaviour of teardown.
        cls.liveness_checker = None

        cls.path_to_test = path_to_test
        # For running in parallel
        cls.run_id = "run_" + uuid.uuid4().hex[:8]
        cls.path_to_run = os.path.join(path_to_test, cls.run_id)
        pids_filename = os.path.join(cls.path_to_run, "pids.txt")

        cls.Env = cls()
        cls.Env.start(cls.path_to_run, pids_filename, kill_child_processes=True,
                      port_locks_path=os.path.join(SANDBOX_ROOTDIR, "ports"), fqdn="localhost")
<<<<<<< HEAD
=======

        yt_commands.path_to_run_tests = cls.path_to_run
>>>>>>> ffdf4c34

        if cls.Env.configs["driver"]:
            yt_commands.init_driver(cls.Env.configs["driver"])
            yt_commands.is_multicell = (cls.Env.NUM_SECONDARY_MASTER_CELLS > 0)
            yt_driver_bindings.configure_logging(cls.Env.driver_logging_config)

        # To avoid strange hangups.
        if cls.NUM_MASTERS > 0:
            cls.liveness_checker = Checker(lambda: cls.Env.check_liveness(callback_func=_pytest_finalize_func))
            cls.liveness_checker.daemon = True
            cls.liveness_checker.start()

    @classmethod
    def teardown_class(cls):
        if cls.liveness_checker is not None:
            cls.liveness_checker.stop()

        cls.Env.clear_environment()
        yt_commands.driver = None
        gc.collect()

        if SANDBOX_STORAGE_ROOTDIR is not None and os.path.exists(cls.path_to_run):
            makedirp(SANDBOX_STORAGE_ROOTDIR)

            destination_path = os.path.join(SANDBOX_STORAGE_ROOTDIR, cls.test_name, cls.run_id)
            if os.path.exists(destination_path):
                shutil.rmtree(destination_path)

            shutil.move(cls.path_to_run, destination_path)

    def setup_method(self, method):
        if self.Env.NUM_MASTERS > 0:
            self.transactions_at_start = set(yt_commands.get_transactions())
            self.wait_for_nodes()
            self.wait_for_chunk_replicator()

    def teardown_method(self, method):
        self.Env.check_liveness(callback_func=_pytest_finalize_func)
        if self.Env.NUM_MASTERS > 0:
            for tx in yt_commands.ls("//sys/transactions", attributes=["title"]):
                title = tx.attributes.get("title", "")
                if "Scheduler lock" in title or "Lease for node" in title:
                    continue
                try:
                    yt_commands.abort_transaction(tx)
                except:
                    pass

            yt_commands.set('//tmp', {})
            yt_commands.gc_collect()
            yt_commands.clear_metadata_caches()

            self._unban_nodes()
            self._reenable_chunk_replicator()
            self._remove_accounts()
            self._remove_users()
            self._remove_groups()
            self._remove_tablet_cells()
            self._remove_racks()

            yt_commands.gc_collect()

    def set_node_banned(self, address, flag):
        yt_commands.set("//sys/nodes/%s/@banned" % address, flag)
        # Give it enough time to register or unregister the node
        sleep(1.0)
        if flag:
            assert yt_commands.get("//sys/nodes/%s/@state" % address) == "offline"
            print "Node %s is banned" % address
        else:
            assert yt_commands.get("//sys/nodes/%s/@state" % address) == "online"
            print "Node %s is unbanned" % address

    def wait_for_nodes(self):
        print "Waiting for nodes to become online..."
<<<<<<< HEAD
        _wait(lambda: all(n.attributes["state"] == "online" for n in yt_commands.ls("//sys/nodes", attributes=["state"])))

    def wait_for_chunk_replicator(self):
        print "Waiting for chunk replicator to become enabled..."
        _wait(lambda: yt_commands.get("//sys/@chunk_replicator_enabled"))

    def wait_for_cells(self):
        print "Waiting for tablet cells to become healthy..."
        _wait(lambda: all(c.attributes["health"] == "good" for c in yt_commands.ls("//sys/tablet_cells", attributes=["health"])))
=======
        wait(lambda: all(n.attributes["state"] == "online" for n in yt_commands.ls("//sys/nodes", attributes=["state"])))

    def wait_for_chunk_replicator(self):
        print "Waiting for chunk replicator to become enabled..."
        wait(lambda: yt_commands.get("//sys/@chunk_replicator_enabled"))

    def wait_for_cells(self):
        print "Waiting for tablet cells to become healthy..."
        wait(lambda: all(c.attributes["health"] == "good" for c in yt_commands.ls("//sys/tablet_cells", attributes=["health"])))
>>>>>>> ffdf4c34

    def sync_create_cells(self, size, count):
        for _ in xrange(count):
            yt_commands.create_tablet_cell(size)
        self.wait_for_cells()

    def wait_for_tablet_state(self, path, states):
        print "Waiting for tablets to become %s..." % ", ".join(str(state) for state in states)
        wait(lambda: all(any(x["state"] == state for state in states) for x in yt_commands.get(path + "/@tablets")))

    def wait_until_sealed(self, path):
        wait(lambda: yt_commands.get(path + "/@sealed"))

    def _wait_for_tablets(self, path, state, **kwargs):
        tablet_count = yt_commands.get(path + '/@tablet_count')
        first_tablet_index = kwargs.get("first_tablet_index", 0)
        last_tablet_index = kwargs.get("last_tablet_index", tablet_count - 1)
        wait(lambda: all(x["state"] == state for x in yt_commands.get(path + "/@tablets")[first_tablet_index:last_tablet_index + 1]))

<<<<<<< HEAD
    def wait_until_sealed(self, path):
        _wait(lambda: yt_commands.get(path + "/@sealed"))

    def _wait_for_tablets(self, path, state, **kwargs):
        tablet_count = yt_commands.get(path + '/@tablet_count')
        first_tablet_index = kwargs.get("first_tablet_index", 0)
        last_tablet_index = kwargs.get("last_tablet_index", tablet_count - 1)
        _wait(lambda: all(x["state"] == state for x in yt_commands.get(path + "/@tablets")[first_tablet_index:last_tablet_index + 1]))

=======
>>>>>>> ffdf4c34
    def sync_mount_table(self, path, **kwargs):
        yt_commands.mount_table(path, **kwargs)

        print "Waiting for tablets to become mounted..."
        self._wait_for_tablets(path, "mounted", **kwargs)

    def sync_unmount_table(self, path, **kwargs):
        yt_commands.unmount_table(path, **kwargs)

        print "Waiting for tablets to become unmounted..."
        self._wait_for_tablets(path, "unmounted", **kwargs)

    def sync_compact_table(self, path):
        self.sync_unmount_table(path)
        yt_commands.set(path + "/@forced_compaction_revision", yt_commands.get(path + "/@revision"))
        self.sync_mount_table(path)

        print "Waiting for tablets to become compacted..."
<<<<<<< HEAD
        _wait(lambda: all(x["statistics"]["chunk_count"] == 1 for x in yt_commands.get(path + "/@tablets")))
=======
        wait(lambda: all(x["statistics"]["chunk_count"] == 1 for x in yt_commands.get(path + "/@tablets")))
>>>>>>> ffdf4c34

    def _abort_transactions(self, txs):
        for tx in txs:
            try:
                yt_commands.abort_transaction(tx)
            except:
                pass

    def _unban_nodes(self):
        nodes = yt_commands.ls("//sys/nodes", attributes=["banned"])
        for node in nodes:
            if node.attributes["banned"]:
                yt_commands.set("//sys/nodes/%s/@banned" % str(node), False)

    def _reenable_chunk_replicator(self):
        if yt_commands.exists("//sys/@disable_chunk_replicator"):
            yt_commands.remove("//sys/@disable_chunk_replicator")

    def _remove_accounts(self):
        accounts = yt_commands.ls('//sys/accounts', attributes=['builtin'])
        for account in accounts:
            if not account.attributes['builtin']:
                yt_commands.remove_account(str(account))

    def _remove_users(self):
        users = yt_commands.ls('//sys/users', attributes=['builtin'])
        for user in users:
            if not user.attributes['builtin']:
                yt_commands.remove_user(str(user))

    def _remove_groups(self):
        groups = yt_commands.ls('//sys/groups', attributes=['builtin'])
        for group in groups:
            if not group.attributes['builtin']:
                yt_commands.remove_group(str(group))

    def _remove_tablet_cells(self):
        cells = yt_commands.get_tablet_cells()
        for id in cells:
            yt_commands.remove_tablet_cell(id)

    def _remove_racks(self):
        racks = yt_commands.get_racks()
        for rack in racks:
            yt_commands.remove_rack(rack)

    def _find_ut_file(self, file_name):
        from distutils.spawn import find_executable
        ytserver_path = find_executable("ytserver")
        assert ytserver_path is not None
        unittests_path = os.path.join(os.path.dirname(ytserver_path), "..", "yt", "unittests")
        assert os.path.exists(unittests_path)
        result_path = os.path.join(unittests_path, file_name)
        assert os.path.exists(result_path)
        return result_path<|MERGE_RESOLUTION|>--- conflicted
+++ resolved
@@ -12,11 +12,8 @@
 import logging
 import uuid
 import shutil
-<<<<<<< HEAD
-=======
 import contextlib
 import tempfile
->>>>>>> ffdf4c34
 from time import sleep
 from threading import Thread
 
@@ -39,11 +36,7 @@
     path_to_environment = os.path.join(path_to_sandbox, 'run')
     return path_to_sandbox, path_to_environment
 
-<<<<<<< HEAD
-def _wait(predicate):
-=======
 def wait(predicate):
->>>>>>> ffdf4c34
     for _ in xrange(100):
         if predicate():
             return
@@ -98,11 +91,8 @@
         cls.Env = cls()
         cls.Env.start(cls.path_to_run, pids_filename, kill_child_processes=True,
                       port_locks_path=os.path.join(SANDBOX_ROOTDIR, "ports"), fqdn="localhost")
-<<<<<<< HEAD
-=======
 
         yt_commands.path_to_run_tests = cls.path_to_run
->>>>>>> ffdf4c34
 
         if cls.Env.configs["driver"]:
             yt_commands.init_driver(cls.Env.configs["driver"])
@@ -178,17 +168,6 @@
 
     def wait_for_nodes(self):
         print "Waiting for nodes to become online..."
-<<<<<<< HEAD
-        _wait(lambda: all(n.attributes["state"] == "online" for n in yt_commands.ls("//sys/nodes", attributes=["state"])))
-
-    def wait_for_chunk_replicator(self):
-        print "Waiting for chunk replicator to become enabled..."
-        _wait(lambda: yt_commands.get("//sys/@chunk_replicator_enabled"))
-
-    def wait_for_cells(self):
-        print "Waiting for tablet cells to become healthy..."
-        _wait(lambda: all(c.attributes["health"] == "good" for c in yt_commands.ls("//sys/tablet_cells", attributes=["health"])))
-=======
         wait(lambda: all(n.attributes["state"] == "online" for n in yt_commands.ls("//sys/nodes", attributes=["state"])))
 
     def wait_for_chunk_replicator(self):
@@ -198,7 +177,6 @@
     def wait_for_cells(self):
         print "Waiting for tablet cells to become healthy..."
         wait(lambda: all(c.attributes["health"] == "good" for c in yt_commands.ls("//sys/tablet_cells", attributes=["health"])))
->>>>>>> ffdf4c34
 
     def sync_create_cells(self, size, count):
         for _ in xrange(count):
@@ -218,18 +196,6 @@
         last_tablet_index = kwargs.get("last_tablet_index", tablet_count - 1)
         wait(lambda: all(x["state"] == state for x in yt_commands.get(path + "/@tablets")[first_tablet_index:last_tablet_index + 1]))
 
-<<<<<<< HEAD
-    def wait_until_sealed(self, path):
-        _wait(lambda: yt_commands.get(path + "/@sealed"))
-
-    def _wait_for_tablets(self, path, state, **kwargs):
-        tablet_count = yt_commands.get(path + '/@tablet_count')
-        first_tablet_index = kwargs.get("first_tablet_index", 0)
-        last_tablet_index = kwargs.get("last_tablet_index", tablet_count - 1)
-        _wait(lambda: all(x["state"] == state for x in yt_commands.get(path + "/@tablets")[first_tablet_index:last_tablet_index + 1]))
-
-=======
->>>>>>> ffdf4c34
     def sync_mount_table(self, path, **kwargs):
         yt_commands.mount_table(path, **kwargs)
 
@@ -248,11 +214,7 @@
         self.sync_mount_table(path)
 
         print "Waiting for tablets to become compacted..."
-<<<<<<< HEAD
-        _wait(lambda: all(x["statistics"]["chunk_count"] == 1 for x in yt_commands.get(path + "/@tablets")))
-=======
         wait(lambda: all(x["statistics"]["chunk_count"] == 1 for x in yt_commands.get(path + "/@tablets")))
->>>>>>> ffdf4c34
 
     def _abort_transactions(self, txs):
         for tx in txs:
