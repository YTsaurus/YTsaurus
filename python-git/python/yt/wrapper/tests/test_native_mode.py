#!/usr/bin/python
# -*- coding: utf-8 -*-

from yt.wrapper.http import get_user_name
from yt.wrapper.client import Yt
from yt.wrapper.common import parse_bool
from yt.wrapper.table import TablePath
from yt.wrapper.tests.base import YtTestBase, TEST_DIR
from yt.wrapper.operation_commands import add_failed_operation_stderrs_to_error_message
from yt.environment import YTEnv
from yt.common import update
import yt.yson as yson
import yt.packages.simplejson as json
import yt.wrapper as yt
import yt.wrapper.http as http
import yt.logger as logger

import os
import sys
import time
import random
import inspect
import tempfile
import logging
import string
import subprocess
import shutil
from StringIO import StringIO
from itertools import imap

import pytest

TESTS_LOCATION = os.path.dirname(os.path.abspath(__file__))

def _get_test_file_path(name):
    return os.path.join(TESTS_LOCATION, "files", name)

def test_docs_exist():
    functions = inspect.getmembers(yt, lambda o: inspect.isfunction(o) and \
                                                 not o.__name__.startswith('_'))
    functions_without_doc = filter(lambda (name, func): not inspect.getdoc(func), functions)
    assert not functions_without_doc

    classes = inspect.getmembers(yt, lambda o: inspect.isclass(o))
    for name, cl in classes:
        assert inspect.getdoc(cl)
        if name == "PingTransaction":
            continue # Python Thread is not documented O_o
        public_methods = inspect.getmembers(cl, lambda o: inspect.ismethod(o) and \
                                                          not o.__name__.startswith('_'))
        methods_without_doc = [method for name, method in public_methods
                                                            if (not inspect.getdoc(method))]
        assert not methods_without_doc

def test_reliable_remove_tempfiles():
    def dummy_buggy_upload(*args, **kwargs):
        raise TypeError

    def foo(rec):
        yield rec

    real_upload = yt.table_commands._prepare_binary.func_globals['_reliably_upload_files']
    yt.table_commands._prepare_binary.func_globals['_reliably_upload_files'] = dummy_buggy_upload
    old_tmp_dir = yt.config["local_temp_directory"]
    yt.config["local_temp_directory"] = tempfile.mkdtemp(dir=old_tmp_dir)
    try:
        files_before_fail = os.listdir(yt.config["local_temp_directory"])
        with pytest.raises(TypeError):
            yt.table_commands._prepare_binary(foo, "mapper")
        files_after_fail = os.listdir(yt.config["local_temp_directory"])
        assert files_after_fail == files_before_fail
    finally:
        yt.table_commands._prepare_binary.func_globals['_reliably_upload_files'] = real_upload
        shutil.rmtree(yt.config["local_temp_directory"])
        yt.config["local_temp_directory"] = old_tmp_dir

class NativeModeTester(YtTestBase, YTEnv):
    @classmethod
    def setup_class(cls, config=None):
        if config is None:
            config = {}
        config["tabular_data_format"] = yt.format.DsvFormat()
        super(NativeModeTester, cls).setup_class(config)
        yt.create("user", attributes={"name": "tester"})
        yt.create("account", attributes={"name": "tester"})
        yt.create("group", attributes={"name": "testers"})
        yt.create("group", attributes={"name": "super_testers"})

    @classmethod
    def teardown_class(cls):
        yt.remove("//sys/users/tester", force=True)
        yt.remove("//sys/groups/testers", force=True)
        yt.remove("//sys/groups/super_testers", force=True)
        super(NativeModeTester, cls).teardown_class()

    # Check equality of records in dsv format
    def check(self, recordsA, recordsB):
        def prepare(records):
            return map(yt.loads_row, sorted(list(records)))
        assert prepare(recordsA) == prepare(recordsB)

    def get_temp_dsv_records(self):
        columns = (string.digits, reversed(string.ascii_lowercase[:10]), string.ascii_uppercase)
        def dumps_row(row):
            return "x={0}\ty={1}\tz={2}\n".format(*row)
        return map(dumps_row, zip(*columns))

    def random_string(self, length):
        char_set = string.ascii_lowercase + string.digits + string.ascii_uppercase
        return "".join(random.sample(char_set, length))

    ###
    ### test_cypress_commands
    ###

    def test_ypath(self):
        path = yt.TablePath("<append=false;sort-by=[key]>//my/table")
        assert str(path) == "//my/table"
        assert repr(path) == "//my/table"
        assert not path.append
        assert path.attributes == {"append": "false", "sort_by": ["key"]}

    def test_get_set_exists(self):
        assert yt.get("/")
        assert len(yt.list("/")) > 1
        with pytest.raises(yt.YtError):
            yt.get("//none")

        assert yt.exists("/")
        assert yt.exists(TEST_DIR)
        assert not yt.exists(TEST_DIR + "/some_node")

        with pytest.raises(yt.YtError):
            yt.set(TEST_DIR + "/some_node/embedded_node", {})
        yt.set(TEST_DIR + "/some_node", {})

        assert yt.exists(TEST_DIR + "/some_node")

        yt.set_attribute(TEST_DIR + "/some_node", "attr", 1)
        assert yt.get(TEST_DIR + "/some_node", attributes=["attr", "other_attr"])\
                .attributes == {"attr": 1L}

        assert json.loads(yt.get(TEST_DIR, format=yt.format.JsonFormat())) == {"some_node": {}}
        assert json.loads(yt.get(TEST_DIR, format="json")) == {"some_node": {}}

    def test_remove(self):
        for recursive in [False, True]:
            with pytest.raises(yt.YtError):
                yt.remove(TEST_DIR + "/some_node", recursive=recursive)
            yt.remove(TEST_DIR + "/some_node", recursive=recursive, force=True)

        for force in [False, True]:
            yt.set(TEST_DIR + "/some_node", {})
            yt.remove(TEST_DIR + "/some_node",
                      recursive=True,
                      force=force)

    def test_mkdir(self):
        yt.mkdir(TEST_DIR, recursive=True)
        with pytest.raises(yt.YtError):
            yt.mkdir(TEST_DIR)

        with pytest.raises(yt.YtError):
            yt.mkdir(TEST_DIR + "/x/y")
        yt.mkdir(TEST_DIR + "/x")
        yt.mkdir(TEST_DIR + "/x/y/z", recursive=True)

    def test_search(self):
        yt.mkdir(TEST_DIR + "/dir/other_dir", recursive=True)
        yt.create_table(TEST_DIR + "/dir/table")
        yt.upload_file("", TEST_DIR + "/file")

        res = set([TEST_DIR, TEST_DIR + "/dir",
                   TEST_DIR + "/dir/other_dir",
                   TEST_DIR + "/dir/table",
                   TEST_DIR + "/file"])
        assert set(yt.search(TEST_DIR)) == res
        yt.set_attribute(TEST_DIR + "/dir", "opaque", True)
        assert set(yt.search(TEST_DIR)) == res
        yt.remove(TEST_DIR + "/dir/@opaque")

        assert set(yt.search(TEST_DIR, depth_bound=1)) == set([TEST_DIR, TEST_DIR + "/dir",
                                                               TEST_DIR + "/file"])
        assert set(yt.search(TEST_DIR, exclude=[TEST_DIR + "/dir"])) == set([TEST_DIR, TEST_DIR + "/file"])

        res = yt.search(TEST_DIR, map_node_order=lambda path, object: sorted(object))
        assert list(res) == [TEST_DIR, TEST_DIR + "/dir", TEST_DIR + "/dir/other_dir",
                             TEST_DIR + "/dir/table", TEST_DIR + "/file"]

        assert set(yt.search(TEST_DIR, node_type="file")) == set([TEST_DIR + "/file"])

        assert set(yt.search(TEST_DIR, node_type="table",
                             path_filter=lambda x: x.find("dir") != -1)) == set([TEST_DIR + "/dir/table"])

        def subtree_filter(path, obj):
            is_in_dir = path.find("dir") != -1
            is_file = obj.attributes["type"] == "file"
            return not is_in_dir and not is_file

        assert list(yt.search(TEST_DIR, subtree_filter=subtree_filter)) == [TEST_DIR]

        # Search empty tables
        res = yt.search(TEST_DIR, attributes=["row_count"],
                        object_filter=lambda x: x.attributes.get("row_count", -1) == 0)
        assert sorted(list(res)) == sorted([yson.to_yson_type(TEST_DIR + "/dir/table",
                                                              {"row_count": 0})])

        # Search in list nodes
        list_node = TEST_DIR + "/list_node"
        yt.set(list_node, ["x"])
        yt.create_table(list_node + "/end")
        yt.create_table(list_node + "/end")
        assert set(yt.search(list_node, node_type="table")) == set([list_node + "/1", list_node + "/2"])
        assert list(yt.search(list_node, list_node_order=lambda p, obj: [2, 0, 1])) == \
               [list_node] + ["{0}/{1}".format(list_node, i) for i in [2, 0, 1]]
        assert "//sys/accounts/tester" in yt.search("//sys", node_type="account")

    def test_create(self):
        with pytest.raises(yt.YtError):
            yt.create("map_node", TEST_DIR + "/map", attributes={"type": "table"})
        yt.create("map_node", TEST_DIR + "/dir")
        with pytest.raises(yt.YtError):
            yt.create("map_node", TEST_DIR + "/dir")
        yt.create("map_node", TEST_DIR + "/dir", ignore_existing=True)

        try:
            yt.create("user", attributes={"name": "test_user"})
            assert "test_user" in yt.get("//sys/users")
            yt.create("group", attributes={"name": "test_group"})
            assert "test_group" in yt.get("//sys/groups")
            yt.create("account", attributes={"name": "test_account"})
            assert "test_account" in yt.get("//sys/accounts")
        finally:
            yt.remove("//sys/users/test_user", force=True)
            yt.remove("//sys/groups/test_group", force=True)
            yt.remove("//sys/accounts/test_account", force=True)

    def test_attributes_commands(self):
        table = TEST_DIR + "/table_with_attributes"
        yt.write_table(table, ["x=1\ty=1\n", "x=2\ty=2\n"])
        assert yt.records_count(table) == 2
        assert not yt.is_sorted(table)

        yt.set_attribute(table, "my_attribute", {})
        yt.set_attribute(table, "my_attribute/000", 10)
        assert yt.get_attribute(table, "my_attribute/000") == 10
        assert yt.list_attributes(table, "my_attribute") == ["000"]
        assert yt.get_attribute(table, "user_attribute_keys") == ["my_attribute"]
        assert yt.get(table + "/@my_attribute") == {"000": 10}

        dir_name = TEST_DIR + "/dir"
        yt.create("map_node", dir_name, attributes={"attr": 1})
        yt.set_attribute(dir_name, "second_attr", "str")
        assert yt.has_attribute(dir_name, "second_attr")
        assert yt.get(dir_name, attributes=["attr", "second_attr"]).attributes == \
                {"attr": 1, "second_attr": "str"}

        result = list(yt.search(table, node_type='table', attributes=('my_attribute', )))
        assert len(result) == 1
        assert str(result[0]) == table
        assert result[0].attributes['my_attribute'] == {'000': 10}

    def test_link(self):
        table = TEST_DIR + "/table_with_attributes"
        link = TEST_DIR + "/table_link"
        yt.write_table(table, ["x=1\ty=1\n", "x=2\ty=2\n"])
        yt.link(table, link)
        assert not parse_bool(yt.get_attribute(link + "&", "broken"))
        assert yt.get_attribute(link + "&", "target_id") == yt.get_attribute(table, "id")

        with pytest.raises(yt.YtError):
            yt.link(table, link)
        yt.link(table, link, ignore_existing=True)

        other_link = TEST_DIR + "/other_link"
        yt.link(link, other_link, recursive=False)
        assert yt.get_attribute(other_link + "&", "target_id") == yt.get_attribute(link, "id")
        yt.remove(other_link, force=True)
        yt.link(link, other_link, recursive=True)
        assert yt.get_attribute(other_link + "&", "target_id") == yt.get_attribute(table, "id")

    def test_list(self):
        tables = ["{0}/{1}".format(TEST_DIR, name) for name in ("a", "b", "c")]
        for table in tables:
            yt.create_table(table)
        assert set(yt.list(TEST_DIR)) == set(["a", "b", "c"])
        assert set(yt.list(TEST_DIR, absolute=True)) == \
                set(["{0}/{1}".format(TEST_DIR, x) for x in ("a", "b", "c")])
        yt.mkdir(TEST_DIR + "/subdir")
        yt.create_table(TEST_DIR + "/subdir/table")

        result = yt.list(TEST_DIR + "/subdir", attributes=["type"])[0]
        assert str(result) == "table"
        assert result.attributes == {"type": "table"}

    def test_get_type(self):
        table = TEST_DIR + "/table"
        map_node = TEST_DIR + "/map_node"
        yt.create("table", table)
        yt.create("map_node", map_node)
        assert yt.get_type(table) == "table"
        assert yt.get_type(map_node) == "map_node"

    def test_simple_copy_move(self):
        table = TEST_DIR + "/table"
        dir = TEST_DIR + "/dir"
        other_table = dir + "/other_table"
        yt.create_table(table)
        assert list(yt.read_table(table, format=yt.format.DsvFormat())) == []

        with pytest.raises(yt.YtError):
            yt.copy([], table)
        with pytest.raises(yt.YtError):
            yt.copy(table, table)
        with pytest.raises(yt.YtError):
            yt.move(table, table)

        with pytest.raises(yt.YtError):
            yt.copy(table, other_table)
        with pytest.raises(yt.YtError):
            yt.move(table, other_table)

        yt.mkdir(dir)
        yt.copy(table, other_table)

        assert yt.exists(table)
        assert yt.exists(other_table)

        # Remove it after fixes in move
        yt.remove(other_table)

        yt.move(table, other_table)
        assert not yt.exists(table)
        assert yt.exists(other_table)

        yt.copy(other_table, TEST_DIR + "/tmp1", preserve_account=True)
        assert yt.exists(TEST_DIR + "/tmp1")
        yt.move(TEST_DIR + "/tmp1", TEST_DIR + "/tmp2", preserve_account=True)
        assert yt.exists(TEST_DIR + "/tmp2")

    def test_transactions(self):
        table = TEST_DIR + "/transaction_test_table"

        yt.create_table(table)
        yt.write_table(table, ["x=1\n"], format=yt.format.DsvFormat())

        def read_table(client=None):
            return yt.read_table(table, format=yt.format.DsvFormat(), client=client).read()

        new_client = yt.client.Yt(token=yt.config["token"], config=yt.config)

        with yt.Transaction():
            yt.write_table(table, ["x=2\n"], format=yt.format.DsvFormat())
            assert read_table(new_client) == "x=1\n"

        assert read_table(new_client) == "x=2\n"

        with yt.Transaction(timeout=2000, ping=False):
            yt.write_table(table, ["x=3\n"], format=yt.format.DsvFormat())
            time.sleep(3)

        assert read_table() == "x=2\n"
        assert read_table(new_client) == "x=2\n"

        with yt.Transaction(timeout=1000):
            yt.write_table(table, ["x=3\n"], format=yt.format.DsvFormat())
            time.sleep(3)

        assert read_table() == "x=3\n"
        assert read_table(new_client) == "x=3\n"

        with yt.Transaction(timeout=1000):
            yt.write_table(table, ["x=4\n"], format=yt.format.DsvFormat())
            time.sleep(3)

        assert read_table() == "x=4\n"

        with yt.Transaction():
            yt.write_table(table, ["x=5\n"], format=yt.format.DsvFormat())
            time.sleep(3)
            read_table(new_client) == "x=4\n"

        assert read_table() == "x=5\n"
        assert read_table(new_client) == "x=5\n"

        try:
            with yt.Transaction(timeout=3000) as tx:
                transaction_id = tx.transaction_id
                raise yt.YtError("test error")
        except:
            pass

        assert not yt.exists("//sys/transactions/" + transaction_id)

    def test_lock(self):
        dir = TEST_DIR + "/dir"

        yt.mkdir(dir)
        assert len(yt.get(dir + "/@locks")) == 0

        with yt.Transaction():
            yt.lock(dir)
            assert len(yt.get(dir + "/@locks")) == 1

        assert len(yt.get(dir + "/@locks")) == 0
        with yt.Transaction():
            assert yt.lock(dir, waitable=True) != "0-0-0-0"
            assert yt.lock(dir, waitable=True) == "0-0-0-0"
            assert yt.lock(dir, waitable=True, wait_for=1000) == "0-0-0-0"

        tx = yt.start_transaction()
        yt.config.TRANSACTION = tx
        try:
            yt.lock(dir, waitable=True)
            #with pytest.raises(yt.YtError):
            #    yt.lock(dir, waitable=True)
            assert yt.lock(dir, waitable=True) == "0-0-0-0"

            yt.config.TRANSACTION = "0-0-0-0"
            with pytest.raises(yt.YtError):
                with yt.Transaction():
                    yt.lock(dir, waitable=True, wait_for=1000)
        finally:
            yt.config.TRANSACTION = "0-0-0-0"
            yt.abort_transaction(tx)

        tx = yt.start_transaction(timeout=2000)
        yt.config.TRANSACTION = tx
        client = Yt(config=self.config)
        try:
            assert yt.lock(dir) != "0-0-0-0"
            with client.Transaction():
                assert client.lock(dir, waitable=True, wait_for=3000) != "0-0-0-0"
        finally:
            yt.config.TRANSACTION = "0-0-0-0"
            yt.abort_transaction(tx)

    def test_copy_move_sorted_table(self):
        def is_sorted_by_y(table_path):
            sorted_by = yt.get_attribute(table_path, "sorted_by", None)
            if sorted_by is None:
                sorted_by = yt.get_attribute(table_path, "key_columns", None)
            return sorted_by == ["y"]

        table = TEST_DIR + "/table"
        other_table = TEST_DIR + "/other_table"
        another_table = TEST_DIR + "/another_table"

        yt.write_table(table, ["x=1\ty=2\n", "x=3\ty=1\n", "x=2\ty=3\n"])
        yt.run_sort(table, sort_by=["y"])

        yt.copy(table, other_table)
        assert yt.is_sorted(other_table)
        assert is_sorted_by_y(other_table)

        yt.move(table, another_table)
        assert yt.is_sorted(another_table)
        assert is_sorted_by_y(another_table)

    def test_utf8(self):
        yt.create("table", TEST_DIR + "/table", attributes={"attr": u"капуста"})

    ###
    ### test_acl_commands
    ###

    def test_check_permission(self):
        assert yt.check_permission("tester", "read", "//sys")["action"] == "allow"
        assert yt.check_permission("tester", "write", "//sys")["action"] == "deny"
        assert yt.check_permission("root", "write", "//sys")["action"] == "allow"
        assert yt.check_permission("root", "administer", "//home")["action"] == "allow"
        assert yt.check_permission("root", "use", "//home")["action"] == "allow"
        permissions = ["read", "write", "administer", "remove"]
        yt.create("map_node", "//home/tester", attributes={"inherit_acl": "false",
            "acl": [{"action": "allow",
                     "subjects": ["tester"],
                     "permissions": permissions}]})
        try:
            for permission in permissions:
                assert yt.check_permission("tester", permission, "//home/tester")["action"] == "allow"
        finally:
            yt.remove("//home/tester", force=True)

    def test_add_remove_member(self):
        yt.add_member("tester", "testers")
        assert yt.get_attribute("//sys/groups/testers", "members") == ["tester"]
        assert set(yt.get_attribute("//sys/users/tester", "member_of")) == set(["users", "testers"])
        assert set(yt.get_attribute("//sys/users/tester", "member_of_closure")) == set(["users", "testers", "everyone"])

        yt.remove_member("tester", "testers")
        assert yt.get_attribute("//sys/groups/testers", "members") == []
        assert "testers" not in yt.get_attribute("//sys/users/tester", "member_of")

        yt.add_member("testers", "super_testers")
        assert yt.get_attribute("//sys/groups/testers", "member_of") == ["super_testers"]
        assert yt.get_attribute("//sys/groups/super_testers", "members") == ["testers"]
        yt.add_member("tester", "testers")
        assert "super_testers" in yt.get_attribute("//sys/users/tester", "member_of_closure")
        yt.remove_member("tester", "testers")

        yt.remove_member("testers", "super_testers")
        assert yt.get_attribute("//sys/groups/super_testers", "members") == []
        assert "super_testers" not in yt.get_attribute("//sys/groups/testers", "member_of")

    ###
    ### test_file_commands
    ###

    def test_file_commands(self):
        with pytest.raises(yt.YtError):
            yt.upload_file("", TEST_DIR + "/dir/file")

        file_path = TEST_DIR + "/file"
        yt.upload_file("", file_path)
        assert yt.download_file(file_path).read() == ""

        yt.upload_file("0" * 1000, file_path)
        assert yt.download_file(file_path).read() == "0" * 1000

        _, filename = tempfile.mkstemp()
        with open(filename, "w") as fout:
            fout.write("some content")

        destinationA = yt.smart_upload_file(filename, placement_strategy="hash")
        assert destinationA.startswith(yt.config["remote_temp_files_directory"])

        destinationB = yt.smart_upload_file(filename, placement_strategy="hash")
        assert destinationA == destinationB

        # Lets break link
        yt.remove(yt.get_attribute(destinationB + "&", "target_path"), force=True)
        assert yt.smart_upload_file(filename, placement_strategy="hash") == destinationA

        destination = yt.smart_upload_file(filename, placement_strategy="random")
        path = os.path.join(os.path.basename(filename), yt.config["remote_temp_files_directory"])
        assert destination.startswith(path)

        destination = TEST_DIR + "/file_dir/some_file"
        yt.smart_upload_file(filename, destination=destination, placement_strategy="ignore")
        assert yt.get_attribute(destination, "file_name") == "some_file"

        with pytest.raises(yt.YtError):
            yt.smart_upload_file(filename, destination=destination, placement_strategy="random")
        with pytest.raises(yt.YtError):
            yt.smart_upload_file(filename, destination=destination, placement_strategy="hash")

        assert yt.download_file(destination, length=4).read() == "some"
        assert yt.download_file(destination, offset=5).read() == "content"

        destination = yt.smart_upload_file(filename, placement_strategy="ignore")
        yt.smart_upload_file(filename, placement_strategy="ignore")
        assert yt.download_file(destination).read() == "some content"

    ###
    ### test_table_commands
    ###

    def test_read_write(self):
        table = TEST_DIR + "/table"
        yt.create_table(table)
        self.check([], yt.read_table(table))

        yt.write_table(table, "x=1\n")
        self.check(["x=1\n"], yt.read_table(table))

        yt.write_table(table, ["x=1\n"])
        self.check(["x=1\n"], yt.read_table(table))

        yt.write_table(table, [{"x": 1}], raw=False)
        self.check(["x=1\n"], yt.read_table(table))

        yt.write_table(table, iter(["x=1\n"]))
        self.check(["x=1\n"], yt.read_table(table))

        yt.write_table(yt.TablePath(table, append=True), ["y=1\n"])
        self.check(["x=1\n", "y=1\n"], yt.read_table(table))

        yt.write_table(yt.TablePath(table), ["x=1\n", "y=1\n"])
        self.check(["x=1\n", "y=1\n"], yt.read_table(table))

        yt.write_table(table, ["y=1\n"])
        self.check(["y=1\n"], yt.read_table(table))

        yt.write_table(table, StringIO("y=1\n"), raw=True, format=yt.DsvFormat())
        self.check(["y=1\n"], yt.read_table(table))

        response_parameters = {}
        yt.read_table(table, response_parameters=response_parameters)
        assert {"start_row_index": 0, "approximate_row_count": 1} == response_parameters

        yt.write_table(table, [{"y": "1"}], raw=False)
        assert [{"y": "1"}] == list(yt.read_table(table, raw=False))

        yt.config["tabular_data_format"] = None
        try:
            yt.write_table(table, ["x=1\n"], format="dsv")
        finally:
            yt.config["tabular_data_format"] = yt.format.DsvFormat()

    def test_empty_table(self):
        dir = TEST_DIR + "/dir"
        table = dir + "/table"

        with pytest.raises(yt.YtError):
            yt.create_table(table)
        with pytest.raises(yt.YtError):
            yt.records_count(table)

        yt.create_table(table, recursive=True, replication_factor=3)
        assert yt.records_count(table) == 0
        self.check([], yt.read_table(table, format=yt.DsvFormat()))

        yt.create_table(TEST_DIR + "/compressed", compression_codec="gzip_best_compression")
        assert yt.records_count(TEST_DIR + "/compressed") == 0

        yt.run_erase(table)
        assert yt.records_count(table) == 0

        yt.remove(dir, recursive=True)
        with pytest.raises(yt.YtError):
            yt.create_table(table)

    def test_create_temp_table(self):
        table = yt.create_temp_table(path=TEST_DIR)
        assert table.startswith(TEST_DIR)

        table = yt.create_temp_table(path=TEST_DIR, prefix="prefix")
        assert table.startswith(TEST_DIR + "/prefix")

    def test_write_many_chunks(self):
        yt.config.WRITE_BUFFER_SIZE = 1
        table = TEST_DIR + "/table"
        yt.write_table(table, ["x=1\n", "y=2\n", "z=3\n"])
        yt.write_table(table, ["x=1\n", "y=2\n", "z=3\n"])
        yt.write_table(table, ["x=1\n", "y=2\n", "z=3\n"])

    def test_binary_data_with_dsv(self):
        record = {"\tke\n\\\\y=": "\\x\\y\tz\n"}

        table = TEST_DIR + "/table"
        yt.write_table(table, map(yt.dumps_row, [record]))
        assert [record] == map(yt.loads_row, yt.read_table(table))

    def test_mount_unmount(self):
        if yt.config["api_version"] == "v2":
            pytest.skip()

        table = TEST_DIR + "/table"
        yt.create_table(table)
        yt.set(table + "/@schema", [{"name": name, "type": "string"} for name in ["x", "y"]])
        yt.set(table + "/@key_columns", ["x"])

        tablet_id = yt.create("tablet_cell", attributes={"size": 1})
        while yt.get("//sys/tablet_cells/{0}/@health".format(tablet_id)) != 'good':
            time.sleep(0.1)

        yt.mount_table(table)
        while yt.get("{0}/@tablets/0/state".format(table)) != 'mounted':
            time.sleep(0.1)

        yt.unmount_table(table)
        while yt.get("{0}/@tablets/0/state".format(table)) != 'unmounted':
            time.sleep(0.1)

    @pytest.mark.skipif('os.environ.get("BUILD_ENABLE_LLVM", None) == "NO"')
    def test_select(self):
        if yt.config["api_version"] == "v2":
            pytest.skip()

        table = TEST_DIR + "/table"

        def select():
            return list(yt.select_rows("* from [{0}]".format(table),
                                       format=yt.YsonFormat(format="text", process_table_index=False), raw=False))

        yt.remove(table, force=True)
        yt.create_table(table)
        yt.run_sort(table, sort_by=["x"])

        yt.set(table + "/@schema", [{"name": name, "type": "int64"} for name in ["x", "y", "z"]])
        yt.set(table + "/@key_columns", ["x"])

        assert [] == select()

        yt.write_table(yt.TablePath(table, append=True, sorted_by=["x"]),
                       ["{x=1;y=2;z=3}"], format=yt.YsonFormat())

        assert [{"x": 1, "y": 2, "z": 3}] == select()

    def test_insert_lookup_delete(self):
        if yt.config["api_version"] == "v2":
            pytest.skip()

        yt.config["tabular_data_format"] = None
        try:
            # Name must differ with name of table in select test because of metadata caches
            table = TEST_DIR + "/table2"
            yt.remove(table, force=True)
            yt.create_table(table)
            yt.set(table + "/@schema", [{"name": name, "type": "string"} for name in ["x", "y"]])
            yt.set(table + "/@key_columns", ["x"])

            tablet_id = yt.create("tablet_cell", attributes={"size": 1})
            while yt.get("//sys/tablet_cells/{0}/@health".format(tablet_id)) != 'good':
                time.sleep(0.1)

            yt.mount_table(table)
            while yt.get("{0}/@tablets/0/state".format(table)) != 'mounted':
                time.sleep(0.1)

            yt.insert_rows(table, [{"x": "a", "y": "b"}])
            assert [{"x": "a", "y": "b"}] == list(yt.select_rows("* from [{0}]".format(table), raw=False))

            yt.insert_rows(table, [{"x": "c", "y": "d"}])
            assert [{"x": "c", "y": "d"}] == list(yt.lookup_rows(table, [{"x": "c"}]))

            yt.delete_rows(table, [{"x": "a"}])
            assert [{"x": "c", "y": "d"}] == list(yt.select_rows("* from [{0}]".format(table), raw=False))
        finally:
            yt.config["tabular_data_format"] = yt.format.DsvFormat()

    def test_start_row_index(self):
        table = TEST_DIR + "/table"

        yt.write_table(yt.TablePath(table, sorted_by=["a"]), ["a=b\n", "a=c\n", "a=d\n"])

        rsp = yt.read_table(table)
        assert rsp.response_parameters == {"start_row_index": 0L,
                                           "approximate_row_count": 3L}

        rsp = yt.read_table(yt.TablePath(table, start_index=1))
        assert rsp.response_parameters == {"start_row_index": 1L,
                                           "approximate_row_count": 2L}

        rsp = yt.read_table(yt.TablePath(table, lower_key=["d"]))
        assert rsp.response_parameters == \
            {"start_row_index": 2L,
             # When reading with key limits row count is estimated rounded up to the chunk row count.
             "approximate_row_count": 3L}

        rsp = yt.read_table(yt.TablePath(table, lower_key=["x"]))
        assert rsp.response_parameters == {"start_row_index": 0L,
                                           "approximate_row_count": 0L}

    def test_table_index(self):
        dsv = yt.format.DsvFormat(enable_table_index=True, table_index_column="TableIndex")
        schemaful_dsv = yt.format.SchemafulDsvFormat(columns=['1', '2', '3'],
                                                     enable_table_index=True,
                                                     table_index_column="_table_index_")

        src_table_a = TEST_DIR + '/in_table_a'
        src_table_b = TEST_DIR + '/in_table_b'
        dst_table_a = TEST_DIR + '/out_table_a'
        dst_table_b = TEST_DIR + '/out_table_b'
        dst_table_ab = TEST_DIR + '/out_table_ab'

        len_a = 5
        len_b = 3

        yt.create_table(src_table_a, recursive=True, ignore_existing=True)
        yt.create_table(src_table_b, recursive=True, ignore_existing=True)
        yt.write_table(src_table_a, "1=a\t2=a\t3=a\n" * len_a, format=dsv)
        yt.write_table(src_table_b, "1=b\t2=b\t3=b\n" * len_b, format=dsv)

        assert yt.records_count(src_table_a) == len_a
        assert yt.records_count(src_table_b) == len_b

        def mix_table_indexes(row):
            row["_table_index_"] = row["TableIndex"]
            yield row
            row["_table_index_"] = 2
            yield row

        yt.table_commands.run_map(binary=mix_table_indexes,
                                  source_table=[src_table_a, src_table_b],
                                  destination_table=[dst_table_a, dst_table_b, dst_table_ab],
                                  input_format=dsv,
                                  output_format=schemaful_dsv)
        assert yt.records_count(dst_table_b) == len_b
        assert yt.records_count(dst_table_a) == len_a
        assert yt.records_count(dst_table_ab) == len_a + len_b
        for table in (dst_table_a, dst_table_b, dst_table_ab):
            row = yt.read_table(table, raw=False).next()
            for field in ("@table_index", "TableIndex", "_table_index_"):
                assert field not in row

    def test_erase(self):
        table = TEST_DIR + "/table"
        yt.write_table(table, self.get_temp_dsv_records())
        assert yt.records_count(table) == 10
        yt.run_erase(TablePath(table, start_index=0, end_index=5))
        assert yt.records_count(table) == 5
        yt.run_erase(TablePath(table, start_index=0, end_index=5))
        assert yt.records_count(table) == 0

    def test_read_with_table_path(self):
        table = TEST_DIR + "/table"
        yt.write_table(table, ["y=w3\n", "x=b\ty=w1\n", "x=a\ty=w2\n"])
        yt.run_sort(table, sort_by=["x", "y"])

        def read_table(**kwargs):
            return list(yt.read_table(TablePath(table, **kwargs), raw=False))

        assert read_table(lower_key="a", upper_key="d") == [{"x": "a", "y": "w2"},
                                                            {"x": "b", "y": "w1"}]
        assert read_table(columns=["y"]) == [{"y": "w" + str(i)} for i in [3, 2, 1]]
        assert read_table(lower_key="a", end_index=2, columns=["x"]) == [{"x": "a"}]
        assert read_table(start_index=0, upper_key="b") == [{"y": "w3"}, {"x": "a", "y": "w2"}]
        assert read_table(start_index=1, columns=["x"]) == [{"x": "a"}, {"x": "b"}]

        assert list(yt.read_table(table + "{y}[:#2]")) == ["y=w3\n", "y=w2\n"]
        assert list(yt.read_table(table + "[#1:]")) == ["x=a\ty=w2\n", "x=b\ty=w1\n"]

        assert list(yt.read_table("<ranges=[{"
                                  "lower_limit={key=[b]}"
                                  "}]>" + table)) == ["x=b\ty=w1\n"]
        assert list(yt.read_table("<ranges=[{"
                                  "upper_limit={row_index=2}"
                                  "}]>" + table)) == ["y=w3\n", "x=a\ty=w2\n"]

        with pytest.raises(yt.YtError):
            yt.read_table(TablePath(table, lower_key="a", start_index=1))
        with pytest.raises(yt.YtError):
            yt.read_table(TablePath(table, upper_key="c", end_index=1))
        yt.write_table(table, ["x=b\n", "x=a\n", "x=c\n"])
        with pytest.raises(yt.YtError):
            yt.read_table(TablePath(table, lower_key="a"))
        # No prefix
        with pytest.raises(yt.YtError):
            TablePath("abc")
        # Prefix should start with //
        yt.config["prefix"] = "abc/"
        with pytest.raises(yt.YtError):
            TablePath("abc")
        # Prefix should end with /
        yt.config["prefix"] = "//abc"
        with pytest.raises(yt.YtError):
            TablePath("abc")
        yt.config["prefix"] = TEST_DIR + "/"
        yt.write_table("test_table", ["x=1\n"])

    def test_huge_table(self):
        table = TEST_DIR + "/table"
        power = 3
        records = imap(yt.dumps_row, ({"k": i, "s": i * i, "v": "long long string with strange symbols"
                                                                " #*@*&^$#%@(#!@:L|L|KL..,,.~`"}
                                      for i in xrange(10 ** power)))
        yt.write_table(table, yt.StringIterIO(records))

        assert yt.records_count(table) == 10 ** power

        records_count = 0
        for _ in yt.read_table(table):
            records_count += 1
        assert records_count == 10 ** power

    def test_remove_locks(self):
        from yt.wrapper.table_commands import _remove_locks
        table = TEST_DIR + "/table"
        yt.create_table(table)
        try:
            for _ in xrange(5):
                tx = yt.start_transaction(timeout=10000)
                yt.config.TRANSACTION = tx
                yt.lock(table, mode="shared")
            yt.config.TRANSACTION = "0-0-0-0"
            assert len(yt.get_attribute(table, "locks")) == 5
            _remove_locks(table)
            assert yt.get_attribute(table, "locks") == []

            tx = yt.start_transaction(timeout=10000)
            yt.config.TRANSACTION = tx
            yt.lock(table)
            yt.config.TRANSACTION = "0-0-0-0"
            _remove_locks(table)
            assert yt.get_attribute(table, "locks") == []
        finally:
            yt.config.TRANSACTION = "0-0-0-0"

    ###
    ### test_operations
    ###

    def test_merge(self):
        tableX = TEST_DIR + "/tableX"
        tableY = TEST_DIR + "/tableY"
        dir = TEST_DIR + "/dir"
        res_table = dir + "/other_table"

        yt.write_table(tableX, ["x=1\n"])
        yt.write_table(tableY, ["y=2\n"])

        with pytest.raises(yt.YtError):
            yt.run_merge([tableX, tableY], res_table)
        with pytest.raises(yt.YtError):
            yt.run_merge([tableX, tableY], res_table)

        yt.mkdir(dir)
        yt.run_merge([tableX, tableY], res_table)
        self.check(["x=1\n", "y=2\n"], yt.read_table(res_table))

        yt.run_merge(tableX, res_table)
        assert not parse_bool(yt.get_attribute(res_table, "sorted"))
        self.check(["x=1\n"], yt.read_table(res_table))

        yt.run_sort(tableX, sort_by="x")
        yt.run_merge(tableX, res_table)
        assert parse_bool(yt.get_attribute(res_table, "sorted"))
        self.check(["x=1\n"], yt.read_table(res_table))

    def test_auto_merge(self):
        table = TEST_DIR + "/table"
        other_table = TEST_DIR + "/other_table"
        yt.write_table(table, ["x={0}\n".format(i) for i in xrange(6)])

        def identity(rec):
            yield rec

        old_auto_merge_output = yt.config["auto_merge_output"]

        yt.config["auto_merge_output"]["min_chunk_count"] = 2
        yt.config["auto_merge_output"]["max_chunk_size"] = 5 * 1024
        try:
            yt.config["auto_merge_output"]["action"] = "none"
            yt.run_map(identity, table, other_table, job_count=6)
            assert yt.get_attribute(other_table, "chunk_count") == 6
            yt.config["auto_merge_output"]["action"] = "merge"
            yt.run_map(identity, table, other_table, job_count=6)
            assert yt.get_attribute(other_table, "chunk_count") == 1
        finally:
            yt.config["auto_merge_output"].update(old_auto_merge_output)

    def test_sort(self):
        table = TEST_DIR + "/table"
        other_table = TEST_DIR + "/other_table"

        columns = [(self.random_string(7), self.random_string(7)) for _ in xrange(10)]
        yt.write_table(table, ["x={0}\ty={1}\n".format(*c) for c in columns])

        with pytest.raises(yt.YtError):
            yt.run_sort([table, other_table], other_table, sort_by=["y"])

        yt.run_sort(table, other_table, sort_by=["x"])
        assert [{"x": x, "y": y} for x, y in sorted(columns, key=lambda c: c[0])] == \
               map(yt.loads_row, yt.read_table(other_table))

        yt.run_sort(table, sort_by=["x"])
        assert list(yt.read_table(table)) == list(yt.read_table(other_table))

        # Sort again and check that everything is ok
        yt.run_sort(table, sort_by=["x"])
        assert list(yt.read_table(table)) == list(yt.read_table(other_table))

        yt.run_sort(table, sort_by=["y"])
        assert [{"x": x, "y": y} for x, y in sorted(columns, key=lambda c: c[1])] == \
               map(yt.loads_row, yt.read_table(table))

        assert yt.is_sorted(table)

        with pytest.raises(yt.YtError):
            yt.run_sort(table, sort_by=None)

    def test_run_operation(self):
        table = TEST_DIR + "/table"
        other_table = TEST_DIR + "/other_table"
        yt.write_table(table, ["x=1\n", "x=2\n"])

        yt.run_map("cat", table, table)
        self.check(["x=1\n", "x=2\n"], yt.read_table(table))
        yt.run_sort(table, sort_by=["x"])
        with pytest.raises(yt.YtError):
            yt.run_reduce("cat", table, [], reduce_by=["x"])

        yt.run_reduce("cat", table, table, reduce_by=["x"])
        self.check(["x=1\n", "x=2\n"], yt.read_table(table))

        with pytest.raises(yt.YtError):
            yt.run_map("cat", table, table, table_writer={"max_row_weight": 1})

        yt.run_map("grep 2", table, other_table)
        self.check(["x=2\n"], yt.read_table(other_table))

        with pytest.raises(yt.YtError):
            yt.run_map("cat", [table, table + "xxx"], other_table)

        with pytest.raises(yt.YtError):
            yt.run_reduce("cat", table, other_table, reduce_by=None)

        # Run reduce on unsorted table
        with pytest.raises(yt.YtError):
            yt.run_reduce("cat", other_table, table, reduce_by=["x"])

        yt.write_table(table, map(yt.dumps_row,
                                  [{"a": 12,  "b": "ignat"},
                                             {"b": "max"},
                                   {"a": "x", "b": "name", "c": 0.5}]))
        yt.run_map("PYTHONPATH=. ./capitalize_b.py",
                   TablePath(table, columns=["b"]), other_table,
                   files=_get_test_file_path("capitalize_b.py"))
        records = yt.read_table(other_table, raw=False)
        assert sorted([rec["b"] for rec in records]) == ["IGNAT", "MAX", "NAME"]
        assert sorted([rec["c"] for rec in records]) == []

        with pytest.raises(yt.YtError):
            yt.run_map("cat", table, table, local_files=_get_test_file_path("capitalize_b.py"),
                                            files=_get_test_file_path("capitalize_b.py"))
        with pytest.raises(yt.YtError):
            yt.run_map("cat", table, table, yt_files=_get_test_file_path("capitalize_b.py"),
                                            file_paths=_get_test_file_path("capitalize_b.py"))

    @add_failed_operation_stderrs_to_error_message
    def test_python_operations(self):
        def change_x(rec):
            if "x" in rec:
                rec["x"] = int(rec["x"]) + 1
            yield rec

        def sum_y(key, recs):
            sum = 0
            for rec in recs:
                sum += int(rec.get("y", 1))
            yield {"x": key["x"], "y": sum}

        @yt.raw
        def change_field(line):
            yield "z=8\n"

        @yt.aggregator
        def sum_x(recs):
            sum = 0
            for rec in recs:
                sum += int(rec.get("x", 0))
            yield {"sum": sum}

        #@yt.simple
        #def identity(rec):
        #    yield rec

        @yt.raw_io
        def sum_x_raw():
            sum = 0
            for line in sys.stdin:
                x = line.strip().split("=")[1]
                sum += int(x)
            sys.stdout.write("sum={0}\n".format(sum))
        
        def write_statistics(row):
            yt.write_statistics({"row_count": 1})
            yield row

        table = TEST_DIR + "/table"

        yt.write_table(table, ["x=1\n", "y=2\n"])
        yt.run_map(change_x, table, table, format=None)
        self.check(yt.read_table(table), ["x=2\n", "y=2\n"])

        yt.write_table(table, ["x=1\n", "y=2\n"])
        yt.run_map(change_x, table, table)
        self.check(yt.read_table(table), ["x=2\n", "y=2\n"])

        for mode in ["method", "staticmethod", "classmethod"]:
            yt.write_table(table, ["x=1\n", "y=2\n"])
            yt.run_map(ChangeX__(mode), table, table)
            self.check(yt.read_table(table), ["x=2\n", "y=2\n"])

        yt.write_table(table, ["x=1\n", "y=2\n"])
        yt.run_map(TMapperWithMetaclass().map, table, table)
        self.check(yt.read_table(table), ["x=2\n", "y=2\n"])

        yt.write_table(table, ["x=2\n", "x=2\ty=2\n"])
        yt.run_sort(table, sort_by=["x"])
        yt.run_reduce(sum_y, table, table, reduce_by=["x"])
        self.check(yt.read_table(table), ["y=3\tx=2\n"])

        yt.write_table(table, ["x=1\n", "y=2\n"])
        yt.run_map(change_field, table, table)
        self.check(yt.read_table(table), ["z=8\n", "z=8\n"])

        yt.write_table(table, ["x=1\n", "x=2\n", "x=3\n"])
        yt.run_map(sum_x, table, table)
        self.check(yt.read_table(table), ["sum=6\n"])

        #yt.run_map(identity, table, table)
        #self.check(yt.read_table(table), ["sum=6\n"])

        yt.write_table(table, ["x=3\n", "x=3\n", "x=3\n"])
        yt.run_map(sum_x_raw, table, table)
        self.check(yt.read_table(table), ["sum=9\n"])

        yt.write_table(table, ["x=1\n", "y=2\n"])
        op = yt.run_map(write_statistics, table, table, format=None, sync=False)
        op.wait()
        assert op.get_job_statistics()["custom"] == {"row_count": {"$": {"completed": {"map": {"count": 1, "max": 1, "sum": 1, "min": 1}}}}}
        self.check(yt.read_table(table), ["x=1\n", "y=2\n"])

    @add_failed_operation_stderrs_to_error_message
    def test_cross_format_operation(self):
        @yt.raw
        def reformat(rec):
            values = rec.strip().split("\t", 2)
            yield "\t".join("=".join([k, v]) for k, v in zip(["k", "s", "v"], values)) + "\n"

        table = TEST_DIR + "/table"
        other_table = TEST_DIR + "/other_table"

        yt.config["tabular_data_format"] = yt.format.YamrFormat(has_subkey=True)

        # Enable progress printing in this test
        yt.config.DEFAULT_STRATEGY = yt.WaitStrategy(print_progress=True)
        old_level = logger.LOGGER.level
        logger.LOGGER.setLevel(logging.INFO)
        try:
            yt.write_table(table, ["0\ta\tA\n", "1\tb\tB\n"])
            yt.run_map(reformat, table, other_table, output_format=yt.format.DsvFormat())
            assert sorted(yt.read_table(other_table, format="dsv")) == \
                   ["k=0\ts=a\tv=A\n", "k=1\ts=b\tv=B\n"]
        finally:
            yt.config["tabular_data_format"] = yt.format.DsvFormat()
            yt.config.DEFAULT_STRATEGY = yt.WaitStrategy(print_progress=False)
            logger.LOGGER.setLevel(old_level)

        yt.config["tabular_data_format"] = None
        try:
            yt.write_table(table, ["1\t2\t3\n"], format="<has_subkey=true>yamr")
            yt.run_map(reformat, table, table, input_format="<has_subkey=true>yamr", output_format="dsv")
            yt.run_map("cat", table, table, input_format="dsv", output_format="dsv")
            assert list(yt.read_table(table, format=yt.format.DsvFormat())) == ["k=1\ts=2\tv=3\n"]
        finally:
            yt.config["tabular_data_format"] = yt.format.DsvFormat()

    def test_python_operations_io(self):
        """ All access (except read-only) to stdin/out during the operation should be disabled """
        table = TEST_DIR + "/table_io_test"

<<<<<<< HEAD
        yt.write_table(table, ["x=1\n", "y=2\n"])
=======
        rsp = yt.read_table(yt.TablePath(table, lower_key=["x"]))
        self.assertEqual(
            rsp.response_parameters,
            {"approximate_row_count": 0})
>>>>>>> 80e3800a

        def print_(rec):
            print 'message'

        @yt.raw
        def write(rec):
            sys.stdout.write('message')

        @yt.raw
        def input_(rec):
            input()

        @yt.raw
        def read(rec):
            sys.stdin.read()

        @yt.raw
        def close(rec):
            sys.stdin.close()

        test_mappers = [print_, write, input_, read, close]
        for mapper in test_mappers:
            with pytest.raises(yt.YtError):
                yt.run_map(mapper, table, table)

    def test_many_output_tables(self):
        table = TEST_DIR + "/table"
        output_tables = []
        for i in xrange(10):
            output_tables.append(TEST_DIR + "/temp%d" % i)
        append_table = TEST_DIR + "/temp_special"
        yt.write_table(table, ["x=1\ty=1\n"])
        yt.write_table(append_table, ["x=1\ty=1\n"])

        yt.run_map("PYTHONPATH=. ./many_output.py yt",
                   table,
                   output_tables + [TablePath(append_table, append=True)],
                   files=_get_test_file_path("many_output.py"))

        for table in output_tables:
            assert yt.records_count(table) == 1
        self.check(["x=1\ty=1\n", "x=10\ty=10\n"], yt.read_table(append_table))

    def test_attached_mode(self):
        table = TEST_DIR + "/table"

        yt.config["detached"] = 0
        try:
            yt.write_table(table, ["x=1\n"])
            yt.run_map("cat", table, table)
            self.check(yt.read_table(table), ["x=1\n"])
            yt.run_merge(table, table)
            self.check(yt.read_table(table), ["x=1\n"])
        finally:
            yt.config["detached"] = 1

    def test_abort_operation(self):
        table = TEST_DIR + "/table"
        op = yt.run_map("sleep 10; cat", table, table, sync=False)
        op.abort()
        assert op.get_state() == "aborted"

    def test_suspend_resume(self):
        table = TEST_DIR + "/table"
        yt.write_table(table, ["key=1\n"])
        try:
            op = yt.run_map_reduce("sleep 0.5; cat", "sleep 0.5; cat", table, table, sync=False, reduce_by=["key"])
            time.sleep(0.5)
            op.suspend()
            assert op.get_state() == "running"
            time.sleep(2.5)
            assert op.get_state() == "running"
            op.resume()
            time.sleep(2.5)
            assert op.get_state() == "completed"
        finally:
            if op.get_state() not in ["completed", "failed", "aborted"]:
                op.abort()

    def test_reduce_combiner(self):
        table = TEST_DIR + "/table"
        output_table = TEST_DIR + "/output_table"
        yt.write_table(table, ["x=1\n", "y=2\n"])

        yt.run_map_reduce(mapper=None, reduce_combiner="cat", reducer="cat", reduce_by=["x"],
                          source_table=table, destination_table=output_table)
        self.check(["x=1\n", "y=2\n"], sorted(list(yt.read_table(table))))

    def test_reduce_differently_sorted_table(self):
        table = TEST_DIR + "/table"
        other_table = TEST_DIR + "/other_table"
        yt.create("table", table)
        yt.run_sort(table, sort_by=["a", "b"])

        with pytest.raises(yt.YtError):
            # No reduce_by
            yt.run_reduce("cat", source_table=table, destination_table=other_table, sort_by=["a"])
        with pytest.raises(yt.YtError):
            yt.run_reduce("cat", source_table=table, destination_table=other_table, reduce_by=["c"])

    @add_failed_operation_stderrs_to_error_message
    def test_yamred_dsv(self):
        def foo(rec):
            yield rec

        table = TEST_DIR + "/table"
        yt.write_table(table, ["x=1\ty=2\n"])

        yt.run_map(foo, table, table,
                   input_format=yt.create_format("<key_column_names=[\"y\"]>yamred_dsv"),
                   output_format=yt.YamrFormat(has_subkey=False, lenval=False))
        self.check(["key=2\tvalue=x=1\n"], sorted(list(yt.read_table(table))))

    def test_schemaful_dsv(self):
        def foo(rec):
            yield rec

        table = TEST_DIR + "/table"
        yt.write_table(table, ["x=1\ty=2\n", "x=\\n\tz=3\n"])
        self.check(["1\n", "\\n\n"],
                   sorted(list(yt.read_table(table, format=yt.SchemafulDsvFormat(columns=["x"])))))

        yt.run_map(foo, table, table, format=yt.SchemafulDsvFormat(columns=["x"]))
        self.check(["x=1\n", "x=\\n\n"], sorted(list(yt.read_table(table))))

    ###
    ### test_misc
    ###

    def test_yt_binary(self):
        env = self.get_environment()
        if yt.config["api_version"] == "v2":
            env["FALSE"] = '"false"'
            env["TRUE"] = '"true"'
        else:
            env["FALSE"] = '%false'
            env["TRUE"] = '%true'

        current_dir = os.path.dirname(os.path.abspath(__file__))
        proc = subprocess.Popen(
            os.path.join(current_dir, "../test_yt.sh"),
            shell=True,
            env=env)
        proc.communicate()
        assert proc.returncode == 0

    def check_command(self, command, post_action=None, check_action=None, final_action=None):
        mutation_id = yt.common.generate_uuid()
        def run_command():
            yt.config.MUTATION_ID = mutation_id
            result = command()
            yt.config.MUTATION_ID = None
            return result

        result = run_command()
        if post_action is not None:
            post_action()
        for _ in xrange(5):
            yt.config.RETRY = True
            assert result == run_command()
            yt.config.RETRY = None
            if check_action is not None:
                assert check_action()

        if final_action is not None:
            final_action(result)

    def test_master_mutation_id(self):
        test_dir = os.path.join(TEST_DIR, "test")
        test_dir2 = os.path.join(TEST_DIR, "test2")
        test_dir3 = os.path.join(TEST_DIR, "test3")

        self.check_command(
            lambda: yt.set(test_dir, {"a": "b"}),
            lambda: yt.set(test_dir, {}),
            lambda: yt.get(test_dir) == {})

        self.check_command(
            lambda: yt.remove(test_dir3, force=True),
            lambda: yt.mkdir(test_dir3),
            lambda: yt.get(test_dir3) == {})

        parent_tx = yt.start_transaction()
        self.check_command(
            lambda: yt.start_transaction(parent_tx),
            None,
            lambda: len(yt.get("//sys/transactions/{0}/@nested_transaction_ids".format(parent_tx))) == 1)

        id = yt.start_transaction()
        self.check_command(lambda: yt.abort_transaction(id))

        id = yt.start_transaction()
        self.check_command(lambda: yt.commit_transaction(id))

        self.check_command(lambda: yt.move(test_dir, test_dir2))

    def test_scheduler_mutation_id(self):
        def abort(operation_id):
            yt.abort_operation(operation_id)
            time.sleep(1.0) # Wait for aborting transactions

        table = TEST_DIR + "/table"
        other_table = TEST_DIR + "/other_table"
        yt.write_table(table, ["x=1\n", "x=2\n"])
        yt.create_table(other_table)

        for command, params in \
            [(
                "map",
                {"spec":
                    {"mapper":
                        {"command": "sleep 1; cat"},
                     "input_table_paths": [table],
                     "output_table_paths": [other_table]}})]:

            operations_count = yt.get("//sys/operations/@count")

            self.check_command(
                lambda: yson.loads(yt.driver.make_request(command, params)),
                None,
                lambda: yt.get("//sys/operations/@count") == operations_count + 1,
                abort)

    def test_read_with_retries(self):
        old_value = yt.config["read_retries"]["enable"]
        yt.config["read_retries"]["enable"] = True
        yt.config._ENABLE_READ_TABLE_CHAOS_MONKEY = True
        try:
            table = TEST_DIR + "/table"

            with pytest.raises(yt.YtError):
                yt.read_table(table)

            yt.create_table(table)
            self.check([], list(yt.read_table(table, raw=False)))
            assert "" == yt.read_table(table).read()

            yt.write_table(table, ["x=1\n", "y=2\n"])
            self.check(["x=1\n", "y=2\n"], list(yt.read_table(table)))

            #rsp = yt.read_table(table)
            #assert rsp.next() == "x=1\n"
            #yt.write_table(table, ["x=1\n", "y=3\n"])
            #assert rsp.next() == "y=2\n"
            #rsp.close()

            rsp = yt.read_table(table, raw=False)
            # y != 3 because rsp.close() aborts inner write_table() transaction
            # TODO(asaitgalin): snapshot transaction in read_table() should not be put into transaction stack
            assert [("x", "1"), ("y", "2")] == sorted([x.items()[0] for x in rsp])

            response_parameters = {}
            rsp = yt.read_table(table, response_parameters=response_parameters)
            assert {"start_row_index": 0, "approximate_row_count": 2} == response_parameters
            rsp.close()

            with yt.Transaction():
                yt.lock(table, mode="snapshot")
                yt.config["read_retries"]["create_transaction_and_take_snapshot_lock"] = False
                self.check(["x=1\n", "y=2\n"], list(yt.read_table(table)))
        finally:
            yt.config._ENABLE_READ_TABLE_CHAOS_MONKEY = False
            yt.config["read_retries"]["enable"] = old_value

    def test_heavy_requests_with_retries(self):
        table = TEST_DIR + "/table"

        old_request_retry_timeout = yt.config["proxy"]["request_retry_timeout"]
        old_enable_write_retries = yt.config["write_retries"]["enable"]

        yt.config["write_retries"]["enable"] = True
        yt.config["proxy"]["request_retry_timeout"] = 1000
        yt.config._ENABLE_HEAVY_REQUEST_CHAOS_MONKEY = True

        _, filename = tempfile.mkstemp()
        with open(filename, "w") as fout:
            fout.write("retries test")

        try:
            yt.write_table(table, ["x=1\n"])
            yt.smart_upload_file(filename, placement_strategy="random")
            yt.write_table(table, ["x=1\n"])
            yt.write_table(table, ["x=1\n"])
            yt.smart_upload_file(filename, placement_strategy="random")
            yt.smart_upload_file(filename, placement_strategy="random")
            yt.write_table(table, ["x=1\n"])
        finally:
            yt.config._ENABLE_HEAVY_REQUEST_CHAOS_MONKEY = False
            yt.config["proxy"]["request_retry_timeout"] = old_request_retry_timeout
            yt.config["write_retries"]["enable"] = old_enable_write_retries

    def test_http_retries(self):
        old_request_retry_timeout = yt.config["proxy"]["request_retry_timeout"]
        yt.config._ENABLE_HTTP_CHAOS_MONKEY = True
        yt.config["proxy"]["request_retry_timeout"] = 1000
        try:
            for backoff_time in [3000, None]:
                yt.config["proxy"]["request_backoff_time"] = backoff_time
                yt.get("/")
                yt.list("/")
                yt.exists("/")
                yt.exists(TEST_DIR)
                yt.exists(TEST_DIR + "/some_node")
                yt.set(TEST_DIR + "/some_node", {})
                yt.exists(TEST_DIR + "/some_node")
                yt.list(TEST_DIR)
        finally:
            yt.config._ENABLE_HTTP_CHAOS_MONKEY = False
            yt.config["proxy"]["request_retry_timeout"] = old_request_retry_timeout
            yt.config["proxy"]["request_backoff_time"] = None

    # TODO(ignat): replace timeout with scheduler-side option
    #def test_wait_strategy_timeout(self):
    #    records = ["x=1\n", "y=2\n", "z=3\n"]
    #    pause = 3.0
    #    sleeep = "sleep {0}; cat > /dev/null".format(pause)
    #    desired_timeout = 1.0

    #    table = TEST_DIR + "/table"
    #    yt.write_table(table, records)

    #    # skip long loading time
    #    yt.run_map(sleeep, table, "//tmp/1", strategy=yt.WaitStrategy(), job_count=1)

    #    start = time.time()
    #    yt.run_map(sleeep, table, "//tmp/1", strategy=yt.WaitStrategy(), job_count=1)
    #    usual_time = time.time() - start
    #    loading_time = usual_time - pause

    #    start = time.time()
    #    with pytest.raises(yt.YtTimeoutError):
    #        yt.run_map(sleeep, table, "//tmp/1",
    #                   strategy=yt.WaitStrategy(timeout=desired_timeout), job_count=1)
    #    timeout_time = time.time() - start
    #    self.assertAlmostEqual(timeout_time, desired_timeout, delta=loading_time)

    def test_client(self):
        client = Yt(config=self.config)

        other_client = Yt(config=self.config)
        other_client.config["proxy"]["force_ipv4"] = True
        other_client.config["tabular_data_format"] = yt.JsonFormat()

        old_proxy_url = yt.config["proxy"]["url"]
        try:
            yt.config["proxy"]["url"] = None
            if yt.config["api_version"] == "v2":
                assert client.get_user_name("") == None
            else:
                assert client.get_user_name("") == "root"

            client.set(TEST_DIR + "/node", "abc")
            assert client.get(TEST_DIR + "/node") == "abc"

            assert client.list(TEST_DIR) == ["node"]

            client.remove(TEST_DIR + "/node")
            assert not client.exists(TEST_DIR + "/node")

            client.mkdir(TEST_DIR + "/folder")
            assert client.get_type(TEST_DIR + "/folder") == "map_node"

            table = TEST_DIR + "/table"
            client.create("table", table)
            client.write_table(table, ["a=b\n"])
            assert "a=b\n" == client.read_table(table, raw=True).read()

            assert set(client.search(TEST_DIR)) == set([TEST_DIR, TEST_DIR + "/folder", table])

            other_table = TEST_DIR + "/other_table"
            client.copy(table, other_table)
            assert "a=b\n" == client.read_table(other_table, raw=True).read()
            client.move(table, TEST_DIR + "/moved_table")
            assert "a=b\n" == client.read_table(TEST_DIR + "/moved_table", raw=True).read()
            assert not client.exists(table)

            client.link(other_table, TEST_DIR + "/table_link")
            assert client.get_attribute(TEST_DIR + "/table_link&", "target_id") == \
                   client.get_attribute(other_table, "id")
            assert client.has_attribute(TEST_DIR + "/table_link&", "broken")

            client.set_attribute(other_table, "test_attr", "value")
            for attribute in ["id", "test_attr"]:
                assert attribute in client.list_attributes(other_table)

            assert not client.exists(client.find_free_subpath(TEST_DIR))

            assert client.check_permission("tester", "write", "//sys")["action"] == "deny"

            client.add_member("tester", "testers")
            assert client.get_attribute("//sys/groups/testers", "members") == ["tester"]
            client.remove_member("tester", "testers")
            assert client.get_attribute("//sys/groups/testers", "members") == []

            client.create_table(TEST_DIR + "/table")
            assert client.exists(TEST_DIR + "/table")

            temp_table = client.create_temp_table(TEST_DIR)
            assert client.get_type(temp_table) == "table"
            assert client.is_empty(temp_table)

            client.write_table(temp_table, self.get_temp_dsv_records())
            client.run_sort(temp_table, sort_by=["x"])
            assert client.is_sorted(temp_table)
            client.run_erase(TablePath(temp_table, start_index=0, end_index=5, client=client))
            assert client.records_count(temp_table) == 5

            client.run_map("cat", other_table, TEST_DIR + "/map_output")
            assert "a=b\n" == client.read_table(other_table, raw=True).read()

            client.write_table(TEST_DIR + "/first", ["x=1\n"])
            client.write_table(TEST_DIR + "/second", ["x=2\n"])
            client.run_merge([TEST_DIR + "/first", TEST_DIR + "/second"], TEST_DIR + "/merged_table")
            assert client.read_table(TEST_DIR + "/merged_table").read() == "x=1\nx=2\n"

            client.run_reduce("head -n 3", temp_table, TEST_DIR + "/reduce_output", reduce_by=["x"])
            assert client.records_count(TEST_DIR + "/reduce_output") == 3

            mr_operation = client.run_map_reduce("cat", "head -n 3", temp_table, TEST_DIR + "/mapreduce_output",
                                                 reduce_by=["x"])
            assert client.get_operation_state(mr_operation.id) == "completed"
            assert client.records_count(TEST_DIR + "/mapreduce_output") == 3

            with client.Transaction():
                client.set("//@attr", 10)
                assert client.exists("//@attr")

            with client.PingableTransaction():
                client.set("//@other_attr", 10)
                assert client.exists("//@other_attr")

            tx = client.start_transaction(timeout=5000)
            with client.PingTransaction(tx, delay=1):
                assert client.exists("//sys/transactions/{0}".format(tx))
                client.TRANSACTION = tx
                assert client.lock(table) != "0-0-0-0"
                client.TRANSACTION = "0-0-0-0"

            client.ping_transaction(tx)
            client.abort_transaction(tx)
            with pytest.raises(yt.YtError):
                client.commit_transaction(tx)

            op = client.run_map("sleep 10; cat", temp_table, table, sync=False)
            assert not client.get_operation_state(op.id).is_unsuccessfully_finished()
            assert op.get_attributes()["state"] != "failed"
            time.sleep(0.5)
            client.suspend_operation(op.id)
            time.sleep(2.5)
            client.resume_operation(op.id)
            time.sleep(2.5)
            client.abort_operation(op.id)
            # Second abort on aborted operation should be silent
            client.abort_operation(op.id)
            assert op.get_progress()["total"] != 0
            assert op.get_stderrs() == []

            client.upload_file("0" * 1000, TEST_DIR + "/file")
            assert client.download_file(TEST_DIR + "/file").read() == "0" * 1000
            with pytest.raises(yt.YtError):
                client.smart_upload_file("/unexisting")

            assert other_client.get("/")
            assert '{"a":"b"}\n' == other_client.read_table(other_table, raw=True).read()
        finally:
            yt.config["proxy"]["url"] = old_proxy_url

    def test_client_with_unknown_api_version(self):
        client = Yt(config=self.config)
        client.config["api_version"] = None
        if client.config["backend"] == "native":
            pytest.skip()
        client.get("/")
        assert client._api_version == "v3"

    def test_get_user_name(self):
        if yt.config["api_version"] == "v2":
            assert get_user_name("") == None
        else:
            # With disabled authentication in proxy it always return root
            assert get_user_name("") == "root"

        #assert get_user_name("") == None
        #assert get_user_name("12345") == None

        #token = "".join(["a"] * 16)
        #yt.set("//sys/tokens/" + token, "user")
        #assert get_user_name(token) == "user"

    def test_get_token(self):
        client = Yt(token="a" * 32)
        client.config["enable_token"] = True

        assert http.get_token(client) == "a" * 32

        _, filename = tempfile.mkstemp()
        with open(filename, "w") as fout:
            fout.write("b" * 32)
        client.config["token"] = None
        client.config["token_path"] = filename
        assert http.get_token(client) == "b" * 32

    def test_old_config_options(self):
        yt.config.http.PROXY = yt.config.http.PROXY
        yt.config.http.PROXY_SUFFIX = yt.config.http.PROXY_SUFFIX
        yt.config.http.TOKEN = yt.config.http.TOKEN
        yt.config.http.TOKEN_PATH = yt.config.http.TOKEN_PATH
        yt.config.http.USE_TOKEN = yt.config.http.USE_TOKEN
        yt.config.http.ACCEPT_ENCODING = yt.config.http.ACCEPT_ENCODING
        yt.config.http.CONTENT_ENCODING = yt.config.http.CONTENT_ENCODING
        yt.config.http.REQUEST_RETRY_TIMEOUT = yt.config.http.REQUEST_RETRY_TIMEOUT
        yt.config.http.REQUEST_RETRY_COUNT = yt.config.http.REQUEST_RETRY_COUNT
        yt.config.http.REQUEST_BACKOFF = yt.config.http.REQUEST_BACKOFF
        yt.config.http.FORCE_IPV4 = yt.config.http.FORCE_IPV4
        yt.config.http.FORCE_IPV6 = yt.config.http.FORCE_IPV6
        yt.config.http.HEADER_FORMAT = yt.config.http.HEADER_FORMAT

        yt.config.VERSION = yt.config.VERSION
        yt.config.OPERATION_LINK_PATTERN = yt.config.OPERATION_LINK_PATTERN

        yt.config.DRIVER_CONFIG = yt.config.DRIVER_CONFIG
        yt.config.DRIVER_CONFIG_PATH = yt.config.DRIVER_CONFIG_PATH

        yt.config.USE_HOSTS = yt.config.USE_HOSTS
        yt.config.HOSTS = yt.config.HOSTS
        yt.config.HOST_BAN_PERIOD = yt.config.HOST_BAN_PERIOD

        yt.config.ALWAYS_SET_EXECUTABLE_FLAG_TO_FILE = yt.config.ALWAYS_SET_EXECUTABLE_FLAG_TO_FILE
        yt.config.USE_MAPREDUCE_STYLE_DESTINATION_FDS = yt.config.USE_MAPREDUCE_STYLE_DESTINATION_FDS
        yt.config.TREAT_UNEXISTING_AS_EMPTY = yt.config.TREAT_UNEXISTING_AS_EMPTY
        yt.config.DELETE_EMPTY_TABLES = yt.config.DELETE_EMPTY_TABLES
        yt.config.USE_YAMR_SORT_REDUCE_COLUMNS = yt.config.USE_YAMR_SORT_REDUCE_COLUMNS
        yt.config.REPLACE_TABLES_WHILE_COPY_OR_MOVE = yt.config.REPLACE_TABLES_WHILE_COPY_OR_MOVE
        yt.config.CREATE_RECURSIVE = yt.config.CREATE_RECURSIVE
        yt.config.THROW_ON_EMPTY_DST_LIST = yt.config.THROW_ON_EMPTY_DST_LIST
        yt.config.RUN_MAP_REDUCE_IF_SOURCE_IS_NOT_SORTED = yt.config.RUN_MAP_REDUCE_IF_SOURCE_IS_NOT_SORTED
        yt.config.USE_NON_STRICT_UPPER_KEY = yt.config.USE_NON_STRICT_UPPER_KEY
        yt.config.CHECK_INPUT_FULLY_CONSUMED = yt.config.CHECK_INPUT_FULLY_CONSUMED
        yt.config.FORCE_DROP_DST = yt.config.FORCE_DROP_DST

        yt.config.OPERATION_STATE_UPDATE_PERIOD = yt.config.OPERATION_STATE_UPDATE_PERIOD
        yt.config.STDERR_LOGGING_LEVEL = yt.config.STDERR_LOGGING_LEVEL
        yt.config.IGNORE_STDERR_IF_DOWNLOAD_FAILED = yt.config.IGNORE_STDERR_IF_DOWNLOAD_FAILED
        yt.config.READ_BUFFER_SIZE = yt.config.READ_BUFFER_SIZE
        yt.config.MEMORY_LIMIT = yt.config.MEMORY_LIMIT

        yt.config.FILE_STORAGE = yt.config.FILE_STORAGE
        yt.config.TEMP_TABLES_STORAGE = yt.config.TEMP_TABLES_STORAGE
        yt.config.LOCAL_TMP_DIR = yt.config.LOCAL_TMP_DIR
        yt.config.REMOVE_TEMP_FILES = yt.config.REMOVE_TEMP_FILES

        yt.config.KEYBOARD_ABORT = yt.config.KEYBOARD_ABORT

        yt.config.MERGE_INSTEAD_WARNING = yt.config.MERGE_INSTEAD_WARNING
        yt.config.MIN_CHUNK_COUNT_FOR_MERGE_WARNING = yt.config.MIN_CHUNK_COUNT_FOR_MERGE_WARNING
        yt.config.MAX_CHUNK_SIZE_FOR_MERGE_WARNING  = yt.config.MAX_CHUNK_SIZE_FOR_MERGE_WARNING

        yt.config.PREFIX = yt.config.PREFIX

        yt.config.TRANSACTION_TIMEOUT = yt.config.TRANSACTION_TIMEOUT
        yt.config.TRANSACTION_SLEEP_PERIOD = yt.config.TRANSACTION_SLEEP_PERIOD
        yt.config.OPERATION_GET_STATE_RETRY_COUNT = yt.config.OPERATION_GET_STATE_RETRY_COUNT

        yt.config.RETRY_READ = yt.config.RETRY_READ
        yt.config.USE_RETRIES_DURING_WRITE = yt.config.USE_RETRIES_DURING_WRITE
        yt.config.USE_RETRIES_DURING_UPLOAD = yt.config.USE_RETRIES_DURING_UPLOAD

        yt.config.CHUNK_SIZE = yt.config.CHUNK_SIZE

        yt.config.PYTHON_FUNCTION_SEARCH_EXTENSIONS = yt.config.PYTHON_FUNCTION_SEARCH_EXTENSIONS
        yt.config.PYTHON_FUNCTION_MODULE_FILTER = yt.config.PYTHON_FUNCTION_MODULE_FILTER
        yt.config.PYTHON_DO_NOT_USE_PYC = yt.config.PYTHON_DO_NOT_USE_PYC
        yt.config.PYTHON_CREATE_MODULES_ARCHIVE = yt.config.PYTHON_CREATE_MODULES_ARCHIVE

        yt.config.DETACHED = yt.config.DETACHED

        yt.config.format.TABULAR_DATA_FORMAT = yt.config.format.TABULAR_DATA_FORMAT

        yt.config.MEMORY_LIMIT = 1024 * 1024 * 1024
        yt.config.POOL = "pool"
        yt.config.INTERMEDIATE_DATA_ACCOUNT = "tmp"
        # Reset spec options
        yt.config["spec_defaults"] = {}

    def test_special_config_options(self):
        # Special shortcuts (manually backported)
        # MERGE_INSTEAD_WARNING
        yt.config.MERGE_INSTEAD_WARNING = True
        yt.config["auto_merge_output"]["action"] = "none"
        assert not yt.config.MERGE_INSTEAD_WARNING
        yt.config.MERGE_INSTEAD_WARNING = True
        assert yt.config["auto_merge_output"]["action"] == "merge"
        yt.config["auto_merge_output"]["action"] = "log"
        assert not yt.config.MERGE_INSTEAD_WARNING

        env_merge_option = os.environ.get("YT_MERGE_INSTEAD_WARNING", None)
        try:
            os.environ["YT_MERGE_INSTEAD_WARNING"] = "1"
            yt.config._update_from_env()
            assert yt.config["auto_merge_output"]["action"] == "merge"
            os.environ["YT_MERGE_INSTEAD_WARNING"] = "0"
            yt.config._update_from_env()
            assert yt.config["auto_merge_output"]["action"] == "log"
        finally:
            if env_merge_option is not None:
                os.environ["YT_MERGE_INSTEAD_WARNING"] = env_merge_option
            update(yt.config.config, self.config)

    def test_config(self):
        yt.write_table("//tmp/in", ["a=b\n"])

        old_format = yt.config["tabular_data_format"]
        yt.config.update_config({"tabular_data_format": yt.JsonFormat()})

        assert '{"a":"b"}\n' == yt.read_table("//tmp/in", raw=True).read()

        yt.config["tabular_data_format"] = old_format

# Map method for test operations with python entities
def _change_x(rec):
    if "x" in rec:
        rec["x"] = int(rec["x"]) + 1

class ChangeX__(object):
    def __init__(self, mode):
        self.change_x = {
            "method": self._change_x,
            "staticmethod": self._change_x_staticmethod,
            "classmethod": self._change_x_classmethod
            }[mode]

    def __call__(self, rec):
        self.change_x(rec)
        yield rec

    def _change_x(self, rec):
        _change_x(rec)

    @staticmethod
    def _change_x_staticmethod(rec):
        _change_x(rec)

    @classmethod
    def _change_x_classmethod(cls, rec):
        _change_x(rec)

# Map method to test metaclass pickling
from abc import ABCMeta, abstractmethod

class TAbstractClass(object):
  __metaclass__ = ABCMeta

  @abstractmethod
  def __init__(self):
    pass


class TDoSomething(TAbstractClass):
    def __init__(self):
        pass

    def do_something(self, rec):
        _change_x(rec)
        return rec


class TMapperWithMetaclass(object):
  def __init__(self):
    self.some_external_code = TDoSomething()

  def map(self, rec):
    yield self.some_external_code.do_something(rec)


class TestNativeModeV2(NativeModeTester):
    @classmethod
    def setup_class(cls):
        super(TestNativeModeV2, cls).setup_class({"api_version": "v2"})
        yt.config.COMMANDS = None

    @classmethod
    def teardown_class(cls):
        super(TestNativeModeV2, cls).teardown_class()

class TestNativeModeV3(NativeModeTester):
    @classmethod
    def setup_class(cls):
        super(TestNativeModeV3, cls).setup_class({"api_version": "v3", "proxy": {"header_format": "yson"}})
        yt.config.COMMANDS = None

    @classmethod
    def teardown_class(cls):
        super(TestNativeModeV3, cls).teardown_class()

class TestNativeModeBindings(NativeModeTester):
    @classmethod
    def setup_class(cls):
        super(TestNativeModeBindings, cls).setup_class({
            "backend": "native",
            "api_version": "v3"
        })

        # It may be missing in the python job
        import yt_driver_bindings
        yt_driver_bindings.configure_logging(cls.env.driver_logging_config)

    @classmethod
    def teardown_class(cls):
        super(TestNativeModeBindings, cls).teardown_class()
<|MERGE_RESOLUTION|>--- conflicted
+++ resolved
@@ -739,8 +739,7 @@
              "approximate_row_count": 3L}
 
         rsp = yt.read_table(yt.TablePath(table, lower_key=["x"]))
-        assert rsp.response_parameters == {"start_row_index": 0L,
-                                           "approximate_row_count": 0L}
+        assert rsp.response_parameters == {"approximate_row_count": 0L}
 
     def test_table_index(self):
         dsv = yt.format.DsvFormat(enable_table_index=True, table_index_column="TableIndex")
@@ -1132,14 +1131,7 @@
         """ All access (except read-only) to stdin/out during the operation should be disabled """
         table = TEST_DIR + "/table_io_test"
 
-<<<<<<< HEAD
         yt.write_table(table, ["x=1\n", "y=2\n"])
-=======
-        rsp = yt.read_table(yt.TablePath(table, lower_key=["x"]))
-        self.assertEqual(
-            rsp.response_parameters,
-            {"approximate_row_count": 0})
->>>>>>> 80e3800a
 
         def print_(rec):
             print 'message'
