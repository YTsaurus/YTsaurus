--- conflicted
+++ resolved
@@ -30,11 +30,8 @@
         cls.env.START_PROXY = True
 
         cls.env.DELTA_NODE_CONFIG = {
-<<<<<<< HEAD
-            "exec_agent": {
-                "slot_manager": {
-                    "enable_cgroups": "false"
-                }
+            "exec_agent" : {
+                "enable_cgroups" : "false"
             },
             "data_node": {
                 "store_locations": [
@@ -42,10 +39,6 @@
                         "max_trash_ttl": 2000
                     }
                 ]
-=======
-            "exec_agent" : {
-                "enable_cgroups" : "false"
->>>>>>> 93a44677
             }
         }
 
