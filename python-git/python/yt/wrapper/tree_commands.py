import config
<<<<<<< HEAD
import yt.logger as logger
=======
import logger
>>>>>>> 5deed1b6
from common import parse_bool, flatten, get_value, bool_to_string
from errors import YtResponseError
from transaction_commands import _make_transactional_request, \
                                 _make_formatted_transactional_request
from table import prepare_path, to_name
from errors import YtResponseError

import yt.yson as yson

import os
import string
import random
from copy import deepcopy

def get(path, attributes=None, format=None, spec=None):
    """
    Gets the tree growning from path.
    attributes -- attributes to provide for each node in the response.
    format -- output format (by default it is yson that automatically parsed to python structure).

    Be carefull: attributes have weird representation in json format.
    """
    return _make_formatted_transactional_request(
        "get",
        {
            "path": prepare_path(path),
            "attributes": get_value(attributes, []),
            "spec": {} if spec is None else spec
        },
        format=format)

def set(path, value):
    """
    Sets the value by path. Value should json-able object.
    """
    return _make_transactional_request(
        "set",
        {
            "path": prepare_path(path),
            "input_format": "yson"
        },
        data=yson.dumps(value))

def copy(source_path, destination_path, preserve_account=None):
    params = {"source_path": prepare_path(source_path),
              "destination_path": prepare_path(destination_path)}
    if preserve_account is not None:
        params["preserve_account"] = bool_to_string(preserve_account)
    return _make_transactional_request("copy", params)

def move(source_path, destination_path):
    _make_transactional_request(
        "move",
        {
            "source_path": prepare_path(source_path),
            "destination_path": prepare_path(destination_path)
        })

def link(target_path, link_path, recursive=False, ignore_existing=False):
    return _make_transactional_request(
        "link",
        {
            "target_path": prepare_path(target_path),
            "link_path": prepare_path(link_path),
            "recursive": bool_to_string(recursive),
            "ignore_existing": bool_to_string(ignore_existing),
        })


def list(path, max_size=1000, format=None, absolute=False, attributes=None):
    """
    Lists all items in the path. Paht should be map_node or list_node.
    In case of map_node it returns keys of the node.
    """
    def join(elem):
<<<<<<< HEAD
        return yson.to_yson_type(
            yson.YsonString("{0}/{1}".format(path, elem)),
=======
        return yson.convert_to_yson_type(
            "{0}/{1}".format(path, elem),
>>>>>>> 5deed1b6
            elem.attributes)

    result = _make_formatted_transactional_request(
        "list",
        {
            "path": prepare_path(path),
            "max_size": max_size,
            "attributes": get_value(attributes, [])
        },
        format=format)
    if absolute and format is None:
        result = map(join, result)
    return result

def exists(path):
    return parse_bool(
        _make_formatted_transactional_request(
            "exists",
             {"path": prepare_path(path)},
             format=None))

def remove(path, recursive=False, force=False):
    _make_transactional_request(
        "remove",
        {
            "path": prepare_path(path),
            "recursive": bool_to_string(recursive),
            "force": bool_to_string(force)
        })

def create(type, path=None, recursive=False, ignore_existing=False, attributes=None):
    params = {
        "type": type,
        "recursive": bool_to_string(recursive),
        "ignore_existing": bool_to_string(ignore_existing),
        "attributes": get_value(attributes, {})
    }
    if path is not None:
        params["path"] = prepare_path(path)
    return _make_transactional_request("create", params)

def mkdir(path, recursive=None):
    recursive = get_value(recursive, config.CREATE_RECURSIVE)
    return create("map_node", path, recursive=recursive, ignore_existing=recursive)


# TODO: maybe remove this methods
def get_attribute(path, attribute, default=None):
    if default is not None and attribute not in list_attributes(path):
        return default
    return get("%s/@%s" % (path, attribute))

def has_attribute(path, attribute):
    return exists("%s/@%s" % (path, attribute))

def set_attribute(path, attribute, value):
    return set("%s/@%s" % (path, attribute), value)

def list_attributes(path, attribute_path=""):
    return list("%s/@%s" % (path, attribute_path))

def get_type(path):
    return get_attribute(path, "type")


def find_free_subpath(path):
    """
    Searches free node started with path.
    Path can have form {dir}/{prefix}.
    """
    # Temporary comment it because of race condirtion while uploading file
    # TODO(ignat): Uncomment it with apperance of proper locking
    #if not path.endswith("/") and not exists(path):
    #    return path
    LENGTH = 10
    char_set = string.ascii_lowercase + string.ascii_uppercase + string.digits
    while True:
        name = "%s%s" % (path, "".join(random.sample(char_set, LENGTH)))
        if not exists(name):
            return name

def search(root="/", node_type=None, path_filter=None, object_filter=None, attributes=None, exclude=None, depth_bound=None):
    """
    Searches all objects in root that have specified node_type,
    satisfy path and object filters. Returns list of the objects.
    Adds given attributes to objects.
    """
    attributes = get_value(attributes, [])

    request_attributes = deepcopy(flatten(get_value(attributes, [])))
    request_attributes.append("type")
    request_attributes.append("opaque")

    exclude = deepcopy(flatten(get_value(exclude, [])))
    exclude.append("//sys/operations")

    def safe_get(path):
        try:
            return get(path, attributes=request_attributes)
        except YtResponseError as rsp:
            if rsp.is_access_denied():
                logger.warning("Cannot traverse %s, access denied" % path)
            elif rsp.is_resolve_error():
                logger.warning("Path %s is absent" % path)
            else:
                raise
        return None

    result = []
    def walk(path, object, depth, ignore_opaque=False):
        if object is None:
            return
        if path in exclude or (depth_bound is not None and depth > depth_bound):
            return
        if object.attributes.get("opaque", False) and not ignore_opaque:
            walk(path, safe_get(path), depth, True)
            return
        object_type = object.attributes["type"]
        if (node_type is None or object_type in flatten(node_type)) and \
           (object_filter is None or object_filter(object)) and \
           (path_filter is None or path_filter(path)):
            yson_path = yson.YsonString(path)
            yson_path.attributes = dict(filter(lambda item: item[0] in attributes, object.attributes.iteritems()))
            result.append(yson_path)

        if object_type == "map_node":
            for key, value in object.iteritems():
                walk("{0}/{1}".format(path, key), value, depth + 1)

        if object_type == "list_node":
            for index, value in enumerate(object):
                walk("{0}/{1}".format(path, index), value, depth + 1)

<<<<<<< HEAD
    walk(root, safe_get(root), 0, True)
=======
    walk(root, get(root, attributes=request_attributes), 0, True)
>>>>>>> 5deed1b6
    return result

def remove_with_empty_dirs(path, force=True):
    """ Removes path and all empty dirs that appear after deletion.  """
    path = to_name(path)
    while True:
        try:
            remove(path, recursive=True)
        except YtResponseError as error:
            if error.is_access_denied():
                logger.warning("Cannot remove %s, access denied", path)
                break
            else:
                raise
        path = os.path.dirname(path)
        if path == "//" or list(path) or get(path + "/@acl"):
            break
<|MERGE_RESOLUTION|>--- conflicted
+++ resolved
@@ -1,9 +1,5 @@
 import config
-<<<<<<< HEAD
 import yt.logger as logger
-=======
-import logger
->>>>>>> 5deed1b6
 from common import parse_bool, flatten, get_value, bool_to_string
 from errors import YtResponseError
 from transaction_commands import _make_transactional_request, \
@@ -79,13 +75,8 @@
     In case of map_node it returns keys of the node.
     """
     def join(elem):
-<<<<<<< HEAD
         return yson.to_yson_type(
             yson.YsonString("{0}/{1}".format(path, elem)),
-=======
-        return yson.convert_to_yson_type(
-            "{0}/{1}".format(path, elem),
->>>>>>> 5deed1b6
             elem.attributes)
 
     result = _make_formatted_transactional_request(
@@ -219,11 +210,7 @@
             for index, value in enumerate(object):
                 walk("{0}/{1}".format(path, index), value, depth + 1)
 
-<<<<<<< HEAD
     walk(root, safe_get(root), 0, True)
-=======
-    walk(root, get(root, attributes=request_attributes), 0, True)
->>>>>>> 5deed1b6
     return result
 
 def remove_with_empty_dirs(path, force=True):
