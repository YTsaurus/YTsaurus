#!/bin/bash -eux

CODENAME="$(lsb_release --short --codename)"

clean() {
    rm -rf yt/wrapper/tests.sandbox/* .pybuild *.egg-info
    python setup.py clean
    make -f debian/rules clean
}

found_version() {
    local package="$1"
    local repo="$2"
    local target_version="$3"
    for branch in "unstable" "testing" "stable"; do
        for version in $(
            curl -s "http://dist.yandex.ru/$repo/$branch/all/Packages.gz" \
                | zcat \
                | ./find_package.py $package); do
            if [ "$version" = "$target_version" ]; then
                echo 1
                return
            fi
        done
    done
    echo 0
}

init_vars() {
    set +u

    if [ -z "$FORCE_DEPLOY" ]; then
        FORCE_DEPLOY=""
    fi
    export FORCE_DEPLOY

    if [ -z "$FORCE_BUILD" ]; then
        FORCE_BUILD=""
    fi
    export FORCE_BUILD

    if [ -z "$SKIP_WHEEL" ]; then
        SKIP_WHEEL=""
    fi
    export SKIP_WHEEL

    if [ -z "$CREATE_CONDUCTOR_TICKET" ]; then
        CREATE_CONDUCTOR_TICKET=""
    fi
    export CREATE_CONDUCTOR_TICKET

    if [ -z "$EXTRA_REPOSITORIES" ]; then
        EXTRA_REPOSITORIES=""
    fi
    export EXTRA_REPOSITORIES

    set -u
}

PACKAGE=$1
if [ "$CODENAME" = "lucid" ]; then
    PACKAGE_PATH="${PACKAGE}_lucid"
else
    PACKAGE_PATH="$PACKAGE"
fi

init_vars

# Copy package files to the python root
# NB: Symbolic links doesn't work correctly with `sdist upload`
<<<<<<< HEAD
cp -r -L $PACKAGE_PATH/debian $PACKAGE_PATH/setup.py .
=======
cp -r $PACKAGE_PATH/debian $PACKAGE_PATH/setup.py .

if [ -f "$PACKAGE_PATH/stable_versions" ]; then
    cp $PACKAGE_PATH/stable_versions .
fi

>>>>>>> 3ae89d44
# NB: On Lucid packages have special lucid version of debian
# directory but changelog from original package should be used to avoid duplication.
cp $PACKAGE/debian/changelog debian

if [ -f "$PACKAGE_PATH/MANIFEST.in" ]; then
    cp $PACKAGE_PATH/MANIFEST.in .
fi
if [ -f "$PACKAGE_PATH/requirements.txt" ]; then
    cp $PACKAGE_PATH/requirements.txt .
fi

# Initial cleanup
clean

VERSION=$(dpkg-parsechangelog | grep Version -m 1 | awk '{print $2}')

# Do not upload local version. If version endswith local it is assumed that
# it will be built and uploaded manually.
if [[ "$VERSION" == *local ]]; then
    rm -rf debian setup.py MANIFEST.in requirements.txt
    exit 0
fi

# Detect repos to upload.
REPOS=""
case $PACKAGE in
    yandex-yt-python|yandex-yt-python-tools|yandex-yt-local|yandex-yt-transfer-manager-client)
        REPOS="common yt-common search"
        ;;
    yandex-yt-python-fennel|yandex-yt-fennel)
        REPOS="yt-common"
        ;;
    yandex-yt-python-yson)
        REPOS="yandex-$CODENAME yt-$CODENAME"
        ;;
esac

REPOS="$REPOS $EXTRA_REPOSITORIES"

REPOS_TO_UPLOAD=""
if [ -z "$FORCE_DEPLOY" ]; then
    for REPO in $REPOS; do
        if [ "$(found_version "$PACKAGE" "$REPO" "$VERSION")" = "0" ]; then
            REPOS_TO_UPLOAD="$REPOS_TO_UPLOAD $REPO"
        fi
    done
else
    REPOS_TO_UPLOAD="$REPOS"
fi

# Build and upload debian package if necessary
if [ -n "$REPOS_TO_UPLOAD" ] || [ -n "$FORCE_BUILD" ]; then
    # Lucid has old packaging (w/o pybuild)
    if [ "$CODENAME" = "lucid" ]; then
        DEB=1 python setup.py sdist --dist-dir=../
    fi

    # NB: Never strip binaries and so-libraries.
    DEB_STRIP_EXCLUDE=".*" DEB=1 dpkg-buildpackage -i -I -rfakeroot

    # Upload debian package
    for REPO in $REPOS_TO_UPLOAD; do
        if [ "$REPO" = "common" ]; then
            # NB: used in postptocess.sh by some packages.
            export CREATE_CONDUCTOR_TICKET="true"
        fi
        dupload "../${PACKAGE}_${VERSION}_amd64.changes" --force --to $REPO
    done
fi

# Upload python wheel
if [ -z "$SKIP_WHEEL" ]; then
    # Wheels are tagged only with interpreter type and platform (e.g. win32, macosx, etc.)
    # and not linux distribution aware. To preserve binary compatibility with as many
    # Ubuntu distributions as possible wheel should be built only on the oldest
    # distribution (since all new distributions have backward compatibility).
    # See PEP-425, PEP-513 and https://github.com/pypa/manylinux for more details.
    # This is why oldest distributions are chosen - precise and lucid.
    if [ "$CODENAME" = "precise" ] || [ "$CODENAME" = "lucid" ]; then
        python setup.py bdist_wheel --universal upload -r yandex
    fi
fi

# Some postprocess steps
if [ -f "$PACKAGE_PATH/postprocess.sh" ]; then
    $PACKAGE_PATH/postprocess.sh
fi


# Final cleanup
clean
rm -rf debian setup.py MANIFEST.in requirements.txt dist __pycache__ stable_versions<|MERGE_RESOLUTION|>--- conflicted
+++ resolved
@@ -68,16 +68,12 @@
 
 # Copy package files to the python root
 # NB: Symbolic links doesn't work correctly with `sdist upload`
-<<<<<<< HEAD
 cp -r -L $PACKAGE_PATH/debian $PACKAGE_PATH/setup.py .
-=======
-cp -r $PACKAGE_PATH/debian $PACKAGE_PATH/setup.py .
 
 if [ -f "$PACKAGE_PATH/stable_versions" ]; then
     cp $PACKAGE_PATH/stable_versions .
 fi
 
->>>>>>> 3ae89d44
 # NB: On Lucid packages have special lucid version of debian
 # directory but changelog from original package should be used to avoid duplication.
 cp $PACKAGE/debian/changelog debian
