--- conflicted
+++ resolved
@@ -1389,23 +1389,6 @@
                         default=".",
                         help="A directory to save the core dumps. Defaults to the current working directory")
 
-<<<<<<< HEAD
-def add_acl_parser(root_subparsers):
-    parser = fix_parser(root_subparsers.add_parser("acl", description="ACL-related commands"))
-    parser.add_argument("--type", "-t", action="store", required=True, dest="type_",
-        choices=["path", "account", "pool", "bundle", "group"], help="Type of object")
-    parser.add_argument("name", action="store", help="Cypress directory path or full scheduler pool path, or account, bundle, group name")
-    acl_subparsers = parser.add_subparsers(metavar="acl_command")
-    add_acl_subparser = add_subparser(acl_subparsers, params_argument=False)
-    add_acl_show_parser(add_acl_subparser)
-    add_acl_request_parser(add_acl_subparser)
-
-def add_acl_show_parser(add_parser):
-    parser = add_parser("show", function=acl_show, help="Show ACL information")
-
-def add_acl_request_parser(add_parser):
-    parser = add_parser("request", function=acl_request, help="Show ACL information")
-=======
 def add_idm_parser(root_subparsers):
     parser = fix_parser(root_subparsers.add_parser("idm", description="IDM-related commands"))
 
@@ -1417,7 +1400,6 @@
     object_group.add_argument("--group", help="YT group name")
 
     parser.add_argument("--address", help="IDM integration service address")
->>>>>>> ccc13493
 
     idm_subparsers = parser.add_subparsers(metavar="idm_command")
 
@@ -1484,13 +1466,23 @@
         help="Do not make real changes", default=False)
 
 
-<<<<<<< HEAD
+def add_idm_copy_parser(idm_subparsers):
+    parser = fix_parser(idm_subparsers.add_parser("copy", description="Copy IDM permissions"))
+    parser.add_argument("destination", help="Destination object")
+    parser.add_argument("--erase", "-e", action="store_true",
+                        help="Erase all existing permissions from destination object")
+    parser.add_argument("--dry-run", action="store_true", dest="dry_run",
+        help="Do not make real changes", default=False)
+    parser.set_defaults(func=idm.copy)
+
+
 def add_spark_parser(root_subparsers):
     parser = fix_parser(root_subparsers.add_parser("spark", description="Spark over YT commands"))
     spark_subparsers = parser.add_subparsers(metavar="spark_command")
     add_spark_subparser = add_subparser(spark_subparsers, params_argument=False)
     add_start_spark_cluster_parser(add_spark_subparser)
     add_find_spark_cluster_parser(add_spark_subparser)
+
 
 @copy_docstring_from(yt.start_spark_cluster)
 def start_spark_cluster_handler(*args, **kwargs):
@@ -1556,16 +1548,6 @@
         if params_argument:
             add_structured_argument(parser, "--params", "specify additional params")
         return parser
-=======
-def add_idm_copy_parser(idm_subparsers):
-    parser = fix_parser(idm_subparsers.add_parser("copy", description="Copy IDM permissions"))
-    parser.add_argument("destination", help="Destination object")
-    parser.add_argument("--erase", "-e", action="store_true",
-                        help="Erase all existing permissions from destination object")
-    parser.add_argument("--dry-run", action="store_true", dest="dry_run",
-        help="Do not make real changes", default=False)
-    parser.set_defaults(func=idm.copy)
->>>>>>> ccc13493
 
     return add_parser
 
@@ -1696,12 +1678,9 @@
 
     add_download_core_dump_parser(add_parser)
 
-<<<<<<< HEAD
-    add_acl_parser(subparsers)
     add_spark_parser(subparsers)
-=======
+
     add_idm_parser(subparsers)
->>>>>>> ccc13493
 
     if "_ARGCOMPLETE" in os.environ:
         completers.autocomplete(parser, enable_bash_fallback=False,
