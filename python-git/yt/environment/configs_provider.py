from . import default_configs
from .helpers import canonize_uuid, WEB_INTERFACE_RESOURCES_PATH

from yt.wrapper.common import MB, GB
from yt.wrapper.mappings import VerifiedDict
from yt.common import YtError, update, update_inplace, get_value
from yt.yson import to_yson_type

from yt.packages.six import iteritems, add_metaclass
from yt.packages.six.moves import xrange

import random
import socket
import abc
import os
from copy import deepcopy

"""
TLDR: If you want to support new version of ytserver you should create your own ConfigsProvider
with overloaded necessary _build_*_configs methods and add it to dict VERSION_TO_CONFIGS_PROVIDER_CLASS
below. If you want to modify only local mode configs then modify_cluster_configuration function in
yt/local/cluster_configuration.py should be updated.

Configs for YT are generated the following way:
    1. For each version of ytserver ConfigsProvider_* is created
    2. ConfigsProvider takes provision (defines how many masters cells, nodes etc. to start and so on),
       directories where to store files for each service replica and ports generator in its build_configs()
       method and returns dict with cluster configuration.

       By default each config for each service replica is built from default config (see default_configs.py)
       by applying some patches and filling necessary (version specific) fields.

       Cluster configuration is formed by calling abstract _build_*_configs methods and then
       storing results in the dict with the following structure:
       {
           "master": {
               "primary_cell_tag": "123",
               "secondary_cell_tags": ["1", "2", "3"]  <-- only for ytserver 18.x (empty for older versions)
               "1": [
                   ...      <-- configs for master cell with tag "1"
               ],
               ...
           },
           "scheduler": [
                ...         <-- configs for each scheduler replica
           ],
           "node": [
                ...         <-- configs for each node replica
           ],
           "proxy": ...     <-- config for proxy
           "ui": ...        <-- config for ui
           "driver": {
                "1": ...    <-- connection config for cell with tag "1"
           }
       }

    3. Cluster configuration dict also can be modified before YT startup with modify_configs_func (see yt_env.py)
    3*. Local mode uses the same config providers but applies patches actual only for local mode by
        defining its own modify_configs_func.
"""

VERSION_TO_CONFIGS_PROVIDER_CLASS = {}  # this dict is filled at the end of file

def create_configs_provider(version):
    assert isinstance(version, tuple), "version must be a (MAJOR, MINOR) tuple"
    assert all(isinstance(component, int) for component in version), "version components must be integral"

    if version not in VERSION_TO_CONFIGS_PROVIDER_CLASS:
        raise YtError("Cannot create config provider for version {0}".format(version))

    return VERSION_TO_CONFIGS_PROVIDER_CLASS[version]()

_default_provision = {
    "master": {
        "primary_cell_tag": 0,
        "secondary_cell_count": 0,
        "cell_size": 1,
        "cell_nonvoting_master_count": 0
    },
    "scheduler": {
        "count": 1
    },
    "node": {
        "count": 1,
        "jobs_resource_limits": {
            "user_slots": 1,
            "cpu": 1,
            "memory": 4 * GB
        },
        "memory_limit_addition": None,
        "chunk_store_quota": None,
        "allow_chunk_storage_in_tmpfs": False
    },
    "proxy": {
        "enable": False,
        "http_port": None
    },
    "rpc_proxy": {
        "enable": False,
        "rpc_port": None,
    },
    "skynet_manager": {
        "count": 0,
    },
    "enable_debug_logging": True,
    "fqdn": socket.getfqdn(),
    "enable_master_cache": False
}

def get_default_provision():
    return VerifiedDict(deepcopy(_default_provision))

@add_metaclass(abc.ABCMeta)
class ConfigsProvider(object):
    def build_configs(self, ports_generator, master_dirs, master_tmpfs_dirs=None, scheduler_dirs=None,
                      node_dirs=None, node_tmpfs_dirs=None, proxy_dir=None, rpc_proxy_dir=None, skynet_manager_dirs=None,
                      logs_dir=None, provision=None):
        provision = get_value(provision, get_default_provision())

        # XXX(asaitgalin): All services depend on master so it is useful to make
        # connection configs with addresses and other useful info about all master cells.
        master_configs, connection_configs = self._build_master_configs(
            provision,
            master_dirs,
            master_tmpfs_dirs,
            ports_generator,
            logs_dir)

        scheduler_configs = self._build_scheduler_configs(provision, scheduler_dirs, deepcopy(connection_configs),
                                                          ports_generator, logs_dir)

        node_configs, node_addresses = self._build_node_configs(
            provision,
            node_dirs,
            node_tmpfs_dirs,
            deepcopy(connection_configs),
            ports_generator,
            logs_dir)

        proxy_config = self._build_proxy_config(provision, proxy_dir, deepcopy(connection_configs), ports_generator,
                                                logs_dir, master_cache_nodes=node_addresses)
        driver_configs = self._build_driver_configs(provision, deepcopy(connection_configs),
                                                    master_cache_nodes=node_addresses)
        proxy_address = "{0}:{1}".format(provision["fqdn"], proxy_config["port"])
        ui_config = self._build_ui_config(provision, deepcopy(connection_configs), proxy_address)

        rpc_proxy_config = None
        rpc_client_config = None
        if provision["rpc_proxy"]["enable"]:
            rpc_proxy_config = self._build_rpc_proxy_config(provision, logs_dir, deepcopy(connection_configs), ports_generator)
            rpc_proxy_address = "{0}:{1}".format(provision["fqdn"], rpc_proxy_config["rpc_port"])
            rpc_client_config = {
                "connection_type": "rpc",
                "addresses": [rpc_proxy_address]
            }

        skynet_manager_configs = None
        if provision["skynet_manager"]["count"] > 0:
            skynet_manager_configs = self._build_skynet_manager_configs(provision, logs_dir, proxy_address, rpc_proxy_address, ports_generator)

        cluster_configuration = {
            "master": master_configs,
            "driver": driver_configs,
            "scheduler": scheduler_configs,
            "node": node_configs,
            "proxy": proxy_config,
            "ui": ui_config,
            "rpc_proxy": rpc_proxy_config,
            "rpc_client": rpc_client_config,
            "skynet_manager": skynet_manager_configs,
        }

        return cluster_configuration

    @abc.abstractmethod
    def _build_master_configs(self, provision, master_dirs, master_tmpfs_dirs, ports_generator, master_logs_dir):
        pass

    @abc.abstractmethod
    def _build_scheduler_configs(self, provision, scheduler_dirs, master_connection_configs,
                                 ports_generator, scheduler_logs_dir):
        pass

    @abc.abstractmethod
    def _build_node_configs(self, provision, node_dirs, node_tmpfs_dirs, master_connection_configs, ports_generator, node_logs_dir):
        pass

    @abc.abstractmethod
    def _build_proxy_config(self, provision, proxy_dir, master_connection_configs, ports_generator, proxy_logs_dir, master_cache_nodes):
        pass

    @abc.abstractmethod
    def _build_driver_configs(self, provision, master_connection_configs, master_cache_nodes):
        pass

    @abc.abstractmethod
    def _build_ui_config(self, provision, master_connection_configs, proxy_address):
        pass

    @abc.abstractmethod
    def _build_rpc_proxy_config(self, provision, master_connection_configs, ports_generator):
        pass

    @abc.abstractmethod
    def _build_skynet_manager_configs(self, provision, logs_dir, proxy_address, rpc_proxy_address, ports_generator):
        pass

def init_logging(node, path, name, enable_debug_logging):
    if not node:
        node = default_configs.get_logging_config(enable_debug_logging)

    def process(node, key, value):
        if isinstance(value, str):
            node[key] = value.format(path=path, name=name)
        else:
            node[key] = traverse(value)

    def traverse(node):
        if isinstance(node, dict):
            for key, value in iteritems(node):
                process(node, key, value)
        elif isinstance(node, list):
            for i, value in enumerate(node):
                process(node, i, value)
        return node

    return traverse(node)

DEFAULT_TRANSACTION_PING_PERIOD = 500

def set_at(config, path, value, merge=False):
    """Sets value in config by path creating intermediate dict nodes."""
    parts = path.split("/")
    for index, part in enumerate(parts):
        if index != len(parts) - 1:
            config = config.setdefault(part, {})
        else:
            if merge:
                config[part] = update(config.get(part, {}), value)
            else:
                config[part] = value

def get_at(config, path, default_value=None):
    for part in path.split("/"):
        if not isinstance(config, dict):
            raise ValueError("Path should not contain non-dict intermediate values")
        if part not in config:
            return default_value
        config = config[part]
    return config

def _set_bind_retry_options(config, key=None):
    if key is None:
        key = ""
    else:
        key = key + "/"
    set_at(config, "{0}bind_retry_count".format(key), 10)
    set_at(config, "{0}bind_retry_backoff".format(key), 3000)

def _generate_common_proxy_config(proxy_dir, proxy_port, enable_debug_logging, fqdn, ports_generator, proxy_logs_dir):
    proxy_config = default_configs.get_proxy_config()
    proxy_config["port"] = proxy_port if proxy_port else next(ports_generator)
    proxy_config["fqdn"] = "{0}:{1}".format(fqdn, proxy_config["port"])
    proxy_config["static"].append(["/ui", os.path.join(proxy_dir, "ui")])

    logging_config = get_at(proxy_config, "proxy/logging")
    set_at(proxy_config, "proxy/logging",
           init_logging(logging_config, proxy_logs_dir, "http-proxy", enable_debug_logging))
    set_at(proxy_config, "logging/filename", os.path.join(proxy_logs_dir, "http-application.log"))

    _set_bind_retry_options(proxy_config)

    return proxy_config

def _get_hydra_manager_config():
    return {
        "leader_lease_check_period": 100,
        "leader_lease_timeout": 20000,
        "disable_leader_lease_grace_delay": True,
        "response_keeper": {
            "enable_warmup": False,
            "expiration_time": 25000,
            "warmup_time": 30000,
        }
    }

def _get_retrying_channel_config():
    return {
        "retry_backoff_time": 100,
        "retry_attempts": 100,
        "soft_backoff_time": 100,
        "hard_backoff_time": 100
    }

def _get_rpc_config():
    return {
        "rpc_timeout": 5000
    }

def _get_node_resource_limits_config(provision):
    FOOTPRINT_MEMORY = 1 * GB
    CHUNK_META_CACHE_MEMORY = 1 * GB
    BLOB_SESSIONS_MEMORY = 2 * GB

    memory = 0
    memory += provision["node"]["jobs_resource_limits"]["memory"]
    if provision["node"]["memory_limit_addition"] is not None:
        memory += provision["node"]["memory_limit_addition"]

    memory += FOOTPRINT_MEMORY
    memory += CHUNK_META_CACHE_MEMORY
    memory += BLOB_SESSIONS_MEMORY

    return {"memory": memory}

class ConfigsProvider_19_2(ConfigsProvider):
    def _build_master_configs(self, provision, master_dirs, master_tmpfs_dirs, ports_generator, master_logs_dir):
        ports = []

        cell_tags = [str(provision["master"]["primary_cell_tag"] + index)
                     for index in xrange(provision["master"]["secondary_cell_count"] + 1)]
        random_part = random.randint(0, 2 ** 32 - 1)
        cell_ids = [canonize_uuid("%x-ffffffff-%x0259-ffffffff" % (random_part, int(tag)))
                    for tag in cell_tags]

        nonvoting_master_count = provision["master"]["cell_nonvoting_master_count"]

        connection_configs = {}
        for cell_index in xrange(provision["master"]["secondary_cell_count"] + 1):
            cell_ports = []
            cell_addresses = []

            for i in xrange(provision["master"]["cell_size"]):
                rpc_port, monitoring_port = next(ports_generator), next(ports_generator)
                address = to_yson_type("{0}:{1}".format(provision["fqdn"], rpc_port))
                if i >= provision["master"]["cell_size"] - nonvoting_master_count:
                    address.attributes["voting"] = False
                cell_addresses.append(address)
                cell_ports.append((rpc_port, monitoring_port))

            ports.append(cell_ports)

            connection_config = {
                "addresses": cell_addresses,
                "cell_id": cell_ids[cell_index]
            }
            connection_configs[cell_tags[cell_index]] = connection_config

        connection_configs["primary_cell_tag"] = cell_tags[0]
        connection_configs["secondary_cell_tags"] = cell_tags[1:]

        configs = {}
        for cell_index in xrange(provision["master"]["secondary_cell_count"] + 1):
            cell_configs = []

            for master_index in xrange(provision["master"]["cell_size"]):
                config = default_configs.get_master_config()

                set_at(config, "address_resolver/localhost_fqdn", provision["fqdn"])

                config["hydra_manager"] = _get_hydra_manager_config()

                config["rpc_port"], config["monitoring_port"] = ports[cell_index][master_index]

                config["primary_master"] = connection_configs[cell_tags[0]]
                config["secondary_masters"] = [connection_configs[tag]
                                               for tag in connection_configs["secondary_cell_tags"]]

                set_at(config, "timestamp_provider/addresses", connection_configs[cell_tags[0]]["addresses"])
                set_at(config, "snapshots/path",
                       os.path.join(master_dirs[cell_index][master_index], "snapshots"))

                if master_tmpfs_dirs is None:
                    set_at(config, "changelogs/path",
                           os.path.join(master_dirs[cell_index][master_index], "changelogs"))
                else:
                    set_at(config, "changelogs/path",
                           os.path.join(master_tmpfs_dirs[cell_index][master_index], "changelogs"))

                config["logging"] = init_logging(config.get("logging"), master_logs_dir,
                                                 "master-{0}-{1}".format(cell_index, master_index), provision["enable_debug_logging"])

                _set_bind_retry_options(config, key="bus_server")

                cell_configs.append(config)

            configs[cell_tags[cell_index]] = cell_configs

        configs["primary_cell_tag"] = cell_tags[0]
        configs["secondary_cell_tags"] = cell_tags[1:]

        return configs, connection_configs

    def _build_cluster_connection_config(self, master_connection_configs, master_cache_nodes=None,
                                         config_template=None, enable_master_cache=False):
        primary_cell_tag = master_connection_configs["primary_cell_tag"]
        secondary_cell_tags = master_connection_configs["secondary_cell_tags"]

        cluster_connection = {
            "cell_directory": _get_retrying_channel_config(),
            "primary_master": master_connection_configs[primary_cell_tag],
            "transaction_manager": {
                "default_ping_period": DEFAULT_TRANSACTION_PING_PERIOD
            },
            "timestamp_provider": {
                "addresses": master_connection_configs[primary_cell_tag]["addresses"],
                "update_period": 500,
                "soft_backoff_time": 100,
                "hard_backoff_time": 100
            },
            "cell_directory_synchronizer": {
                "sync_period": 500
            },
            "cluster_directory_synchronizer": {
                "sync_period": 500
            },
            "table_mount_cache": {
                "expire_after_successful_update_time": 0,
                "expire_after_failed_update_time": 0,
                "expire_after_access_time": 0,
                "refresh_time": 0
            }
        }

        update_inplace(cluster_connection["primary_master"], _get_retrying_channel_config())
        update_inplace(cluster_connection["primary_master"], _get_rpc_config())

        cluster_connection["secondary_masters"] = []
        for tag in secondary_cell_tags:
            config = master_connection_configs[tag]
            update_inplace(config, _get_retrying_channel_config())
            update_inplace(config, _get_rpc_config())
            cluster_connection["secondary_masters"].append(config)

        if config_template is not None:
            cluster_connection = update_inplace(config_template, cluster_connection)

        if enable_master_cache and master_cache_nodes:
            cluster_connection["master_cache"] = {
                "soft_backoff_time": 100,
                "hard_backoff_time": 100,
                "rpc_timeout": 5000,
                "addresses": master_cache_nodes,
                "cell_id": master_connection_configs[primary_cell_tag]["cell_id"]}
        else:
            if "master_cache" in cluster_connection:
                del cluster_connection["master_cache"]

        return cluster_connection

    def _build_scheduler_configs(self, provision, scheduler_dirs, master_connection_configs,
                                 ports_generator, scheduler_logs_dir):
        configs = []

        for index in xrange(provision["scheduler"]["count"]):
            config = default_configs.get_scheduler_config()

            set_at(config, "address_resolver/localhost_fqdn", provision["fqdn"])
            config["cluster_connection"] = \
                self._build_cluster_connection_config(
                    master_connection_configs,
                    config_template=config["cluster_connection"])

            config["rpc_port"] = next(ports_generator)
            config["monitoring_port"] = next(ports_generator)
            set_at(config, "scheduler/snapshot_temp_path", os.path.join(scheduler_dirs[index], "snapshots"))

            config["logging"] = init_logging(config.get("logging"), scheduler_logs_dir,
                                             "scheduler-" + str(index), provision["enable_debug_logging"])

            # TODO(ignat): temporary solution to check that correctness of connected scheduler.
            # correct solution is to publish cell_id in some separate place in orchid.
            set_at(config, "scheduler/environment/primary_master_cell_id", config["cluster_connection"]["primary_master"]["cell_id"])

            _set_bind_retry_options(config, key="bus_server")

            configs.append(config)

        return configs

    def _build_proxy_config(self, provision, proxy_dir, master_connection_configs, ports_generator, proxy_logs_dir, master_cache_nodes):
        driver_config = default_configs.get_driver_config()
        update_inplace(driver_config, self._build_cluster_connection_config(
            master_connection_configs,
            master_cache_nodes=master_cache_nodes,
            enable_master_cache=provision["enable_master_cache"]))

        proxy_config = _generate_common_proxy_config(proxy_dir, provision["proxy"]["http_port"],
                                                     provision["enable_debug_logging"], provision["fqdn"],
                                                     ports_generator, proxy_logs_dir)
        proxy_config["proxy"]["driver"] = driver_config

        return proxy_config

    def _build_node_configs(self, provision, node_dirs, node_tmpfs_dirs, master_connection_configs, ports_generator, node_logs_dir):
        configs = []
        addresses = []

        current_user = 10000

        for index in xrange(provision["node"]["count"]):
            config = default_configs.get_node_config(provision["enable_debug_logging"])

            set_at(config, "address_resolver/localhost_fqdn", provision["fqdn"])

            config["addresses"] = [
                ("interconnect", provision["fqdn"]),
                ("default", provision["fqdn"])
            ]

            config["rpc_port"] = next(ports_generator)
            config["monitoring_port"] = next(ports_generator)
            config["skynet_http_port"] = next(ports_generator)

            addresses.append("{0}:{1}".format(provision["fqdn"], config["rpc_port"]))

            config["cluster_connection"] = \
               self._build_cluster_connection_config(
                    master_connection_configs,
                    config_template=config["cluster_connection"])

            set_at(config, "data_node/multiplexed_changelog/path", os.path.join(node_dirs[index], "multiplexed"))

            cache_location_config = {
                "quota": 256 * MB
            }

            if node_tmpfs_dirs is not None and provision["node"]["allow_chunk_storage_in_tmpfs"]:
                cache_location_config["path"] = os.path.join(node_tmpfs_dirs[index], "chunk_cache")
            else:
                cache_location_config["path"] = os.path.join(node_dirs[index], "chunk_cache")

            set_at(config, "data_node/cache_locations", [cache_location_config])

            start_uid = current_user + config["rpc_port"]
            set_at(config, "exec_agent/slot_manager/job_environment/start_uid", start_uid)
            set_at(config, "exec_agent/slot_manager/locations", [
                {"path" : os.path.join(node_dirs[index], "slots"), "disk_usage_watermark": 0}])

            store_location_config = {
                "low_watermark": 0,
                "high_watermark": 0,
                "disable_writes_watermark": 0
            }

            layer_location_config = {
                "low_watermark" : 1,
            }

            if provision["node"]["chunk_store_quota"] is not None:
                store_location_config["quota"] = provision["node"]["chunk_store_quota"]

            if node_tmpfs_dirs is not None and provision["node"]["allow_chunk_storage_in_tmpfs"]:
                store_location_config["path"] = os.path.join(node_tmpfs_dirs[index], "chunk_store")
                layer_location_config["path"] = os.path.join(node_tmpfs_dirs[index], "layers")
            else:
                store_location_config["path"] = os.path.join(node_dirs[index], "chunk_store")
                layer_location_config["path"] = os.path.join(node_dirs[index], "layers")

            set_at(config, "data_node/store_locations", [store_location_config])
            set_at(config, "data_node/volume_manager/layer_locations", [layer_location_config])

            config["logging"] = init_logging(config.get("logging"), node_logs_dir, "node-{0}".format(index),
                                             provision["enable_debug_logging"])

            job_proxy_logging = get_at(config, "exec_agent/job_proxy_logging")
            log_name = "job_proxy-{0}".format(index)
            set_at(
                config,
                "exec_agent/job_proxy_logging",
                init_logging(job_proxy_logging, node_logs_dir, log_name, provision["enable_debug_logging"]))

            set_at(config, "tablet_node/hydra_manager", _get_hydra_manager_config(), merge=True)
            set_at(config, "tablet_node/hydra_manager/restart_backoff_time", 100)

            set_at(config, "exec_agent/job_controller/resource_limits",
                   deepcopy(provision["node"]["jobs_resource_limits"]), merge=True)
            set_at(config, "resource_limits", _get_node_resource_limits_config(provision), merge=True)

            _set_bind_retry_options(config, key="bus_server")

            configs.append(config)

        return configs, addresses

    def _build_driver_configs(self, provision, master_connection_configs, master_cache_nodes):
        secondary_cell_tags = master_connection_configs["secondary_cell_tags"]
        primary_cell_tag = master_connection_configs["primary_cell_tag"]

        configs = {}
        for cell_index in xrange(provision["master"]["secondary_cell_count"] + 1):
            config = default_configs.get_driver_config()
            if cell_index == 0:
                tag = primary_cell_tag
                update_inplace(config, self._build_cluster_connection_config(
                    master_connection_configs,
                    master_cache_nodes=master_cache_nodes,
                    enable_master_cache=provision["enable_master_cache"]))
            else:
                tag = secondary_cell_tags[cell_index - 1]
                cell_connection_config = {
                    "primary_master": master_connection_configs[secondary_cell_tags[cell_index - 1]],
                    "timestamp_provider": {
                        "addresses": master_connection_configs[primary_cell_tag]["addresses"]
                    },
                    "transaction_manager": {
                        "default_ping_period": DEFAULT_TRANSACTION_PING_PERIOD
                    }
                }
                update_inplace(cell_connection_config["primary_master"], _get_retrying_channel_config())
                update_inplace(cell_connection_config["primary_master"], _get_rpc_config())

                update_inplace(config, cell_connection_config)

            configs[tag] = config

        return configs

    def _build_rpc_proxy_config(self, provision, proxy_logs_dir, master_connection_configs, ports_generator):
        config = {
            "cluster_connection": master_connection_configs,
            "rpc_port": next(ports_generator),
            "monitoring_port": next(ports_generator),
            "enable_authentication": False,
        }
        config["cluster_connection"] = self._build_cluster_connection_config(master_connection_configs)
        config["logging"] = init_logging(config.get("logging"), proxy_logs_dir, "rpc-proxy", provision["enable_debug_logging"])
        return config

    def _build_skynet_manager_configs(self, provision, logs_dir, proxy_address, rpc_proxy_address, ports_generator):
        configs = []
        for manager_index in xrange(provision["skynet_manager"]["count"]):
            config = {
                "port": next(ports_generator),
                "monitoring_port": next(ports_generator),
            }
            config["self_url"] = "http://localhost:{}".format(config["port"])
            config["clusters"] = [
                {
                    "cluster_name": "local",
                    "proxy_url": "http://" + proxy_address,
                    "root": "//sys/skynet_manager",
                    "oauth_token_env": "",
                    "connection": {
                        "connection_type": "rpc",
                        "addresses": [rpc_proxy_address]
                    }
                }
            ]
            config["logging"] = init_logging(config.get("logging"), logs_dir,
                "skynet-manager-{}".format(manager_index), provision["enable_debug_logging"])

            configs.append(config)

        return configs

    def _build_ui_config(self, provision, master_connection_configs, proxy_address):
        address_blocks = []
        # Primary masters cell index is 0
        for cell_index in xrange(provision["master"]["secondary_cell_count"] + 1):
            if cell_index == 0:
                cell_tag = master_connection_configs["primary_cell_tag"]
                cell_addresses = master_connection_configs[cell_tag]["addresses"]
            else:
                cell_tag = master_connection_configs["secondary_cell_tags"][cell_index - 1]
                cell_addresses = master_connection_configs[cell_tag]["addresses"]
            block = "{{ addresses: [ '{0}' ], cellTag: {1} }}"\
                .format("', '".join(cell_addresses), int(cell_tag))
            address_blocks.append(block)
        masters = "primaryMaster: {0}".format(address_blocks[0])
        if provision["master"]["secondary_cell_count"]:
            masters += ", secondaryMasters: [ '{0}' ]".format("', '".join(address_blocks[1:]))

        template_conf_path = os.path.join(WEB_INTERFACE_RESOURCES_PATH, "configs/localmode.js.tmpl")
        if os.path.exists(template_conf_path):
            return open(template_conf_path).read()\
                .replace("%%proxy%%", "'{0}'".format(proxy_address))
        else:
            return default_configs.get_ui_config()\
                .replace("%%proxy_address%%", "'{0}'".format(proxy_address))\
                .replace("%%masters%%", masters)

class ConfigsProvider_19_3(ConfigsProvider_19_2):
<<<<<<< HEAD
=======
    def _build_master_configs(self, provision, master_dirs, master_tmpfs_dirs, ports_generator, master_logs_dir):
        configs, connection_configs = super(ConfigsProvider_19_3, self)._build_master_configs(
            provision, master_dirs, master_tmpfs_dirs, ports_generator, master_logs_dir)

        for key, cell_configs in configs.iteritems():
            if key in ["primary_cell_tag", "secondary_cell_tags"]:
                continue

            for config in cell_configs:
                chunk_manager_config = config["chunk_manager"]
                if "chunk_properties_update_period" in chunk_manager_config:
                    chunk_manager_config["chunk_requisition_update_period"] = chunk_manager_config["chunk_properties_update_period"]
                    del chunk_manager_config["chunk_properties_update_period"]

        return configs, connection_configs

>>>>>>> 30861654
    def _build_scheduler_configs(self, provision, scheduler_dirs, master_connection_configs,
                                 ports_generator, scheduler_logs_dir):
        configs = super(ConfigsProvider_19_3, self)._build_scheduler_configs(
            provision, scheduler_dirs, master_connection_configs,
            ports_generator, scheduler_logs_dir)

        for config in configs:
<<<<<<< HEAD
            config["scheduler"]["operation_alerts_update_period"] = 100
            config["scheduler"]["exec_nodes_update_period"] = 100
            config["scheduler"]["exec_node_descriptors_update_period"] = 100
 
=======
            config["operation_alerts_update_period"] = 100
            config["exec_nodes_update_period"] = 100

>>>>>>> 30861654
        return configs

VERSION_TO_CONFIGS_PROVIDER_CLASS = {
    (19, 2): ConfigsProvider_19_2,
    (19, 3): ConfigsProvider_19_3,
}<|MERGE_RESOLUTION|>--- conflicted
+++ resolved
@@ -681,8 +681,6 @@
                 .replace("%%masters%%", masters)
 
 class ConfigsProvider_19_3(ConfigsProvider_19_2):
-<<<<<<< HEAD
-=======
     def _build_master_configs(self, provision, master_dirs, master_tmpfs_dirs, ports_generator, master_logs_dir):
         configs, connection_configs = super(ConfigsProvider_19_3, self)._build_master_configs(
             provision, master_dirs, master_tmpfs_dirs, ports_generator, master_logs_dir)
@@ -699,7 +697,6 @@
 
         return configs, connection_configs
 
->>>>>>> 30861654
     def _build_scheduler_configs(self, provision, scheduler_dirs, master_connection_configs,
                                  ports_generator, scheduler_logs_dir):
         configs = super(ConfigsProvider_19_3, self)._build_scheduler_configs(
@@ -707,16 +704,10 @@
             ports_generator, scheduler_logs_dir)
 
         for config in configs:
-<<<<<<< HEAD
             config["scheduler"]["operation_alerts_update_period"] = 100
             config["scheduler"]["exec_nodes_update_period"] = 100
             config["scheduler"]["exec_node_descriptors_update_period"] = 100
  
-=======
-            config["operation_alerts_update_period"] = 100
-            config["exec_nodes_update_period"] = 100
-
->>>>>>> 30861654
         return configs
 
 VERSION_TO_CONFIGS_PROVIDER_CLASS = {
