--- conflicted
+++ resolved
@@ -5,13 +5,8 @@
 
 # TODO(sandello): Move this version-related stuff into a separate file.
 set(YT_VERSION_MAJOR 0)
-<<<<<<< HEAD
-set(YT_VERSION_MINOR 3)
-set(YT_VERSION_PATCH 6)
-=======
 set(YT_VERSION_MINOR 4)
 set(YT_VERSION_PATCH 0)
->>>>>>> 4627f385
 
 if(NOT YT_BUILD_NUMBER)
   set(YT_BUILD_NUMBER 0)
