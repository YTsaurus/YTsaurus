--- conflicted
+++ resolved
@@ -46,11 +46,7 @@
         uses: actions/checkout@v3
         with:
           repository: ydb-platform/ydb
-<<<<<<< HEAD
           ref: 2c454f8f5872bf45f2691ed33da7a971d9b96f0a
-=======
-          ref: 80ed6f7379cd81d696cc71d6f0ea32cdc9861c57
->>>>>>> ff4358a5
           path: ydb
 
   build:
