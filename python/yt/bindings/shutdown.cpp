#include "shutdown.h"

#include <core/misc/address.h>

#include <core/profiling/profiling_manager.h>

#include <core/rpc/dispatcher.h>

#include <core/bus/tcp_dispatcher.h>

#include <core/logging/log_manager.h>

#include <ytlib/chunk_client/dispatcher.h>

#include <contrib/libs/pycxx/Objects.hxx>

namespace NYT {
namespace NPython {

///////////////////////////////////////////////////////////////////////////////

void RegisterShutdown()
{
    static bool registered = false;
    if (!registered) {
        registered = true;
        Py_AtExit(Shutdown);
    }
}

void Shutdown()
{
    // TODO(sandello): Refactor this.
    // XXX(sandello): Keep in sync with...
    //   server/main.cpp
    //   driver/main.cpp
    //   unittests/utmain.cpp
    //   nodejs/src/common.cpp
    //   ../python/yt/bindings/shutdown.cpp
    // Feel free to add your cpp here. Welcome to the Shutdown Club!

<<<<<<< HEAD
=======
    NBus::TTcpDispatcher::Get()->Shutdown();
    NRpc::TDispatcher::Get()->Shutdown();
>>>>>>> e6b3a5e8
    NChunkClient::TDispatcher::Get()->Shutdown();
    NRpc::TDispatcher::Get()->Shutdown();
    NBus::TTcpDispatcher::Get()->Shutdown();
    NConcurrency::TDelayedExecutor::Shutdown();
<<<<<<< HEAD
    NProfiling::TProfilingManager::Get()->Shutdown();
=======
    TAddressResolver::Get()->Shutdown();
>>>>>>> e6b3a5e8
    NLog::TLogManager::Get()->Shutdown();
    TAddressResolver::Get()->Shutdown();
}

///////////////////////////////////////////////////////////////////////////////

} // namespace NPython
} // namespace NYT
<|MERGE_RESOLUTION|>--- conflicted
+++ resolved
@@ -39,22 +39,13 @@
     //   ../python/yt/bindings/shutdown.cpp
     // Feel free to add your cpp here. Welcome to the Shutdown Club!
 
-<<<<<<< HEAD
-=======
     NBus::TTcpDispatcher::Get()->Shutdown();
     NRpc::TDispatcher::Get()->Shutdown();
->>>>>>> e6b3a5e8
     NChunkClient::TDispatcher::Get()->Shutdown();
-    NRpc::TDispatcher::Get()->Shutdown();
-    NBus::TTcpDispatcher::Get()->Shutdown();
+    NProfiling::TProfilingManager::Get()->Shutdown();
     NConcurrency::TDelayedExecutor::Shutdown();
-<<<<<<< HEAD
-    NProfiling::TProfilingManager::Get()->Shutdown();
-=======
     TAddressResolver::Get()->Shutdown();
->>>>>>> e6b3a5e8
     NLog::TLogManager::Get()->Shutdown();
-    TAddressResolver::Get()->Shutdown();
 }
 
 ///////////////////////////////////////////////////////////////////////////////
