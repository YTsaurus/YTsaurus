#!/bin/bash -eux

clean() {
    rm -rf docs/ yt/wrapper/tests/sandbox/*
    python setup.py clean
    sudo make -f debian/rules clean
}

PACKAGE=$1

# Copy package files to the python root
# NB: Symbolic links doesn't work correctly with `sdist upload`
cp -r $PACKAGE/debian $PACKAGE/setup.py .
if [ -f "$PACKAGE/MANIFEST.in" ]; then
    cp $PACKAGE/MANIFEST.in .
fi

# Initial cleanup
clean

# Build debian package
DEB=1 python setup.py sdist --dist-dir=../
DEB=1 dpkg-buildpackage -i -I -rfakeroot

# Upload debian package
REPOS=""
case $PACKAGE in
<<<<<<< HEAD
    yandex-yt-python|yandex-yt-python-tools)
        REPOS="common yt-common"
        ;;
=======
    yandex-yt-python)
        REPOS="common yt-common"
        ;;
    yandex-yt-python-tools)
        REPOS="common"
        ;;
>>>>>>> 6a2c967e
    yandex-yt-transfer-manager|yandex-yt-python-fennel)
        REPOS="yt-common"
        ;;
    yandex-yt-python-yson)
        REPOS="yandex-$(lsb_release --short --codename)"
        ;;
esac

if [ -n "$REPOS" ]; then
    for REPO in $REPOS; do
        VERSION=$(dpkg-parsechangelog | grep Version | awk '{print $2}')
<<<<<<< HEAD
        dupload "../${PACKAGE}_${VERSION}_amd64.changes" --force --to $REPO
=======
        dupload "../${PACKAGE}_${VERSION}_amd64.changes" --to $REPO
>>>>>>> 6a2c967e
    done
    
    # Upload python wheel
    python setup.py bdist_wheel upload -r yandex
fi

# Some postprocess steps
if [ -f "$PACKAGE/postprocess.sh" ]; then
    $PACKAGE/postprocess.sh
fi


# Final cleanup
clean
rm -rf debian setup.py MANIFEST.in<|MERGE_RESOLUTION|>--- conflicted
+++ resolved
@@ -25,18 +25,9 @@
 # Upload debian package
 REPOS=""
 case $PACKAGE in
-<<<<<<< HEAD
     yandex-yt-python|yandex-yt-python-tools)
         REPOS="common yt-common"
         ;;
-=======
-    yandex-yt-python)
-        REPOS="common yt-common"
-        ;;
-    yandex-yt-python-tools)
-        REPOS="common"
-        ;;
->>>>>>> 6a2c967e
     yandex-yt-transfer-manager|yandex-yt-python-fennel)
         REPOS="yt-common"
         ;;
@@ -48,13 +39,9 @@
 if [ -n "$REPOS" ]; then
     for REPO in $REPOS; do
         VERSION=$(dpkg-parsechangelog | grep Version | awk '{print $2}')
-<<<<<<< HEAD
         dupload "../${PACKAGE}_${VERSION}_amd64.changes" --force --to $REPO
-=======
-        dupload "../${PACKAGE}_${VERSION}_amd64.changes" --to $REPO
->>>>>>> 6a2c967e
     done
-    
+
     # Upload python wheel
     python setup.py bdist_wheel upload -r yandex
 fi
