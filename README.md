--- conflicted
+++ resolved
@@ -45,12 +45,7 @@
 * Easy migration for ready-made solutions
 
 ## Getting Started
-
-<<<<<<< HEAD
 Try YTsaurus cluster [using Kubernetes](https://ytsaurus.tech/docs/en/overview/try-yt#kubernetes) or try our [online demo](https://ytsaurus.tech).
-=======
-Try YTsaurus cluster [using Kubernetes](https://ytsaurus.tech/docs/en/overview/try-yt) or try our [online demo](https://ytsaurus.tech).
->>>>>>> 4c6d52db
 
 ## How to Build from Source Code
 * Build [from source code](BUILD.md).
